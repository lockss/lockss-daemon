<<<<<<< HEAD
#!/usr/bin/env python2
=======
#!/usr/bin/env python3
>>>>>>> ecf3b879

'''Utilities common to Web Services tools.'''

__copyright__ = '''\
Copyright (c) 2000-2021, Board of Trustees of Leland Stanford Jr. University
All rights reserved.
'''

__license__ = '''\
Redistribution and use in source and binary forms, with or without
modification, are permitted provided that the following conditions are met:

1. Redistributions of source code must retain the above copyright notice,
this list of conditions and the following disclaimer.

2. Redistributions in binary form must reproduce the above copyright notice,
this list of conditions and the following disclaimer in the documentation
and/or other materials provided with the distribution.

3. Neither the name of the copyright holder nor the names of its contributors
may be used to endorse or promote products derived from this software without
specific prior written permission.

THIS SOFTWARE IS PROVIDED BY THE COPYRIGHT HOLDERS AND CONTRIBUTORS "AS IS"
AND ANY EXPRESS OR IMPLIED WARRANTIES, INCLUDING, BUT NOT LIMITED TO, THE
IMPLIED WARRANTIES OF MERCHANTABILITY AND FITNESS FOR A PARTICULAR PURPOSE
ARE DISCLAIMED. IN NO EVENT SHALL THE COPYRIGHT HOLDER OR CONTRIBUTORS BE
LIABLE FOR ANY DIRECT, INDIRECT, INCIDENTAL, SPECIAL, EXEMPLARY, OR
CONSEQUENTIAL DAMAGES (INCLUDING, BUT NOT LIMITED TO, PROCUREMENT OF
SUBSTITUTE GOODS OR SERVICES; LOSS OF USE, DATA, OR PROFITS; OR BUSINESS
INTERRUPTION) HOWEVER CAUSED AND ON ANY THEORY OF LIABILITY, WHETHER IN
CONTRACT, STRICT LIABILITY, OR TORT (INCLUDING NEGLIGENCE OR OTHERWISE)
ARISING IN ANY WAY OUT OF THE USE OF THIS SOFTWARE, EVEN IF ADVISED OF THE
POSSIBILITY OF SUCH DAMAGE.
'''

__version__ = '0.3.0'

from datetime import date, datetime
import sys

try: import requests.auth
except ImportError: sys.exit('The Python Requests module must be installed (or on the PYTHONPATH)')

def datetimems(ms):
  '''Returns a datetime instance from a date and time expressed in milliseconds
  since epoch (or None if the input is None or negative).
  Parameters:
  - ms (numeric): a number of milliseconds since epoch
  '''
  if ms is None or ms < 0: return None
  return datetime.fromtimestamp(ms / 1000)

def datems(ms):
  '''Returns a date instance from a date and time expressed in milliseconds
  since epoch (or None if the input is None or negative).
  Parameters:
  - ms (numeric): a number of milliseconds since epoch
  '''
  if ms is None or ms < 0: return None
  return date.fromtimestamp(ms / 1000)

def durationms(ms):
  '''Returns an approximate text representation of the number of milliseconds
  given. The result is of one of the following forms (or None if the argument is
  None):
  - 123ms (milliseconds)
  - 12s (seconds)
  - 12m34s (minutes and seconds)
  - 12h34m56s (hours, minutes and seconds)
  - 1d23h45m (days, hours and minutes)
  - 4w3d21h (weeks, days and hours)
  Parameters:
  - ms (numeric): a number of milliseconds (or None)
  '''
  if ms is None: return None
  s, ms = divmod(ms, 1000)
  if s == 0: return '%dms' % (ms,)
  m, s = divmod(s, 60)
  if m == 0: return '%ds' % (s,)
  h, m = divmod(m, 60)
  if h == 0: return '%dm%ds' % (m, s)
  d, h = divmod(h, 24)
  if d == 0: return '%dh%dm%ds' % (h, m, s)
  w, d = divmod(d, 7)
  if w == 0: return '%dd%dh%dm' % (d, h, m)
  return '%dw%dd%dh' % (w, d, h)

def requests_basic_auth(username, password):
    '''Makes a requests.auth.AuthBase object of type HTTPBasicAuth (suitable
    for Zeep-based Web Services modules). 
    Parameters:
    - username (string): a UI username
    - password (string): a UI password
    '''
    return requests.auth.HTTPBasicAuth(username, password)
<|MERGE_RESOLUTION|>--- conflicted
+++ resolved
@@ -1,8 +1,4 @@
-<<<<<<< HEAD
-#!/usr/bin/env python2
-=======
 #!/usr/bin/env python3
->>>>>>> ecf3b879
 
 '''Utilities common to Web Services tools.'''
 
