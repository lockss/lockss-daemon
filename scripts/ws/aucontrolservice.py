--- conflicted
+++ resolved
@@ -1,8 +1,4 @@
-<<<<<<< HEAD
-#!/usr/bin/env python2
-=======
 #!/usr/bin/env python3
->>>>>>> ecf3b879
 
 '''A library and a command line tool to interact with the LOCKSS daemon AU control
 service via its Web Services API.'''
