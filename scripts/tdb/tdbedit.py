--- conflicted
+++ resolved
@@ -463,11 +463,7 @@
 def _deprecation_warning():
   '''Displays a deprecation warning to standard error if necessary.'''
   for arg in sys.argv[1:]:
-<<<<<<< HEAD
-    for dep in ['--from=', '--to=', '--from2=', '--to2=']: 
-=======
     for dep in ['--from=', '--to=', '--from2=', '--to2=']:
->>>>>>> bcb7be96
       if arg.startswith(dep):
         sys.stderr.write('Warning: --from/--to and --from2/--to2 are deprecated\n')
         return
