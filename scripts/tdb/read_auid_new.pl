#!/usr/bin/perl -w

# PERL script to check manifest pages for existence and formatting.
#
# usage: $. scripts/tdb/tdbout --testing --auid tdb/prod/bioscientifica.tdb | scripts/tdb/read_auid_new.pl
#
# Inputs: a list of auids (often piped from tdbout)
# Outputs: a line for each auid
#   <RESULT>, <AU Name>, <auid>, <manifest url>
#   and totals statistics
#   <Time>
#   <Total proper manifest pages found>
#   <Total missing manifest pages>
#   <Total auids that were not found>  (likely need to add the 'if' block in this file)

use URI::Escape;
use Getopt::Long;
use LWP::UserAgent;
use HTTP::Request;
use HTTP::Cookies;
use HTML::Entities;
use utf8;
#use encoding 'utf8';
use Encode qw(decode encode);

my $lockss_tag  = "LOCKSS system has permission to collect, preserve, and serve this Archival Unit";
my $oa_tag      = "LOCKSS system has permission to collect, preserve, and serve this open access Archival Unit";
my $clockss_tag = "CLOCKSS system has permission to ingest, preserve, and serve this Archival Unit";
my $cc_license_tag = "rel..license";
my $cc_license_url = "href=\"https?://creativecommons\.org/licenses/(by|by-sa|by-nc|by-nd|by-nc-sa|by-nc-nd)/(1\.0|2\.0|2\.5|3\.0|4\.0)/?.";
my $cc_by_tag = "href=\"https?://creativecommons.org/licenses/by";
my $bmc_tag = "<span>Archive</span>";
my $bmc2_tag = "<span>Issues</span>";
my $igi_tag = "/gateway/issue/";
my $igi_book_tag = "/gateway/chapter/full-text";
my $total_manifests = 0;
my $total_missing = 0;
my $total_missing_plugin = 0;
my $datestring = localtime();

# Set up "cookie jar" to hold session cookies for Web access.
# Don't save these cookies from run to run.
my $cjar = HTTP::Cookies->new();

# Create user agent.
my $ua = LWP::UserAgent->new( cookie_jar => $cjar, agent => "LOCKSS cache" );
$ua->proxy('http', 'http://proxy.lockss.org:3128/');
$ua->no_proxy('localhost', '127.0.0.1');

while (my $line = <>) {
  chomp $line;
  my $auid_long = $line;
  my @input_rec = split(/\|/, $line);
  my $num_elements = int(@input_rec);
  my $auid = $input_rec[$num_elements-1];
  my @auid_rec = split(/\&/, $auid);
  my $plugin = shift(@auid_rec);
  my %param = ();
  foreach my $param_entry (@auid_rec) {
    if ($param_entry =~ m/^([^\~]+)\~([^\~]+)$/) {
      $param{$1} = $2;
    }
  }
  my $url = "cant_create_url";
  my $url_p = "cant_create_url";
  my $url_s = "cant_create_url";
  my $url_d = "cant_create_url";
  my $url_e = "cant_create_url";
  my $url_de = "cant_create_url";
  #my $url_permission = "cant_create_url";
  my $man_url = "cant_create_url";
  my $man_url_p = "cant_create_url";
  my $man_url_s = "cant_create_url";
  my $man_url_d = "cant_create_url";
  my $man_url_e = "cant_create_url";
  my $man_url_de = "cant_create_url";
  my $vol_title = "NO TITLE FOUND";
  my $result = "Plugin Unknown";


  #if ($plugin eq "HighWirePressH20Plugin" || $plugin eq "HighWirePressPlugin") {
  if ($plugin eq "HighWirePressH20Plugin") {
    $url = sprintf("%slockss-manifest/vol_%s_manifest.dtl",
      $param{base_url}, $param{volume_name});
    $url_d = sprintf("%slockss-manifest/vol_%s_manifest.html",
      $param{base_url}, $param{volume_name});
    $man_url = uri_unescape($url);
    $man_url_d = uri_unescape($url_d);
    $base_url_short = substr(uri_unescape($param{base_url}), 0, -1);
    my $req = HTTP::Request->new(GET, $man_url);
    my $resp = $ua->request($req);
    if ($resp->is_success) {
      my $man_contents = $resp->content;
      #printf("Req:%s\nResp:%s\nurl_d:%s\n",$req->url,$resp->request->uri,$man_url_d);
      if ($req->url ne $resp->request->uri) {
        $vol_title = $resp->request->uri;
        if ($resp->request->uri eq $man_url_d) {
          #printf("Uses Drupal plugin\n");
          $result = "Moved_to_Drupal";
        } else {
          #printf("Doesn't use Drupal plugin\n");
          $result = "Redirected";
        }
        #$result = "Redirected";
      } elsif (defined($man_contents) && (($man_contents =~ m/\/cgi\/reprint\/$param{volume_name}\//) || ($man_contents =~ m/$base_url_short" lockss-probe/))) { #"
          $result = "CGI_probe_link";
          if ($man_contents =~ m/<title>\s*(.*)\s+C?LOCKSS\s+Manifest\s+Page.*<\/title>/si) {
            $vol_title = $1;
            $vol_title =~ s/\s*\n\s*/ /g;
            if (($vol_title =~ m/</) || ($vol_title =~ m/>/)) {
              $vol_title = "\"" . $vol_title . "\"";
            }
          }
      } elsif (defined($man_contents) && (($man_contents =~ m/$lockss_tag/) || ($man_contents =~ m/$oa_tag/)) && (($man_contents =~ m/\/content\/$param{volume_name}\//) || ($man_contents =~ m/\/content\/vol$param{volume_name}\//))) {
        $result = "Manifest";
        if ($man_contents =~ m/<title>\s*(.*)\s+C?LOCKSS\s+Manifest\s+Page.*<\/title>/si) {
          $vol_title = $1;
          $vol_title =~ s/\s*\n\s*/ /g;
          if (($vol_title =~ m/</) || ($vol_title =~ m/>/)) {
            $vol_title = "\"" . $vol_title . "\"";
          }
        }
      } else {
        $result = "--NO_TAG--"
      }
    } else {
      $result = "--REQ_FAIL--" . $resp->code() . " " . $resp->message();
    }
    sleep(4);

  #} elsif ($plugin eq "ClockssHighWirePressH20Plugin" || $plugin eq "ClockssHighWirePlugin") {
  } elsif ($plugin eq "ClockssHighWirePressH20Plugin") {
        $url = sprintf("%sclockss-manifest/vol_%s_manifest.dtl",
            $param{base_url}, $param{volume_name});
        $url_d = sprintf("%sclockss-manifest/vol_%s_manifest.html",
            $param{base_url}, $param{volume_name});
        $man_url = uri_unescape($url);
        $man_url_d = uri_unescape($url_d);
        $base_url_short = substr(uri_unescape($param{base_url}), 0, -1);
        my $req = HTTP::Request->new(GET, $man_url);
        my $resp = $ua->request($req);
        if ($resp->is_success) {
            my $man_contents = $resp->content;
            if ($req->url ne $resp->request->uri) {
              $vol_title = $resp->request->uri;
              if ($resp->request->uri eq $man_url_d) {
                #printf("Uses Drupal plugin\n");
                $result = "Moved_to_Drupal";
              } else {
                #printf("Doesn't use Drupal plugin\n");
                $result = "Redirected";
              }
              #$result = "Redirected";
            } elsif (defined($man_contents) && (($man_contents =~ m/\/cgi\/reprint\/$param{volume_name}\//) || ($man_contents =~ m/$base_url_short" lockss-probe/))) { #"
                $result = "CGI_probe_link";
                if ($man_contents =~ m/<title>\s*(.*)\s+C?LOCKSS\s+Manifest\s+Page.*<\/title>/si) {
                    $vol_title = $1;
                    $vol_title =~ s/\s*\n\s*/ /g;
                    if (($vol_title =~ m/</) || ($vol_title =~ m/>/)) {
                        $vol_title = "\"" . $vol_title . "\"";
                    }
                }
            }  elsif (defined($man_contents) && ($man_contents =~ m/$clockss_tag/) && (($man_contents =~ m/\/content\/$param{volume_name}\//) || ($man_contents =~ m/\/content\/vol$param{volume_name}\//))) {
                $result = "Manifest";
                if ($man_contents =~ m/<title>\s*(.*)\s+C?LOCKSS\s+Manifest\s+Page.*<\/title>/si) {
                    $vol_title = $1;
                    $vol_title =~ s/\s*\n\s*/ /g;
                    if (($vol_title =~ m/</) || ($vol_title =~ m/>/)) {
                        $vol_title = "\"" . $vol_title . "\"";
                    }
                }
            } else {
                $result = "--NO_TAG--"
            }
        } else {
            $result = "--REQ_FAIL--" . $resp->code() . " " . $resp->message();
        }
        sleep(4);

#GLN
  } elsif ($plugin =~ m/^(?!Clockss).+DrupalPlugin/) {
    $url = sprintf("%slockss-manifest/vol_%s_manifest.html",
        $param{base_url}, $param{volume_name});
        #printf("********************\n");  #debug
        #printf("url=%s\n",$url);  #debug
    $man_url = uri_unescape($url);
    #printf("man_url=%s\n",$man_url);  #debug
    $base_url_short = substr(uri_unescape($param{base_url}), 0, -1);
    my $req = HTTP::Request->new(GET, $man_url);
    my $resp = $ua->request($req);
    my $man_contents = $resp->is_success ? $resp->content : "";
    if (! $resp->is_success) {
        $result = "--REQ_FAIL--" . $resp->code() . " " . $resp->message();
    } elsif ($req->url ne $resp->request->uri) {
        $vol_title = $resp->request->uri;
        $result = "Redirected";
    } elsif (! defined($man_contents)) {
        $result = "--NOT_DEF--";
    } elsif ($man_contents !~ m/$lockss_tag/) {
        $result = "--NO_TAG--";
    } elsif (($man_contents =~ m/\/cgi\/reprint\/$param{volume_name}\//) || ($man_contents =~ m/$base_url_short" lockss-probe/)) { #"
        $result = "CGI_probe_link";
    } elsif (($man_contents =~ m/\/content\/$param{volume_name}\//) || ($man_contents =~ m/\/content\/vol$param{volume_name}\//)) {
        #Collect title
        if ($man_contents =~ m/<title>\s*(.*)\s+C?LOCKSS\s+Manifest\s+Page.*<\/title>/si) {
            $vol_title = $1;
            $vol_title =~ s/\s*\n\s*/ /g;
            if (($vol_title =~ m/</) || ($vol_title =~ m/>/)) {
                $vol_title = "\"" . $vol_title . "\"";
            }
        }
        #Test probe link
        if ($man_contents !~ m/="([^"]*)" lockss-probe="true"/si) { #"
            $result = "MissingProbeLink";
        } else {
            my $pl_url = $1;
            my $req_pl = HTTP::Request->new(GET, $pl_url);
            my $resp_pl = $ua->request($req_pl);
            #print("Result:$result");
            if ($pl_url eq "") {
                $result = "EmptyProbeLink";
            } elsif (substr($pl_url,0,12) ne substr($man_url,0,12)) {
                #print substr($pl_url,0,11);
                #print substr($man_url,0,11);
                $result = "Base-Probe-Mismatch";
                $vol_title = $pl_url;
            } elsif (! $resp->is_success) {
                $result = "BadProbeLink-" . $resp_pl->code();
                $vol_title = $pl_url;
            } elsif ($req_pl->url ne $resp_pl->request->uri) {
                $result = "ProbeLinkRedirect";
                $vol_title = $pl_url;
            } else {
                $result = "Manifest";
            }
        }
    } else {
        if ($man_contents =~ m/<a HREF="">/) {
            $result = "--EMPTY_ISSUE_URL--";
        } else {
            $result = "--UNKNOWN--";
        }
    }
    sleep(4);

#CLOCKSS
  } elsif ($plugin =~ m/^Clockss.+DrupalPlugin/) {
        $url = sprintf("%sclockss-manifest/vol_%s_manifest.html",
        $param{base_url}, $param{volume_name});
        #printf("********************\n");  #debug
        #printf("url=%s\n",$url);  #debug
    $man_url = uri_unescape($url);
    #printf("man_url=%s\n",$man_url);  #debug
    $base_url_short = substr(uri_unescape($param{base_url}), 0, -1);
    my $req = HTTP::Request->new(GET, $man_url);
    my $resp = $ua->request($req);
    my $man_contents = $resp->is_success ? $resp->content : "";
    if (! $resp->is_success) {
        $result = "--REQ_FAIL--" . $resp->code() . " " . $resp->message();
    } elsif ($req->url ne $resp->request->uri) {
        $vol_title = $resp->request->uri;
        $result = "Redirected";
    } elsif (! defined($man_contents)) {
        $result = "--NOT_DEF--";
    } elsif ($man_contents !~ m/$clockss_tag/) {
        $result = "--NO_TAG--";
    } elsif (($man_contents =~ m/\/cgi\/reprint\/$param{volume_name}\//) || ($man_contents =~ m/$base_url_short" lockss-probe/)) { #"
        $result = "CGI_probe_link";
    } elsif (($man_contents =~ m/\/content\/$param{volume_name}\//) || ($man_contents =~ m/\/content\/vol$param{volume_name}\//)) {
        #Collect title
        if ($man_contents =~ m/<title>\s*(.*)\s+C?LOCKSS\s+Manifest\s+Page.*<\/title>/si) {
            $vol_title = $1;
            $vol_title =~ s/\s*\n\s*/ /g;
            if (($vol_title =~ m/</) || ($vol_title =~ m/>/)) {
                $vol_title = "\"" . $vol_title . "\"";
            }
        }
        #Test probe link
        if ($man_contents !~ m/="([^"]*)" lockss-probe="true"/si) { #"
            $result = "MissingProbeLink";
        } else {
            my $pl_url = $1;
            my $req_pl = HTTP::Request->new(GET, $pl_url);
            my $resp_pl = $ua->request($req_pl);
            #print("Result:$result");
            if ($pl_url eq "") {
                $result = "EmptyProbeLink";
            } elsif (substr($pl_url,0,12) ne substr($man_url,0,12)) {
                #print substr($pl_url,0,11);
                #print substr($man_url,0,11);
                $result = "Base-Probe-Mismatch";
                $vol_title = $pl_url;
            } elsif (! $resp->is_success) {
                $result = "BadProbeLink-" . $resp_pl->code();
                $vol_title = $pl_url;
            } elsif ($req_pl->url ne $resp_pl->request->uri) {
                $result = "ProbeLinkRedirect";
                $vol_title = $pl_url;
            } else {
                $result = "Manifest";
            }
        }
    } else {
        if ($man_contents =~ m/<a HREF="">/) {
            $result = "--EMPTY_ISSUE_URL--";
        } else {
            $result = "--UNKNOWN--";
        }
    }
    sleep(4);

#GLN Deprecated
#  } elsif ($plugin =~ m/^(?!Clockss).+DrupalPlugin/) {
#        $url = sprintf("%slockss-manifest/vol_%s_manifest.html",
#            $param{base_url}, $param{volume_name});
#        #printf("********************\n");  #debug
#        #printf("url=%s\n",$url);  #debug
#        $man_url = uri_unescape($url);
#        #printf("man_url=%s\n",$man_url);  #debug
#        $base_url_short = substr(uri_unescape($param{base_url}), 0, -1);
#        my $req = HTTP::Request->new(GET, $man_url);
#        my $resp = $ua->request($req);
#        if ($resp->is_success) {
#            my $man_contents = $resp->content;
#            # printf("%s\n",$man_contents);
#            if ($req->url ne $resp->request->uri) {
#              $vol_title = $resp->request->uri;
#              $result = "Redirected";
#            } elsif (defined($man_contents) && (($man_contents =~ m/\/cgi\/reprint\/$param{volume_name}\//) || ($man_contents =~ m/$base_url_short" lockss-probe/))) { #"
#                $result = "CGI_probe_link";
#                if ($man_contents =~ m/<title>\s*(.*)\s+C?LOCKSS\s+Manifest\s+Page.*<\/title>/si) {
#                    $vol_title = $1;
#                    $vol_title =~ s/\s*\n\s*/ /g;
#                    if (($vol_title =~ m/</) || ($vol_title =~ m/>/)) {
#                        $vol_title = "\"" . $vol_title . "\"";
#                    }
#                }
#            } elsif (defined($man_contents) && ($man_contents =~ m/$lockss_tag/) && (($man_contents =~ m/\/content\/$param{volume_name}\//) || ($man_contents =~ m/\/content\/vol$param{volume_name}\//))) {
#                $result = "Manifest";
#                if ($man_contents =~ m/<title>\s*(.*)\s+C?LOCKSS\s+Manifest\s+Page.*<\/title>/si) {
#                    $vol_title = $1;
#                    $vol_title =~ s/\s*\n\s*/ /g;
#                    if (($vol_title =~ m/</) || ($vol_title =~ m/>/)) {
#                        $vol_title = "\"" . $vol_title . "\"";
#                    }
#                }
#                if ($man_contents =~ m/="([^"]*)" lockss-probe="true"/si) { #"
#                    my $pl_url = $1;
#                    #printf("probe-link=%s\n",$pl_url);  #debug
#                    my $req_pl = HTTP::Request->new(GET, $pl_url);
#                    my $resp_pl = $ua->request($req_pl);
#                    if ($resp_pl->is_success) {
#                        if ($req_pl->url ne $resp_pl->request->uri) {
#                            $result = "ProbeLinkRedirect";
#                            $vol_title = $pl_url;
#                        }
#                    } else {
#                        $vol_title = $pl_url;
#                        $result = "BadProbeLink-" . $resp_pl->code();
#                    }
#                } else {
#                    $result = "MissingProbeLink";
#                }
#            } else {
#                $result = "--NO_TAG--"
#            }
#        } else {
#            $result = "--REQ_FAIL--" . $resp->code() . " " . $resp->message();
#        }
#        sleep(4);
#
#CLOCKSS Deprecated
#  } elsif ($plugin =~ m/^Clockss.+DrupalPlugin/) {
#        $url = sprintf("%sclockss-manifest/vol_%s_manifest.html",
#            $param{base_url}, $param{volume_name});
#        $man_url = uri_unescape($url);
#        $base_url_short = substr(uri_unescape($param{base_url}), 0, -1);
#        my $req = HTTP::Request->new(GET, $man_url);
#        my $resp = $ua->request($req);
#        #printf("%s\" lockss-probe\n",$base_url_short);
#        if ($resp->is_success) {
#            my $man_contents = $resp->content;
#            if ($req->url ne $resp->request->uri) {
#              $vol_title = $resp->request->uri;
#              $result = "Redirected";
#            } elsif (defined($man_contents) && (($man_contents =~ m/\/cgi\/reprint\/$param{volume_name}\//) || ($man_contents =~ m/$base_url_short" lockss-probe/))) {
#                $result = "CGI_probe_link";
#                if ($man_contents =~ m/<title>\s*(.*)\s+C?LOCKSS\s+Manifest\s+Page.*<\/title>/si) {
#                    $vol_title = $1;
#                    $vol_title =~ s/\s*\n\s*/ /g;
#                    if (($vol_title =~ m/</) || ($vol_title =~ m/>/)) {
#                        $vol_title = "\"" . $vol_title . "\"";
#                    }
#                }
#            } elsif (defined($man_contents) && ($man_contents =~ m/$clockss_tag/) && (($man_contents =~ m/\/content\/$param{volume_name}\//) || ($man_contents =~ m/\/content\/vol$param{volume_name}\//))) {
#                if ($man_contents =~ m/<title>\s*(.*)\s+C?LOCKSS\s+Manifest\s+Page.*<\/title>/si) {
#                    $vol_title = $1;
#                    $vol_title =~ s/\s*\n\s*/ /g;
#                    if (($vol_title =~ m/</) || ($vol_title =~ m/>/)) {
#                        $vol_title = "\"" . $vol_title . "\"";
#                    }
#                }
#                $result = "Manifest";
#                if ($man_contents =~ m/="([^"]*)" lockss-probe="true"/si) {
#                    my $pl_url = $1;
#                    my $req_pl = HTTP::Request->new(GET, $pl_url);
#                    my $resp_pl = $ua->request($req_pl);
#                    if ($resp_pl->is_success) {
#                        if ($req_pl->url ne $resp_pl->request->uri) {
#                            $result = "ProbeLinkRedirect";
#                        }
#                    } else {
#                        $vol_title = $pl_url;
#                        $result = "BadProbeLink-" . $resp_pl->code();
#                    }
#                } else {
#                    $result = "MissingProbeLink";
#                }
#            } else {
#                $result = "--NO_TAG--"
#            }
#        } else {
#            $result = "--REQ_FAIL--" . $resp->code() . " " . $resp->message();
#        }
#        sleep(4);
#
  } elsif ($plugin eq "ProjectMuse2017Plugin") {
    $url = sprintf("%slockss?vid=%s",
      $param{base_url}, $param{resource_id});
    $man_url = uri_unescape($url);
    my $req = HTTP::Request->new(GET, $man_url);
    my $resp = $ua->request($req);
    if ($resp->is_success) {
      my $man_contents = $resp->content;
      if (defined($man_contents) && (($man_contents =~ m/$lockss_tag/) || ($man_contents =~ m/$oa_tag/)) && ($man_contents =~ m/href=\"\/issue\//) && ($man_contents !~ "No issues available.")) {
        if ($man_contents =~ m/<h1>(.*)<\/h1>/si) {
          $vol_title = $1;
          if ($man_contents =~ m/<h2>(.*)<\/h2>/si) {
            $vol_title = $vol_title . " " . $1;
          }
          $vol_title =~ s/\s*\n\s*/ /g;
          $vol_title =~ s/,//;
        }
        $result = "Manifest"
      } elsif ($man_contents !~ m/$lockss_tag/) {
        $result = "--NO_TAG--"
      } elsif ($man_contents =~ m/No issues available/ || $man_contents !~ m/href=\"\/issue\//){
        $result = "--NO_ISSUES--"
      } else {
        $result = "--OTHER_ERROR--"
      }
    
  } else {
      $result = "--REQ_FAIL--" . $resp->code() . " " . $resp->message();
  }
      sleep(4);

  } elsif ($plugin eq "GovInfoSitemapsPlugin") {
      #https://www.govinfo.gov/sitemap/USCODE_2001_sitemap.xml
      $url = sprintf("%ssitemap/%s_%d_sitemap.xml",
      $param{base_url}, $param{collection_id}, $param{year});
      $man_url = uri_unescape($url);
      my $req = HTTP::Request->new(GET, $man_url);
      my $resp = $ua->request($req);
      if ($resp->is_success) {
          my $man_contents = $resp->content;
          if ($req->url ne $resp->request->uri) {
              $vol_title = $resp->request->uri;
              $result = "Redirected";
          } elsif (defined($man_contents) && (($man_contents =~ m/$lockss_tag/) || ($man_contents =~ m/$oa_tag/)) && ($man_contents =~ m#https://www\.govinfo\.gov/#)) {
              $vol_title = $param{collection_id};
              $result = "Manifest"
          } else {
              $result = "--NO_TAG--"
          }
      } else {
          $result = "--REQ_FAIL--" . $resp->code() . " " . $resp->message();
      }
      sleep(5);

  } elsif ($plugin eq "BioOne2020Plugin") {
      $url = sprintf("%sjournals/%s/issues/%d",
          $param{base_url}, $param{journal_id}, $param{year});
      $man_url = uri_unescape($url);
      my $req = HTTP::Request->new(GET, $man_url);
      my $resp = $ua->request($req);
      if ($resp->is_success) {
          my $man_contents = $resp->content;
          if ($req->url ne $resp->request->uri) {
              $vol_title = $resp->request->uri;
              $result = "Redirected";
          } elsif ($man_contents !~ m/\"JournalsBrowseSmallHeader\">$param{year}/) {
              $vol_title = "Non-existant-year?";
              $result = "Redirected";
          } elsif (defined($man_contents) && ($man_contents =~ m/$lockss_tag/)) {
              if ($man_contents =~ m/<title>\s*(.*)\s*<\/title>/si) {
                  $vol_title = $1;
              }
              #if ($man_contents =~ m/\/articles\//) {
              #if ($man_contents =~ m/\/volume\/.+\/issue\//) {
              if ($man_contents =~ m/journals\/$param{journal_id}\/volume-/) {
                  $result = "Manifest";
              } else {
                  $result = "--NO_CONT--";
              }
          } else {
              $result = "--NO_TAG--";
          }
      } else {
          $result = "--REQ_FAIL--" . $resp->code() . " " . $resp->message();
      }
      sleep(5);

  } elsif ($plugin eq "UbiquityPartnerNetworkPlugin") {
      ####start url & permission url
      $url = sprintf("%slockss/year/%d/",
          $param{base_url}, $param{year});
      $man_url = uri_unescape($url);
      my $req = HTTP::Request->new(GET, $man_url);
      my $resp = $ua->request($req);
      if ($resp->is_success) {
          my $man_contents = $resp->content;
          if ($req->url ne $resp->request->uri) {
              $vol_title = $resp->request->uri;
              $result = "Redirected";
          } elsif (defined($man_contents) && ($man_contents =~ m/$lockss_tag/)) {
              if ($man_contents =~ m/<title>\s*(.*)\s*<\/title>/si) {
                  $vol_title = $1;
              }
              #if ($man_contents =~ m/\/articles\//) {
              #if ($man_contents =~ m/\/volume\/.+\/issue\//) {
              if ($man_contents =~ m/\/volume\//) {
                  $result = "Manifest";
              } else {
                  $result = "--NO_CONT--";
              }
          } else {
              $result = "--NO_TAG--";
          }
      } else {
          $result = "--REQ_FAIL--" . $resp->code() . " " . $resp->message();
      }
      sleep(5);

  } elsif ($plugin eq "ClockssUbiquityPartnerNetworkPlugin") {
      ####start url
      $url = sprintf("%slockss/year/%d/",
          $param{base_url}, $param{year});
      $man_url = uri_unescape($url);
      my $req = HTTP::Request->new(GET, $man_url);
      my $resp = $ua->request($req);
      ####permission url
      $url_p = sprintf("%sabout",
          $param{base_url});
      $man_url_p = uri_unescape($url_p);
      my $req_p = HTTP::Request->new(GET, $man_url_p);
      my $resp_p = $ua->request($req_p);
      if ($resp->is_success) {
          my $man_contents_p = $resp_p->content;
          if ($req->url ne $resp->request->uri) {
              $vol_title = $resp->request->uri;
              $result = "Redirected";
          } elsif (defined($man_contents_p) && ($man_contents_p =~ m/$clockss_tag/)) {
              if ($man_contents_p =~ m/<title>\s*(.*)\s*<\/title>/si) {
                  $vol_title = $1;
              }
              my $man_contents = $resp->content;
              if (defined($man_contents) && ($man_contents =~ m/\/volume\//) && ($man_contents =~ m/\($param{year}\)/)) {
                  $result = "Manifest";
              } else {
                  $result = "--NO_CONT--";
              }
          } else {
              $result = "--NO_TAG--";
          }
      } else {
          $result = "--REQ_FAIL--" . $resp->code() . " " . $resp->message();
      }
      sleep(5);

  } elsif ($plugin eq "ClockssIUMJ2018Plugin") {
      ####start url
      #https://www.iumj.indiana.edu/IUMJ/toc.php?writeyear=2017
      $url = sprintf("%sIUMJ/toc.php?writeyear=%d",
          $param{base_url}, $param{year});
      $man_url = uri_unescape($url);
      my $req = HTTP::Request->new(GET, $man_url);
      my $resp = $ua->request($req);
      ####permission url
      $url_p = sprintf("%slockss.txt",
          $param{base_url});
      $man_url_p = uri_unescape($url_p);
      my $req_p = HTTP::Request->new(GET, $man_url_p);
      my $resp_p = $ua->request($req_p);
      if ($resp->is_success) {
          my $man_contents_p = $resp_p->content;
          if ($req->url ne $resp->request->uri) {
              $vol_title = $resp->request->uri;
              $result = "Redirected";
          } elsif (defined($man_contents_p) && ($man_contents_p =~ m/$clockss_tag/)) {
              my $man_contents = $resp->content;
              if (defined($man_contents) && ($man_contents =~ m/\($param{year}\)/)) {
                  $result = "Manifest";
              } else {
                  $result = "--NO_CONT--";
              }
          } else {
              $result = "--NO_TAG--";
          }
      } else {
          $result = "--REQ_FAIL--" . $resp->code() . " " . $resp->message();
      }
      sleep(5);

  } elsif ($plugin eq "BePressPlugin") {
      $url = sprintf("%s%s/lockss-volume%d.html",
          $param{base_url}, $param{journal_abbr}, $param{volume});
      $man_url = uri_unescape($url);
      my $req = HTTP::Request->new(GET, $man_url);
      my $resp = $ua->request($req);
      if ($resp->is_success) {
        my $man_contents = $resp->content;
        if ($req->url ne $resp->request->uri) {
          $vol_title = $resp->request->uri;
          $result = "Redirected";
        } elsif (defined($man_contents) && 
             (($man_contents =~ m/$lockss_tag/) || ($man_contents =~ m/$oa_tag/)) &&
              ($man_contents =~ m/$param{journal_abbr}\/vol$param{volume}/)) {
          if ($man_contents =~ m/<title>(.*) --.*<\/title>/si) {
            $vol_title = $1;
            $vol_title =~ s/\s*\n\s*/ /g;
            if (($vol_title =~ m/</) || ($vol_title =~ m/>/)) {
              $vol_title = "\"" . $vol_title . "\"";
            }
          }
          $result = "Manifest"
        } else {
          $result = "--NO_TAG--"
        }
      } else {
        $result = "--REQ_FAIL--" . $resp->code() . " " . $resp->message();
      }
      sleep(4);

  } elsif ($plugin eq "ClockssBerkeleyElectronicPressPlugin") {
        $url = sprintf("%s%s/lockss-volume%d.html",
            $param{base_url}, $param{journal_abbr}, $param{volume});
        $man_url = uri_unescape($url);
    my $req = HTTP::Request->new(GET, $man_url);
    my $resp = $ua->request($req);
    if ($resp->is_success) {
      my $man_contents = $resp->content;
      if ($req->url ne $resp->request->uri) {
              $vol_title = $resp->request->uri;
              $result = "Redirected";
      } elsif (defined($man_contents) && (($man_contents =~ m/$clockss_tag/)) && ($man_contents =~ m/$param{journal_abbr}\/vol$param{volume}/)) {
    if ($man_contents =~ m/<title>(.*) --.*<\/title>/si) {
        $vol_title = $1;
        $vol_title =~ s/\s*\n\s*/ /g;
        if (($vol_title =~ m/</) || ($vol_title =~ m/>/)) {
      $vol_title = "\"" . $vol_title . "\"";
        }
    }
    $result = "Manifest"
      } else {
    $result = "--NO_TAG--"
      }
  } else {
      $result = "--REQ_FAIL--" . $resp->code() . " " . $resp->message();
  }
        sleep(4);

#  } elsif ($plugin eq "OJS2Plugin" || $plugin eq "CoActionPublishingPlugin") {
  } elsif ($plugin eq "OJS2Plugin") {
        $url = sprintf("%sindex.php/%s/gateway/lockss?year=%d",
            $param{base_url}, $param{journal_id}, $param{year});
        $man_url = uri_unescape($url);
        # default url if no manifest pages set up.
        $url_d = sprintf("%sindex.php/%s/index",
            $param{base_url}, $param{journal_id});
        $man_url_d = uri_unescape($url_d);
        # default url w/o index.php if no manifest pages set up.
        $url_de = sprintf("%s%s/index",
            $param{base_url}, $param{journal_id});
        $man_url_de = uri_unescape($url_de);
        # no index.php.
        $url_e = sprintf("%s%s/gateway/lockss?year=%d",
            $param{base_url}, $param{journal_id}, $param{year});
        $man_url_e = uri_unescape($url_e);
        #printf("man_url_e: %s\n", $man_url_e);

        my $req = HTTP::Request->new(GET, $man_url);
        my $resp = $ua->request($req);
        if ($resp->is_success) {
            my $man_contents = $resp->content;
            #printf("resp-request-uri: %s\n", $resp->request->uri);
            if (($req->url ne $resp->request->uri && 
               ($resp->request->uri ne $man_url_d && $resp->request->uri ne $man_url_e && $resp->request->uri ne $man_url_de)) &&
                    (($man_contents =~ m/$lockss_tag/) || ($man_contents =~ m/$oa_tag/)) && 
                    (($man_contents =~ m/\($param{year}\)/) || ($man_contents =~ m/: $param{year}/))
               ) {
                $vol_title = $resp->request->uri;
                #$vol_title = $req_m->url . " NOT " . $resp_m->request->uri . " OR " . $req_s->url . " NOT " . $resp_s->request->uri;
                $result = "Redirected";
            } elsif (defined($man_contents) && ($man_contents =~ m/content=\"Open Journal Systems 3\./)) {
                #$vol_title = $resp->request->uri;
                $result = "MOVED_TO_OJS3";
            } elsif (defined($man_contents) && 
                    (($man_contents =~ m/$lockss_tag/) || ($man_contents =~ m/$oa_tag/)) && 
                    (($man_contents =~ m/\($param{year}\)/) || ($man_contents =~ m/: $param{year}/))
                ) {
                if ($man_contents =~ m/<title>([^<>]*)<\/title>/si) {
                    $vol_title = $1;
                    $vol_title =~ s/\s*\n\s*/ /g;
                    if (($vol_title =~ m/</) || ($vol_title =~ m/>/)) {
                        $vol_title = "\"" . $vol_title . "\"";
                    }
                }
                $result = "Manifest"
            } else {
                #$result = "--NO_TAG--";
                if (!defined($man_contents)) {
                    $result = "--NO_CONT--";
                } elsif (($man_contents !~ m/$lockss_tag/) && ($man_contents !~ m/$oa_tag/)) {
                    $result = "--NO_TAG--";
                } elsif (($man_contents !~ m/\($param{year}\)/) && ($man_contents !~ m/: $param{year}/)) {
                    $result = "--NO_YEAR--";
                } else {
                    $result = "--MYST--";
                }
            }
        } else {
            $result = "--REQ_FAIL--" . $resp->code() . " " . $resp->message();
        }
        sleep(4);

  } elsif ($plugin eq "ClockssOJS2Plugin") {
       #Url with permission statement
        $url_m = sprintf("%sindex.php/%s/about/editorialPolicies",
            $param{base_url}, $param{journal_id});
        $man_url_x = uri_unescape($url_m);
        my $req_m = HTTP::Request->new(GET, $man_url_x);
        my $resp_m = $ua->request($req_m);
       #Url with permission statement - Alternate. No index.php
        $url_m_alt = sprintf("%s%s/about/editorialPolicies",
            $param{base_url}, $param{journal_id});
        $man_url_alt = uri_unescape($url_m_alt);
        my $req_m_alt = HTTP::Request->new(GET, $man_url_alt);
        my $resp_m_alt = $ua->request($req_m_alt);
       #Url with list of urls for issues
        $url_s = sprintf("%sindex.php/%s/gateway/lockss?year=%d",
            $param{base_url}, $param{journal_id}, $param{year});
        $start_url = uri_unescape($url_s);
        my $req_s = HTTP::Request->new(GET, $start_url);
        my $resp_s = $ua->request($req_s);
       #Url with list of urls for issues - Alternate. No index.php
        $url_s_alt = sprintf("%s%s/gateway/lockss?year=%d",
            $param{base_url}, $param{journal_id}, $param{year});
        $start_url_alt = uri_unescape($url_s_alt);
        my $req_s_alt = HTTP::Request->new(GET, $start_url_alt);
        my $resp_s_alt = $ua->request($req_s_alt);
       #For reporting at the end
        #================================= with index.php
        $man_url = $start_url . " + " . $man_url_x ;
        if (($resp_s->is_success) && ($resp_m->is_success)) {
            my $man_contents = $resp_m->content;
            my $start_contents = $resp_s->content;
            if ((($req_m->url ne $resp_m->request->uri) && ($req_m_alt->url ne $resp_m->request->uri)) || ($req_s->url ne $resp_s->request->uri)) {
                $vol_title = $req_m->url . " NOT " . $resp_m->request->uri . " OR " . $req_s->url . " NOT " . $resp_s->request->uri;
                $result = "Redirected";
            } elsif (defined($man_contents) && ($man_contents =~ m/content=\"Open Journal Systems 3\./)) {
                #$vol_title = $resp->request->uri;
                $result = "MOVED_TO_OJS3";
            } elsif (defined($man_contents) && defined($start_contents) && (($man_contents =~ m/$clockss_tag/) || ($man_contents =~ m/$oa_tag/) || ($man_contents =~ m/$cc_license_tag/)) && (($start_contents =~ m/\($param{year}\)/) || ($start_contents =~ m/: $param{year}/))) {
                $result = "Manifest"
            } else {
                #$result = "--NO_TAG--"
                if (!defined($man_contents) || !defined($start_contents)) {
                    $result = "--NO_CONT--";
                } elsif (($man_contents !~ m/$lockss_tag/) && ($man_contents !~ m/$oa_tag/)) {
                    $result = "--NO_TAG--";
                } elsif (($man_contents !~ m/\($param{year}\)/) && ($man_contents !~ m/: $param{year}/)) {
                    $result = "--NO_YEAR--";
                } else {
                    $result = "--MYST--";
                }
            }
        } else {
            $result = "--REQ_FAIL--"
        }
        #======================= w/o index.php
        if ($result eq "--REQ_FAIL--") {
            $man_url = $start_url_alt . " + " . $man_url_alt ;
            if (($resp_s_alt->is_success) && ($resp_m_alt->is_success)) {
                my $man_contents_alt = $resp_m_alt->content;
                my $start_contents_alt = $resp_s_alt->content;
                if (defined($man_contents_alt) && defined($start_contents_alt) && (($man_contents_alt =~ m/$clockss_tag/) || ($man_contents_alt =~ m/$oa_tag/)) && (($start_contents_alt =~ m/\($param{year}\)/) || ($start_contents_alt =~ m/: $param{year}/))) {
                    $result = "Manifest"
                } else {
                    #$result = "--NO_TAG--"
                    if (!defined($man_contents_alt) || !defined($start_contents_alt)) {
                        $result = "--NO_CONT--";
                    } elsif (($man_contents_alt !~ m/$lockss_tag/) && ($man_contents_alt !~ m/$oa_tag/)) {
                        $result = "--NO_TAG--";
                    } elsif (($man_contents_alt !~ m/\($param{year}\)/) && ($man_contents_alt !~ m/: $param{year}/)) {
                        $result = "--NO_YEAR--";
                    } else {
                        $result = "--MYST--";
                    }
                }
            } else {
                $result = "--REQ_FAIL--"
            }
        }
        sleep(4); 

# thin child of ClockssOJS2 but with a different start_url and no permission_url
  } elsif ($plugin eq "ClockssJidcOJS2Plugin" || $plugin eq "ClockssOjs3Plugin") {
    #OJS3 allows an attr to define variants for location of manifest
    #print $param{base_url};
        if ($param{base_url} =~ m/scholarworks/) {
            $url = sprintf("%sjournals/index.php/%s/gateway/clockss?year=%d",
            $param{base_url}, $param{journal_id}, $param{year});
        } elsif (uri_unescape($param{base_url}) =~ m/aut\.ac\.nz/) {
            $url = sprintf("%s%s/gateway/clockss?year=%d",
            $param{base_url}, $param{journal_id}, $param{year});
        } else {
          #default behavior
          $url = sprintf("%sindex.php/%s/gateway/clockss?year=%d",
          $param{base_url}, $param{journal_id}, $param{year});
        }
        $man_url = uri_unescape($url);
        my $req = HTTP::Request->new(GET, $man_url);
        my $resp = $ua->request($req);
        if ($resp->is_success) {
            my $man_contents = $resp->content;
            if ($req->url ne $resp->request->uri) {
                $vol_title = $resp->request->uri;
                $result = "Redirected";
            } elsif (defined($man_contents) && ($man_contents =~ m/$clockss_tag/) && (($man_contents =~ m/\($param{year}\)/) || ($man_contents =~ m/: $param{year}/))) {
                if ($man_contents =~ m/<title>([^<>]*)<\/title>/si) {
                    $vol_title = $1;
                    $vol_title =~ s/\s*\n\s*/ /g;
                    if (($vol_title =~ m/</) || ($vol_title =~ m/>/)) {
                        $vol_title = "\"" . $vol_title . "\"";
                    }
                }
                $result = "Manifest"
            } else {
                #$result = "--NO_TAG--";
                if (!defined($man_contents)) {
                    $result = "--NO_CONT--";
                } elsif (($man_contents !~ m/$clockss_tag/) && ($man_contents !~ m/$oa_tag/)) {
                    $result = "--NO_TAG--";
                } elsif (($man_contents !~ m/\($param{year}\)/) && ($man_contents !~ m/: $param{year}/)) {
                    $result = "--NO_YEAR--";
                } else {
                    $result = "--MYST--";
                }
            }
        } else {
            $result = "--REQ_FAIL--" . $resp->code() . " " . $resp->message();
        }
        sleep(4);

# thin child of OJS2 but with a different start_url and no permission_url
  } elsif ($plugin eq "Ojs3Plugin") {
    #OJS3 allows an attr to define variants for location of manifest
        if ($param{base_url} =~ m/scholarworks/) {
            $url = sprintf("%sjournals/index.php/%s/gateway/lockss?year=%d",
            $param{base_url}, $param{journal_id}, $param{year});
        } else {
          #default behavior
          $url = sprintf("%sindex.php/%s/gateway/lockss?year=%d",
          $param{base_url}, $param{journal_id}, $param{year});
        }
        $man_url = uri_unescape($url);
        my $req = HTTP::Request->new(GET, $man_url);
        my $resp = $ua->request($req);
        if ($resp->is_success) {
            my $man_contents = $resp->content;
            if ($req->url ne $resp->request->uri) {
                $vol_title = $resp->request->uri;
                $result = "Redirected";
            } elsif (defined($man_contents) && ($man_contents =~ m/$lockss_tag/) && (($man_contents =~ m/\($param{year}\)/) || ($man_contents =~ m/: $param{year}/))) {
                if ($man_contents =~ m/<title>([^<>]*)<\/title>/si) {
                    $vol_title = $1;
                    $vol_title =~ s/\s*\n\s*/ /g;
                    if (($vol_title =~ m/</) || ($vol_title =~ m/>/)) {
                        $vol_title = "\"" . $vol_title . "\"";
                    }
                }
                $result = "Manifest"
            } else {
                #$result = "--NO_TAG--";
                if (!defined($man_contents)) {
                    $result = "--NO_CONT--";
                } elsif (($man_contents !~ m/$lockss_tag/) && ($man_contents !~ m/$oa_tag/)) {
                    $result = "--NO_TAG--";
                } elsif (($man_contents !~ m/\($param{year}\)/) && ($man_contents !~ m/: $param{year}/)) {
                    $result = "--NO_YEAR--";
                } else {
                    $result = "--MYST--";
                }
            }
        } else {
            $result = "--REQ_FAIL--" . $resp->code() . " " . $resp->message();
        }
        sleep(4);

  } elsif ($plugin eq "PensoftOaiPlugin" || $plugin eq "ClockssPensoftOaiPlugin") {
    #permission is different from start
    $perm_url = uri_unescape($param{base_url});
    #start_url for all OAI queries https://bdj.pensoft.net/oai.php?verb=ListRecords&identifier=bdj&metadataPrefix=oai_dc
    $url = sprintf("%soai.php?verb=ListRecords&set=%s&metadataPrefix=oai_dc",
      $param{base_url}, $param{au_oai_set});
    if (defined($param{au_oai_date}) && $param{au_oai_date} =~ m/^[0-9]{4}$/) {
      $url = $url . "&from=" . $param{au_oai_date} . "-01-01" . "&until=" . $param{au_oai_date} . "-12-31";
    }
    $man_url = uri_unescape($url);
    my $req_p = HTTP::Request->new(GET, $perm_url);
    my $resp_p = $ua->request($req_p);
    my $req_s = HTTP::Request->new(GET, $man_url);
    my $resp_s = $ua->request($req_s);
    
    if ($resp_p->is_success) {
      my $perm_contents = $resp_p->content;
      my $lcl_tag = $cc_license_tag;
      if (defined($perm_contents) && ($perm_contents =~ m/$lcl_tag/s)) {
        if ($resp_s->is_success) {
          if ($resp_s->content =~ m/results in an empty (set|list)/is) {
            $result = "--EMPTY_LIST--"
          } else {
            $result = "Manifest";
          }
        } else {
          #printf("URL: %s\n", $man_url);
          $result = "--REQ_FAIL--"
        }
      } else {
        #printf("URL: %s\n", $perm_url);
        $result = "--NO_LOCKSS--"
      }
    } else {
      #printf("URL: %s\n", $perm_url);
      $result = "--PERM_REQ_FAIL--"
    }
    sleep(4);

  } elsif ($plugin eq "OLHPlugin" || $plugin eq "ClockssOLHPlugin") {
    #permission is different from start
    $perm_url = uri_unescape($param{base_url}) . "clockss";
    #start_url for all OAI queries https://www.comicsgrid.com/api/oai/?verb=ListRecords&metadataPrefix=oai_dc&from=2019-01-01&until=2019-12-31
    $url = sprintf("%sapi/oai?verb=ListRecords&amp;metadataPrefix=oai_dc&amp;from=%d-01-01&amp;until=%d-12-31",
      $param{base_url}, $param{year}, $param{year});
    $man_url = uri_unescape($url);
    my $req_p = HTTP::Request->new(GET, $perm_url);
    my $resp_p = $ua->request($req_p);
    my $req_s = HTTP::Request->new(GET, $man_url);
    my $resp_s = $ua->request($req_s);
    
    if ($resp_p->is_success) {
      my $perm_contents = $resp_p->content;
      #my $lcl_tag = $clockss_tag;
      if (defined($perm_contents) && ($perm_contents =~ m/$clockss_tag/s) && ($perm_contents =~ m/$lockss_tag/s)) {
        if ($resp_s->is_success) {
          if ($resp_s->content =~ m/results in an empty (set|list)/is) {
            $result = "--EMPTY_LIST--"
          } else {
            $result = "Manifest";
          }
        } else {
          #printf("URL: %s\n", $man_url);
          $result = "--REQ_FAIL--"
        }
      } else {
        #printf("URL: %s\n", $perm_url);
        $result = "--NO_LOCKSS--"
      }
    } else {
      #printf("URL: %s\n", $perm_url);
      $result = "--PERM_REQ_FAIL--"
    }
    sleep(4);

  } elsif ($plugin eq "GeorgThiemeVerlagPlugin") {
        #Url with list of urls for issues
        #printf("%s\n",decode_entities($tmp));
        $url = sprintf("%sproducts/ejournals/issues/%s/%s",
          $param{base_url}, $param{journal_id}, $param{volume_name});
        $man_url = uri_unescape($url);
        my $doi = uri_unescape($param{journal_id});
        my $req = HTTP::Request->new(GET, $man_url);
        my $resp = $ua->request($req);
        if ($resp->is_success) {
            my $man_contents = $resp->content;
            #no lockss permission statement on start page. Permission statement is here: https://www.thieme-connect.de/lockss.txt
            if ($req->url ne $resp->request->uri) {
              $vol_title = $resp->request->uri;
              $result = "Redirected";
            } elsif (defined($man_contents) && ($man_contents =~ m/Year $param{volume_name}/) && ($man_contents =~ m/DOI: $doi/)) {
                if ($man_contents =~ m/<h1>(.*)<\/h1>/si) {
                    $vol_title = $1
                }
                $result = "Manifest"
            } else {
                $result = "--"
            }
        } else {
            $result = "--REQ_FAIL--" . $resp->code() . " " . $resp->message();
        }
        sleep(4);
        
  } elsif ($plugin eq "ClockssGeorgThiemeVerlagPlugin") {
        #Url with list of urls for issues
        #printf("%s\n",decode_entities($tmp));
        $url = sprintf("%sproducts/ejournals/issues/%s/%s",
          $param{base_url}, $param{journal_id}, $param{volume_name});
        $man_url = uri_unescape($url);
        my $doi = uri_unescape($param{journal_id});
        my $req = HTTP::Request->new(GET, $man_url);
        my $resp = $ua->request($req);
        if ($resp->is_success) {
            my $man_contents = $resp->content;
            if ($req->url ne $resp->request->uri) {
              $vol_title = $resp->request->uri;
              $result = "Redirected";
            } elsif (defined($man_contents) && ($man_contents =~ m/$clockss_tag/) && ($man_contents =~ m/Year $param{volume_name}/) && ($man_contents =~ m/DOI: $doi/)) {
                if ($man_contents =~ m/<h1>(.*)<\/h1>/si) {
                    $vol_title = $1
                }
                $result = "Manifest"
            } else {
                $result = "--NO_TAG--"
            }
        } else {
            $result = "--REQ_FAIL--" . $resp->code() . " " . $resp->message();
        }
        sleep(4);
        
  } elsif ($plugin eq "GeorgThiemeVerlagBooksPlugin") {
        $url = sprintf("%sproducts/ebooks/book/%s",
          $param{base_url}, $param{doi});
        $man_url = uri_unescape($url);
        my $req = HTTP::Request->new(GET, $man_url);
        my $resp = $ua->request($req);
        if ($resp->is_success) {
            my $man_contents = $resp->content;
            #no lockss permission statement on start page. Permission statement is here: https://www.thieme-connect.de/lockss.txt
            if ($req->url ne $resp->request->uri) {
              $vol_title = $resp->request->uri;
              $result = "Redirected";
            } elsif (defined($man_contents) && ($man_contents =~ m/products\/ebooks\/pdf/)) {
                 if ($man_contents =~ m/<h1 class="productTitle">(.*)\s*<\/h1>/si) {
                    $vol_title = $1;
                    $vol_title =~ s/\s*\n\s*/ /g;
                }
                $result = "Manifest"
            } else {
                $result = "--"
            }
        } else {
            $result = "--REQ_FAIL--" . $resp->code() . " " . $resp->message();
        }
        sleep(4);
        
  } elsif ($plugin eq "ClockssGeorgThiemeVerlagBooksPlugin") {
        $url = sprintf("%sproducts/ebooks/book/%s",
          $param{base_url}, $param{doi});
        $man_url = uri_unescape($url);
        my $req = HTTP::Request->new(GET, $man_url);
        my $resp = $ua->request($req);
        #printf("response: %s", $resp->status_line);
        if ($resp->is_success) {
            my $man_contents = $resp->content;
            if ($req->url ne $resp->request->uri) {
              $vol_title = $resp->request->uri;
              $result = "Redirected";
            } elsif (defined($man_contents) && ($man_contents =~ m/$clockss_tag/) && ($man_contents =~ m/products\/ebooks\/pdf/)) {
                if ($man_contents =~ m/<h1 class="productTitle">(.*)\s*<\/h1>/si) {
                    $vol_title = $1;
                    $vol_title =~ s/\s*\n\s*/ /g;
                }
                $result = "Manifest"
            } else {
                $result = "--NO_TAG--"
            }
        } else {
            $result = "--REQ_FAIL--" . $resp->code() . " " . $resp->message();
        }
        sleep(4);

  } elsif ($plugin eq "ClockssDoveMedicalPressPlugin") {
        $url = sprintf("%slockss.php?t=clockss&pa=issue&j_id=%s&year=%d",
          $param{base_url}, $param{journal_id}, $param{year});
        $man_url = uri_unescape($url);
        my $req = HTTP::Request->new(GET, $man_url);
        my $resp = $ua->request($req);
        if ($resp->is_success) { 
            my $man_contents = $resp->content;
            if ($req->url ne $resp->request->uri) {
              $vol_title = $resp->request->uri;
              $result = "Redirected";
            } elsif (defined($man_contents) && ($man_contents =~ m/<h1>CLOCKSS - Published Issues: (.*) $param{year}/) && ($man_contents =~ m/href=\"[^\"]*\">$1/)) { 
                #<h1>CLOCKSS - Published Issues: Biosimilars 2015</h1>
                #if ($man_contents =~ m/<h1>CLOCKSS - Published Issues: (.*) $param{year}<\/h1>/si) {
                if ($man_contents =~ m/<h1>CLOCKSS - Published Issues: (.*) $param{year}<\/h1>/si) {
                    $vol_title = $1
                }
                $result = "Manifest"
            } else {
                $result = "--"
            }
        } else {
            $result = "--REQ_FAIL--" . $resp->code() . " " . $resp->message();
        }
        sleep(4);

<<<<<<< HEAD
  } elsif (($plugin eq "BerghahnJournalsPlugin") ||
           ($plugin eq "AMetSoc2021Plugin")) {
      $url = sprintf("%slockss-manifest/journal/%s/volume/%s",
=======
  } elsif (($plugin eq "BerghahnJournalsPlugin")   ||
           ($plugin eq "PubFactoryJournalsPlugin") ||
           ($plugin eq "AjtmhPlugin")      ||
           ($plugin eq "AMetSoc2021Plugin")      ||
           ($plugin eq "BioscientificaPlugin")      ||
           ($plugin eq "ManchesterUniversityPressPlugin")) {
      $url = sprintf("%slockss-manifest/journal/%s/%s",
>>>>>>> ecf3b879
      $param{base_url}, $param{journal_id}, $param{volume_name});
      $man_url = uri_unescape($url);
      my $req = HTTP::Request->new(GET, $man_url);

      my $resp = $ua->request($req);
      if ($resp->is_success) {
          my $man_contents = $resp->content;
          if ($req->url ne $resp->request->uri) {
              $vol_title = $resp->request->uri;
              $result = "Redirected";
          } elsif (defined($man_contents) && (($man_contents =~ m/$lockss_tag/) &&
                  ($man_contents =~ m/\/journals\/$param{journal_id}\/$param{volume_name}\//))) {
              if ($man_contents =~ m/<h1>\s*(.*) LOCKSS Manifest Page\s*<\/h1>/si) {
                  $vol_title = $1;
                  $vol_title =~ s/\s*\n\s*/ /g;
                  $vol_title =~ s/ &amp\; / & /;
                  if (($vol_title =~ m/</) || ($vol_title =~ m/>/)) {
                      $vol_title = "\"" . $vol_title . "\"";
                  }
              }
              $result = "Manifest";
          } else {
              $result = "--NO_TAG--"
          }
      } else {
          $result = "--REQ_FAIL--" . $resp->code() . " " . $resp->message();
      }
        sleep(4);

  } elsif (($plugin eq "ClockssBerghahnJournalsPlugin") ||
<<<<<<< HEAD
           ($plugin eq "ClockssAMetSoc2021Plugin")) {
      $url = sprintf("%slockss-manifest/journal/%s/volume/%s",
=======
           ($plugin eq "ClockssAjtmhPlugin")            ||
           ($plugin eq "ClockssAMetSoc2021Plugin")      ||
           ($plugin eq "ClockssManchesterUniversityPressPlugin")) {
      $url = sprintf("%slockss-manifest/journal/%s/%s",
>>>>>>> ecf3b879
      $param{base_url}, $param{journal_id}, $param{volume_name});
      $man_url = uri_unescape($url);
      my $req = HTTP::Request->new(GET, $man_url);
      my $resp = $ua->request($req);
      if ($resp->is_success) {
          my $man_contents = $resp->content;
          if ($req->url ne $resp->request->uri) {
              $vol_title = $resp->request->uri;
              $result = "Redirected";
          } elsif (defined($man_contents) && (($man_contents =~ m/$clockss_tag/) &&
                  ($man_contents =~ m/\/journals\/$param{journal_id}\/$param{volume_name}\//))) {
              if ($man_contents =~ m/<h1>\s*(.*) LOCKSS Manifest Page\s*<\/h1>/si) {
                  $vol_title = $1;
                  $vol_title =~ s/\s*\n\s*/ /g;
                  $vol_title =~ s/ &amp\; / & /;
                  if (($vol_title =~ m/</) || ($vol_title =~ m/>/)) {
                      $vol_title = "\"" . $vol_title . "\"";
                  }
              }
              $result = "Manifest";
          } else {
              $result = "--NO_TAG--"
          }
      } else {
          $result = "--REQ_FAIL--" . $resp->code() . " " . $resp->message();
      }
        sleep(4);
        
  } elsif (($plugin eq "TaylorAndFrancisPlugin") ||
           ($plugin eq "GenericAtyponPlugin") ||
           ($plugin eq "AIAAPlugin") ||
           ($plugin eq "AllenPressJournalsPlugin") ||
           ($plugin eq "AmericanSpeechLanguageHearingAssocAtyponPlugin") ||
           ($plugin eq "AmPublicHealthAssocPlugin") ||
           ($plugin eq "AMetSocPlugin") ||
           ($plugin eq "AmPhysSocAtyponPlugin") ||
           ($plugin eq "AmPsychPubAtyponPlugin") ||
           ($plugin eq "ARRSPlugin") ||
           ($plugin eq "AscoJournalsPlugin") ||
           ($plugin eq "AtsJournalsPlugin") ||
           ($plugin eq "BIRAtyponPlugin") ||
           ($plugin eq "EdinburghUniversityPressPlugin") ||
           ($plugin eq "EmeraldGroupPlugin") ||
           ($plugin eq "EndocrineSocietyPlugin") ||
           ($plugin eq "FasebAtyponPlugin") ||
           ($plugin eq "FutureSciencePlugin") ||
           ($plugin eq "IndersciencePlugin") ||
#           ($plugin eq "JstorPlugin") ||
           ($plugin eq "LiverpoolJournalsPlugin") ||
#           ($plugin eq "ManeyAtyponPlugin") ||
           ($plugin eq "MarkAllenPlugin") ||
           ($plugin eq "MultiSciencePlugin") ||
           ($plugin eq "MassachusettsMedicalSocietyPlugin") ||
           ($plugin eq "RoyalSocietyPublishingAtyponPlugin") ||
           ($plugin eq "RsnaJournalsPlugin") ||
           ($plugin eq "SageAtyponJournalsPlugin") ||
           ($plugin eq "SiamPlugin") ||
           ($plugin eq "WageningenJournalsPlugin")) {
      $url = sprintf("%slockss/%s/%s/index.html",
      $param{base_url}, $param{journal_id}, $param{volume_name});
      $man_url = uri_unescape($url);
      $jid = uri_unescape($param{journal_id});  #some journal_id's have a dot.
      my $req = HTTP::Request->new(GET, $man_url);
      my $resp = $ua->request($req);
      if ($resp->is_success) {
          my $man_contents = $resp->content;
          #JSTOR plugin links are like ?journalCode=chaucerrev&amp;issue=2&amp;volume=44
          if ($req->url ne $resp->request->uri) {
              $vol_title = $resp->request->uri;
              $result = "Redirected";
          } elsif (defined($man_contents) && (($man_contents =~ m/$lockss_tag/) && 
                  (($man_contents =~ m/\/$jid\/$param{volume_name}\//) || 
                  ($man_contents =~ m/\/toc\/$jid\/*$param{volume_name}\"/) || 
                  ##Royal Society Publishing: "/toc/rsbl/2014/10/12"  or "/toc/rsbm/2018/64"  
                  ($man_contents =~ m/\"\/toc\/$jid\/[12][67890]\d\d\/$param{volume_name}(\/[-0-9]*)?\"/) || 
                  ($man_contents =~ m/\/$jid\S*volume=$param{volume_name}/)))) {
              if ($man_contents =~ m/<title>\s*(.*) LOCKSS Manifest Page\s*<\/title>/si) {
                  $vol_title = $1;
                  $vol_title =~ s/\s*\n\s*/ /g;
                  $vol_title =~ s/ &amp\; / & /;
                  if (($vol_title =~ m/</) || ($vol_title =~ m/>/)) {
                      $vol_title = "\"" . $vol_title . "\"";
                  }
              }
              $result = "Manifest";
          } elsif ($man_contents !~ m/$lockss_tag/) {
              $result = "--NO_TAG--"
          } else {
            $vol_title = "";
            if ($man_contents =~ m/href=([^>]*)>/) {
              $vol_title = $1;
            }
            if ($vol_title =~ m/\/$jid\//) {
              $result = "--BAD_VOL--"
            } else {
              $result = "--BAD_JID--"
            }
          }
      } else {
      $result = "--REQ_FAIL--" . $resp->code() . " " . $resp->message();
  }
        sleep(4);

  } elsif (($plugin eq "ClockssTaylorAndFrancisPlugin") ||
           ($plugin eq "ClockssGenericAtyponPlugin") ||
           ($plugin eq "ClockssAIAAPlugin") ||
           ($plugin eq "ClockssAllenPressJournalsPlugin") ||
           ($plugin eq "ClockssAmericanSpeechLanguageHearingAssocAtyponPlugin") ||
           ($plugin eq "ClockssAMetSocPlugin") ||
           ($plugin eq "ClockssAmmonsScientificPlugin") ||
           ($plugin eq "ClockssAmPhysSocAtyponPlugin") ||
           ($plugin eq "ClockssAmPsychPubAtyponPlugin") ||
           ($plugin eq "ClockssASCEPlugin") ||
           ($plugin eq "ClockssAscoJournalsPlugin") ||
           ($plugin eq "ClockssBIRAtyponPlugin") ||
           ($plugin eq "ClockssEdinburghUniversityPressPlugin") ||
           ($plugin eq "ClockssEmeraldGroupPlugin") ||
           ($plugin eq "ClockssEndocrineSocietyPlugin") ||
           ($plugin eq "ClockssFasebAtyponPlugin") ||
           ($plugin eq "ClockssFutureSciencePlugin") ||
           ($plugin eq "ClockssIndersciencePlugin") ||
#           ($plugin eq "ClockssJstorPlugin") ||
           ($plugin eq "ClockssLiverpoolJournalsPlugin") ||
#           ($plugin eq "ClockssManeyAtyponPlugin") ||
           ($plugin eq "ClockssMarkAllenPlugin") ||
           ($plugin eq "ClockssMultiSciencePlugin") ||
           ($plugin eq "ClockssNRCResearchPressPlugin") ||
           ($plugin eq "ClockssPracticalActionJournalsPlugin") ||
           ($plugin eq "ClockssRoyalSocietyPublishingAtyponPlugin") ||
           ($plugin eq "ClockssSageAtyponJournalsPlugin") ||
           ($plugin eq "ClockssSEGPlugin") ||
           ($plugin eq "ClockssSiamPlugin") ||
           ($plugin eq "ClockssWageningenJournalsPlugin")) {
      $url = sprintf("%sclockss/%s/%s/index.html",
      $param{base_url}, $param{journal_id}, $param{volume_name});
      $man_url = uri_unescape($url);
      $jid = uri_unescape($param{journal_id});  #some journal_id's have a dot.
      my $req = HTTP::Request->new(GET, $man_url);
      my $resp = $ua->request($req);
      if ($resp->is_success) {
          my $man_contents = $resp->content;
          #JSTOR plugin links are like ?journalCode=chaucerrev&amp;issue=2&amp;volume=44
          if ($req->url ne $resp->request->uri) {
              $vol_title = $resp->request->uri;
              $result = "Redirected";
          } elsif (defined($man_contents) && (($man_contents =~ m/$clockss_tag/) && 
                  (($man_contents =~ m/\/$jid\/$param{volume_name}\//) || 
                  ($man_contents =~ m/\/toc\/$jid\/*$param{volume_name}\"/) || 
                  ##Royal Society Publishing: "/toc/rsbl/2014/10/12"  or "/toc/rsbm/2018/64"  
                  ($man_contents =~ m/\"\/toc\/$jid\/[12][67890]\d\d\/$param{volume_name}(\/[-0-9]*)?\"/) || 
                  ($man_contents =~ m/\/$jid\S*volume=$param{volume_name}/)))) {
              if ($man_contents =~ m/<title>\s*(.*) CLOCKSS Manifest Page\s*<\/title>/si) {
                  $vol_title = $1;
                  $vol_title =~ s/\s*\n\s*/ /g;
                  $vol_title =~ s/ &amp\; / & /;
                  if (($vol_title =~ m/</) || ($vol_title =~ m/>/)) {
                      $vol_title = "\"" . $vol_title . "\"";
                  }
              }
              $result = "Manifest";
          } elsif ($man_contents !~ m/$clockss_tag/) {
              $result = "--NO_TAG--"
          } else {
            $vol_title = "";
            if ($man_contents =~ m/href=([^>]*)>/) {
              $vol_title = $1;
            }
            if ($vol_title =~ m/\/$jid\//) {
              $result = "--BAD_VOL--"
            } else {
              $result = "--BAD_JID--"
            }
          }
      } else {
      $result = "--REQ_FAIL--" . $resp->code() . " " . $resp->message();
  }
        sleep(4);

  # the non-Clockss Atypon Books plugins go here
  } elsif (($plugin eq "GenericAtyponBooksPlugin") ||
           ($plugin eq "AIAABooksPlugin") ||
           ($plugin eq "EmeraldGroupBooksPlugin") ||
           ($plugin eq "EndocrineSocietyBooksPlugin") ||
           ($plugin eq "FutureScienceBooksPlugin") ||
           ($plugin eq "LiverpoolBooksPlugin") ||
           ($plugin eq "SiamBooksPlugin") ||
           ($plugin eq "WageningenBooksPlugin")) {
    $url = sprintf("%slockss/eisbn/%s",
        $param{base_url}, $param{book_eisbn});
    $man_url = uri_unescape($url);
    my $req = HTTP::Request->new(GET, $man_url);
    my $resp = $ua->request($req);
    my $man_contents = $resp->is_success ? $resp->content : "";
    if (! $resp->is_success) {
        $result = "--REQ_FAIL--" . $resp->code() . " " . $resp->message();
    } elsif ($req->url ne $resp->request->uri) {
        $vol_title = $resp->request->uri;
        $result = "Redirected";
    } elsif (! defined($man_contents)) {
        $result = "--NOT_DEF--";
    } elsif ($man_contents !~ m/$lockss_tag/) {
        $result = "--NO_TAG--";
    } elsif ($man_contents !~ m/doi\/book\/([^\/]+)\/([^"']+)/) { #"
        $result = "--BAD_DOI--";
    } elsif ($man_contents =~ m/doi\/book\/([^\/]+)\/([^"']+)/) { #"
        my $doi1 = $1;
        my $doi2 = $2;
        #get the title of the book if we found the manifest page
        if ($man_contents =~ m/<title>(.*) Manifest Page<\/title>/si) {
            $vol_title = $1;
            $vol_title =~ s/\s*\n\s*/ /g;
            $vol_title =~ s/ &amp\; / & /;
            if (($vol_title =~ m/</) || ($vol_title =~ m/>/)) {
                $vol_title = "\"" . $vol_title . "\"";
            }
        }
        # now make sure a PDF is actually available on the book landing page
        # whole book pdf will use the same doi as the book landing page
        #Assume the worst
        $result = "--BAD_PDF--";
        $url = sprintf("%sdoi/book/%s/%s",$param{base_url}, $doi1, $doi2);
        my $book_url = uri_unescape($url);
        my $breq = HTTP::Request->new(GET, $book_url);
        my $bresp = $ua->request($breq);
        if ($bresp->is_success) {
            my $b_contents = $bresp->content;
            # what we're looking for on the page is href="/doi/pdf/doi1/doi2" OR href="/doi/pdfplus/doi1/doi2
            #printf("href=\"pdfplus/%s/%s\"",${doi1},${doi2});
            #if (defined($b_contents) && ($b_contents =~ m/href=\"[^"]+pdf(plus)?\/${doi1}\/${doi2}/)) {
            if (defined($b_contents) && ($b_contents =~ m/href=\"[^"]+pdf(plus)?\/${doi1}\//)) {  #"
                $result = "Manifest";
            }
        }
    } else {
        $result = "--CODE_BUG--";
    }
    sleep(4);

#  # the non-Clockss Atypon Books plugins go here
#  } elsif (($plugin eq "GenericAtyponBooksPlugin") ||
#           ($plugin eq "AIAABooksPlugin") ||
#           ($plugin eq "EmeraldGroupBooksPlugin") ||
#           ($plugin eq "EndocrineSocietyBooksPlugin") ||
#           ($plugin eq "FutureScienceBooksPlugin") ||
#           ($plugin eq "LiverpoolBooksPlugin") ||
#           ($plugin eq "SiamBooksPlugin") ||
#           ($plugin eq "WageningenBooksPlugin")) {
#      $url = sprintf("%slockss/eisbn/%s",
#          $param{base_url}, $param{book_eisbn});
#      $man_url = uri_unescape($url);
#      my $req = HTTP::Request->new(GET, $man_url);
#      my $resp = $ua->request($req);
#      if ($resp->is_success) {
#          my $man_contents = $resp->content;
#          if ($req->url ne $resp->request->uri) {
#              $vol_title =  $resp->request->uri;
#              $result = "Redirected";
#          } elsif (defined($man_contents) && ($man_contents =~ m/$lockss_tag/)) {
#              #prepare for the worst by presetting a not found result...
#              $result = "--";
#              if ($man_contents =~ m/doi\/book\/([^\/]+)\/([^"']+)/) { #"
#                  my $doi1 = $1;
#                  my $doi2 = $2;
#                  #get the title of the book if we found the manifest page
#                  if ($man_contents =~ m/<title>(.*) Manifest Page<\/title>/si) {
#                      $vol_title = $1;
#                      $vol_title =~ s/\s*\n\s*/ /g;
#                      $vol_title =~ s/ &amp\; / & /;
#                      if (($vol_title =~ m/</) || ($vol_title =~ m/>/)) {
#                          $vol_title = "\"" . $vol_title . "\"";
#                      }
#                  }
#                  # now make sure a PDF is actually available on the book landing page
#                  # whole book pdf will use the same doi as the book landing page
#                  $url = sprintf("%sdoi/book/%s/%s",$param{base_url}, $doi1, $doi2);
#                  my $book_url = uri_unescape($url);
#                  my $breq = HTTP::Request->new(GET, $book_url);
#                  my $bresp = $ua->request($breq);
#                  if ($bresp->is_success) {
#                      my $b_contents = $bresp->content;
#                      # what we're looking for on the page is href="/doi/pdf/doi1/doi2" OR href="/doi/pdfplus/doi1/doi2
#                      #printf("href=\"pdfplus/%s/%s\"",${doi1},${doi2});
#                      #if (defined($b_contents) && ($b_contents =~ m/href=\"[^"]+pdf(plus)?\/${doi1}\/${doi2}/)) {
#                      if (defined($b_contents) && ($b_contents =~ m/href=\"[^"]+pdf(plus)?\/${doi1}\//)) {  #"
#                          $result = "Manifest";
#                      }
#                  }
#              }
#          } else {
#            $result = "--NO_TAG--"
#          }
#      } else {
#          $result = "--REQ_FAIL--" . $resp->code() . " " . $resp->message();
#      }
#      sleep(4);
#
  # the CLOCKSS Atypon Books plugins go here
  } elsif (($plugin eq "ClockssGenericAtyponBooksPlugin") ||
           ($plugin eq "ClockssAIAABooksPlugin") ||
           ($plugin eq "ClockssEmeraldGroupBooksPlugin") ||
           ($plugin eq "ClockssEndocrineSocietyBooksPlugin") ||
           ($plugin eq "ClockssFutureScienceBooksPlugin") ||
           ($plugin eq "ClockssLiverpoolBooksPlugin") ||
           ($plugin eq "ClockssNRCResearchPressBooksPlugin") ||
           ($plugin eq "ClockssPracticalActionBooksPlugin") ||
           ($plugin eq "ClockssSEGBooksPlugin") ||
           ($plugin eq "ClockssSiamBooksPlugin") ||
           ($plugin eq "ClockssWageningenBooksPlugin")) {
      $url = sprintf("%sclockss/eisbn/%s",
          $param{base_url}, $param{book_eisbn});
      $man_url = uri_unescape($url);
      my $req = HTTP::Request->new(GET, $man_url);
      my $resp = $ua->request($req);
      if ($resp->is_success) {
          my $man_contents = $resp->content;
          if ($req->url ne $resp->request->uri) {
              $vol_title =  $resp->request->uri;
              $result = "Redirected";
          } elsif (defined($man_contents) && ($man_contents =~ m/$clockss_tag/)) {
              #prepare for the worst by presetting a not found result...
              $result = "--";
              if ($man_contents =~ m/doi\/book\/([^\/]+)\/([^"']+)/) {  #"
                  my $doi1 = $1;
                  my $doi2 = $2;
                  #get the title of the book if we found the manifest page
                  if ($man_contents =~ m/<title>(.*) Manifest Page<\/title>/si) {
                      $vol_title = $1;
                      $vol_title =~ s/\s*\n\s*/ /g;
                      $vol_title =~ s/ &amp\; / & /;
                      if (($vol_title =~ m/</) || ($vol_title =~ m/>/)) {
                          $vol_title = "\"" . $vol_title . "\"";
                      }
                  }
                  # now make sure a PDF is actually available on the book landing page
                  # whole book pdf will use the same doi as the book landing page
                  $url = sprintf("%sdoi/book/%s/%s",$param{base_url}, $doi1, $doi2);
                  my $book_url = uri_unescape($url);
                  my $breq = HTTP::Request->new(GET, $book_url);
                  my $bresp = $ua->request($breq);
                  if ($bresp->is_success) {
                      my $b_contents = $bresp->content;
                      # what we're looking for on the page is href="/doi/pdf/doi1/doi2" OR href="/doi/pdfplus/doi1/doi2
                      #printf("href=\"pdfplus/%s/%s\"",${doi1},${doi2});
                      #if (defined($b_contents) && ($b_contents =~ m/href=\"[^"]+pdf(plus)?\/${doi1}\/${doi2}/)) {
                      if (defined($b_contents) && ($b_contents =~ m/href=\"[^"]+pdf(plus)?\/${doi1}\//)) {  #"
                          $result = "Manifest";
                      }
                  }
              }
          } else {
              $result = "--NO_TAG--"
          }
      } else {
          $result = "--REQ_FAIL--" . $resp->code() . " " . $resp->message();
      }
        sleep(4);

# use "\w+" at beginning of match to indicate something other than needs.SourcePlugin
#file transfer: old style (Warc|Source)Plugin (base+year), new style SourcePlugin (base+dir), DeliveredSourcePlugin (base + year + dir)
#the url can be built up from the available parameters
  } elsif (($plugin =~ m/\w+SourcePlugin/) || 
           ($plugin =~ m/\w+WarcPlugin/)) {
      $url = sprintf("%s", $param{base_url});
      # if there is a year parameter (delivered source and original source plugins) that comes next
      if (defined $param{year}) {
      $url .= "$param{year}/";
      } 
      # if there is a directory (delivered source in addition to year  and new directory based source plugins instead of year
      if (defined $param{directory}) {
      $url .= "$param{directory}/";
      }
      $man_url = uri_unescape($url);
      my $req = HTTP::Request->new(GET, $man_url);
      my $resp = $ua->request($req);
      if ($resp->is_success) {
          my $man_contents = $resp->content;
          #allow for newlines
          my $alt_clockss_tag = "CLOCKSS(\n)? (\n)?system(\n)? (\n)?has(\n)? (\n)?permission(\n)? (\n)?to(\n)? (\n)?ingest,(\n)? (\n)?preserve,(\n)? (\n)?and(\n)? (\n)?serve(\n)? (\n)?this(\n)? (\n)?Archival(\n)? (\n)?Unit";
          if ($req->url ne $resp->request->uri) {
              $vol_title = $resp->request->uri;
              $result = "Redirected";
              #does it have even one link on the page? then we have contents
          } elsif (defined($man_contents) && (($man_contents =~ m/$alt_clockss_tag/) && 
                   ($man_contents =~ m/a href=\"/))) {
              if ($man_contents =~ m/<title>\s*(.*)\s*<\/title>/si) {
                  $vol_title = $1;
                  $vol_title =~ s/\s*\n\s*/ /g;
                  $vol_title =~ s/ &amp\; / & /;
                  if (($vol_title =~ m/</) || ($vol_title =~ m/>/)) {
                      $vol_title = "\"" . $vol_title . "\"";
                  }
              }
              $result = "Manifest";
          } else {
              $result = "--NO_TAG--"
          }
      } else {
          $result = "--REQ_FAIL--" . $resp->code() . " " . $resp->message();
      }
      sleep(4);

#  } elsif ($plugin eq "EdinburghUniversityPressPlugin") {
#    $url = sprintf("%slockss/%s/%s/index.html",
#      $param{base_url}, $param{journal_id}, $param{volume_name});
#    $man_url = uri_unescape($url);
#    #printf("\nUrl: %s\n", $man_url);
#    my $req = HTTP::Request->new(GET, $man_url);
#    my $resp = $ua->request($req);
#    if ($resp->is_success) {
#      my $man_contents = $resp->content;
#      if (defined($man_contents) && (($man_contents =~ m/$lockss_tag/) || ($man_contents =~ m/$oa_tag/)) && ($man_contents =~ m/\/$param{journal_id}\//)) {
#        if ($man_contents =~ m/<title>(.*)LOCKSS Manifest Page<\/title>/si) {
#          $vol_title = $1;
#          $vol_title =~ s/\s*\n\s*/ /g;
#          if (($vol_title =~ m/</) || ($vol_title =~ m/>/)) {
#            $vol_title = "\"" . $vol_title . "\"";
#          }
#        }
#        $result = "Manifest";
#      } else {
#        $result = "--NO_TAG--"
#      }
#    } else {
#      $result = "--REQ_FAIL--" . $resp->code() . " " . $resp->message();
#    }
#    sleep(4);
#
#  } elsif ($plugin eq "ClockssEdinburghUniversityPressPlugin") {
#    $url = sprintf("%sclockss/%s/%s/index.html",
#      $param{base_url}, $param{journal_id}, $param{volume_name});
#    $man_url = uri_unescape($url);
#    #printf("\nUrl: %s\n", $man_url);
#    my $req = HTTP::Request->new(GET, $man_url);
#    my $resp = $ua->request($req);
#    if ($resp->is_success) {
#      my $man_contents = $resp->content;
#      if (defined($man_contents) && ($man_contents =~ m/$clockss_tag/) && ($man_contents =~ m/\/$param{journal_id}\//)) {
#        if ($man_contents =~ m/<title>(.*)CLOCKSS Manifest Page<\/title>/si) {
#          $vol_title = $1;
#          $vol_title =~ s/\s*\n\s*/ /g;
#          if (($vol_title =~ m/</) || ($vol_title =~ m/>/)) {
#            $vol_title = "\"" . $vol_title . "\"";
#          }
#        }
#        $result = "Manifest";
#      } else {
#        $result = "--NO_TAG--"
#      }
#    } else {
#      $result = "--REQ_FAIL--" . $resp->code() . " " . $resp->message();
#    }
#    sleep(4);

  } elsif ($plugin eq "ClockssAmericanMathematicalSocietyPlugin") {
    $url = sprintf("%sclockssdata/?p=%s&y=%d",
      $param{base_url}, $param{journal_id}, $param{year});
    $man_url = uri_unescape($url);
    #printf("\nUrl: %s\n", $man_url);
    my $req = HTTP::Request->new(GET, $man_url);
    my $resp = $ua->request($req);
    if ($resp->is_success) {
      my $man_contents = $resp->content;
      if ($req->url ne $resp->request->uri) {
              $vol_title = $resp->request->uri;
              $result = "Redirected";
      } elsif (defined($man_contents) && ($man_contents =~ m/$clockss_tag/)) {
        $vol_title = $param{journal_id};
        if (($man_contents =~ m/\/$param{journal_id}\//) && ($man_contents =~ m/$param{year}/)) {
          $result = "Manifest";
        } else {
          $result = "--NO_URL--";
        }
      } else {
        $result = "--NO_TAG--"
      }
    } else {
      $result = "--REQ_FAIL--" . $resp->code() . " " . $resp->message();
    }
    sleep(4);

  } elsif ($plugin eq "ClockssAmericanMathematicalSocietyBooksPlugin") {
    $url = sprintf("%sclockssdata?p=%s", $param{base_url}, $param{collection_id});
    $man_url = uri_unescape($url);
    # printf("\nUrl: %s\n", $man_url);
    my $req = HTTP::Request->new(GET, $man_url);
    my $resp = $ua->request($req);
    if ($resp->is_success) {
      my $man_contents = $resp->content;
      if ($req->url ne $resp->request->uri) {
              $vol_title = $resp->request->uri;
              $result = "Redirected";
      } elsif (defined($man_contents) && ($man_contents =~ m/$clockss_tag/)) {
        $vol_title = $param{collection_id} . " " . $param{year_string};
        if (($man_contents =~ m/\/$param{collection_id}\//) && ($man_contents =~ m/$param{year_string}/) &&
            ($man_contents =~ m/\/books\/$param{collection_id}\/year\/$param{year_string}/)) {
          $result = "Manifest";
        } else {
          $result = "--NO_URL--";
        }
      } else {
        $result = "--NO_TAG--"
      }
    } else {
      $result = "--REQ_FAIL--" . $resp->code() . " " . $resp->message();
    }
    sleep(4);

  } elsif ($plugin eq "MathematicalSciencesPublishersPlugin") {
    $url = sprintf("%s%s/%d/manifest",
      $param{base_url}, $param{journal_id}, $param{year});
    $man_url = uri_unescape($url);
    #printf("\nUrl: %s\n", $man_url);
    my $req = HTTP::Request->new(GET, $man_url);
    my $resp = $ua->request($req);
    if ($resp->is_success) {
      my $man_contents = $resp->content;
      if ($req->url ne $resp->request->uri) {
              $vol_title = $resp->request->uri;
              $result = "Redirected";
      } elsif (defined($man_contents) && ($man_contents =~ m/$lockss_tag/) && ($man_contents =~ m/\/$param{journal_id}\/$param{year}/)) {
        $vol_title = $param{journal_id};
        $result = "Manifest";
      } else {
        $result = "--NO_TAG--"
      }
    } else {
      $result = "--REQ_FAIL--" . $resp->code() . " " . $resp->message();
    }
    sleep(4);

  } elsif ($plugin eq "ClockssMathematicalSciencesPublishersPlugin") {
    $url = sprintf("%s%s/%d/manifest",
      $param{base_url}, $param{journal_id}, $param{year});
    $man_url = uri_unescape($url);
    #printf("\nUrl: %s\n", $man_url);
    my $req = HTTP::Request->new(GET, $man_url);
    my $resp = $ua->request($req);
    if ($resp->is_success) {
      my $man_contents = $resp->content;
      if ($req->url ne $resp->request->uri) {
              $vol_title = $resp->request->uri;
              $result = "Redirected";
      } elsif (defined($man_contents) && ($man_contents =~ m/$clockss_tag/) && ($man_contents =~ m/\/$param{journal_id}\/$param{year}/)) {
        $vol_title = $param{journal_id};
        $result = "Manifest";
      } else {
        $result = "--NO_TAG--"
      }
    } else {
      $result = "--REQ_FAIL--" . $resp->code() . " " . $resp->message();
    }
    sleep(4);

#  } elsif ($plugin eq "ClockssPionPlugin") {
#    $url = sprintf("%scontents.cgi?journal=%s&amp;volume=%s",
#      $param{base_url}, $param{short_journal_code}, $param{volume_name});
#    $man_url = uri_unescape($url);
#    #printf("\nUrl: %s\n", $man_url);
#    my $req = HTTP::Request->new(GET, $man_url);
#    my $resp = $ua->request($req);
#    if ($resp->is_success) {
#      my $man_contents = $resp->content;
#      if (defined($man_contents) && ($man_contents =~ m/$clockss_tag/) && ($man_contents =~ m/href=.abstract\.cgi\?id=/)) {
#        if ($man_contents =~ m/<title>(.*)<\/title>/si) {
#          $vol_title = $1;
#          $vol_title =~ s/\s*\n\s*/ /g;
#          if (($vol_title =~ m/</) || ($vol_title =~ m/>/)) {
#            $vol_title = "\"" . $vol_title . "\"";
#          }
#        }
#        $result = "Manifest";
#      } else {
#        $result = "--NO_TAG--"
#      }
#    } else {
#      $result = "--REQ_FAIL--" . $resp->code() . " " . $resp->message();
#    }
#    sleep(4);
#
  } elsif ($plugin eq "MaffeyPlugin") {
    $url = sprintf("%slockss.php?t=lockss&pa=issue&j_id=%s&year=%d",
      $param{base_url}, $param{journal_id}, $param{year});
    $man_url = uri_unescape($url);
    #printf("\nUrl: %s\n", $man_url);
    my $req = HTTP::Request->new(GET, $man_url);
    my $resp = $ua->request($req);
    if ($resp->is_success) {
      my $man_contents = $resp->content;
      if ($req->url ne $resp->request->uri) {
              $vol_title = $resp->request->uri;
              $result = "Redirected";
      } elsif (defined($man_contents) && ($man_contents =~ m/$lockss_tag/ || $man_contents =~ m/$oa_tag/) && ($man_contents =~ m/a href=.lockss.php/)) {
        if ($man_contents =~ m/<title>LOCKSS - Published Issues: (.*)<\/title>/si) {
          $vol_title = $1;
          $vol_title =~ s/\s*\n\s*/ /g;
          if (($vol_title =~ m/</) || ($vol_title =~ m/>/)) {
            $vol_title = "\"" . $vol_title . "\"";
          }
        }
        $result = "Manifest";
      } else {
        $result = "--NO_TAG--"
      }
    } else {
      $result = "--REQ_FAIL--" . $resp->code() . " " . $resp->message();
    }
    sleep(4);

  } elsif ($plugin eq "ClockssMaffeyPlugin") {
    $url = sprintf("%slockss.php?t=clockss&pa=issue&j_id=%s&year=%d",
      $param{base_url}, $param{journal_id}, $param{year});
    $man_url = uri_unescape($url);
    #printf("\nUrl: %s\n", $man_url);
    my $req = HTTP::Request->new(GET, $man_url);
    my $resp = $ua->request($req);
    if ($resp->is_success) {
      my $man_contents = $resp->content;
      if ($req->url ne $resp->request->uri) {
              $vol_title = $resp->request->uri;
              $result = "Redirected";
      } elsif (defined($man_contents) && ($man_contents =~ m/$clockss_tag/) && ($man_contents =~ m/a href=.lockss.php/)) {
        if ($man_contents =~ m/<title>CLOCKSS - Published Issues: (.*)<\/title>/si) {
          $vol_title = $1;
          $vol_title =~ s/\s*\n\s*/ /g;
          if (($vol_title =~ m/</) || ($vol_title =~ m/>/)) {
            $vol_title = "\"" . $vol_title . "\"";
          }
        }
        $result = "Manifest";
      } else {
        $result = "--NO_TAG--"
      }
    } else {
      $result = "--REQ_FAIL--" . $resp->code() . " " . $resp->message();
    }
    sleep(4);

  } elsif ($plugin eq "BioOneAtyponPlugin") {
    $url = sprintf("%slockss/%s/%s/index.html",
      $param{base_url}, $param{journal_id}, $param{volume_name});
    $man_url = uri_unescape($url);
    my $req = HTTP::Request->new(GET, $man_url);
    my $resp = $ua->request($req);
    if ($resp->is_success) {
      my $man_contents = $resp->content;
      if ($req->url ne $resp->request->uri) {
              $vol_title = $resp->request->uri;
              $result = "Redirected";
      } elsif (defined($man_contents) && (($man_contents =~ m/$lockss_tag/) || ($man_contents =~ m/$oa_tag/))) {
        if ($man_contents =~ m/<title>(.*)\s*LOCKSS Manifest Page<\/title>/si) {
          $vol_title = $1;
          $vol_title =~ s/\s*\n\s*/ /g;
          if (($vol_title =~ m/</) || ($vol_title =~ m/>/)) {
            $vol_title = "\"" . $vol_title . "\"";
          }
        }
        $result = "Manifest"
      } else {
        $result = "--NO_TAG--"
      }
    } else {
      $result = "--REQ_FAIL--" . $resp->code() . " " . $resp->message();
    }
    sleep(4);

  } elsif ($plugin eq "ClockssBioOneAtyponPlugin") {
    $url = sprintf("%sclockss/%s/%s/index.html",
      $param{base_url}, $param{journal_id}, $param{volume_name});
    $man_url = uri_unescape($url);
    my $req = HTTP::Request->new(GET, $man_url);
    my $resp = $ua->request($req);
    if ($resp->is_success) {
      my $man_contents = $resp->content;
      if ($req->url ne $resp->request->uri) {
              $vol_title = $resp->request->uri;
              $result = "Redirected";
      } elsif (defined($man_contents) && ($man_contents =~ m/$clockss_tag/)) {
        if ($man_contents =~ m/<title>(.*)\s*CLOCKSS Manifest Page<\/title>/si) {
          $vol_title = $1;
          $vol_title =~ s/\s*\n\s*/ /g;
          if (($vol_title =~ m/</) || ($vol_title =~ m/>/)) {
            $vol_title = "\"" . $vol_title . "\"";
          }
        }
        $result = "Manifest"
      } else {
        $result = "--NO_TAG--"
      }
    } else {
      $result = "--REQ_FAIL--" . $resp->code() . " " . $resp->message();
    }
    sleep(4);

#  } elsif ($plugin eq "PortlandPressPlugin") {
#    $url = sprintf("%s%s/%s/lockss.htm",
#      $param{base_url}, $param{journal_id}, $param{volume_name});
#    $man_url = uri_unescape($url);
#    my $req = HTTP::Request->new(GET, $man_url);
#    my $resp = $ua->request($req);
#    if ($resp->is_success) {
#      my $man_contents = $resp->content;
#      if (defined($man_contents) && ($man_contents =~ m/$lockss_tag/)) {
#        $result = "Manifest"
#      } else {
#        $result = "--NO_TAG--"
#      }
#    } else {
#      $result = "--REQ_FAIL--" . $resp->code() . " " . $resp->message();
#    }
#    sleep(4);
#
#  } elsif ($plugin eq "ClockssPortlandPressPlugin") {
#    $url = sprintf("%s%s/%s/lockss.htm",
#      $param{base_url}, $param{journal_id}, $param{volume_name});
#    $man_url = uri_unescape($url);
#    my $req = HTTP::Request->new(GET, $man_url);
#    my $resp = $ua->request($req);
#    if ($resp->is_success) {
#      my $man_contents = $resp->content;
#      if (defined($man_contents) && ($man_contents =~ m/$clockss_tag/)) {
#        $result = "Manifest"
#      } else {
#        $result = "--NO_TAG--"
#      }
#    } else {
#      $result = "--REQ_FAIL--" . $resp->code() . " " . $resp->message();
#    }
#    sleep(4);
#
  } elsif ($plugin eq "ClockssNaturePublishingGroupPlugin") {
    $url = sprintf("%s%s/clockss/%s_clockss_%d.html",
      $param{base_url}, $param{journal_id}, $param{journal_id}, $param{year});
    $man_url = uri_unescape($url);
    my $req = HTTP::Request->new(GET, $man_url);
    my $resp = $ua->request($req);
    if ($resp->is_success) {
      my $man_contents = $resp->content;
      if ($req->url ne $resp->request->uri) {
              $vol_title = $resp->request->uri;
              $result = "Redirected";
      } elsif (defined($man_contents) && ($man_contents =~ m/$clockss_tag/) && (($man_contents =~ m/\/$param{journal_id}\/journal\/v$param{volume_name}/) || ($man_contents =~ m/\/$param{journal_id}\/archive\//) || ($man_contents =~ m/\/$param{journal_id}\/index_ja.html/))) {
        if ($man_contents =~ m/<TITLE>\s*(.*)\s*<\/TITLE>/si) {
          $vol_title = $1;
          $vol_title =~ s/\s*\n\s*/ /g;
          if (($vol_title =~ m/</) || ($vol_title =~ m/>/)) {
            $vol_title = "\"" . $vol_title . "\"";
          }
        }
        $result = "Manifest"
      } else {
        $result = "--NO_TAG--"
      }
    } else {
      $result = "--REQ_FAIL--" . $resp->code() . " " . $resp->message();
    }
    sleep(4);

  } elsif ($plugin eq "ClockssPalgraveBookPlugin") {
    $url = sprintf("%spc/doifinder/10.1057/%s",
      $param{base_url}, $param{book_isbn});
    $man_url = uri_unescape($url);
    my $req = HTTP::Request->new(GET, $man_url);
    my $resp = $ua->request($req);
    if ($resp->is_success) {
      my $man_contents = $resp->content;
      if ($req->url ne $resp->request->uri) {
              $vol_title = $resp->request->uri;
              $result = "Redirected";
      } elsif (defined($man_contents) && ($man_contents =~ m/$clockss_tag/) && ($man_contents =~ m/\/download\/10.1057\/$param{book_isbn}(\.pdf|\.epub|\")/)) {
        if ($man_contents =~ m/<h1 class="product-title"\s*>\s*([^<>]*)\s*<\/h1>/si) {
          $vol_title = $1;
          $vol_title =~ s/\s*\n\s*/ /g;
          $vol_title =~ s/\s*<br \/>\s*/: /;
          $vol_title =~ s/<\/?span>//g;
          if (($vol_title =~ m/</) || ($vol_title =~ m/>/)) {
            $vol_title = "\"" . $vol_title . "\"";
          }
        }
        $result = "Manifest"
      } else {
        $result = "--NO_TAG--"
      }
    } else {
      $result = "--REQ_FAIL--" . $resp->code() . " " . $resp->message();
    }
    sleep(4);

  } elsif ($plugin eq "IngentaJournalPlugin") {
    $url = sprintf("%scontent/%s?format=lockss&volume=%s",
      $param{base_url}, $param{journal_issn}, $param{volume_name});
    $man_url = uri_unescape($url);
    my $req = HTTP::Request->new(GET, $man_url);
    my $resp = $ua->request($req);
    if ($resp->is_success) {
      my $man_contents = $resp->content;
      if ($req->url ne $resp->request->uri) {
              $vol_title = $resp->request->uri;
              $result = "Redirected";
      } elsif (defined($man_contents) && ($man_contents =~ m/$lockss_tag/) && ($man_contents =~ m/<a href="[^"]*$param{volume_name}/)) {
        if ($man_contents =~ m/<TITLE>\s*(.*)\s*<\/TITLE>/si) {
          $vol_title = $1;
          $vol_title =~ s/\s*\n\s*/ /g;
          if (($vol_title =~ m/</) || ($vol_title =~ m/>/)) {
            $vol_title = "\"" . $vol_title . "\"";
          }
        }
        $result = "Manifest"
      } else {
        $result = "--NO_TAG--"
      }
    } else {
      $result = "--REQ_FAIL--" . $resp->code() . " " . $resp->message();
    }
    sleep(4);
  } elsif ($plugin eq "ClockssIngentaJournalPlugin") {
    $url = sprintf("%scontent/%s?format=clockss&volume=%s",
      $param{base_url}, $param{journal_issn}, $param{volume_name});
    $man_url = uri_unescape($url);
    my $req = HTTP::Request->new(GET, $man_url);
    my $resp = $ua->request($req);
    if ($resp->is_success) {
      my $man_contents = $resp->content;
      if ($req->url ne $resp->request->uri) {
              $vol_title = $resp->request->uri;
              $result = "Redirected";
      } elsif (defined($man_contents) && ($man_contents =~ m/$clockss_tag/) && ($man_contents =~ m/<a href="[^"]*$param{volume_name}/)) {
        if ($man_contents =~ m/<TITLE>\s*(.*)\s*<\/TITLE>/si) {
          $vol_title = $1;
          $vol_title =~ s/\s*\n\s*/ /g;
          if (($vol_title =~ m/</) || ($vol_title =~ m/>/)) {
            $vol_title = "\"" . $vol_title . "\"";
          }
        }
        $result = "Manifest"
      } else {
        $result = "--NO_TAG--"
      }
    } else {
      $result = "--REQ_FAIL--" . $resp->code() . " " . $resp->message();
    }
    sleep(4);
  } elsif ($plugin eq "ClockssIngentaBooksPlugin") {
    $url = sprintf("%scontent/%s?format=clockss",
      $param{base_url}, $param{book_isbn});
    $man_url = uri_unescape($url);
    my $req = HTTP::Request->new(GET, $man_url);
    my $resp = $ua->request($req);
    if ($resp->is_success) {
      my $man_contents = $resp->content;
      #manifest must have pub_id and art00001 - /content/bkpub/2ouatw/2016/00000001/00000001/art00001
      if ($req->url ne $resp->request->uri) {
              $vol_title = $resp->request->uri;
              $result = "Redirected";
      } elsif (defined($man_contents) && ($man_contents =~ m/$clockss_tag/) && ($man_contents =~ m/<a href="[^"]*$param{publisher_id}\/[^"]+\/art00001/)) {  #"
        if ($man_contents =~ m/<TITLE>Ingenta Connect\s*(.*)\s*CLOCKSS MANIFEST PAGE<\/TITLE>/si) {
          $vol_title = $1;
          $vol_title =~ s/\s*\n\s*/ /g;
          if (($vol_title =~ m/</) || ($vol_title =~ m/>/)) {
            $vol_title = "\"" . $vol_title . "\"";
          }
        }
        $result = "Manifest"
      } else {
        $result = "--NO_TAG--"
      }
    } else {
      $result = "--REQ_FAIL--" . $resp->code() . " " . $resp->message();
    }
    sleep(4);
#  } elsif ($plugin eq "MetaPressPlugin") {
#    $url = sprintf("%sopenurl.asp?genre=volume&eissn=%s&volume=%s",
#      $param{base_url}, $param{journal_issn}, $param{volume_name});
#    $man_url = uri_unescape($url);
#    my $req = HTTP::Request->new(GET, $man_url);
#    my $resp = $ua->request($req);
#    if ($resp->is_success) {
#      my $man_contents = $resp->content;
#      if (defined($man_contents) && ($man_contents =~ m/$lockss_tag/) && ($man_contents =~ m/genre=volume&amp;eissn=$param{journal_issn}&amp;volume=$param{volume_name}/)) {
#        if ($man_contents =~ m/<td class=.labelName.>Journal<\/td><td class=.labelValue.><a href=\"\S*\">([^<]*)<\/a>\s*<\/td>/si) {
#          $vol_title = $1;
#          $vol_title =~ s/\s*\n\s*/ /g;
#          if (($vol_title =~ m/</) || ($vol_title =~ m/>/)) {
#            $vol_title = "\"" . $vol_title . "\"";
#          }
#        }
#        $result = "Manifest"
#      } else {
#        $result = "--NO_TAG--"
#      }
#    } else {
#      $result = "--REQ_FAIL--" . $resp->code() . " " . $resp->message();
#    }
#    sleep(4);
#  } elsif ($plugin eq "ClockssMetaPressPlugin") {
#    $url = sprintf("%sopenurl.asp?genre=volume&eissn=%s&volume=%s",
#      $param{base_url}, $param{journal_issn}, $param{volume_name});
#    $man_url = uri_unescape($url);
#    my $req = HTTP::Request->new(GET, $man_url);
#    my $resp = $ua->request($req);
#    if ($resp->is_success) {
#      my $man_contents = $resp->content;
#      if (defined($man_contents) && ($man_contents =~ m/$clockss_tag/) && ($man_contents =~ m/genre=volume&amp;eissn=$param{journal_issn}&amp;volume=$param{volume_name}/)) {
#        if ($man_contents =~ m/<td class=.labelName.>Journal<\/td><td class=.labelValue.><a href=\"\S*\">([^<]*)<\/a>\s*<\/td>/si) {
#          $vol_title = $1;
#          $vol_title =~ s/\s*\n\s*/ /g;
#          if (($vol_title =~ m/</) || ($vol_title =~ m/>/)) {
#            $vol_title = "\"" . $vol_title . "\"";
#          }
#        }
#        $result = "Manifest"
#      } else {
#        $result = "--NO_TAG--"
#      }
#    } else {
#      $result = "--REQ_FAIL--" . $resp->code() . " " . $resp->message();
#    }
#    sleep(4);
  } elsif ($plugin eq "BloomsburyQatarPlugin") {
    $url = sprintf("%slockss/%s/%s/index.html",
      $param{base_url}, $param{journal_id}, $param{volume_name});
    $man_url = uri_unescape($url);
    my $req = HTTP::Request->new(GET, $man_url);
    my $resp = $ua->request($req);
    if ($resp->is_success) {
      my $man_contents = $resp->content;
      if ($req->url ne $resp->request->uri) {
              $vol_title = $resp->request->uri;
              $result = "Redirected";
      } elsif (defined($man_contents) && ($man_contents =~ m/$lockss_tag/)) {
      if ($man_contents =~ m/<title>\s*(.*)\s*LOCKSS Manifest Page\s*<\/title>/si) {
          $vol_title = $1;
          $vol_title =~ s/\s*\n\s*/ /g;
          if (($vol_title =~ m/</) || ($vol_title =~ m/>/)) {
            $vol_title = "\"" . $vol_title . "\"";
          }
        }
        $result = "Manifest"
      } else {
        $result = "--NO_TAG--"
      }
    } else {
      $result = "--REQ_FAIL--" . $resp->code() . " " . $resp->message();
    }
    sleep(4);
  } elsif ($plugin eq "ClockssBloomsburyQatarPlugin") {
    $url = sprintf("%sclockss/%s/%s/index.html",
      $param{base_url}, $param{journal_id}, $param{volume_name});
    $man_url = uri_unescape($url);
    my $req = HTTP::Request->new(GET, $man_url);
    my $resp = $ua->request($req);
    if ($resp->is_success) {
      my $man_contents = $resp->content;
      if ($man_contents =~ m/<title>\s*(.*)\s*CLOCKSS Manifest Page\s*<\/title>/si) {
        if ($man_contents =~ m/<tr>\s*<td class=.labelName.>Journal<\/td><td class=.labelValue.><a href=\"\S*\">(.*)<\/a>\s*<\/td>\s*<\/tr>/si) {
          $vol_title = $1;
          $vol_title =~ s/\s*\n\s*/ /g;
          if (($vol_title =~ m/</) || ($vol_title =~ m/>/)) {
            $vol_title = "\"" . $vol_title . "\"";
          }
        }
        $result = "Manifest"
      } else {
        $result = "--NO_TAG--"
      }
    } else {
      $result = "--REQ_FAIL--" . $resp->code() . " " . $resp->message();
    }
    sleep(4);
  } elsif ($plugin eq "ClockssIOPSciencePlugin") {
    $url = sprintf("%s%s/%s",
      $param{base_url}, $param{journal_issn}, $param{volume_name});
    $man_url = uri_unescape($url);
    my $req = HTTP::Request->new(GET, $man_url);
    my $resp = $ua->request($req);
    if ($resp->is_success) {
      my $man_contents = $resp->content;
      if ($req->url ne $resp->request->uri) {
              $vol_title = $resp->request->uri;
              $result = "Redirected";
      } elsif (defined($man_contents) && ($man_contents =~ m/$clockss_tag/)) {
        if ($man_contents =~ m/<TITLE>\s*(.*)\s*<\/TITLE>/si) {
          $vol_title = $1;
          $vol_title =~ s/\s*\n\s*/ /g;
          if (($vol_title =~ m/</) || ($vol_title =~ m/>/)) {
            $vol_title = "\"" . $vol_title . "\"";
          }
        }
        $result = "Manifest"
      } else {
        $result = "--NO_TAG--"
      }
    } else {
      $result = "--REQ_FAIL--" . $resp->code() . " " . $resp->message();
    }
    sleep(4);

  } elsif ($plugin eq "IgiGlobalPlugin") {
    $url = sprintf("%slockss/journal-issues.aspx?issn=%s&volume=%s",
      $param{base_url}, $param{journal_issn}, $param{volume});
    $man_url = uri_unescape($url);
    my $req = HTTP::Request->new(GET, $man_url);
    my $resp = $ua->request($req);
    if ($resp->is_success) {
      my $man_contents = $resp->content;
      if ($req->url ne $resp->request->uri) {
              $vol_title = $resp->request->uri;
              $result = "Redirected";
      } elsif (defined($man_contents) && ($man_contents =~ m/$lockss_tag/) && ($man_contents =~ m/$igi_tag/)) {
        if ($man_contents =~ m/<TITLE>\s*(.*)\s*<\/TITLE>/si) {
          $vol_title = $1;
          $vol_title =~ s/\s*\n\s*/ /g;
          if (($vol_title =~ m/</) || ($vol_title =~ m/>/)) {
            $vol_title = "\"" . $vol_title . "\"";
          }
        }
        $result = "Manifest"
      } else {
        $result = "--NO_TAG--"
      }
    } else {
      $result = "--REQ_FAIL--" . $resp->code() . " " . $resp->message();
    }
    sleep(4);

  } elsif ($plugin eq "ClockssIgiGlobalPlugin") {
    $url = sprintf("%slockss/journal-issues.aspx?issn=%s&volume=%s",
      $param{base_url}, $param{journal_issn}, $param{volume});
    $man_url = uri_unescape($url);
    my $req = HTTP::Request->new(GET, $man_url);
    my $resp = $ua->request($req);
    if ($resp->is_success) {
      my $man_contents = $resp->content;
      if ($req->url ne $resp->request->uri) {
              $vol_title = $resp->request->uri;
              $result = "Redirected";
      } elsif (defined($man_contents) && ($man_contents =~ m/$clockss_tag/) && ($man_contents =~ m/$igi_tag/)) {
        if ($man_contents =~ m/<TITLE>\s*(.*)\s*<\/TITLE>/si) {
          $vol_title = $1;
          $vol_title =~ s/\s*\n\s*/ /g;
          if (($vol_title =~ m/</) || ($vol_title =~ m/>/)) {
            $vol_title = "\"" . $vol_title . "\"";
          }
        }
        $result = "Manifest"
      } else {
        $result = "--NO_TAG--"
      }
    } else {
      $result = "--REQ_FAIL--" . $resp->code() . " " . $resp->message();
    }
    sleep(4);
  } elsif ($plugin eq "IgiGlobalBooksPlugin") {
    #permission is different from start
    $url = sprintf("%slockss/books.aspx",
      $param{base_url});
    $perm_url = uri_unescape($url);
    #start_url for individual book
    $url = sprintf("%sgateway/book/%s",
      $param{base_url}, $param{volume});
    $start_url = uri_unescape($url);
    my $req_p = HTTP::Request->new(GET, $perm_url);
    my $resp_p = $ua->request($req_p);
    my $req_s = HTTP::Request->new(GET, $start_url);
    my $resp_s = $ua->request($req_s);
    if ($resp_p->is_success && $resp_s->is_success) {
      my $perm_contents = $resp_p->content;
      my $start_contents = $resp_s->content;
      if (defined($perm_contents) && (defined($start_contents)) && 
      ($perm_contents =~ m/$lockss_tag/) && ($start_contents =~ m/$igi_book_tag/)) {
        if ($start_contents =~ m/<TITLE>\s*(.*)\s*\| IGI Global\s*<\/TITLE>/si) {
          $vol_title = $1;
          $vol_title =~ s/\s*\n\s*/ /g;
          if (($vol_title =~ m/</) || ($vol_title =~ m/>/)) {
            $vol_title = "\"" . $vol_title . "\"";
          }
        }
        $result = "Manifest" ;
        #for reporting at the end 
        $man_url = $start_url
      } else {
        $result = "--NO_TAG--"
      }
    } else {
      $result = "--REQ_FAIL--"
    }
    sleep(4);

  } elsif ($plugin eq "ClockssIgiGlobalBooksPlugin") {
    #permission is different from start
    $url = sprintf("%slockss/books.aspx",
      $param{base_url});
    $perm_url = uri_unescape($url);
    #start_url for individual book
    $url = sprintf("%sgateway/book/%s",
      $param{base_url}, $param{volume});
    $start_url = uri_unescape($url);
    my $req_p = HTTP::Request->new(GET, $perm_url);
    my $resp_p = $ua->request($req_p);
    my $req_s = HTTP::Request->new(GET, $start_url);
    my $resp_s = $ua->request($req_s);
    if ($resp_p->is_success && $resp_s->is_success) {
      my $perm_contents = $resp_p->content;
      my $start_contents = $resp_s->content;
      if (defined($perm_contents) && (defined($start_contents)) && 
      ($perm_contents =~ m/$clockss_tag/) && ($start_contents =~ m/$igi_book_tag/)) {
        if ($start_contents =~ m/<TITLE>\s*(.*)\s*\| IGI Global\s*<\/TITLE>/si) {
          $vol_title = $1;
          $vol_title =~ s/\s*\n\s*/ /g;
          if (($vol_title =~ m/</) || ($vol_title =~ m/>/)) {
            $vol_title = "\"" . $vol_title . "\"";
          }
        }
        $result = "Manifest" ;
        #for reporting at the end 
        $man_url = $start_url
      } else {
        $result = "--NO_TAG--"
      }
    } else {
      $result = "--REQ_FAIL--"
    }
    sleep(4);

#  } elsif ($plugin eq "ClockssRoyalSocietyOfChemistryPlugin") {
#    $url = sprintf("%spublishing/journals/lockss/?journalcode=%s&volume=%s&year=%d",
#      $param{base_url}, $param{journal_code}, $param{volume_name}, $param{year});
#    $man_url = uri_unescape($url);
#    my $req = HTTP::Request->new(GET, $man_url);
#    my $resp = $ua->request($req);
#    if ($resp->is_success) {
#      my $man_contents = $resp->content;
#      if (defined($man_contents) && ($man_contents =~ m/$clockss_tag/)) {
#        if ($man_contents =~ m/<title>\s*(.*)\s*<\/title>/si) {
#          $vol_title = $1;
#          $vol_title =~ s/\s*\n\s*/ /g;
#          if (($vol_title =~ m/</) || ($vol_title =~ m/>/)) {
#            $vol_title = "\"" . $vol_title . "\"";
#          }
#        }
#        $result = "Manifest"
#      } else {
#        $result = "--NO_TAG--"
#      }
#    } else {
#      $result = "--REQ_FAIL--" . $resp->code() . " " . $resp->message();
#    }
#    sleep(4);
#
#  } elsif ($plugin eq "ClockssRSCBooksPlugin" || $plugin eq "RSCBooksPlugin" ) {
#    $url = sprintf("%sen/ebooks/lockss?copyrightyear=%d",
#      $param{base_url}, $param{year});
#    $man_url = uri_unescape($url);
#    my $req = HTTP::Request->new(GET, $man_url);
#    my $resp = $ua->request($req);
#    if ($resp->is_success) {
#      my $man_contents = $resp->content;
#      if ($req->url ne $resp->request->uri) {
#              $vol_title = $resp->request->uri;
#              $result = "Redirected";
#      } elsif (defined($man_contents) && ($man_contents =~ m/$clockss_tag/) && ($man_contents =~ m/en\/ebooks\/lockss\?isbn=9/)) {
#          $vol_title = "Royal Society of Chemistry Books $param{year}";
#          $result = "Manifest"
#      } else {
#        $result = "--NO_TAG--"
#      }
#    } else {
#      $result = "--REQ_FAIL--" . $resp->code() . " " . $resp->message();
#    }
#    sleep(4);
#
  } elsif ($plugin eq "ClockssRSCBooksPlugin" || $plugin eq "RSCBooksPlugin" ) {
    $url = sprintf("%sen/ebooks/lockss?copyrightyear=%d",
      $param{base_url}, $param{year});
    $man_url = uri_unescape($url);
    my $req = HTTP::Request->new(GET, $man_url);
    my $resp = $ua->request($req);
    if ($resp->is_success) {
      my $man_contents = $resp->content;
      if ($req->url ne $resp->request->uri) {
              $vol_title = $resp->request->uri;
              $result = "Redirected";
      } elsif (defined($man_contents) && ($man_contents =~ m/$clockss_tag/) && ($man_contents =~ m/en\/ebooks\/lockss\?isbn=9/)) {
          $vol_title = "RSC Books $param{year}";
          $result = "Manifest"
      } else {
        if ($man_contents =~ m/Access Denied/) {
          $result = "--ACCESS_DENIED--";
        } elsif ($man_contents !~ m/$lockss_tag/) {
          $result = "--NO_TAG--";
        } else {
          $result = "--NO_ISSUE--";
        }
      }
    } else {
      $result = "--REQ_FAIL--" . $resp->code() . " " . $resp->message();
    }
    sleep(4);

  } elsif ($plugin eq "RSC2014Plugin") {
    $url = sprintf("%sen/journals/lockss?journalcode=%s&volume=%s&year=%d",
      $param{base_url}, $param{journal_code}, $param{volume_name}, $param{year});
    $man_url = uri_unescape($url);
    my $req = HTTP::Request->new(GET, $man_url);
    my $resp = $ua->request($req);
    if ($resp->is_success) {
      my $man_contents = $resp->content;
      if ($req->url ne $resp->request->uri) {
              $vol_title = $resp->request->uri;
              $result = "Redirected";
      } elsif (defined($man_contents) && ($man_contents =~ m/$lockss_tag/) && ($man_contents =~ m/\/lockss\?journalcode=$param{journal_code}&volume=$param{volume_name}&year=$param{year}/)) {
        if ($man_contents =~ m/<title>\s*RSC Journals \|(.*)\s*<\/title>/si) {
          $vol_title = $1;
          $vol_title =~ s/\s*\n\s*/ /g;
          if (($vol_title =~ m/</) || ($vol_title =~ m/>/)) {
            $vol_title = "\"" . $vol_title . "\"";
          }
        }
        $result = "Manifest"
      } else {
        if ($man_contents =~ m/Access Denied/) {
          $result = "--ACCESS_DENIED--";
        } elsif ($man_contents !~ m/$lockss_tag/) {
          $result = "--NO_TAG--";
        } else {
          $result = "--NO_ISSUE--";
        }
      }
    } else {
      $result = "--REQ_FAIL--" . $resp->code() . " " . $resp->message();
    }
    sleep(4);

  } elsif ($plugin eq "ClockssRSC2014Plugin") {
    $url = sprintf("%sen/journals/lockss?journalcode=%s&volume=%s&year=%d",
      $param{base_url}, $param{journal_code}, $param{volume_name}, $param{year});
    $man_url = uri_unescape($url);
    my $req = HTTP::Request->new(GET, $man_url);
    my $resp = $ua->request($req);
    if ($resp->is_success) {
      my $man_contents = $resp->content;
      if ($req->url ne $resp->request->uri) {
              $vol_title = $resp->request->uri;
              $result = "Redirected";
      } elsif (defined($man_contents) && ($man_contents =~ m/$clockss_tag/) && ($man_contents =~ m/\/lockss\?journalcode=$param{journal_code}&volume=$param{volume_name}&year=$param{year}/)) {
        if ($man_contents =~ m/<title>\s*RSC Journals \|(.*)\s*<\/title>/si) {
          $vol_title = $1;
          $vol_title =~ s/\s*\n\s*/ /g;
          if (($vol_title =~ m/</) || ($vol_title =~ m/>/)) {
            $vol_title = "\"" . $vol_title . "\"";
          }
        }
        $result = "Manifest"
      } else {
        if ($man_contents =~ m/Access Denied/) {
          $result = "--ACCESS_DENIED--";
        } elsif ($man_contents !~ m/$lockss_tag/) {
          $result = "--NO_TAG--";
        } else {
          $result = "--NO_ISSUE--";
        }
      }
    } else {
      $result = "--REQ_FAIL--" . $resp->code() . " " . $resp->message();
    }
    sleep(4);

  #American Society for Microbiology Books
  } elsif ($plugin eq "ClockssASMscienceBooksPlugin") {
    $url = sprintf("%scontent/book/%s",
      $param{base_url}, $param{doi});
    $man_url = uri_unescape($url);
    my $req = HTTP::Request->new(GET, $man_url);
    my $resp = $ua->request($req);
    if ($resp->is_success) {
      my $man_contents = $resp->content;
      my $has_no_chapters = "Chapters \\(0\\)";
#      if ($man_contents =~ m/$has_no_chapters/ ) {
#	print "matches - has no chapters\n";
#      } else {
#	print "no match -has chapters\n";
#      }
      if ($req->url ne $resp->request->uri) {
              $vol_title = $resp->request->uri;
              $result = "Redirected";
      } elsif (defined($man_contents) && ($man_contents =~ m/$clockss_tag/)) {
        if ($man_contents !~ m/$has_no_chapters/) {
          if ($man_contents =~ m/<title>\s*ASMscience \|(.*)\s*<\/title>/si) {
            $vol_title = $1;
            $vol_title =~ s/\s*\n\s*/ /g;
            if (($vol_title =~ m/</) || ($vol_title =~ m/>/)) {
              $vol_title = "\"" . $vol_title . "\"";
            }
          }
          $result = "Manifest"
        } else {
          $result = "--NO_CONT--";
        }
      } else {
        $result = "--NO_TAG--"
      }
    } else {
      $result = "--REQ_FAIL--" . $resp->code() . " " . $resp->message();
    }
    sleep(4);

  } elsif ($plugin eq "ASMscienceBooksPlugin") {
    $url = sprintf("%scontent/book/%s",
      $param{base_url}, $param{doi});
    $man_url = uri_unescape($url);
    my $req = HTTP::Request->new(GET, $man_url);
    my $resp = $ua->request($req);
    if ($resp->is_success) {
      my $man_contents = $resp->content;
      my $has_no_chapters = "Chapters \\(0\\)";
      if ($req->url ne $resp->request->uri) {
              $vol_title = $resp->request->uri;
              $result = "Redirected";
      } elsif (defined($man_contents) && ($man_contents =~ m/$lockss_tag/)) {
        if ($man_contents !~ m/$has_no_chapters/) {
          if ($man_contents =~ m/<title>\s*ASMscience \|(.*)\s*<\/title>/si) {
            $vol_title = $1;
            $vol_title =~ s/\s*\n\s*/ /g;
            if (($vol_title =~ m/</) || ($vol_title =~ m/>/)) {
              $vol_title = "\"" . $vol_title . "\"";
            }
          }
          $result = "Manifest"
        } else {
          $result = "--NO_CONT--";
        }
      } else {
        $result = "--NO_TAG--"
      }
    } else {
      $result = "--REQ_FAIL--" . $resp->code() . " " . $resp->message();
    }
    sleep(4);

  # Clockss Microbiology Society
  } elsif ($plugin eq "ClockssMicrobiologySocietyJournalsPlugin") {
    $url = sprintf("%scontent/journal/%s/clockssissues?volume=%s",
      $param{base_url}, $param{journal_id}, $param{volume_name});
    $man_url = uri_unescape($url);
    my $req = HTTP::Request->new(GET, $man_url);
    my $resp = $ua->request($req);
    if ($resp->is_success) {
      my $man_contents = $resp->content;
      if ($req->url ne $resp->request->uri) {
              $vol_title = $resp->request->uri;
              $result = "Redirected";
      } elsif (defined($man_contents) && ($man_contents =~ m/$clockss_tag/)) {
        $result = "Manifest"
      } else {
        $result = "--NO_TAG--"
      }
    } else {
      $result = "--REQ_FAIL--" . $resp->code() . " " . $resp->message();
    }
    sleep(4);

  } elsif ($plugin eq "MicrobiologySocietyJournalsPlugin") {
    $url = sprintf("%scontent/journal/%s/lockssissues?volume=%s",
      $param{base_url}, $param{journal_id}, $param{volume_name});
    $man_url = uri_unescape($url);
    my $req = HTTP::Request->new(GET, $man_url);
    my $resp = $ua->request($req);
    if ($resp->is_success) {
      my $man_contents = $resp->content;
      if ($req->url ne $resp->request->uri) {
              $vol_title = $resp->request->uri;
              $result = "Redirected";
      } elsif (defined($man_contents) && ($man_contents =~ m/$lockss_tag/)) {
        $result = "Manifest"
      } else {
        $result = "--NO_TAG--"
      }
    } else {
      $result = "--REQ_FAIL--" . $resp->code() . " " . $resp->message();
    }
    sleep(4);

  } elsif ($plugin eq "ASMscienceJournalsPlugin") {
    $url = sprintf("%scontent/journal/%s/lockssissues?volume=%s",
      $param{base_url}, $param{journal_id}, $param{volume_name});
    $man_url = uri_unescape($url);
    my $req = HTTP::Request->new(GET, $man_url);
    my $resp = $ua->request($req);
    if ($resp->is_success) {
      my $man_contents = $resp->content;
      if ($req->url ne $resp->request->uri) {
              $vol_title = $resp->request->uri;
              $result = "Redirected";
      } elsif (defined($man_contents) && ($man_contents =~ m/$lockss_tag/)) {
        $result = "Manifest"
      } else {
        $result = "--NO_TAG--"
      }
    } else {
      $result = "--REQ_FAIL--" . $resp->code() . " " . $resp->message();
    }
    sleep(4);

  } elsif ($plugin eq "ClockssASMscienceJournalsPlugin") {
    #pub2web
    $url = sprintf("%scontent/journal/%s/clockssissues?volume=%s",
      $param{base_url}, $param{journal_id}, $param{volume_name});
    $man_url = uri_unescape($url);
    my $req = HTTP::Request->new(GET, $man_url);
    my $resp = $ua->request($req);
    if ($resp->is_success) {
      my $man_contents = $resp->content;
      if ($req->url ne $resp->request->uri) {
              $vol_title = $resp->request->uri;
              $result = "Redirected";
      } elsif (defined($man_contents) && ($man_contents =~ m/$clockss_tag/)) {
        $result = "Manifest"
      } else {
        $result = "--NO_TAG--"
      }
    } else {
      $result = "--REQ_FAIL--" . $resp->code() . " " . $resp->message();
    }
    sleep(4);

  } elsif (($plugin eq "ClockssIetJournalsPlugin") || ($plugin eq "ClockssHBKUPlugin")) {
  # note plural on journals - unique among pub2web
    $url = sprintf("%scontent/journals/%s/clockssissues?volume=%s",
      $param{base_url}, $param{journal_id}, $param{volume_name});
    $man_url = uri_unescape($url);
    my $req = HTTP::Request->new(GET, $man_url);
    my $resp = $ua->request($req);
    if ($resp->is_success) {
      my $man_contents = $resp->content;
      if ($req->url ne $resp->request->uri) {
              $vol_title = $resp->request->uri;
              $result = "Redirected";
      } elsif (defined($man_contents) && ($man_contents =~ m/$clockss_tag/)) {
        $result = "Manifest"
      } else {
        $result = "--NO_TAG--"
      }
    } else {
      $result = "--REQ_FAIL--" . $resp->code() . " " . $resp->message();
    }
    sleep(4);

  } elsif (($plugin eq "ClockssCopernicusPublicationsPlugin") ||
           ($plugin eq "CopernicusPublicationsPlugin"))  {
    $url_p1 = sprintf("%sindex.html",
      $param{home_url});
    $url_p2 = sprintf("%sarticles/volumes.html",
      $param{base_url});
    $url_s = sprintf("%sarticles/%s/index.html",
      $param{base_url}, $param{volume_name});
    #prefix for an article link
    $url_d = sprintf("%sarticles/%s/",
     $param{base_url}, $param{volume_name});
    $man_url = uri_unescape($url_s) . " + " . uri_unescape($url_p1) . " + " . uri_unescape($url_p2);
    $man_url_p1 = uri_unescape($url_p1);
    #printf("*man_url_p1: %s\n", $man_url_p1);
    $man_url_p2 = uri_unescape($url_p2);
    #printf("*man_url_p2: %s\n", $man_url_p2);
    $man_url_s = uri_unescape($url_s);
    #printf("*man_url_s: %s\n", $man_url_s);
    my $article_prefix = uri_unescape($url_d);
    #printf("*article_prefix: %s\n", $article_prefix);
    my $req_p1 = HTTP::Request->new(GET, $man_url_p1);
    my $req_p2 = HTTP::Request->new(GET, $man_url_p2);
    my $req_s = HTTP::Request->new(GET, $man_url_s);
    my $resp_p1 = $ua->request($req_p1);
    my $resp_p2 = $ua->request($req_p2);
    my $resp_s = $ua->request($req_s);
    if ($resp_p1->is_success && $resp_p2->is_success && $resp_s->is_success) {
      my $perm1_contents = $resp_p1->content;
      my $perm2_contents = $resp_p2->content;
      my $start_contents = $resp_s->content;
      #TRY THE NORMAL SITUATION FIRST
      if ((defined($perm1_contents)) && 
          (defined($perm2_contents)) && 
          (defined($start_contents)) && 
          ($start_contents =~ m/$article_prefix/) && 
          ($perm1_contents =~ m/$cc_license_tag/) && 
          ($perm2_contents =~ m/$cc_license_tag/) && 
          ($perm1_contents =~ m/$cc_license_url/) &&
          ($perm2_contents =~ m/$cc_license_url/)) {
        if ($perm1_contents =~ m/j-name.>\s*([^<]*)\s*<\//si) {
            $vol_title = $1;
          $vol_title =~ s/\s*\n\s*/ /g;
          if (($vol_title =~ m/</) || ($vol_title =~ m/>/)) {
            $vol_title = "\"" . $vol_title . "\"";
          }
        }
        $result = "Manifest"
      } elsif ($param{home_url} eq $param{base_url})  {
      #TRY THE WEIRD CASE NEXT - we know that $resp_s->is_success already here
      my $start_contents = $resp_s->content;
      if (defined($start_contents) && 
          ($start_contents =~ m/$article_prefix/) && 
          ($start_contents =~ m/$cc_license_tag/) && 
          ($start_contents =~ m/$cc_license_url/)) {
        if ($start_contents =~ m/<title>\s*([^<]*)\s*<\//si) {
            $vol_title = $1;
          $vol_title =~ s/\s*\n\s*/ /g;
          if (($vol_title =~ m/</) || ($vol_title =~ m/>/)) {
            $vol_title = "\"" . $vol_title . "\"";
          }
        }
        $result = "Manifest"
        } else {
	        $result = "--NO_TAG--"
	    }
      } else {
        $result = "--NO_TAG--"
      }
    } elsif ( ($param{home_url} eq $param{base_url}) && $resp_s->is_success) {
    # a new special case where base_url = home_Url and the permission lives at the start url
      my $start_contents = $resp_s->content;
      if (defined($start_contents) && 
          ($start_contents =~ m/$article_prefix/) && 
          ($start_contents =~ m/$cc_license_tag/) && 
          ($start_contents =~ m/$cc_license_url/)) {
        if ($start_contents =~ m/<title>\s*([^<]*)\s*<\//si) {
            $vol_title = $1;
          $vol_title =~ s/\s*\n\s*/ /g;
          if (($vol_title =~ m/</) || ($vol_title =~ m/>/)) {
            $vol_title = "\"" . $vol_title . "\"";
          }
        }
        $result = "Manifest"
      } else {
        $result = "--NO_TAG--"
      }
    } else {
      $result = "--REQ_FAIL--"
    }
    sleep(4);

#  } elsif (($plugin eq "BMCPlugin") || ($plugin eq "ClockssBMCPlugin")) {
#    $url = sprintf("%s%s/%s",
#      $param{base_url}, $param{journal_issn}, $param{volume_name});
#    $man_url = uri_unescape($url);
#    my $req = HTTP::Request->new(GET, $man_url);
#    my $resp = $ua->request($req);
#    if ($resp->is_success) {
#      my $man_contents = $resp->content;
#      if ($req->url ne $resp->request->uri) {
#              $vol_title = $resp->request->uri;
#              $result = "Redirected";
#      } elsif (defined($man_contents) && ($man_contents =~ m/$bmc_tag/) && ($man_contents =~ m/content\/$param{volume_name}/)) {
#        if ($man_contents =~ m/<title>(.*)<\/title>/si) {
#          $vol_title = $1;
#          $vol_title =~ s/ \| / /g;
#          $vol_title =~ s/2013/Volume $param{volume_name}/g;
#          $vol_title =~ s/\s*\n\s*/ /g;
#          if (($vol_title =~ m/</) || ($vol_title =~ m/>/)) {
#            $vol_title = "\"" . $vol_title . "\"";
#          }
#        }
#        $result = "Manifest"
#      } else {
#        $result = "--NO_TAG--"
#      }
#    } else {
#      $result = "--REQ_FAIL--" . $resp->code() . " " . $resp->message();
#    }
#    sleep(4);

#  } elsif (($plugin eq "BioMedCentralPlugin") || ($plugin eq "ClockssBioMedCentralPlugin")) {
#    $url = sprintf("%scontent/%s",
#      $param{base_url}, $param{volume_name});
#    $man_url = uri_unescape($url);
#    my $req = HTTP::Request->new(GET, $man_url);
#    my $resp = $ua->request($req);
#    if ($resp->is_success) {
#      my $man_contents = $resp->content;
#      if ($req->url ne $resp->request->uri) {
#              $vol_title = $resp->request->uri;
#              $result = "Redirected";
#      } elsif (defined($man_contents) && (($man_contents =~ m/$bmc_tag/) || ($man_contents =~ m/$bmc2_tag/)) && ($man_contents =~ m/content\/$param{volume_name}/)) {
#        if ($man_contents =~ m/<title>(.*)<\/title>/si) {
#          $vol_title = $1;
#          $vol_title =~ s/ \| / /g;
#          $vol_title =~ s/\s*\n\s*/ /g;
#          if (($vol_title =~ m/</) || ($vol_title =~ m/>/)) {
#            $vol_title = "\"" . $vol_title . "\"";
#          }
#        }
#        $result = "Manifest"
#      } else {
#        $result = "--NO_TAG--"
#      }
#    } else {
#      $result = "--REQ_FAIL--" . $resp->code() . " " . $resp->message();
#    }
#    sleep(4);

  } elsif (($plugin eq "HindawiPublishingCorporationPlugin") || ($plugin eq "ClockssHindawiPublishingCorporationPlugin")) {
    $url = sprintf("%sjournals/%s/%s/",
      $param{base_url}, $param{journal_id}, $param{volume_name});
    $man_url = uri_unescape($url);
    my $req = HTTP::Request->new(GET, $man_url);
    my $resp = $ua->request($req);
    if ($resp->is_success) {
      my $man_contents = $resp->content;
      if ($req->url ne $resp->request->uri) {
        $vol_title = $resp->request->uri;
        $result = "Redirected";
      } elsif (defined($man_contents) && ($man_contents =~ m/journals\/$param{journal_id}\/$param{volume_name}/)) {
        if ($man_contents =~ m/<title>(.*)<\/title>/si) {
          $vol_title = $1;
          #$vol_title =~ s/ \| / /g;
          $vol_title =~ s/\s*\n\s*/ /g;
          $vol_title =~ s/An Open Access Journal//;
          $vol_title =~ s/\s+/ /g;
          $vol_title =~ s/&#8212;/Volume $param{volume_name}/g;

        }
        $result = "Manifest"
      } else {
        $result = "--NO_TAG--"
      }
    } else {
      $result = "--REQ_FAIL--" . $resp->code() . " " . $resp->message();
    }
    sleep(4);

  } elsif (($plugin eq "HindawiPlugin") || ($plugin eq "ClockssHindawiPlugin")) {
        $url = sprintf("%sjournals/%s/contents/year/%d/",
          $param{base_url}, $param{journal_id}, $param{year});
        $man_url = uri_unescape($url);
        my $req = HTTP::Request->new(GET, $man_url);
        my $resp = $ua->request($req);
        if ($resp->is_success) {
          my $man_contents = $resp->content;
          if ($req->url ne $resp->request->uri) {
            $vol_title = $resp->request->uri;
            $result = "Redirected";
          } elsif (defined($man_contents) && ($man_contents =~ m/journals\/$param{journal_id}\/$param{year}/)) {
            if ($man_contents =~ m/<title>(.*)<\/title>/si) {
              $vol_title = $1;
              #$vol_title =~ s/ \| / /g;
              $vol_title =~ s/\s*\n\s*/ /g;
              $vol_title =~ s/An Open Access Journal//;
              $vol_title =~ s/\s+/ /g;
              $vol_title =~ s/&#8212;/Year $param{year}/g;

            }
            $result = "Manifest"
          } else {
            $result = "--NO_TAG--"
          }
        } else {
          $result = "--REQ_FAIL--" . $resp->code() . " " . $resp->message();
        }
        sleep(4);

  } elsif (($plugin eq "MedknowPlugin") || ($plugin eq "ClockssMedknowPlugin")) {
    $url = sprintf("%sbackissues.asp", $param{base_url});
    $man_url = uri_unescape($url);
    my $req = HTTP::Request->new(GET, $man_url);
    my $resp = $ua->request($req);
    if ($resp->is_success) {
      my $man_contents = $resp->content;
      #showBackIssue.asp?issn=0189-6725;year=2015;volume=12
      #showBackIssue.asp?issn=0022-3859;year=2016;volume=62
      #showBackIssue.asp?issn=$param{journal_issn};year=$param{year};volume=$param{volume_name}
      # http://www.cytojournal.com/backissues.asp => http://www.cytojournal.com/browse.asp?sabs=n
      
      if ($req->url ne $resp->request->uri) {
        $vol_title = $resp->request->uri;
        $result = "Redirected";
        $man_url .= " => ";
        $man_url .= $resp->request->uri;
        # there is one allowed redirect 
        my $i1 = index $req->url, "backissues.asp";
        my $i2 = index $resp->request->uri, "browse.asp";
        if (($i2 > 0) && ($i1 == $i2)) {
          my $s1 = substr $req->url, 0, $i1;
          my $s2 = substr $resp->request->uri, 0, $i2;
          if (($s1 eq $s2) && (defined($man_contents) && ($man_contents =~ m/browse.asp\?date=0-$param{year}/))) {
            if ($man_contents =~ m/<title>(.*)<\/title>/si) {
              $vol_title = $1;
              $vol_title =~ s/\s*\n\s*/ /g;
              $vol_title =~ s/\s+/ /g;
              $vol_title =~ s/: Browse articles?/ Volume $param{volume_name}/i;
            }
            $result = "Manifest"
          }
        }
      } elsif (defined($man_contents) && ($man_contents =~ m/showBackIssue.asp\?issn=$param{journal_issn};year=$param{year};volume=$param{volume_name}/)) {
        if ($man_contents =~ m/<title>(.*)<\/title>/si) {
          $vol_title = $1;
          $vol_title =~ s/\s*\n\s*/ /g;
          $vol_title =~ s/\s+/ /g;
          $vol_title =~ s/: Table of Contents?/ Volume $param{volume_name}/i;
        }
        $result = "Manifest"
      } else {
        $result = "--NO_TAG--"
      }
    } else {
      $result = "--REQ_FAIL--" . $resp->code() . " " . $resp->message();
    }
    sleep(4);

  } elsif ($plugin eq "Emerald2020Plugin") {
    $url = sprintf("%sinsight/publication/issn/%s",
      $param{base_url}, $param{journal_issn});
      #params also include: $param{volume_name}
    $man_url = uri_unescape($url);
    my $req = HTTP::Request->new(GET, $man_url);
    my $resp = $ua->request($req);
    if ($resp->is_success) {
      my $man_contents = $resp->content;
      if (defined($man_contents) && ($man_contents =~ m/$lockss_tag/) && ($man_contents =~ m/\/issn\/$param{journal_issn}\/vol\/$param{volume_name}\/iss\//)) {
        if ($man_contents =~ m/<title> *([^<|]*) | *Emerald Insight<\/title>/si) {
          $vol_title = $1 . " Volume " . $param{volume_name};
          $vol_title =~ s/\s*\n\s*/ /g;
          if (($vol_title =~ m/</) || ($vol_title =~ m/>/)) {
            $vol_title = "\"" . $vol_title . "\"";
          }
        }
        $result = "Manifest"
      } else {
        $result = "--NO_TAG--"
      }
    } else {
      $result = "--REQ_FAIL--" . $resp->code() . " " . $resp->message();
    }
    sleep(4);

  } elsif ($plugin eq "ClockssEmerald2020Plugin") {
    $url = sprintf("%sinsight/publication/issn/%s",
      $param{base_url}, $param{journal_issn});
      #params also include: $param{volume_name}
    $man_url = uri_unescape($url);
    my $req = HTTP::Request->new(GET, $man_url);
    my $resp = $ua->request($req);
    if ($resp->is_success) {
      my $man_contents = $resp->content;
      if (defined($man_contents) && ($man_contents =~ m/$clockss_tag/) && ($man_contents =~ m/\/issn\/$param{journal_issn}\/vol\/$param{volume_name}\/iss\//)) {
        if ($man_contents =~ m/<title> *([^<|]*) | *Emerald Insight<\/title>/si) {
          $vol_title = $1 . " Volume " . $param{volume_name};
          $vol_title =~ s/\s*\n\s*/ /g;
          if (($vol_title =~ m/</) || ($vol_title =~ m/>/)) {
            $vol_title = "\"" . $vol_title . "\"";
          }
        }
        $result = "Manifest"
      } else {
        $result = "--NO_TAG--"
      }
    } else {
      $result = "--REQ_FAIL--" . $resp->code() . " " . $resp->message();
    }
    sleep(4);

#  } elsif ($plugin eq "EmeraldPlugin") {
#    $url = sprintf("%scrawlers/lockss.htm?issn=%s&volume=%s",
#      $param{base_url}, $param{journal_issn}, $param{volume_name});
#    $man_url = uri_unescape($url);
#    my $req = HTTP::Request->new(GET, $man_url);
#    my $resp = $ua->request($req);
#    if ($resp->is_success) {
#      my $man_contents = $resp->content;
#      if (defined($man_contents) && ($man_contents =~ m/$lockss_tag/) && ($man_contents =~ m/crawlers\/lockss.htm\?issn=$param{journal_issn}&amp;volume=$param{volume_name}/)) {
#        if ($man_contents =~ m/<strong>Journal title:<\/strong>(.*)<br \/>/si) {
#          $vol_title = $1 . " Volume " . $param{volume_name};
#          $vol_title =~ s/\s*\n\s*/ /g;
#          if (($vol_title =~ m/</) || ($vol_title =~ m/>/)) {
#            $vol_title = "\"" . $vol_title . "\"";
#          }
#        }
#        $result = "Manifest"
#      } else {
#        $result = "--NO_TAG--"
#      }
#    } else {
#      $result = "--REQ_FAIL--" . $resp->code() . " " . $resp->message();
#    }
#    sleep(4);
#
#  } elsif ($plugin eq "ACSESSJournalsPlugin") {
#    $url = sprintf("%spublications/%s/tocs/%s",
#      $param{base_url}, $param{journal_id}, $param{volume_name});
#    $man_url = uri_unescape($url);
#    my $req = HTTP::Request->new(GET, $man_url);
#    my $resp = $ua->request($req);
#    if ($resp->is_success) {
#      my $man_contents = $resp->content;
#      if ($req->url ne $resp->request->uri) {
#              $vol_title = $resp->request->uri;
#              $result = "Redirected";
#      } elsif (defined($man_contents) && ($man_contents =~ m/$lockss_tag/) && ($man_contents =~ m/\/publications\/$param{journal_id}\/tocs\/$param{volume_name}\//)) {
#        if ($man_contents =~ m/<title>(.*)<\/title>/si) {
#          $vol_title = $1;
#          $vol_title =~ s/ \| Digital Library//;
#          $vol_title =~ s/ - / /;
#          $vol_title =~ s/ &amp\; / & /;
#          }
#        $result = "Manifest"
#      } else {
#        $result = "--NO_TAG--"
#      }
#    } else {
#      $result = "--REQ_FAIL--" . $resp->code() . " " . $resp->message();
#    }
#    sleep(4);
#
#  } elsif ($plugin eq "ClockssACSESSJournalsPlugin") {
#    $url = sprintf("%spublications/%s/tocs/%s",
#      $param{base_url}, $param{journal_id}, $param{volume_name});
#    $man_url = uri_unescape($url);
#    my $req = HTTP::Request->new(GET, $man_url);
#    my $resp = $ua->request($req);
#    if ($resp->is_success) {
#      my $man_contents = $resp->content;
#      if ($req->url ne $resp->request->uri) {
#              $vol_title = $resp->request->uri;
#              $result = "Redirected";
#      } elsif (defined($man_contents) && ($man_contents =~ m/$clockss_tag/) && ($man_contents =~ m/\/publications\/$param{journal_id}\/tocs\/$param{volume_name}\//)) {
#        if ($man_contents =~ m/<title>(.*)<\/title>/si) {
#          $vol_title = $1;
#          $vol_title =~ s/ \| Digital Library//;
#          $vol_title =~ s/ - / /;
#          $vol_title =~ s/ &amp\; / & /;
#          }
#        $result = "Manifest"
#      } else {
#        $result = "--NO_TAG--"
#      }
#    } else {
#      $result = "--REQ_FAIL--" . $resp->code() . " " . $resp->message();
#    }
#    sleep(4);
#
  } elsif ($plugin eq "EuropeanMathematicalSocietyPlugin") {
    $url = sprintf("%sjournals/all_issues.php?issn=%s",
      $param{base_url}, $param{journal_issn});
    $man_url = uri_unescape($url);
    my $req = HTTP::Request->new(GET, $man_url);
    my $resp = $ua->request($req);
    if ($resp->is_success) {
      my $man_contents = $resp->content;
#      if (defined($man_contents) && ($man_contents =~ m/$lockss_tag/) && (man_contents =~ m/issn=$param{journal_issn}.vol=$param{volume_name}/)) {
      if ($req->url ne $resp->request->uri) {
              $vol_title = $resp->request->uri;
              $result = "Redirected";
      } elsif (defined($man_contents) && ($man_contents =~ m/$lockss_tag/) && ($man_contents =~ m/vol=$param{volume_name}/)) {
        if ($man_contents =~ m/<h1>(.*)<\/h1>/si) {
          $vol_title = $1;
        }
        $result = "Manifest"
      } else {
        $result = "--NO_TAG--"
      }
    } else {
      $result = "--REQ_FAIL--" . $resp->code() . " " . $resp->message();
    }
    sleep(4);

  } elsif ($plugin eq "ClockssEuropeanMathematicalSocietyPlugin") {
    $url = sprintf("%sjournals/all_issues.php?issn=%s",
      $param{base_url}, $param{journal_issn});
    $man_url = uri_unescape($url);
    my $req = HTTP::Request->new(GET, $man_url);
    my $resp = $ua->request($req);
    if ($resp->is_success) {
      my $man_contents = $resp->content;
#      if (defined($man_contents) && ($man_contents =~ m/$clockss_tag/) && (man_contents =~ m/issn=$param{journal_issn}.vol=$param{volume_name}/)) {
      if ($req->url ne $resp->request->uri) {
              $vol_title = $resp->request->uri;
              $result = "Redirected";
      } elsif (defined($man_contents) && ($man_contents =~ m/$clockss_tag/) && ($man_contents =~ m/vol=$param{volume_name}/)) {
        if ($man_contents =~ m/<h1>(.*)<\/h1>/si) {
          $vol_title = $1;
        }
        $result = "Manifest"
      } else {
        $result = "--NO_TAG--"
      }
    } else {
      $result = "--REQ_FAIL--" . $resp->code() . " " . $resp->message();
    }
    sleep(4);

  } elsif ($plugin eq "EuropeanMathematicalSocietyBooksPlugin") {
    $url = sprintf("%sbooks/book.php?proj_nr=%s",
      $param{base_url}, $param{book_number});
    $man_url = uri_unescape($url);
    my $req = HTTP::Request->new(GET, $man_url);
    my $resp = $ua->request($req);
    if ($resp->is_success) {
      my $man_contents = $resp->content;
#      if (defined($man_contents) && ($man_contents =~ m/$lockss_tag/) && (man_contents =~ m/issn=$param{journal_issn}.vol=$param{volume_name}/)) {
      if ($req->url ne $resp->request->uri) {
              $vol_title = $resp->request->uri;
              $result = "Redirected";
      } elsif (defined($man_contents) && ($man_contents =~ m/$lockss_tag/) && ($man_contents =~ m/proj_nr=$param{book_number}/)) {
        if ($man_contents =~ m/<h4>([^<]*)<\/h4>/si) {
          $vol_title = $1;
        }
        $result = "Manifest"
      } else {
        $result = "--NO_TAG--"
      }
    } else {
      $result = "--REQ_FAIL--" . $resp->code() . " " . $resp->message();
    }
    sleep(4);

  } elsif ($plugin eq "ClockssEuropeanMathematicalSocietyBooksPlugin") {
    $url = sprintf("%sbooks/book.php?proj_nr=%s",
      $param{base_url}, $param{book_number});
    $man_url = uri_unescape($url);
    my $req = HTTP::Request->new(GET, $man_url);
    my $resp = $ua->request($req);
    if ($resp->is_success) {
      my $man_contents = $resp->content;
#      if (defined($man_contents) && ($man_contents =~ m/$clockss_tag/) && (man_contents =~ m/issn=$param{journal_issn}.vol=$param{volume_name}/)) {
      if ($req->url ne $resp->request->uri) {
              $vol_title = $resp->request->uri;
              $result = "Redirected";
      } elsif (defined($man_contents) && ($man_contents =~ m/$clockss_tag/) && ($man_contents =~ m/proj_nr=$param{book_number}/)) {
        if ($man_contents =~ m/<h4>([^<]*)<\/h4>/si) {
          $vol_title = $1;
        }
        $result = "Manifest"
      } else {
        $result = "--NO_TAG--"
      }
    } else {
      $result = "--REQ_FAIL--" . $resp->code() . " " . $resp->message();
    }
    sleep(4);

  } elsif (($plugin eq "SilverchairJournalsPlugin") ||
          ($plugin eq "AmaSilverchairPlugin")) {
    $url = sprintf("%sLOCKSS/ListOfIssues.aspx?resourceId=%d&year=%d",
      $param{base_url}, $param{resource_id}, $param{year});
    $man_url = uri_unescape($url);
    my $req = HTTP::Request->new(GET, $man_url);
    my $resp = $ua->request($req);
    if ($resp->is_success) {
      my $man_contents = $resp->content;
      if ($req->url ne $resp->request->uri) {
              $vol_title = $resp->request->uri;
              $result = "Redirected";
      } elsif (defined($man_contents) && ($man_contents =~ m/$lockss_tag/)) {
        $result = "Manifest"
      } else {
        $result = "--NO_TAG--"
      }
    } else {
      $result = "--REQ_FAIL--" . $resp->code() . " " . $resp->message();
    }
    sleep(4);

  } elsif (($plugin eq "ClockssSilverchairJournalsPlugin") ||
           ($plugin eq "ClockssAmaSilverchairPlugin")) {
    $url = sprintf("%sLOCKSS/ListOfIssues.aspx?resourceId=%d&year=%d",
      $param{base_url}, $param{resource_id}, $param{year});
    $man_url = uri_unescape($url);
    my $req = HTTP::Request->new(GET, $man_url);
    my $resp = $ua->request($req);
    if ($resp->is_success) {
      my $man_contents = $resp->content;
      if ($req->url ne $resp->request->uri) {
              $vol_title = $resp->request->uri;
              $result = "Redirected";
      } elsif (defined($man_contents) && ($man_contents =~ m/$clockss_tag/)) {
        $result = "Manifest"
      } else {
        $result = "--NO_TAG--"
      }
    } else {
      $result = "--REQ_FAIL--" . $resp->code() . " " . $resp->message();
    }
    sleep(4);

  } elsif ($plugin eq "AOTASilverchairPlugin") {
    $url = sprintf("%sissuebrowsebyyear.aspx?year=%d",
      $param{base_url}, $param{year});
    $man_url = uri_unescape($url);
    my $req = HTTP::Request->new(GET, $man_url);
    my $resp = $ua->request($req);
    if ($resp->is_success) {
      my $man_contents = $resp->content;
      if ($req->url ne $resp->request->uri) {
              $vol_title = $resp->request->uri;
              $result = "Redirected";
      } elsif (defined($man_contents) && ($man_contents =~ m/$lockss_tag/)) {
        $result = "Manifest"
      } else {
        $result = "--NO_TAG--"
      }
    } else {
      $result = "--REQ_FAIL--" . $resp->code() . " " . $resp->message();
    }
    sleep(4);

  } elsif ($plugin eq "ClockssAOTASilverchairPlugin") {
    $url = sprintf("%sissuebrowsebyyear.aspx?year=%d",
      $param{base_url}, $param{year});
    $man_url = uri_unescape($url);
    my $req = HTTP::Request->new(GET, $man_url);
    my $resp = $ua->request($req);
    if ($resp->is_success) {
      my $man_contents = $resp->content;
      if ($req->url ne $resp->request->uri) {
              $vol_title = $resp->request->uri;
              $result = "Redirected";
      } elsif (defined($man_contents) && ($man_contents =~ m/$clockss_tag/)) {
        $result = "Manifest"
      } else {
        $result = "--NO_TAG--"
      }
    } else {
      $result = "--REQ_FAIL--" . $resp->code() . " " . $resp->message();
    }
    sleep(4);

  } elsif ($plugin eq "SilverchairProceedingsPlugin") {
    $url = sprintf("%sLOCKSS/ListOfVolumes.aspx?year=%d",
      $param{base_url}, $param{year});
    $man_url = uri_unescape($url);
    my $req = HTTP::Request->new(GET, $man_url);
    my $resp = $ua->request($req);
    if ($resp->is_success) {
      my $man_contents = $resp->content;
      if ($req->url ne $resp->request->uri) {
              $vol_title = $resp->request->uri;
              $result = "Redirected";
      } elsif (defined($man_contents) && ($man_contents =~ m/$lockss_tag/)) {
        $vol_title= "Proceedings for " . $param{year};
        $result = "Manifest"
      } else {
        $result = "--NO_TAG--"
      }
    } else {
      $result = "--REQ_FAIL--" . $resp->code() . " " . $resp->message();
    }
    sleep(4);

  } elsif ($plugin eq "ClockssSilverchairProceedingsPlugin") {
    $url = sprintf("%sLOCKSS/ListOfVolumes.aspx?year=%d",
      $param{base_url}, $param{year});
    $man_url = uri_unescape($url);
    my $req = HTTP::Request->new(GET, $man_url);
    my $resp = $ua->request($req);
    if ($resp->is_success) {
      my $man_contents = $resp->content;
      if ($req->url ne $resp->request->uri) {
              $vol_title = $resp->request->uri;
              $result = "Redirected";
      } elsif (defined($man_contents) && ($man_contents =~ m/$clockss_tag/)) {
        $vol_title= "Proceedings for " . $param{year};
        $result = "Manifest"
      } else {
        $result = "--NO_TAG--"
      }
    } else {
      $result = "--REQ_FAIL--" . $resp->code() . " " . $resp->message();
    }
    sleep(4);

  } elsif ($plugin eq "SilverchairBooksPlugin") {
    $url = sprintf("%sbook.aspx?bookid=%d",
      $param{base_url}, $param{resource_id});
    $man_url = uri_unescape($url);
    my $req = HTTP::Request->new(GET, $man_url);
    my $resp = $ua->request($req);
    if ($resp->is_success) {
      my $man_contents = $resp->content;
      if ($req->url ne $resp->request->uri) {
              $vol_title = $resp->request->uri;
              $result = "Redirected";
      } elsif (defined($man_contents) && ($man_contents =~ m/$lockss_tag/)) {
      if ($man_contents =~ m/<title>(.*)<\/title>/si) {
          $vol_title = $1;
          $vol_title =~ s/\s*\n\s*/ /g;
          }
        $result = "Manifest"
     } else {
        $result = "--NO_TAG--"
      }
    } else {
      $result = "--REQ_FAIL--" . $resp->code() . " " . $resp->message();
    }
    sleep(4);

  } elsif ($plugin eq "ClockssSilverchairBooksPlugin") {
    $url = sprintf("%sbook.aspx?bookid=%d",
      $param{base_url}, $param{resource_id});
    $man_url = uri_unescape($url);
    my $req = HTTP::Request->new(GET, $man_url);
    my $resp = $ua->request($req);
    if ($resp->is_success) {
      my $man_contents = $resp->content;
      if ($req->url ne $resp->request->uri) {
              $vol_title = $resp->request->uri;
              $result = "Redirected";
      } elsif (defined($man_contents) && ($man_contents =~ m/$clockss_tag/)) {
      if ($man_contents =~ m/<title>(.*)<\/title>/si) {
          $vol_title = $1;
          $vol_title =~ s/\s*\n\s*/ /g;
          }
        $result = "Manifest"
      } else {
        $result = "--NO_TAG--"
      }
    } else {
      $result = "--REQ_FAIL--" . $resp->code() . " " . $resp->message();
    }
    sleep(4);

#  } elsif (($plugin eq "OupSilverchairPlugin") || 
#           ($plugin eq "DupSilverchairPlugin")) {
#    $url = sprintf("%s%s/list-of-issues/%d",
#      $param{base_url}, $param{journal_id}, $param{year});
#    $man_url = uri_unescape($url);
#    my $req = HTTP::Request->new(GET, $man_url);
#    my $resp = $ua->request($req);
#    if ($resp->is_success) {
#      my $man_contents = $resp->content;
#      if ($req->url ne $resp->request->uri) {
#              $vol_title = $resp->request->uri;
#              $result = "Redirected";
#      } elsif (defined($man_contents) && ($man_contents =~ m/$lockss_tag/)) {
#        if ($man_contents =~ m/<title>(.*) [|] \w* University Press<\/title>/si) {
#          $vol_title = $1;
#          $vol_title =~ s/\s*\n\s*/ /g;
#        }
#        $result = "Manifest"
#      } else {
#        $result = "--NO_TAG--"
#      }
#    } else {
#      $result = "--REQ_FAIL--" . $resp->code() . " " . $resp->message();
#    }
#    sleep(4);
#
#  } elsif (($plugin eq "ClockssOupSilverchairPlugin") || 
#           ($plugin eq "ClockssDupSilverchairPlugin") || 
#           ($plugin eq "ClockssGeoscienceWorldSilverchairPlugin")) {
#    $url = sprintf("%s%s/list-of-issues/%d",
#      $param{base_url}, $param{journal_id}, $param{year});
#    $man_url = uri_unescape($url);
#    my $req = HTTP::Request->new(GET, $man_url);
#    my $resp = $ua->request($req);
#    #printf("resp is %s\n",$resp->status_line);
#    if ($resp->is_success) {
#      my $man_contents = $resp->content;
#      if ($req->url ne $resp->request->uri) {
#              $vol_title = $resp->request->uri;
#              $result = "Redirected";
#      } elsif (defined($man_contents) && ($man_contents =~ m/$clockss_tag/)) {
#        if ($man_contents =~ m/<title>(.*) [|] \w* University Press<\/title>/si) {
#          $vol_title = $1;
#          $vol_title =~ s/\s*\n\s*/ /g;
#        }
#        $result = "Manifest"
#      } else {
#        $result = "--NO_TAG--"
#      }
#    } else {
#      $result = "--REQ_FAIL--" . $resp->code() . " " . $resp->message();
#    }
#    sleep(4);
#    
  } elsif (($plugin eq "AjtmhPlugin") ||
          ($plugin eq "ClockssAjtmhPlugin")) {
    #"%slockss-manifest/journal/%s/volume/%s", base_url, journal_id, volume_name
    $url = sprintf("%slockss-manifest/journal/%s/volume/%s",
        $param{base_url}, $param{journal_id}, $param{volume_name});
    $man_url = uri_unescape($url);
    my $req = HTTP::Request->new(GET, $man_url);
    my $resp = $ua->request($req);
    #printf("resp is %s\n",$resp->status_line);
    my $man_contents = $resp->is_success ? $resp->content : "";
    if (! $resp->is_success) {
        $result = "--REQ_FAIL--" . $resp->code() . " " . $resp->message();
    } elsif ($req->url ne $resp->request->uri) {
        $vol_title = $resp->request->uri;
        $result = "Redirected";
    } elsif (! defined($man_contents)) {
        $result = "--NOT_DEF--";
    } elsif (($man_contents !~ m/$lockss_tag/) && ($man_contents !~ m/$lockss_tag/)) {
        $result = "--NO_TAG--";
    } elsif ($man_contents !~ m/href=\"\/view\/journals\/$param{journal_id}\/$param{volume_name}\//) {
        #/view/journals/tpmd/100/6/tpmd.100.issue-6.xml
        $result = "--BAD_VOL--";
    } else {
        $result = "Manifest";
        if ($man_contents =~ m/<h1>([^<]*)<\/h1>/si) {
            $vol_title = $1;
            $vol_title =~ s/\s*\n\s*/ /g;
        }
    }
  sleep(4);
    
  } elsif ($plugin eq "GeoscienceWorldSilverchairPlugin") {
    $url = sprintf("%s%s/list-of-issues/%d",
        $param{base_url}, $param{journal_id}, $param{year});
    $man_url = uri_unescape($url);
    my $req = HTTP::Request->new(GET, $man_url);
    my $resp = $ua->request($req);
    #printf("resp is %s\n",$resp->status_line);
    my $man_contents = $resp->is_success ? $resp->content : "";
    if (! $resp->is_success) {
        $result = "--REQ_FAIL--" . $resp->code() . " " . $resp->message();
    } elsif ($req->url ne $resp->request->uri) {
        $vol_title = $resp->request->uri;
        $result = "Redirected";
    } elsif (! defined($man_contents)) {
        $result = "--NOT_DEF--";
    } elsif ($man_contents !~ m/$lockss_tag/) {
        $result = "--NO_TAG--";
    } elsif ($man_contents !~ m/href=\"\/$param{journal_id}\/issue\/$param{volume_name}\//) {
        $result = "--BAD_VOL--";
    } else {
        $result = "Manifest";
        if ($man_contents =~ m/<title>Browse Issues \| ([^|]*) \| GeoScienceWorld<\/title>/si) {
            $vol_title = $1;
            $vol_title =~ s/\s*\n\s*/ /g;
        }
    }
  sleep(4);
    
  } elsif ($plugin eq "ClockssGeoscienceWorldSilverchairPlugin") {
    $url = sprintf("%s%s/list-of-issues/%d",
        $param{base_url}, $param{journal_id}, $param{year});
    $man_url = uri_unescape($url);
    my $req = HTTP::Request->new(GET, $man_url);
    my $resp = $ua->request($req);
    #printf("resp is %s\n",$resp->status_line);
    my $man_contents = $resp->is_success ? $resp->content : "";
    if (! $resp->is_success) {
        $result = "--REQ_FAIL--" . $resp->code() . " " . $resp->message();
    } elsif ($req->url ne $resp->request->uri) {
        $vol_title = $resp->request->uri;
        $result = "Redirected";
    } elsif (! defined($man_contents)) {
        $result = "--NOT_DEF--";
    } elsif ($man_contents !~ m/$clockss_tag/) {
        $result = "--NO_TAG--";
    } elsif ($man_contents !~ m/href=\"\/$param{journal_id}\/issue\/$param{volume_name}\//) {
        $result = "--BAD_VOL--";
    } else {
        $result = "Manifest";
        if ($man_contents =~ m/<title>Browse Issues \| ([^|]*) \| GeoScienceWorld<\/title>/si) {
            $vol_title = $1;
            $vol_title =~ s/\s*\n\s*/ /g;
        }
    }
  sleep(4);
    
  } elsif ($plugin eq "IwapSilverchairPlugin") {
    $url = sprintf("%s%s/issue/browse-by-year/%d",
      $param{base_url}, $param{journal_id}, $param{year});
    $man_url = uri_unescape($url);
    my $req = HTTP::Request->new(GET, $man_url);
    my $resp = $ua->request($req);
    #printf("resp is %s\n",$resp->status_line);
    my $man_contents = $resp->is_success ? $resp->content : "";
    if (! $resp->is_success) {
        $result = "--REQ_FAIL--" . $resp->code() . " " . $resp->message();
    } elsif ($req->url ne $resp->request->uri) {
        $vol_title = $resp->request->uri;
        $result = "Redirected";
    } elsif (! defined($man_contents)) {
        $result = "--NOT_DEF--";
    } elsif ($man_contents !~ m/$lockss_tag/) {
        $result = "--NO_TAG--";
    } elsif ($man_contents !~ m/href=\"\/$param{journal_id}\/issue\/\d/) {
        $result = "--BAD_VOL--";
    } else {
        $result = "Manifest";
        if ($man_contents =~ m/<title>(.*) [|] IWA Publishing<\/title>/si) {
            $vol_title = $1;
            $vol_title =~ s/\s*\n\s*/ /g;
        }
    }
    sleep(4);

  } elsif ($plugin eq "ClockssIwapSilverchairPlugin") { 
    $url = sprintf("%s%s/issue/browse-by-year/%d",
      $param{base_url}, $param{journal_id}, $param{year});
    $man_url = uri_unescape($url);
    my $req = HTTP::Request->new(GET, $man_url);
    my $resp = $ua->request($req);
    #printf("resp is %s\n",$resp->status_line);
    my $man_contents = $resp->is_success ? $resp->content : "";
    if (! $resp->is_success) {
        $result = "--REQ_FAIL--" . $resp->code() . " " . $resp->message();
    } elsif ($req->url ne $resp->request->uri) {
        $vol_title = $resp->request->uri;
        $result = "Redirected";
    } elsif (! defined($man_contents)) {
        $result = "--NOT_DEF--";
    } elsif ($man_contents !~ m/$clockss_tag/) {
        $result = "--NO_TAG--";
    } elsif ($man_contents !~ m/href=\"\/$param{journal_id}\/issue\/\d/) {
        #$vol_title = $1;
        $result = "--BAD_VOL--";
    } else {
        $result = "Manifest";
        if ($man_contents =~ m/<title>(.*) [|] IWA Publishing<\/title>/si) {
            $vol_title = $1;
            $vol_title =~ s/\s*\n\s*/ /g;
        }
    }
    sleep(4);
    
  } elsif (($plugin eq "RockefellerUniversityPressSilverchairPlugin") || 
           ($plugin eq "UCPressSilverchairPlugin") || 
           ($plugin eq "CompanyBiologistsSilverchairPlugin") || 
           ($plugin eq "PortlandPressSilverchairPlugin")) {
    $url = sprintf("%s%s/issue/browse-by-year/%d",
      $param{base_url}, $param{journal_id}, $param{year});
    $man_url = uri_unescape($url);
    my $req = HTTP::Request->new(GET, $man_url);
    my $resp = $ua->request($req);
    #printf("resp is %s\n",$resp->status_line);
    my $man_contents = $resp->is_success ? $resp->content : "";
    if (! $resp->is_success) {
        $result = "--REQ_FAIL--" . $resp->code() . " " . $resp->message();
    } elsif ($req->url ne $resp->request->uri) {
        $vol_title = $resp->request->uri;
        $result = "Redirected";
    } elsif (! defined($man_contents)) {
        $result = "--NOT_DEF--";
    } elsif ($man_contents !~ m/$lockss_tag/) {
        $result = "--NO_TAG--";
    } elsif ($man_contents !~ m/href=\"\/$param{journal_id}\/issue\/$param{volume_name}\//) {
        $result = "--BAD_VOL--";
    } else {
        $result = "Manifest";
        if ($man_contents =~ m/<title>(.*) [|] IWA Publishing<\/title>/si) {
            $vol_title = $1;
            $vol_title =~ s/\s*\n\s*/ /g;
        }
    }
    sleep(4);

  } elsif (($plugin eq "ClockssRockefellerUniversityPressSilverchairPlugin") || 
           ($plugin eq "ClockssCompanyBiologistsSilverchairPlugin") || 
           ($plugin eq "ClockssPortlandPressSilverchairPlugin")) { 
    $url = sprintf("%s%s/issue/browse-by-year/%d",
      $param{base_url}, $param{journal_id}, $param{year});
    $man_url = uri_unescape($url);
    my $req = HTTP::Request->new(GET, $man_url);
    my $resp = $ua->request($req);
    #printf("resp is %s\n",$resp->status_line);
    my $man_contents = $resp->is_success ? $resp->content : "";
    if (! $resp->is_success) {
        $result = "--REQ_FAIL--" . $resp->code() . " " . $resp->message();
    } elsif ($req->url ne $resp->request->uri) {
        $vol_title = $resp->request->uri;
        $result = "Redirected";
    } elsif (! defined($man_contents)) {
        $result = "--NOT_DEF--";
    } elsif ($man_contents !~ m/$clockss_tag/) {
        $result = "--NO_TAG--";
    } elsif ($man_contents !~ m/href=\"\/$param{journal_id}\/issue\/$param{volume_name}\//) {
        #$vol_title = $1;
        $result = "--BAD_VOL--";
    } else {
        $result = "Manifest";
        if ($man_contents =~ m/<title>(.*) [|] IWA Publishing<\/title>/si) {
            $vol_title = $1;
            $vol_title =~ s/\s*\n\s*/ /g;
        }
    }
    sleep(4);
    
  } elsif (($plugin eq "ClockssOupSilverchairPlugin") || 
           ($plugin eq "ClockssDupSilverchairPlugin")) {
    $url = sprintf("%s%s/list-of-issues/%d",
        $param{base_url}, $param{journal_id}, $param{year});
    $man_url = uri_unescape($url);
    my $req = HTTP::Request->new(GET, $man_url);
    my $resp = $ua->request($req);
    #printf("resp is %s\n",$resp->status_line);
    my $man_contents = $resp->is_success ? $resp->content : "";
    if (! $resp->is_success) {
        $result = "--REQ_FAIL--" . $resp->code() . " " . $resp->message();
    } elsif ($req->url ne $resp->request->uri) {
        $vol_title = $resp->request->uri;
        $result = "Redirected";
    } elsif (! defined($man_contents)) {
        $result = "--NOT_DEF--";
    } elsif ($man_contents !~ m/$clockss_tag/) {
        $result = "--NO_TAG--";
    } elsif ($man_contents !~ m/href=\"\/$param{journal_id}\/issue\/\d/) {
        $result = "--NO_VOL--";
    } else {
        $result = "Manifest";
        if ($man_contents =~ m/<title>(.*) [|] \w* University Press<\/title>/si) {
            $vol_title = $1;
            $vol_title =~ s/\s*\n\s*/ /g;
        }
    }
  sleep(4);
    
  } elsif (($plugin eq "OupSilverchairPlugin") || 
           ($plugin eq "DupSilverchairPlugin")) {
    $url = sprintf("%s%s/list-of-issues/%d",
        $param{base_url}, $param{journal_id}, $param{year});
    $man_url = uri_unescape($url);
    my $req = HTTP::Request->new(GET, $man_url);
    my $resp = $ua->request($req);
    #printf("resp is %s\n",$resp->status_line);
    my $man_contents = $resp->is_success ? $resp->content : "";
    if (! $resp->is_success) {
        $result = "--REQ_FAIL--" . $resp->code() . " " . $resp->message();
    } elsif ($req->url ne $resp->request->uri) {
        $vol_title = $resp->request->uri;
        $result = "Redirected";
    } elsif (! defined($man_contents)) {
        $result = "--NOT_DEF--";
    } elsif ($man_contents !~ m/$lockss_tag/) {
        $result = "--NO_TAG--";
    } elsif ($man_contents !~ m/href=\"\/$param{journal_id}\/issue\/\d/) {
        $result = "--NO_VOL--";
    } else {
        $result = "Manifest";
        if ($man_contents =~ m/<title>(.*) [|] \w* University Press<\/title>/si) {
            $vol_title = $1;
            $vol_title =~ s/\s*\n\s*/ /g;
        }
    }
  sleep(4);
    
  } elsif (($plugin eq "ClockssAnuPlugin")) {
    $url = sprintf("%spublications/%s", $param{base_url}, $param{journal_id});
    $man_url = uri_unescape($url);
    my $req = HTTP::Request->new(GET, $man_url);
    my $resp = $ua->request($req);
    #printf("resp is %s\n",$resp->status_line);
    if ($resp->is_success) {
      my $man_contents = $resp->content;
      if ($req->url ne $resp->request->uri) {
              $vol_title = $resp->request->uri;
              $result = "Redirected";
      } elsif (defined($man_contents)) {
        # no lockss permission statement on start page. Permission statement is here: https://press.anu.edu.au/lockss.txt
        # In order to do more better validation, would require searching all the pages for a match to the specific issue link(s)
        # CLOCKSS only so probably okay to not do this
        if ($man_contents =~ m/<title>(.*) - ANU Press - ANU<\/title>/si) {
          #$vol_title = $1 . ": " . $param{volume_name}
          $vol_title = $1 
        }
        $result = "Manifest"
      } else {
        $result = "--NO_TAG--"
      }
    } else {
      $result = "--REQ_FAIL--" . $resp->code() . " " . $resp->message();
    }
    sleep(4);
    
  } elsif (($plugin eq "ClockssAnuBooksPlugin")) {
    $url = sprintf("%spublications/%s", $param{base_url}, $param{book_uri});
    $man_url = uri_unescape($url);
    my $req = HTTP::Request->new(GET, $man_url);
    my $resp = $ua->request($req);
    #printf("resp is %s\n",$resp->status_line);
    if ($resp->is_success) {
      my $man_contents = $resp->content;
      if ($req->url ne $resp->request->uri) {
              $vol_title = $resp->request->uri;
              $result = "Redirected";
      } elsif (defined($man_contents)) {
        # no lockss permission statement on start page. Permission statement is here: https://press.anu.edu.au/lockss.txt
        # In order to do more better validation, would require searching all the pages for a match to the specific issue link(s)
        # CLOCKSS only so probably okay to not do this
        if ($man_contents =~ m/<title>(.*) - ANU Press - ANU<\/title>/si) {
          #$vol_title = $1 . ": " . $param{volume_name}
          $vol_title = $1 
        }
        $result = "Manifest"
      } else {
        $result = "--NO_TAG--"
      }
    } else {
      $result = "--REQ_FAIL--" . $resp->code() . " " . $resp->message();
    }
    sleep(4);
    
  } elsif ($plugin eq "ClockssJstorCurrentScholarshipPlugin"){
      $url = sprintf("%sclockss-manifest/%s/%s",
      $param{base_url}, $param{journal_id}, $param{year});
      $man_url = uri_unescape($url);
      my $req = HTTP::Request->new(GET, $man_url);
      my $resp = $ua->request($req);
      if ($resp->is_success) {
          my $man_contents = $resp->content;
          #JSTOR Current Scholarship links http://www.jstor.org/stable/10.2972/hesperia.84.issue-1
          if ($req->url ne $resp->request->uri) {
              $vol_title = $resp->request->uri;
              $result = "Redirected";
          } elsif (defined($man_contents) && (($man_contents =~ m/$clockss_tag/) && 
                  ($man_contents =~ m/stable\/[0-9.]+\//))) {
              $result = "Manifest";
          } else {
              $result = "--NO_TAG--"
          }
      } else {
          $result = "--REQ_FAIL--" . $resp->code() . " " . $resp->message();
      }
      sleep(4);
  } elsif ($plugin eq "JstorCurrentScholarshipPlugin"){
      #clockss and lockss use the same manifest page
      $url = sprintf("%sclockss-manifest/%s/%s",
      $param{base_url}, $param{journal_id}, $param{year});
      $man_url = uri_unescape($url);
      my $req = HTTP::Request->new(GET, $man_url);
      my $resp = $ua->request($req);
      if ($resp->is_success) {
          my $man_contents = $resp->content;
          #JSTOR Current Scholarship links http://www.jstor.org/stable/10.2972/hesperia.84.issue-1
          if ($req->url ne $resp->request->uri) {
              $vol_title = $resp->request->uri;
              $result = "Redirected";
          } elsif (defined($man_contents) && (($man_contents =~ m/$lockss_tag/) && 
                  ($man_contents =~ m/stable\/[0-9.]+\//))) {
              $result = "Manifest";
          } else {
              $result = "--NO_TAG--"
          }
      } else {
          $result = "--REQ_FAIL--" . $resp->code() . " " . $resp->message();
      }
      sleep(4);
      
  } elsif (($plugin eq "PeerJ2016Plugin") || ($plugin eq "ClockssPeerJ2016Plugin")) {
        $url = sprintf("%sarchives/?year=%s&journal=%s",
          $param{base_url}, $param{volume_name}, $param{journal_id});
        $man_url = uri_unescape($url);
        my $year = $param{volume_name};
        my $req = HTTP::Request->new(GET, $man_url);
        my $resp = $ua->request($req);
        if ($resp->is_success) {
            my $man_contents = $resp->content;
            #no lockss permission statement on start page. Permission statement is here: https://peerj.com/lockss.txt
            if ($req->url ne $resp->request->uri) {
              $vol_title = $resp->request->uri;
              $result = "Redirected";
	    #make sure there is a link to an issue
            } elsif (defined($man_contents) && ($man_contents =~ m/articles\/index\.html\?month=$year-/)) {
                if ($man_contents =~ m/<h1[^>]+>(\s*<a href[^>]+>)(.*)(<\/a>\s*):([^<]+)<\/h1>/si) {
                    $vol_title = "$2$4"
                }
                $result = "Manifest"
            } else {
                $result = "--"
            }
        } else {
            $result = "--REQ_FAIL--" . $resp->code() . " " . $resp->message();
        }
        sleep(4);

  } elsif (($plugin eq "IUCrOaiPlugin") || ($plugin eq "ClockssIUCrOaiPlugin")) {
    #permission is different from start
    $url = sprintf("%se/issues/2010/lockss.html", $param{base_url});
    $perm_url = uri_unescape($url);
    #start_url for all OAI queries
    $url = sprintf("%scgi-bin/oai?verb=ListRecords&set=%s&metadataPrefix=oai_dc",
      $param{script_url}, $param{au_oai_set});
    if (defined($param{au_oai_date}) && $param{au_oai_date} =~ m/^[0-9-]{7}$/) {
      my ($mo) = $param{au_oai_date} =~ m/^[0-9]{4}-([0-9]{2})$/;
      my $dy = '28';
      my @mon = ('01', '02', '03', '04', '05', '06', '07', '08', '09', '10', '11', '12');
      my @ldy = ('31', '28', '31', '30', '31', '30', '31', '31', '30', '31', '30', '31');
      my %lday;
      @lday{@mon} = @ldy;
      $dy = $lday{$mo};
      $url = $url . "&from=" . $param{au_oai_date} . "-01" . "&until=" . $param{au_oai_date} . "-" . $dy;
    }
    $man_url = uri_unescape($url);
    my $req_p = HTTP::Request->new(GET, $perm_url);
    my $resp_p = $ua->request($req_p);
    my $req_s = HTTP::Request->new(GET, $man_url);
    my $resp_s = $ua->request($req_s);
    if ($resp_p->is_success) {
      my $perm_contents = $resp_p->content;
      my $lcl_tag = ($plugin eq "ClockssIUCrOaiPlugin") ? $clockss_tag : $lockss_tag;
      $lcl_tag =~ s/ /./g;
      if (defined($perm_contents) && ($perm_contents =~ m/$lcl_tag/s)) {
        if ($resp_s->is_success) {
          if ($resp_s->content =~ m/results in an empty (set|list)/is) {
            $result = "--EMPTY_LIST--";
          } elsif (!($resp_s->content =~ m/<date>$param{au_oai_date}-/is)) {
            $result = "--NO_DATE_MATCH--";
          } else {
            $result = "Manifest";
          }
        } else {
          #printf("URL: %s\n", $man_url);
          $result = "--REQ_FAIL--"
        }
      } else {
        #printf("URL: %s\n", $perm_url);
        $result = "--NO_LOCKSS--"
      }
    } else {
      #printf("URL: %s\n", $perm_url);
      $result = "--PERM_REQ_FAIL--"
    }
    sleep(4);
    
  } elsif ($plugin eq "ClockssSilvaFennicaPlugin") {
    #Url with list of articles https://www.silvafennica.fi/issue/sf/volume/50
    $url = sprintf("%sissue/%s/volume/%s",
        $param{base_url}, $param{journal_id}, $param{volume_name});
    $start_url = uri_unescape($url);
    my $req_s = HTTP::Request->new(GET, $start_url);
    my $resp_s = $ua->request($req_s);
    #For reporting at the end
    $man_url = $start_url;
    if ($resp_s->is_success) {
      my $start_contents = $resp_s->content;
      if (defined($start_contents) && ($start_contents =~ m/>(Silva Fennica vol. $param{volume_name})</)) {
        $vol_title = $1;
        $result = "Manifest"
      } else {
        $result = "--NO_TAG--"
      }
    } else {
      $result = "--REQ_FAIL--"
    }
    sleep(4);
    
      } elsif ($plugin eq "ClockssSilvaFennicaNoJidPlugin") {
    $url = sprintf("%sissue/volume/%s",
        $param{base_url}, $param{volume_name});
    $start_url = uri_unescape($url);
    my $req_s = HTTP::Request->new(GET, $start_url);
    my $resp_s = $ua->request($req_s);
    #For reporting at the end
    $man_url = $start_url;
    if ($resp_s->is_success) {
      my $start_contents = $resp_s->content;
      if (defined($start_contents) && ($start_contents =~ m/<h1>([A-Z][^<]+ $param{volume_name})</)) {
        $vol_title = $1;
        $result = "Manifest"
      } else {
        $result = "--NO_TAG--"
      }
    } else {
      $result = "--REQ_FAIL--"
    }
    sleep(4);
    
  } elsif ($plugin eq "ClockssSpandidos2020Plugin" || $plugin eq "Spandidos2020Plugin") {
      # manifest page has a link to the current volume only.
      # need to look at an issue page to confirm content.

      my $url_sprintf = sprintf("%s%s/archive",$param{base_url}, $param{journal_id});
      $man_url = uri_unescape($url_sprintf);
      my $man_req = HTTP::Request->new(GET, $man_url);
      my $man_resp = $ua->request($man_req);

      my $url_issue = sprintf("%s%s/%s/1",$param{base_url}, $param{journal_id}, $param{volume_name});
      $issue_url = uri_unescape($url_issue);
      my $issue_req = HTTP::Request->new(GET, $issue_url);
      my $issue_resp = $ua->request($issue_req);

      if ($man_resp->is_success && $issue_resp->is_success) {
      my $man_contents = $man_resp->content;
      my $issue_contents = $issue_resp->content;
      if ($man_req->url ne $man_resp->request->uri) {
          $vol_title = $man_resp->request->uri;
          $result = "Redirected";
      } elsif (defined($man_contents) && defined($issue_contents)) {
          #for gln, permission page is on start_url
          my $perm_contents = $man_resp->content; 
          my $lcl_tag = $lockss_tag;
          #for CLOCKSS permission is on https://www.spandidos-publications.com/lockss.txt
          if ($plugin eq "ClockssSpandidos2020Plugin") {
          $lcl_tag = $clockss_tag;
          my $perm_url_sprintf = sprintf("%slockss.txt",$param{base_url});
          my $perm_url = uri_unescape($perm_url_sprintf );
          my $perm_req = HTTP::Request->new(GET, $perm_url);
          my $perm_resp = $ua->request($perm_req);
          #if this fails, it just won't reset - which will fail to have permission - so okay
          if ($perm_resp->is_success) {
              $perm_contents = $perm_resp->content;
          }
          }
          $lcl_tag =~ s/ /./g;
          if (defined($perm_contents) && ($perm_contents =~ m/$lcl_tag/s)) {
          #we have a permission statement, does the issue url contain a pointer to the journal?
          my $jour_link = sprintf("href=.+/%s",$param{journal_id});
          if ($man_contents =~ m/$jour_link/gi) {
              $vol_title = $param{journal_id}; #default_value
              if ($man_contents =~ m/<title>\s*(.*)\s*<\/title>/si) {
              $vol_title = $1; #better value
              }
              $result = "Manifest";
          } else {
              #had a manifest page but it had no pointer to the journal
              $result = "--NO_URL--";
          }
          } else {
          $result = "--TAG_FAIL--";
          }
      }
      } else {
      #printf("URL: %s\n", $man_url);
      $result = "--REQ_FAIL--";
      }

    sleep(4);

  # End Spandidos plugin check
  } elsif ($plugin eq "ClockssGigaSciencePlugin") {
      $url = sprintf("%s/api/list?start_date=%d-01-01&end_date=%d-12-31",
      $param{base_url}, $param{year}, $param{year});
      $man_url = uri_unescape($url);
      my $req = HTTP::Request->new(GET, $man_url);
      my $resp = $ua->request($req);
      if ($resp->is_success) {
          my $man_contents = $resp->content;
          #no lockss permission statement on start page. Permission statement is here: http://gigadb.org/lockss.txt
          if ($req->url ne $resp->request->uri) {
            $vol_title = "Giga Science " . $param{year};
            $result = "Redirected";
          } elsif (defined($man_contents)) {
              if ($man_contents =~ m/<doi>(.*)<\/doi>/si) {
                  $vol_title= "Giga Science " . $param{year};
              }
              $result = "Manifest"
          } else {
              $result = "--"
          }
      } else {
          $result = "--REQ_FAIL--" . $resp->code() . " " . $resp->message();
      }
      sleep(4);
   # End of Giga Science
   } elsif ($plugin eq "ClockssResilienceAlliancePlugin") {
         $url = sprintf("%sissues/",
         $param{base_url});
         $man_url = uri_unescape($url);
         my $req = HTTP::Request->new(GET, $man_url);
         my $resp = $ua->request($req);
         if (($resp->is_success)) {
             my $man_contents = $resp->content;
             # There is a single manifest page which lists all volumes and has the permission statement: {base_url}issues/
             if ($req->url ne $resp->request->uri) {
               $vol_title = "Resilience Alliance All Issues";
               $result = "Redirected";
             } elsif (defined($man_contents) && ($man_contents =~ m/$clockss_tag/) && ($man_contents =~ m/\/vol$param{volume_name}\//)) {
                 # <td style="text-align: center; vertical-align: middle" rowspan="2">14</td> - volume "14"
                 if ($man_contents =~ m/>([^>]*) ISSN/si) {
                     $volume_name = $param{volume_name};
                     $vol_title= $1 . " Volume " . $volume_name;
                 }
                 $result = "Manifest"
             } else {
                 $result = "--"
             }
         } else {
             $result = "--REQ_FAIL--" . $resp->code() . " " . $resp->message();
         }
         sleep(4);
    } # End of Resilience Alliance
  
  if($result eq "Plugin Unknown") {
    printf("*PLUGIN UNKNOWN*, %s, %s\n",$auid,$man_url);
    $total_missing_plugin = $total_missing_plugin + 1;
  } elsif ($result eq "Manifest") {
    printf("*MANIFEST*, %s, %s, %s\n",$vol_title,$auid_long,$man_url);
    $total_manifests = $total_manifests + 1;
    #printf("%s\n",$vol_title);
    #printf("%s\n",decode_entities($vol_title));
    #my $new_title = encode("utf8", $vol_title);
    #printf("%s\n",$new_title);
    #printf("%s\n",decode_entities($new_title));
  } else {
    printf("*NO MANIFEST*(%s), %s, %s, %s\n",$result,$vol_title,$auid_long,$man_url);
    $total_missing = $total_missing + 1;
    #$tmp = "AINS - An&auml;sthesiologie &middot; Intensivmedizin &middot; Notfallmedizin &middot; Schmerztherapie";
    #printf("%s\n",$tmp);
    #printf("%s\n",decode_entities($tmp));
  }
}
printf("*Today: %s\n", $datestring);
printf("*Total manifests found: %d\n", $total_manifests);
printf("*Total missing manifests: %d\n", $total_missing);
printf("*Total AUs with unknown plugin: %d\n", $total_missing_plugin);
exit(0);<|MERGE_RESOLUTION|>--- conflicted
+++ resolved
@@ -1116,11 +1116,6 @@
         }
         sleep(4);
 
-<<<<<<< HEAD
-  } elsif (($plugin eq "BerghahnJournalsPlugin") ||
-           ($plugin eq "AMetSoc2021Plugin")) {
-      $url = sprintf("%slockss-manifest/journal/%s/volume/%s",
-=======
   } elsif (($plugin eq "BerghahnJournalsPlugin")   ||
            ($plugin eq "PubFactoryJournalsPlugin") ||
            ($plugin eq "AjtmhPlugin")      ||
@@ -1128,7 +1123,6 @@
            ($plugin eq "BioscientificaPlugin")      ||
            ($plugin eq "ManchesterUniversityPressPlugin")) {
       $url = sprintf("%slockss-manifest/journal/%s/%s",
->>>>>>> ecf3b879
       $param{base_url}, $param{journal_id}, $param{volume_name});
       $man_url = uri_unescape($url);
       my $req = HTTP::Request->new(GET, $man_url);
@@ -1159,15 +1153,10 @@
         sleep(4);
 
   } elsif (($plugin eq "ClockssBerghahnJournalsPlugin") ||
-<<<<<<< HEAD
-           ($plugin eq "ClockssAMetSoc2021Plugin")) {
-      $url = sprintf("%slockss-manifest/journal/%s/volume/%s",
-=======
            ($plugin eq "ClockssAjtmhPlugin")            ||
            ($plugin eq "ClockssAMetSoc2021Plugin")      ||
            ($plugin eq "ClockssManchesterUniversityPressPlugin")) {
       $url = sprintf("%slockss-manifest/journal/%s/%s",
->>>>>>> ecf3b879
       $param{base_url}, $param{journal_id}, $param{volume_name});
       $man_url = uri_unescape($url);
       my $req = HTTP::Request->new(GET, $man_url);
