#!/bin/bash
#
# Script to provide alerts to problems in the title database
tpath="/home/$LOGNAME/tmp"
mkdir -p $tpath

date
# Find incorrect status
echo "---------------------"
echo "---------------------"
echo "*Status typos gln: "
scripts/tdb/tdbout -t status tdb/prod/ | sort | uniq -c | grep -vw manifest | grep -vw released | grep -vw expected | grep -vw exists | grep -vw testing | grep -vw wanted | grep -vw ready | grep -vw down | grep -vw superseded | grep -vw doNotProcess | grep -vw notReady | grep -vw doesNotExist
echo "*Status variations clockssingest: "
scripts/tdb/tdbout -c status,status2 tdb/clockssingest/ | sort | uniq -c | sort -n | grep -vw "manifest,exists" | grep -vw "crawling,exists" | grep -vw "finished,crawling" | grep -vw "exists,exists" | grep -vw "down,crawling" | grep -vw "doNotProcess,doNotProcess" | grep -vw "expected,exists" | grep -vw "testing,exists" | grep -vw "notReady,exists" | grep -vw "ingNotReady,exists" | grep -vw "zapped,finished" | grep -vw "doesNotExist,doesNotExist"
#echo "*Status typos ibictpln: "
#scripts/tdb/tdbout -t status tdb/ibictpln/ | grep -vx manifest | grep -vx released | grep -vx expected | grep -vx exists | grep -vx testing | grep -vx wanted | grep -vx ready | grep -vx down | grep -vx superseded | grep -vx doNotProcess | grep -vx notReady | grep -vx doesNotExist
#echo "*Status typos coppulpln: "
#scripts/tdb/tdbout -t status tdb/coppulpln/ | grep -vx manifest | grep -vx released | grep -vx expected | grep -vx exists | grep -vx testing | grep -vx wanted | grep -vx ready | grep -vx down | grep -vx superseded | grep -vx doNotProcess | grep -vx notReady | grep -vx doesNotExist
#
# Find plugins listed in tdb files, that don't exist
echo "---------------------"
echo "---------------------"
# Script is run from lockss-daemon/scripts/tdb
# These items should be run from lockss-daemon/plugins/src
echo "*Plugins that don't exist, but are listed in tdb files: "
( cd plugins/src && grep -rl --include "*.xml" "plugin_identifier" * | sed 's/\(.*\).xml/\1/' | sort -u ) > $tpath/ab.txt
scripts/tdb/tdbout -t plugin tdb/*/ | sort -u | sed 's/\./\//g' > $tpath/ac.txt
#plugins that have no AUs.
#diff $tpath/ab.txt $tpath/ac.txt | grep "^< "     
#plugins that don't exist, but are listed in tdb files
diff $tpath/ab.txt $tpath/ac.txt | grep "^> "
echo " "
#
# Find all reingest
echo "---------------------"
echo "---------------------"
echo "reingest: 1:8082, 2:8085, 3:8083, 4:8082, 5:8082"
scripts/tdb/tdbout -F -t "au:hidden[proxy]" -Q 'status2 is "manifest"' tdb/clockssingest/ | sort | uniq -c
echo "No reingest set."
scripts/tdb/tdbout -F -t "publisher,title" -Q 'status2 is "manifest" and au:hidden[proxy] is ""' tdb/clockssingest/ | sort | uniq -c
echo " "
#
# Find duplicate auids in the gln title database
echo "---------------------"
echo "---------------------"
scripts/tdb/tdbout -AXEa tdb/prod/ | sort > $tpath/allAUs
uniq $tpath/allAUs > $tpath/dedupedAUs
allAUs=`cat $tpath/allAUs | wc -l`
uniqAUs=`cat $tpath/dedupedAUs | wc -l`
echo "GLN. All AUids = $allAUs"
echo "GLN. AUids without duplicates = $uniqAUs"
diff $tpath/allAUs $tpath/dedupedAUs | grep "<" | sed s/..//
#
# Find duplicate name/plugin pairs in the gln title database
echo "---------------------"
scripts/tdb/tdbout -AXE -c plugin,name tdb/prod/ | sort > $tpath/allAUs
uniq $tpath/allAUs > $tpath/dedupedAUs
allAUs=`cat $tpath/allAUs | wc -l`
uniqAUs=`cat $tpath/dedupedAUs | wc -l`
echo "GLN. All plugin/names = $allAUs"
echo "GLN. Plugin/names without duplicates = $uniqAUs"
diff $tpath/allAUs $tpath/dedupedAUs | grep "<" | sed s/..//
#
# Find duplicate released names in the gln title database
echo "---------------------"
echo "GLN. Duplicate Released Names. Commented out."
#scripts/tdb/tdbout -P -c name tdb/prod/ | sort > $tpath/allAUs
#uniq $tpath/allAUs > $tpath/dedupedAUs
#allAUs=`cat $tpath/allAUs | wc -l`
#uniqAUs=`cat $tpath/dedupedAUs | wc -l`
#echo "GLN. All Released names = $allAUs"
#echo "GLN. Released names without duplicates = $uniqAUs"
#diff $tpath/allAUs $tpath/dedupedAUs | grep "<" | sed s/..//
#
# Find number of AUs ready for release in the prod title database
echo "----------------------"
./scripts/tdb/tdbout -Y -t status tdb/prod/ | sort | uniq -c
echo " "
#
# Find duplicate auids in the clockss title database
echo "---------------------"
echo "---------------------"
scripts/tdb/tdbout -AXEa tdb/clockssingest/ | sort > $tpath/allAUs
uniq $tpath/allAUs > $tpath/dedupedAUs
allAUs=`cat $tpath/allAUs | wc -l`
uniqAUs=`cat $tpath/dedupedAUs | wc -l`
echo "CLOCKSS. All AUids = $allAUs"
echo "CLOCKSS. AUids without duplicates = $uniqAUs"
diff $tpath/allAUs $tpath/dedupedAUs | grep "<" | sed s/..//
#
# Find duplicate name/plugin pairs in the clockss title database
echo "---------------------"
scripts/tdb/tdbout -AXE -c plugin,name tdb/clockssingest/ | sort > $tpath/allAUs
uniq $tpath/allAUs > $tpath/dedupedAUs
allAUs=`cat $tpath/allAUs | wc -l`
uniqAUs=`cat $tpath/dedupedAUs | wc -l`
echo "CLOCKSS. All plugin/names = $allAUs"
echo "CLOCKSS. Plugin/names without duplicates = $uniqAUs"
diff $tpath/allAUs $tpath/dedupedAUs | grep "<" | sed s/..//
#
# Find duplicate released names in the clockss title database
echo "---------------------"
echo "Clockss. Duplicate Released Names. Commented out."
#scripts/tdb/tdbout -PCZI -c name tdb/clockssingest/ | sort > $tpath/allAUs
#uniq $tpath/allAUs > $tpath/dedupedAUs
#allAUs=`cat $tpath/allAUs | wc -l`
#uniqAUs=`cat $tpath/dedupedAUs | wc -l`
#echo "CLOCKSS. All Released names = $allAUs"
#echo "CLOCKSS. Released names without duplicates = $uniqAUs"
#diff $tpath/allAUs $tpath/dedupedAUs | grep "<" | sed s/..//
#
# Find number of AUs ready for release in the clockssingest title database
echo "----------------------"
./scripts/tdb/tdbout -Y -t status tdb/clockssingest/ | sort | uniq -c
echo " "
#
# Find duplicate auids in the ibictpln title database
#echo "---------------------"
#echo "---------------------"
#scripts/tdb/tdbout -AXEa tdb/ibictpln/ | sort > $tpath/allAUs
#uniq $tpath/allAUs > $tpath/dedupedAUs
#allAUs=`cat $tpath/allAUs | wc -l`
#uniqAUs=`cat $tpath/dedupedAUs | wc -l`
#echo "IBICT. All AUids = $allAUs"
#echo "IBICT. AUids without duplicates = $uniqAUs"
#diff $tpath/allAUs $tpath/dedupedAUs | grep "<" | sed s/..//
#
# Find duplicate name/plugin pairs in the ibictpln title database
#echo "---------------------"
#scripts/tdb/tdbout -AXE -c plugin,name tdb/ibictpln/ | sort > $tpath/allAUs
#uniq $tpath/allAUs > $tpath/dedupedAUs
#allAUs=`cat $tpath/allAUs | wc -l`
#uniqAUs=`cat $tpath/dedupedAUs | wc -l`
#echo "IBICT. All plugin/names = $allAUs"
#echo "IBICT. Plugin/names without duplicates = $uniqAUs"
#diff $tpath/allAUs $tpath/dedupedAUs | grep "<" | sed s/..//
#
# Find number of AUs ready for release in the ibictpln title database
#echo "----------------------"
#./scripts/tdb/tdbout -Y -t status tdb/ibictpln/ | sort | uniq -c
#echo " "
#
# Find duplicate auids in the whole database. Not exists or expected
#echo "---------------------"
#echo "---------------------"
#scripts/tdb/tdbout -Aa tdb/*/ | sort > $tpath/allAUs
#uniq $tpath/allAUs > $tpath/dedupedAUs
#allAUs=`cat $tpath/allAUs | wc -l`
#uniqAUs=`cat $tpath/dedupedAUs | wc -l`
#echo "All AUids = $allAUs"
#echo "AUids without duplicates = $uniqAUs"
#diff $tpath/allAUs $tpath/dedupedAUs | grep "<" | sed s/..//
#echo " "
#
#
# Find HighWire plugin dupes
#echo "---------------------"
#echo "---------------------"
#echo "GLN. HighWire Dupe AUs across plugins"
#scripts/tdb/tdbout -Q 'plugin ~ "highwire"' -URD -t param[base_url],param[volume_name],param[volume],status,publisher tdb/prod/ | perl -pe 's/\t+/ /g' | sort -k 1,2 > $tpath/HW_g_all
#scripts/tdb/tdbout -Q 'plugin ~ "highwire"' -URD -t param[base_url],param[volume_name],param[volume],status,publisher tdb/prod/ | perl -pe 's/\t+/ /g' | sort -k 1,2 -u > $tpath/HW_g_dedupe
#cat $tpath/HW_g_all | wc -l
#cat $tpath/HW_g_dedupe | wc -l
#diff $tpath/HW_g_all $tpath/HW_g_dedupe
#diff $tpath/HW_g_all $tpath/HW_g_dedupe | grep "< " | wc -l
#echo "expect 19"
#echo " "
#echo "---------------------"
#echo "---------------------"
#echo "CLOCKSS. HighWire Dupe AUs across plugins"
#scripts/tdb/tdbout -Q 'plugin ~ "highwire"' -URD -t param[base_url],param[volume_name],param[volume],status,publisher tdb/clockssingest/ | perl -pe 's/\t+/ /g' | sort -k 1,2 > $tpath/HW_c_all
#scripts/tdb/tdbout -Q 'plugin ~ "highwire"' -URD -t param[base_url],param[volume_name],param[volume],status,publisher tdb/clockssingest/ | perl -pe 's/\t+/ /g' | sort -k 1,2 -u > $tpath/HW_c_dedupe
#diff $tpath/HW_c_all $tpath/HW_c_dedupe | grep "< " | sort
#diff $tpath/HW_c_all $tpath/HW_c_dedupe | grep "< " | wc -l
#echo "expect 89"
#echo " "
#
# Find issn problems in gln title database
echo "---------------------"
echo "---------------------"
echo "GLN. ISSN issues"
#Use tdb out to generate a list of publisher, title, issn, eissn. Replace all amp with and. Remove all starting The. Ignore sub-titles.
<<<<<<< HEAD
scripts/tdb/tdbout -t publisher,title,issn,eissn tdb/prod/ | sed 's/\t\(.*\) & /\t\1 and /' | sed 's/\tThe /\t/' | sed 's/\($\[^\t\]*\t\[^\t\]*\): .*\(\t.*\t\)/\1\2/' | sort -u > $tpath/issn
=======
scripts/tdb/tdbout -t publisher,title,issn,eissn tdb/prod/ | sed 's/\t\(.*\) & /\t\1 and /' | sed 's/\tThe /\t/' | sed 's/: .*\(\t.*\t\)/\1/' | sort -u > $tpath/issn
>>>>>>> 166d84d9
scripts/tdb/scrub_table.pl $tpath/issn
#
# Find issn problems in clockss title database
echo "---------------------"
echo "---------------------"
echo "CLOCKSS. ISSN issues"
scripts/tdb/tdbout -t publisher,title,issn,eissn tdb/clockssingest/ | sed 's/\t\(.*\) & /\t\1 and /' | sed 's/\tThe /\t/' | sort -u > $tpath/issn
scripts/tdb/scrub_table.pl $tpath/issn
#
# Find issn problems in ibictpln title database
#echo "---------------------"
#echo "---------------------"
#echo "IBICT. ISSN issues"
#scripts/tdb/tdbout -t publisher,title,issn,eissn tdb/ibictpln/ | sort -u > $tpath/issn
#scripts/tdb/scrub_table.pl $tpath/issn
#
# Find Muse titles that don't have attr[journal_id]
#echo "---------------------"
#echo "---------------------"
#echo "GLN. Muse. Titles missing journal_id"
#scripts/tdb/tdbout -MTNYP -t publisher,param[journal_dir] -Q '(plugin ~ "ProjectMusePlugin" and (attr[journal_id] is not set or attr[journal_id] is ""))' tdb/prod/ | sort -u
#
#### Find Titles that don't have AUs
###echo "---------------------"
###echo "---------------------"
###echo "GLN. Titles with no AUs"
###scripts/tdb/tdbout -j tdb/prod/ | sort -u > $tpath/AllTitles.txt
###scripts/tdb/tdbout --any-and-all -c publisher,title,issn,eissn tdb/prod/ | sort -u > $tpath/TitlesWAUs.txt
###echo "Total Num Titles with no AUs"
###diff $tpath/AllTitles.txt $tpath/TitlesWAUs.txt | grep "< " | wc -l
###echo "All titles"
###diff $tpath/AllTitles.txt $tpath/TitlesWAUs.txt | grep "< " | head -n20
###   #echo "Not incl Springer SBM, AIAA, Annual Reviews, or Medknow"
###   #diff $tpath/AllTitles.txt $tpath/TitlesWAUs.txt | grep "< " | grep -v "Springer Science+Business Media" | grep -v "American Institute of Aeronautics and Astronautics" | grep -v "Annual Reviews," | grep -v "Medknow Publications" | wc -l
###   #diff $tpath/AllTitles.txt $tpath/TitlesWAUs.txt | grep "< " | grep -v "Springer Science+Business Media" | grep -v "American Institute of Aeronautics and Astronautics" | grep -v "Annual Reviews," | grep -v "Medknow Publications" | head -n20
###echo "---------------------"
###echo "---------------------"
###echo "CLOCKSS. Titles with no AUs"
###scripts/tdb/tdbout -j tdb/clockssingest/ | sort -u > $tpath/AllTitlesC.txt
###scripts/tdb/tdbout --any-and-all -c publisher,title,issn,eissn tdb/clockssingest/ | sort -u > $tpath/TitlesWAUsC.txt
###echo "Total Num Titles with no AUs"
###   #diff $tpath/AllTitlesC.txt $tpath/TitlesWAUsC.txt | grep "< " | wc -l
###   #echo "Not incl Springer SBM, AIAA, Annual Reviews, or Medknow"
###   #diff $tpath/AllTitlesC.txt $tpath/TitlesWAUsC.txt | grep "< " | grep -v "Springer Science+Business Media" | grep -v "American Institute of Aeronautics and Astronautics" | grep -v "Annual Reviews," | grep -v "Medknow Publications" | wc -l
###   #diff $tpath/AllTitlesC.txt $tpath/TitlesWAUsC.txt | grep "< " | grep -v "Springer Science+Business Media" | grep -v "American Institute of Aeronautics and Astronautics" | grep -v "Annual Reviews," | grep -v "Medknow Publications" | head -n20
###diff $tpath/AllTitlesC.txt $tpath/TitlesWAUsC.txt | grep "< " | wc -l
###diff $tpath/AllTitlesC.txt $tpath/TitlesWAUsC.txt | grep "< " | head -n20
###echo "---------------------"
echo "---------------------"
echo "Missing Slashes"
grep "param\[base_url\]" tdb/*/*.tdb tdb/*/*/*.tdb | grep "http.*://" | grep -v "/\s*$" | grep -v ":\s*#" | grep -v "\/\s*#"
echo "---------------------"
echo "---------------------"

<|MERGE_RESOLUTION|>--- conflicted
+++ resolved
@@ -180,11 +180,7 @@
 echo "---------------------"
 echo "GLN. ISSN issues"
 #Use tdb out to generate a list of publisher, title, issn, eissn. Replace all amp with and. Remove all starting The. Ignore sub-titles.
-<<<<<<< HEAD
-scripts/tdb/tdbout -t publisher,title,issn,eissn tdb/prod/ | sed 's/\t\(.*\) & /\t\1 and /' | sed 's/\tThe /\t/' | sed 's/\($\[^\t\]*\t\[^\t\]*\): .*\(\t.*\t\)/\1\2/' | sort -u > $tpath/issn
-=======
 scripts/tdb/tdbout -t publisher,title,issn,eissn tdb/prod/ | sed 's/\t\(.*\) & /\t\1 and /' | sed 's/\tThe /\t/' | sed 's/: .*\(\t.*\t\)/\1/' | sort -u > $tpath/issn
->>>>>>> 166d84d9
 scripts/tdb/scrub_table.pl $tpath/issn
 #
 # Find issn problems in clockss title database
