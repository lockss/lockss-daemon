--- conflicted
+++ resolved
@@ -9,11 +9,7 @@
   </entry>
   <entry>
     <string>plugin_version</string>
-<<<<<<< HEAD
-    <string>7</string>
-=======
     <string>10</string>
->>>>>>> ecf3b879
   </entry>
   <entry>
     <string>plugin_parent</string>
@@ -21,11 +17,7 @@
   </entry>
   <entry>
     <string>plugin_parent_version</string>
-<<<<<<< HEAD
-    <string>7</string>
-=======
     <string>10</string>
->>>>>>> ecf3b879
   </entry>
   <entry>
     <string>au_name</string>
