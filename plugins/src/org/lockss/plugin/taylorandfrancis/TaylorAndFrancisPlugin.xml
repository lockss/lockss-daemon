<!--

Copyright (c) 2000-2021, Board of Trustees of Leland Stanford Jr. University
All rights reserved.

Redistribution and use in source and binary forms, with or without
modification, are permitted provided that the following conditions are met:

1. Redistributions of source code must retain the above copyright notice,
this list of conditions and the following disclaimer.

2. Redistributions in binary form must reproduce the above copyright notice,
this list of conditions and the following disclaimer in the documentation
and/or other materials provided with the distribution.

3. Neither the name of the copyright holder nor the names of its contributors
may be used to endorse or promote products derived from this software without
specific prior written permission.

THIS SOFTWARE IS PROVIDED BY THE COPYRIGHT HOLDERS AND CONTRIBUTORS "AS IS"
AND ANY EXPRESS OR IMPLIED WARRANTIES, INCLUDING, BUT NOT LIMITED TO, THE
IMPLIED WARRANTIES OF MERCHANTABILITY AND FITNESS FOR A PARTICULAR PURPOSE
ARE DISCLAIMED. IN NO EVENT SHALL THE COPYRIGHT HOLDER OR CONTRIBUTORS BE
LIABLE FOR ANY DIRECT, INDIRECT, INCIDENTAL, SPECIAL, EXEMPLARY, OR
CONSEQUENTIAL DAMAGES (INCLUDING, BUT NOT LIMITED TO, PROCUREMENT OF
SUBSTITUTE GOODS OR SERVICES; LOSS OF USE, DATA, OR PROFITS; OR BUSINESS
INTERRUPTION) HOWEVER CAUSED AND ON ANY THEORY OF LIABILITY, WHETHER IN
CONTRACT, STRICT LIABILITY, OR TORT (INCLUDING NEGLIGENCE OR OTHERWISE)
ARISING IN ANY WAY OUT OF THE USE OF THIS SOFTWARE, EVEN IF ADVISED OF THE
POSSIBILITY OF SUCH DAMAGE.

-->
<map>
  <entry>
    <string>plugin_status</string>
    <string>ready</string>
  </entry>
  <!-- https transition enabled -->  
  <entry>
    <string>plugin_identifier</string>
    <string>org.lockss.plugin.taylorandfrancis.TaylorAndFrancisPlugin</string>
  </entry>
  <entry>
    <string>plugin_name</string>
    <string>Taylor &amp; Francis Plugin</string>
  </entry>
  <entry>
    <string>plugin_publishing_platform</string>
    <string>Atypon</string>
  </entry>
  <entry>
    <string>plugin_version</string>
<<<<<<< HEAD
    <string>112</string>
=======
    <string>124</string>
>>>>>>> ecf3b879
  </entry>
<!-- Now a child of BaseAtypon which lives in a different directory "atypon" -->
  <entry>
    <string>plugin_parent</string>
    <string>org.lockss.plugin.atypon.BaseAtyponPlugin</string>
  </entry>
  <entry>
    <string>plugin_parent_version</string>
<<<<<<< HEAD
    <string>108</string>
=======
    <string>120</string>
>>>>>>> ecf3b879
  </entry>
  <entry>
    <string>plugin_feature_version_map</string>
    <map>
      <entry>
        <string>Metadata</string>
        <string>22</string>
      </entry>
      <entry>
        <string>Poll</string>
        <string>58</string>
      </entry>
      <entry>
        <string>Substance</string>
        <string>4</string>
      </entry>
    </map>
  </entry>
  <entry>
    <string>au_name</string>
    <string>&quot;Taylor &amp; Francis Plugin, Base URL %s, Journal ID %s, Volume %s&quot;, base_url, journal_id, volume_name</string>
  </entry>
  <!--  override start url from parent to support http to https conversion -->
  <entry>
    <string>au_start_url</string>
    <list>
      <string>"%slockss/%s/%s/index.html", to_http(base_url), journal_id, volume_name</string>
      <string>"%slockss/%s/%s/index.html", to_https(base_url), journal_id, volume_name</string>
    </list>
  </entry>
  <!--  also for https conversion -->
  <entry>
    <string>au_url_normalizer</string>
    <string>org.lockss.plugin.atypon.BaseAtyponHttpHttpsUrlNormalizer</string>
  </entry>
  <entry>
    <string>plugin_url_fetcher_factory</string>
    <string>org.lockss.plugin.atypon.BaseAtyponHttpToHttpsUrlFetcherFactory</string>
  </entry>
  <entry>
    <string>plugin_url_consumer_factory</string>
    <string>org.lockss.plugin.atypon.BaseAtyponHttpToHttpsUrlConsumerFactory</string>
  </entry>  
<!-- end changes for https conversion -->      
  <entry>
    <string>au_login_page_checker</string>
    <string>org.lockss.plugin.taylorandfrancis.TafLoginPageChecker</string>
  </entry>
  <entry>
    <string>text/html_crawl_filter_factory</string>
    <string>org.lockss.plugin.taylorandfrancis.TaylorAndFrancisHtmlCrawlFilterFactory</string>
  </entry>
  <entry>
    <string>text/html_filter_factory</string>
    <string>org.lockss.plugin.taylorandfrancis.TafHtmlHashFilterFactory</string>
  </entry>
  <entry>
    <string>text/html_link_extractor_factory</string>
    <string>org.lockss.plugin.taylorandfrancis.TafHtmlLinkExtractorFactory</string>
  </entry>
  <entry>
    <string>text/html_link_rewriter_factory</string>
    <string>org.lockss.plugin.taylorandfrancis.TaylorAndFrancisJavaScriptLinkRewriterFactory</string>
  </entry>
  <entry>
    <string>application/pdf_filter_factory</string>
    <string>org.lockss.plugin.taylorandfrancis.TafPdfFilterFactory</string>
  </entry>
  <entry>
    <string>plugin_article_iterator_factory</string>
    <string>org.lockss.plugin.taylorandfrancis.TafArticleIteratorFactory</string>
  </entry>
  <entry>
    <string>text/html_metadata_extractor_factory_map</string>
    <map>
      <entry>
        <string>*;DublinCore</string>
        <string>org.lockss.plugin.taylorandfrancis.TaylorAndFrancisHtmlMetadataExtractorFactory</string>
      </entry>
    </map>
  </entry>
  <entry>
  <string>text/plain_metadata_extractor_factory_map</string>
  <map>
    <entry>
    <string>*;RIS</string>
    <string>org.lockss.plugin.taylorandfrancis.TafRisMetadataExtractorFactory</string>
   </entry>
  </map>
  </entry>
  <entry>
    <string>application/x-research-info-systems_metadata_extractor_factory_map</string>
    <map>
      <entry>
    <string>*;RIS</string>
    <string>org.lockss.plugin.taylorandfrancis.TafRisMetadataExtractorFactory</string>
   </entry>
  </map>
  </entry>
  <!--  Set up different windows with different crawl rate; in place of au_def_pause_time -->
  <entry>
    <string>au_rate_limiter_info</string>
    <org.lockss.plugin.RateLimiterInfo>
      <!-- This very next rate is there only for the plugin to be well-formed, it does not actually have any effect -->
      <rate>1/3500</rate>
      <cond>
        <!-- Weekdays during requested times, 1/5s -->
        <entry>
          <org.lockss.daemon.CrawlWindows-Daily>
            <from>24:00</from>
            <to>12:00</to>
            <timeZoneId>America/Los_Angeles</timeZoneId>
            <daysOfWeek>2;3;4;5;6</daysOfWeek>
          </org.lockss.daemon.CrawlWindows-Daily>
          <org.lockss.plugin.RateLimiterInfo>
            <rate>1/3500</rate>
          </org.lockss.plugin.RateLimiterInfo>
        </entry>
        <!-- the rest of the time, 1/2s -->
        <entry>
          <org.lockss.daemon.CrawlWindows-Always />
          <org.lockss.plugin.RateLimiterInfo>
            <rate>1/2s</rate>
          </org.lockss.plugin.RateLimiterInfo>
        </entry>
      </cond>
    </org.lockss.plugin.RateLimiterInfo>
  </entry>
  <entry>
    <string>au_def_new_content_crawl</string>
    <long>1209600000</long>
  </entry>
  <!-- For now, because T&F is so large and we're trying to clean up some agreements, add the following
        ALL THOSE FROM BASE ATYPON plus...
         these ones should repair from peer to speed agreements on old aus, but should still be weighted
           - /action/downloadCitation?doi=...
           - /<dir>/home/literatum/
   -->
  <entry>
    <string>au_repair_from_peer_if_missing_url_pattern</string>
    <list>
      <string>://[^/]+/(templates/jsp|(css|img|js)Jawr|pb-assets|resources|sda|wro)/</string>
      <string>/(assets|css|img|js|wro)/.+\.(css|gif|jpe?g|js|png)(_v[0-9]+)?$</string>
      <string>://[^/]+/na[0-9]+/home/(readonly|literatum)/publisher/.*(/covergifs/.*\.jpg|\.fp\.png(_v[0-9]+)?)$</string>
      <string>([^/]+/home/literatum/|action/downloadCitation\?doi=[^&amp;]+&amp;format=)</string>
    </list>
  </entry>
  <!-- for now, au_url_poll_result_weight is just inherited from parent -->
</map><|MERGE_RESOLUTION|>--- conflicted
+++ resolved
@@ -50,11 +50,7 @@
   </entry>
   <entry>
     <string>plugin_version</string>
-<<<<<<< HEAD
-    <string>112</string>
-=======
     <string>124</string>
->>>>>>> ecf3b879
   </entry>
 <!-- Now a child of BaseAtypon which lives in a different directory "atypon" -->
   <entry>
@@ -63,11 +59,7 @@
   </entry>
   <entry>
     <string>plugin_parent_version</string>
-<<<<<<< HEAD
-    <string>108</string>
-=======
     <string>120</string>
->>>>>>> ecf3b879
   </entry>
   <entry>
     <string>plugin_feature_version_map</string>
