--- conflicted
+++ resolved
@@ -17,11 +17,7 @@
   </entry>
    <entry>
     <string>plugin_parent_version</string>
-<<<<<<< HEAD
     <string>22</string>
-=======
-    <string>21</string>
->>>>>>> 3ce628c4
   </entry>
   <entry>
     <string>plugin_name</string>
