<!--

Copyright (c) 2000-2021, Board of Trustees of Leland Stanford Jr. University
All rights reserved.

Redistribution and use in source and binary forms, with or without
modification, are permitted provided that the following conditions are met:

1. Redistributions of source code must retain the above copyright notice,
this list of conditions and the following disclaimer.

2. Redistributions in binary form must reproduce the above copyright notice,
this list of conditions and the following disclaimer in the documentation
and/or other materials provided with the distribution.

3. Neither the name of the copyright holder nor the names of its contributors
may be used to endorse or promote products derived from this software without
specific prior written permission.

THIS SOFTWARE IS PROVIDED BY THE COPYRIGHT HOLDERS AND CONTRIBUTORS "AS IS"
AND ANY EXPRESS OR IMPLIED WARRANTIES, INCLUDING, BUT NOT LIMITED TO, THE
IMPLIED WARRANTIES OF MERCHANTABILITY AND FITNESS FOR A PARTICULAR PURPOSE
ARE DISCLAIMED. IN NO EVENT SHALL THE COPYRIGHT HOLDER OR CONTRIBUTORS BE
LIABLE FOR ANY DIRECT, INDIRECT, INCIDENTAL, SPECIAL, EXEMPLARY, OR
CONSEQUENTIAL DAMAGES (INCLUDING, BUT NOT LIMITED TO, PROCUREMENT OF
SUBSTITUTE GOODS OR SERVICES; LOSS OF USE, DATA, OR PROFITS; OR BUSINESS
INTERRUPTION) HOWEVER CAUSED AND ON ANY THEORY OF LIABILITY, WHETHER IN
CONTRACT, STRICT LIABILITY, OR TORT (INCLUDING NEGLIGENCE OR OTHERWISE)
ARISING IN ANY WAY OUT OF THE USE OF THIS SOFTWARE, EVEN IF ADVISED OF THE
POSSIBILITY OF SUCH DAMAGE.

-->
<map>
  <entry>
    <string>plugin_status</string>
    <string>ready</string>
  </entry>
  <entry>
    <string>plugin_identifier</string>
    <string>org.lockss.plugin.springer.link.SpringerLinkJournalsPlugin</string>
  </entry>
  <!-- https transition enabled -->    
  <entry>
    <string>plugin_name</string>
    <string>SpringerLink Journals Plugin</string>
  </entry>
  <entry>
    <string>plugin_version</string>
<<<<<<< HEAD
    <string>53</string>
=======
    <string>54</string>
>>>>>>> ecf3b879
  </entry>
  <entry>
    <string>plugin_feature_version_map</string>
    <map>
      <entry>
        <string>Poll</string>
        <string>32</string>
      </entry>
      <entry>
        <string>Substance</string>
        <string>6</string>
      </entry>
      <entry>
        <string>Metadata</string>
        <string>8</string>
      </entry>
    </map>
  </entry>
  <entry>
  <!--  urlGenerator not yet deployed - will need 1.73.0-->
    <string>required_daemon_version</string>
    <string>1.70.0</string>
  </entry>
  <entry>
    <string>plugin_config_props</string>
    <list>
      <org.lockss.daemon.ConfigParamDescr>
        <key>base_url</key>
        <displayName>Base URL</displayName>
        <description>Usually of the form http://&lt;journal-name&gt;.com/</description>
        <type>3</type>
        <size>40</size>
        <definitional>true</definitional>
        <defaultOnly>false</defaultOnly>
      </org.lockss.daemon.ConfigParamDescr>
	  <!-- WARNING: Download URL is no longer used on the SpringerLink platform -->
      <org.lockss.daemon.ConfigParamDescr>
        <key>download_url</key>
        <displayName>Download URL</displayName>
        <description>Usually of the form http://&lt;journal-name&gt;.com/</description>
        <type>3</type>
        <size>40</size>
        <definitional>true</definitional>
        <defaultOnly>false</defaultOnly>
      </org.lockss.daemon.ConfigParamDescr>
      <org.lockss.daemon.ConfigParamDescr>
        <key>journal_eissn</key>
        <displayName>Journal eISSN</displayName>
        <description>Electronic International Standard Serial Number.</description>
        <type>1</type>
        <size>20</size>
        <definitional>true</definitional>
        <defaultOnly>false</defaultOnly>
      </org.lockss.daemon.ConfigParamDescr>
      <org.lockss.daemon.ConfigParamDescr>
        <key>volume_name</key>
        <displayName>Volume Name</displayName>
        <type>1</type>
        <size>20</size>
        <definitional>true</definitional>
        <defaultOnly>false</defaultOnly>
      </org.lockss.daemon.ConfigParamDescr>
    </list>
  </entry>
  <entry>
    <string>au_name</string>
    <string>"SpringerLink Journals Plugin, Base URL %s, Download URL %s [Not Used], eISSN %s, Volume %s", base_url, download_url, journal_eissn, volume_name</string>
  </entry>
  <!-- CrawlSeed takes precedence but leave it in for safety in case daemon expects it somewhere -->
  <entry>
    <string>au_start_url</string>
    <list>
      <string>"%slockss.txt", to_http(base_url)</string>
      <string>"%slockss.txt", to_https(base_url)</string>
    </list>
  </entry>
<!--  support http to https transition for existing AUs -->  
  <entry>
    <string>plugin_url_consumer_factory</string>
    <string>org.lockss.plugin.base.HttpToHttpsUrlConsumerFactory</string>
  </entry>
  <entry>
    <string>plugin_url_fetcher_factory</string>
    <string>org.lockss.plugin.base.HttpToHttpsUrlFetcherFactory</string>
  </entry>
<!--  end http to https transition specific support  -->  
  <entry>
    <string>au_feature_urls</string>
    <map>
      <entry>
      <!--  we don't want this to default to start_url because we need the synthetic url -->
        <string>au_volume</string>
        <string>org.lockss.plugin.springer.link.SpringerLinkFeatureUrlHelperFactory</string>
      </entry>
    </map>
  </entry>
  <entry>
    <string>au_permission_url</string>
    <list>
      <string>"%slockss.txt", to_http(base_url)</string>
      <string>"%slockss.txt", to_https(base_url)</string>
    </list>
  </entry>
  <entry>
    <string>au_crawlrules</string>
    <list>
      <!--
         https://link.springer.com/article/10.1023/B%3AJOGC.0000013193.80539.d1
         Redirected to excluded URL:
         https://idp.springer.com/authorize?response_type=cookie&client_id=springerlink&redirect_uri=https://link.springer.com/article/10.1023/B:JOGC.0000013193.80539.d1
      -->
      <string>1,"^https?://idp.springer.com"</string>
      <string>1,"^https?://(%s|%s|(rd|static-content)\.springer\.com)/.*\.(bmp|css|eot|gif|ico|jpe?g|js|otf|png|svg|tif?f|ttf|woff)(\?config=[^/]*)?$", url_host(base_url), url_host(download_url)</string>
      <string>2,"\?view=classic$",  url_host(base_url)</string>
      <string>1,"^https?://%s/auid=.*$", url_host(base_url)</string>
      <string>2,"^https?://%s/content/pdf/(bbm|bfm)",  url_host(base_url)</string>
      <string>1,"^https?://%s/download/epub/",  url_host(base_url)</string>
      <string>1,"^https?://%s/(content|article)/",  url_host(base_url)</string>
      <string>1,"^https?://%s/(springerlink-)?static/", url_host(base_url)</string>
      <string>1,"^https?://(%s|static-content\.springer\.com/).*\.pdf$", url_host(base_url)</string>
<<<<<<< HEAD
=======
      <string>1,"^https?://%s/signup-login", base_url_host</string>
>>>>>>> ecf3b879
    </list>
  </entry>
  <entry>
    <string>au_substance_url_pattern</string>
    <list>
    <!-- full  pdf:  http://link.springer.com/content/pdf/10.1007%2fs00159-014-0071-1.pdf-->
    <!-- full html:  http://link.springer.com/article/10.1007/s00159-014-0071-1/fulltext.html -->
      <string>"^%s(article|content/pdf)/[.0-9]+(/|%%2F)[^\?&amp;]+(\.pdf|/fulltext\.html)$", base_url</string>
    </list>
  </entry>
  <entry>
    <string>au_refetch_depth</string>
    <int>1</int>
  </entry>
  <entry>
    <string>plugin_crawl_seed_factory</string>
    <string>org.lockss.plugin.springer.link.SpringerLinkJournalsCrawlSeedFactory</string>
  </entry>
  <entry>
    <string>plugin_access_url_factory</string>
    <string>org.lockss.plugin.springer.link.SpringerLinkFeatureUrlHelperFactory</string>
  </entry>    
  <entry>
    <string>plugin_url_fetcher_factory</string>
    <string>org.lockss.plugin.base.HttpToHttpsUrlFetcherFactory</string>
  </entry>
  <entry>
    <string>text/html_crawl_filter_factory</string>
    <string>org.lockss.plugin.springer.link.SpringerLinkHtmlCrawlFilterFactory</string>
  </entry>
  <entry>
    <string>text/html_filter_factory</string>
    <string>org.lockss.plugin.springer.link.SpringerLinkHtmlHashFilterFactory</string>
  </entry>
  <entry>
    <string>application/pdf_filter_factory</string>
    <string>org.lockss.plugin.springer.link.SpringerLinkScrapingPdfFilterFactory</string>
  </entry>
  <entry>
    <string>plugin_article_iterator_factory</string>
    <string>org.lockss.plugin.springer.link.SpringerLinkArticleIteratorFactory</string>
  </entry>
  <entry>
    <string>plugin_article_metadata_extractor_factory</string>
    <string>org.lockss.plugin.springer.link.SpringerLinkArticleIteratorFactory</string>
  </entry>
  <entry>
    <string>au_login_page_checker</string>
    <string>org.lockss.plugin.springer.link.SpringerLinkLoginPageChecker</string>
  </entry>
  <entry>
    <!-- currenlty, this is not a redirect, but in case they do it in the future, lets get ahead of the problem.
      https://link.springer.com/signup-login?previousUrl=https%3A%2F%2Flink.springer.com%2Farticle%2F10.1007%2Fs40274-019-5989-0
      -->
    <string>au_redirect_to_login_url_pattern</string>
    <string>"^https?://%s/signup-login.*", base_url_host</string>
  </entry>
  <entry>
    <string>plugin_cache_result_list</string>
    <list>
      <string>403=org.lockss.plugin.springer.link.SpringerLinkHttpResponseHandler</string>
      <string>404=org.lockss.plugin.springer.link.SpringerLinkHttpResponseHandler</string>
      <string>500=org.lockss.plugin.springer.link.SpringerLinkHttpResponseHandler</string>
      <string>org.lockss.plugin.ContentValidationException$WrongLength=org.lockss.plugin.springer.link.SpringerLinkHttpResponseHandler</string>
    </list>
  </entry>
  <entry>
    <string>text/html_metadata_extractor_factory_map</string>
    <map>
      <entry>
        <string>*;DublinCore</string>
        <string>org.lockss.plugin.springer.link.SpringerLinkJournalsHtmlMetadataExtractorFactory</string>
      </entry>
    </map>
  </entry>
  <entry>
    <!-- the au_permitted_host_pattern must also find match in lockss-daemon config
         org.lockss.crawler.allowedPluginPermittedHosts -->
    <string>au_permitted_host_pattern</string>
    <list>
      <string>(api|rd|static-content)\.springer\.com</string>
      <!--
         https://link.springer.com/article/10.1023/B%3AJOGC.0000013193.80539.d1
         Redirected to excluded URL:
         https://idp.springer.com/authorize?response_type=cookie&client_id=springerlink&redirect_uri=https://link.springer.com/article/10.1023/B:JOGC.0000013193.80539.d1
      -->
      <string>idp\.springer\.com</string>
    </list>
  </entry>
  <entry>
    <string>au_def_new_content_crawl</string>
    <long>1209600000</long>
  </entry>
  <entry>
    <string>au_def_pause_time</string>
    <long>3000</long>
  </entry>
  <!-- The css, images, js and sites files have a changing number in the url for journals -->    
  <!-- eg:(base_url)static/201602081740-1199/css/print.css -->  
  <!-- don't count it in the poll, but do collect and share versions -->  
  <entry>
    <string>au_repair_from_peer_if_missing_url_pattern</string>
    <list>
      <string>/(springerlink-)?static/.*\.(png|css|js|gif|ico)$</string>
      <string>^https://static-content\.springer\.com/cover/</string>
    </list>
  </entry>
  <entry>
    <string>au_url_poll_result_weight</string>
    <list>
      <string>"/(springerlink-)?static/.*\.(png|css|js|gif|ico)$", 0</string>
      <string>"/article/[^/]+/[^/.]+/fulltext.html$", 0</string>
      <string>"^https://static-content\.springer\.com/cover/", 0</string>
      <!--  no longer used because this is a CDN now -->
      <string>"^https://api\.springer\.com/lockss\.txt$", 0</string>
      <string>"auid=.*$", 0</string>
    </list>
  </entry>
</map><|MERGE_RESOLUTION|>--- conflicted
+++ resolved
@@ -46,11 +46,7 @@
   </entry>
   <entry>
     <string>plugin_version</string>
-<<<<<<< HEAD
-    <string>53</string>
-=======
     <string>54</string>
->>>>>>> ecf3b879
   </entry>
   <entry>
     <string>plugin_feature_version_map</string>
@@ -171,10 +167,7 @@
       <string>1,"^https?://%s/(content|article)/",  url_host(base_url)</string>
       <string>1,"^https?://%s/(springerlink-)?static/", url_host(base_url)</string>
       <string>1,"^https?://(%s|static-content\.springer\.com/).*\.pdf$", url_host(base_url)</string>
-<<<<<<< HEAD
-=======
       <string>1,"^https?://%s/signup-login", base_url_host</string>
->>>>>>> ecf3b879
     </list>
   </entry>
   <entry>
