<!--

Copyright (c) 2000-2021, Board of Trustees of Leland Stanford Jr. University
All rights reserved.

Redistribution and use in source and binary forms, with or without
modification, are permitted provided that the following conditions are met:

1. Redistributions of source code must retain the above copyright notice,
this list of conditions and the following disclaimer.

2. Redistributions in binary form must reproduce the above copyright notice,
this list of conditions and the following disclaimer in the documentation
and/or other materials provided with the distribution.

3. Neither the name of the copyright holder nor the names of its contributors
may be used to endorse or promote products derived from this software without
specific prior written permission.

THIS SOFTWARE IS PROVIDED BY THE COPYRIGHT HOLDERS AND CONTRIBUTORS "AS IS"
AND ANY EXPRESS OR IMPLIED WARRANTIES, INCLUDING, BUT NOT LIMITED TO, THE
IMPLIED WARRANTIES OF MERCHANTABILITY AND FITNESS FOR A PARTICULAR PURPOSE
ARE DISCLAIMED. IN NO EVENT SHALL THE COPYRIGHT HOLDER OR CONTRIBUTORS BE
LIABLE FOR ANY DIRECT, INDIRECT, INCIDENTAL, SPECIAL, EXEMPLARY, OR
CONSEQUENTIAL DAMAGES (INCLUDING, BUT NOT LIMITED TO, PROCUREMENT OF
SUBSTITUTE GOODS OR SERVICES; LOSS OF USE, DATA, OR PROFITS; OR BUSINESS
INTERRUPTION) HOWEVER CAUSED AND ON ANY THEORY OF LIABILITY, WHETHER IN
CONTRACT, STRICT LIABILITY, OR TORT (INCLUDING NEGLIGENCE OR OTHERWISE)
ARISING IN ANY WAY OUT OF THE USE OF THIS SOFTWARE, EVEN IF ADVISED OF THE
POSSIBILITY OF SUCH DAMAGE.

-->
<map>
  <entry>
    <string>plugin_status</string>
    <string>ready</string>
  </entry>
  <!-- https transition enabled -->  
  <entry>
    <string>plugin_identifier</string>
    <string>org.lockss.plugin.atypon.aiaa.AIAABooksPlugin</string>
  </entry>
  <entry>
    <string>plugin_version</string>
<<<<<<< HEAD
    <string>21</string>
=======
    <string>22</string>
>>>>>>> ecf3b879
  </entry>
  <entry>
    <string>plugin_name</string>
    <string>American Institute of Aeronautics and Astronautics Books Plugin</string>
  </entry>
  <entry>
    <string>plugin_parent</string>
    <string>org.lockss.plugin.atypon.BaseAtyponBooksPlugin</string>
  </entry>
  <entry>
    <string>plugin_parent_version</string>
<<<<<<< HEAD
    <string>42</string>
=======
    <string>43</string>
>>>>>>> ecf3b879
  </entry>
  <!-- override start_url to handle http to https conversion -->
  <entry>
    <string>au_start_url</string>
      <list>
      <string>"%slockss/eisbn/%s", to_http(base_url), book_eisbn</string>
      <string>"%slockss/eisbn/%s", to_https(base_url), book_eisbn</string>
    </list>
  </entry>
  <!--  also for https conversion -->
  <entry>
    <string>au_url_normalizer</string>
    <string>org.lockss.plugin.atypon.BaseAtyponHttpHttpsUrlNormalizer</string>
  </entry>
 <entry>
    <string>plugin_url_fetcher_factory</string>
    <string>org.lockss.plugin.atypon.BaseAtyponHttpToHttpsUrlFetcherFactory</string>
  </entry>
  <entry>
    <string>plugin_url_consumer_factory</string>
    <string>org.lockss.plugin.atypon.BaseAtyponHttpToHttpsUrlConsumerFactory</string>
  </entry>
  <!-- end changes for https conversion -->
  <entry>
    <string>au_name</string>
    <string>"American Institute of Aeronautics and Astronautics Books Plugin, Base URL %s, eISBN %s", base_url, book_eisbn</string>
  </entry>
    <entry>
    <string>text/html_filter_factory</string>
    <string>org.lockss.plugin.atypon.aiaa.AIAAHtmlHashFilterFactory</string>
  </entry>
  <entry>
    <string>text/html_crawl_filter_factory</string>
    <string>org.lockss.plugin.atypon.aiaa.AIAAHtmlCrawlFilterFactory</string>
  </entry>
  <entry>
    <string>application/pdf_filter_factory</string>
    <string>org.lockss.plugin.atypon.aiaa.AIAAPdfFilterFactory</string>
  </entry>
  <entry>
    <string>text/html_link_extractor_factory</string>
    <string>org.lockss.plugin.atypon.aiaa.AIAAHtmlLinkExtractorFactory</string>
  </entry>
  <entry>
    <string>text/html_link_rewriter_factory</string>
    <string>org.lockss.plugin.atypon.aiaa.AIAAHtmlLinkRewriterFactory</string>
  </entry>
</map><|MERGE_RESOLUTION|>--- conflicted
+++ resolved
@@ -42,11 +42,7 @@
   </entry>
   <entry>
     <string>plugin_version</string>
-<<<<<<< HEAD
-    <string>21</string>
-=======
     <string>22</string>
->>>>>>> ecf3b879
   </entry>
   <entry>
     <string>plugin_name</string>
@@ -58,11 +54,7 @@
   </entry>
   <entry>
     <string>plugin_parent_version</string>
-<<<<<<< HEAD
-    <string>42</string>
-=======
     <string>43</string>
->>>>>>> ecf3b879
   </entry>
   <!-- override start_url to handle http to https conversion -->
   <entry>
