<!--

Copyright (c) 2000-2021, Board of Trustees of Leland Stanford Jr. University
All rights reserved.

Redistribution and use in source and binary forms, with or without
modification, are permitted provided that the following conditions are met:

1. Redistributions of source code must retain the above copyright notice,
this list of conditions and the following disclaimer.

2. Redistributions in binary form must reproduce the above copyright notice,
this list of conditions and the following disclaimer in the documentation
and/or other materials provided with the distribution.

3. Neither the name of the copyright holder nor the names of its contributors
may be used to endorse or promote products derived from this software without
specific prior written permission.

THIS SOFTWARE IS PROVIDED BY THE COPYRIGHT HOLDERS AND CONTRIBUTORS "AS IS"
AND ANY EXPRESS OR IMPLIED WARRANTIES, INCLUDING, BUT NOT LIMITED TO, THE
IMPLIED WARRANTIES OF MERCHANTABILITY AND FITNESS FOR A PARTICULAR PURPOSE
ARE DISCLAIMED. IN NO EVENT SHALL THE COPYRIGHT HOLDER OR CONTRIBUTORS BE
LIABLE FOR ANY DIRECT, INDIRECT, INCIDENTAL, SPECIAL, EXEMPLARY, OR
CONSEQUENTIAL DAMAGES (INCLUDING, BUT NOT LIMITED TO, PROCUREMENT OF
SUBSTITUTE GOODS OR SERVICES; LOSS OF USE, DATA, OR PROFITS; OR BUSINESS
INTERRUPTION) HOWEVER CAUSED AND ON ANY THEORY OF LIABILITY, WHETHER IN
CONTRACT, STRICT LIABILITY, OR TORT (INCLUDING NEGLIGENCE OR OTHERWISE)
ARISING IN ANY WAY OUT OF THE USE OF THIS SOFTWARE, EVEN IF ADVISED OF THE
POSSIBILITY OF SUCH DAMAGE.

-->
<map>
  <entry>
    <string>plugin_status</string>
    <string>ready</string>
  </entry>
  <!-- https transition enabled -->  
  <entry>
    <string>plugin_identifier</string>
    <string>org.lockss.plugin.atypon.aiaa.AIAAPlugin</string>
  </entry>
  <entry>
    <string>plugin_name</string>
    <string>American Institute of Aeronautics and Astronautics Journals Plugin</string>
  </entry>
  <entry>
    <string>plugin_version</string>
<<<<<<< HEAD
    <string>37</string>
=======
    <string>38</string>
>>>>>>> ecf3b879
  </entry>
<!--  updating out of sync with parent, must have own feature_version_map -->
  <entry>
    <string>plugin_feature_version_map</string>
    <map>
      <entry>
        <string>Metadata</string>
        <string>12</string>
      </entry>
      <entry>
        <string>Poll</string>
        <string>25</string>
      </entry>
      <entry>
        <string>Substance</string>
        <string>6</string>
      </entry>
    </map>
  </entry>
  <entry>
    <string>plugin_parent</string>
    <string>org.lockss.plugin.atypon.BaseAtyponPlugin</string>
  </entry>
  <entry>
    <string>plugin_parent_version</string>
    <string>119</string>
  </entry>
  <!--  override start url from parent to support http to https conversion -->
  <entry>
    <string>au_start_url</string>
    <list>
      <string>"%slockss/%s/%s/index.html", to_http(base_url), journal_id, volume_name</string>
      <string>"%slockss/%s/%s/index.html", to_https(base_url), journal_id, volume_name</string>
    </list>
  </entry>
  <!--  also for https conversion -->
  <entry>
    <string>au_url_normalizer</string>
    <string>org.lockss.plugin.atypon.BaseAtyponHttpHttpsUrlNormalizer</string>
  </entry>
  <entry>
    <string>plugin_url_fetcher_factory</string>
    <string>org.lockss.plugin.atypon.BaseAtyponHttpToHttpsUrlFetcherFactory</string>
  </entry>
  <entry>
    <string>plugin_url_consumer_factory</string>
    <string>org.lockss.plugin.atypon.BaseAtyponHttpToHttpsUrlConsumerFactory</string>
  </entry>
  <!-- end changes for https conversion -->
  <entry>
    <string>au_name</string>
    <string>"American Institute of Aeronautics and Astronautics Journals Plugin, Base URL %s, Journal ID %s, Volume %s", base_url, journal_id, volume_name</string>
  </entry>
    <entry>
    <string>text/html_filter_factory</string>
    <string>org.lockss.plugin.atypon.aiaa.AIAAHtmlHashFilterFactory</string>
  </entry>
  <entry>
    <string>text/html_crawl_filter_factory</string>
    <string>org.lockss.plugin.atypon.aiaa.AIAAHtmlCrawlFilterFactory</string>
  </entry>
  <entry>
    <string>application/pdf_filter_factory</string>
    <string>org.lockss.plugin.atypon.aiaa.AIAAPdfFilterFactory</string>
  </entry>
  <entry>
    <string>text/html_link_extractor_factory</string>
    <string>org.lockss.plugin.atypon.aiaa.AIAAHtmlLinkExtractorFactory</string>
  </entry>
  <entry>
    <string>text/html_link_rewriter_factory</string>
    <string>org.lockss.plugin.atypon.aiaa.AIAAHtmlLinkRewriterFactory</string>
  </entry>
</map><|MERGE_RESOLUTION|>--- conflicted
+++ resolved
@@ -46,11 +46,7 @@
   </entry>
   <entry>
     <string>plugin_version</string>
-<<<<<<< HEAD
-    <string>37</string>
-=======
     <string>38</string>
->>>>>>> ecf3b879
   </entry>
 <!--  updating out of sync with parent, must have own feature_version_map -->
   <entry>
