--- conflicted
+++ resolved
@@ -42,11 +42,7 @@
   </entry>
   <entry>
     <string>plugin_version</string>
-<<<<<<< HEAD
-    <string>19</string>
-=======
     <string>21</string>
->>>>>>> ecf3b879
   </entry>
   <entry>
     <string>plugin_feature_version_map</string>
@@ -57,11 +53,7 @@
       </entry>
       <entry>
         <string>Poll</string>
-<<<<<<< HEAD
-        <string>11</string>
-=======
         <string>13</string>
->>>>>>> ecf3b879
       </entry>
       <entry>
         <string>Substance</string>
@@ -79,11 +71,7 @@
   </entry>
   <entry>
     <string>plugin_parent_version</string>
-<<<<<<< HEAD
-    <string>113</string>
-=======
     <string>115</string>
->>>>>>> ecf3b879
   </entry>
   <entry>
     <string>au_name</string>
