/*

Copyright (c) 2000-2021, Board of Trustees of Leland Stanford Jr. University
All rights reserved.

Redistribution and use in source and binary forms, with or without
modification, are permitted provided that the following conditions are met:

1. Redistributions of source code must retain the above copyright notice,
this list of conditions and the following disclaimer.

2. Redistributions in binary form must reproduce the above copyright notice,
this list of conditions and the following disclaimer in the documentation
and/or other materials provided with the distribution.

3. Neither the name of the copyright holder nor the names of its contributors
may be used to endorse or promote products derived from this software without
specific prior written permission.

THIS SOFTWARE IS PROVIDED BY THE COPYRIGHT HOLDERS AND CONTRIBUTORS "AS IS"
AND ANY EXPRESS OR IMPLIED WARRANTIES, INCLUDING, BUT NOT LIMITED TO, THE
IMPLIED WARRANTIES OF MERCHANTABILITY AND FITNESS FOR A PARTICULAR PURPOSE
ARE DISCLAIMED. IN NO EVENT SHALL THE COPYRIGHT HOLDER OR CONTRIBUTORS BE
LIABLE FOR ANY DIRECT, INDIRECT, INCIDENTAL, SPECIAL, EXEMPLARY, OR
CONSEQUENTIAL DAMAGES (INCLUDING, BUT NOT LIMITED TO, PROCUREMENT OF
SUBSTITUTE GOODS OR SERVICES; LOSS OF USE, DATA, OR PROFITS; OR BUSINESS
INTERRUPTION) HOWEVER CAUSED AND ON ANY THEORY OF LIABILITY, WHETHER IN
CONTRACT, STRICT LIABILITY, OR TORT (INCLUDING NEGLIGENCE OR OTHERWISE)
ARISING IN ANY WAY OUT OF THE USE OF THIS SOFTWARE, EVEN IF ADVISED OF THE
POSSIBILITY OF SUCH DAMAGE.

*/

package org.lockss.plugin.atypon;

import java.io.InputStream;
import java.util.Arrays;
import java.util.regex.Pattern;

import org.htmlparser.Node;
import org.htmlparser.NodeFilter;
import org.htmlparser.filters.*;
import org.htmlparser.tags.CompositeTag;
import org.htmlparser.tags.LinkTag;
import org.lockss.config.TdbAu;
import org.lockss.daemon.PluginException;
import org.lockss.filter.html.*;
import org.lockss.plugin.*;
import org.lockss.util.Logger;

/**
 * BaseAtyponHtmlCrawlFilterFactory
 * The basic AtyponHtmlCrawlFilterFactory
 * Child plugins can extend this class and add publisher specific crawl filters,
 * if necessary.  Common crawl filters can be easily added and be available to 
 * children.  Otherwise, this can be used by child plugins if no other crawl filters needed
 * NOTE - we are trending to adding more here so children are protected 
 * automatically when they upgrade their html skins.
 * But be sure only for tags that are specific enough as to be quite unlikely 
 * to catch something else inadvertently
 *  */

public class BaseAtyponHtmlCrawlFilterFactory implements FilterFactory {
  protected static Logger log = Logger.getLogger(BaseAtyponHtmlCrawlFilterFactory.class);
  protected static final Pattern corrections = Pattern.compile("( |&nbsp;)*(Original Article|Corrigendum|Corrigenda|Correction(s)?|Errata|Erratum)( |&nbsp;)*", Pattern.CASE_INSENSITIVE);
  protected static NodeFilter[] baseAtyponFilters = new NodeFilter[] {
    
    HtmlNodeFilters.tagWithAttributeRegex("div", "class", "citedBySection"),
    // toc, abs, full, text and ref right column - most read 
    // toc - right column, current issue or book landing page
    HtmlNodeFilters.tagWithAttributeRegex("div", "class", "literatumBookIssueNavigation"),

    // sections that may show up with this skin
    // http://www.birpublications.org/toc/bjr/88/1052
    HtmlNodeFilters.tagWithAttributeRegex("div", "class", "literatumAd"),
    HtmlNodeFilters.tagWithAttributeRegex("div", "class", "literatumMostReadWidget"),
    HtmlNodeFilters.tagWithAttributeRegex("div", "class", "literatumMostCitedWidget"),
    HtmlNodeFilters.tagWithAttributeRegex("div", "class", "literatumMostRecentWidget"),
    HtmlNodeFilters.tagWithAttributeRegex("div", "class", "literatumListOfIssuesWidget"),
    HtmlNodeFilters.tagWithAttributeRegex("div", "class", "literatumListOfIssuesResponsiveWidget"),
    HtmlNodeFilters.tagWithAttributeRegex("div", "class", "literatumOpenAccessWidget"),
    HtmlNodeFilters.tagWithAttributeRegex("div", "class", "literatumBreadcrumbs"),
    // seen in RSNA http://pubs.rsna.org/doi/abs/10.1148/rg.2016150233
    // right column, related articles and other links out within pub
    HtmlNodeFilters.tagWithAttributeRegex("div","class", "literatumRelatedArticles"),
    //see http://ascopubs.org/doi/abs/10.1200/jco.2008.26.15_suppl.1027 right column
    // we avoid the whole right column, but this seems like a good general catch
    HtmlNodeFilters.tagWithAttributeRegex("div","class", "relatedArticlesWidget"),
    HtmlNodeFilters.tagWithAttributeRegex("div","id", "relatedArticlesColumn"),
<<<<<<< HEAD
    // new for 2020? at least appears on https://ascopubs.org/doi/full/10.1200/JCO.2009.46.2473
    HtmlNodeFilters.tagWithAttributeRegex("div","class", "article-tools"),
=======
    // this used to be a simpler Regex, but was omitting all article from Taylor & Francis, so checking for
    // tocArticleEntry is necessary.
    // new for 2020? at least appears on https://ascopubs.org/doi/full/10.1200/JCO.2009.46.2473
    HtmlNodeFilters.tagWithAttributeRegex("div","class", "^(?!.*tocArticleEntry).*article-tools"),
>>>>>>> ecf3b879
    HtmlNodeFilters.tagWithAttribute("div","id", "TrendMD Widget"),
    // other trendmd id/classnames
    HtmlNodeFilters.tagWithAttribute("div","id", "trendmd-suggestions"),
    
    // Since overcrawling is a constant problem for Atypon, put common
    // next article-previous article link for safety; 
    // AIAA, AMetSoc, ASCE, Ammons, APHA, SEG,Siam, 
    HtmlNodeFilters.tagWithAttribute("a", "class", "articleToolsNav"),
    // BIR, Maney, Endocrine - also handles next/prev issue - also for issues
    HtmlNodeFilters.tagWithAttributeRegex("td", "class", "journalNavRightTd"),
    HtmlNodeFilters.tagWithAttributeRegex("td", "class", "journalNavLeftTd"),
    // BQ, BioOne, Edinburgh, futurescience, nrc
    //        all handle next/prev article link in plugin
    // T&F doesn't have prev/next article links

    // breadcrumb or other link back to TOC from article page
    // AMetSoc, Ammons, APHA, NRC,
    HtmlNodeFilters.tagWithAttribute("div", "id", "breadcrumbs"),
    // ASCE, BiR, Maney, SEG, SIAM, Endocrine 
    HtmlNodeFilters.tagWithAttributeRegex("ul", "class", "^(linkList )?breadcrumbs$"),

    // on TOC next-prev issue
    // AIAA, AMetSoc, Ammons, APHA, 
    HtmlNodeFilters.tagWithAttribute("div", "id", "nextprev"),
    // ASCE, SEG, SIAM
    HtmlNodeFilters.tagWithAttribute("div", "id", "prevNextNav"),

    //on TOC left column with listing of all volumes/issues
    HtmlNodeFilters.tagWithAttribute("ul", "class", "volumeIssues"),
    
    //have started finding cases of direct in-publication links within references
    // there are a variety of ways these blocks are identified, but 
    // these are unlikely to be used anywhere else so put in parent
    // emerald, AIAA
    // widen match for MarkAllen
    HtmlNodeFilters.tagWithAttributeRegex("div", "class", "^references"),
    // ASCE
    HtmlNodeFilters.tagWithAttribute("li", "class", "reference"),
    // T&F: <ul class=\"references numeric-ordered-list\" id=\"references-Section\">
    HtmlNodeFilters.tagWithAttributeRegex("ul", "class", "^references"),
    HtmlNodeFilters.tagWithAttributeRegex("ol", "class", "^references"),
    //maney, future-science
    HtmlNodeFilters.tagWithAttribute("table", "class", "references"),
    // Article landing - ajax tabs
    HtmlNodeFilters.tagWithAttribute("li", "id", "pane-pcw-references"),
    HtmlNodeFilters.tagWithAttribute("li", "id", "pane-pcw-related"),
    // References
    HtmlNodeFilters.tagWithAttributeRegex("li", "class", "references__item"),
    // more common tags
    HtmlNodeFilters.tagWithAttributeRegex("div", "id", "(altmetric|trendmd)", true),
    HtmlNodeFilters.tagWithAttributeRegex("div", "class", "(altmetric|trendmd)", true),

    // This used to be Regex but that was too broad and was a problem for Sage
    // Did an analysis and made it specific to the class
    // Publishers that need more will have to ask for it themselves
    HtmlNodeFilters.allExceptSubtree(
        HtmlNodeFilters.tagWithAttribute("div", "class", "articleTools"),
          HtmlNodeFilters.tagWithAttributeRegex(
                 "a", "href", "/action/showCitFormats\\?")),
    
    // related content from Related tab of Errata full text
    // http://press.endocrine.org/doi/full/10.1210/en.2013-1802
    HtmlNodeFilters.tagWithAttribute("div", "id", "relatedContent"),
    //http://www.tandfonline.com/doi/full/10.1080/02678373.2015.1004225
    HtmlNodeFilters.tagWithAttribute("div", "id", "metrics-content"),
    // toc - erratum section linking to Original Article - other flavor
    // related content near Erratum
    // http://press.endocrine.org/toc/endo/154/10       
    HtmlNodeFilters.tagWithAttribute("div", "class", "relatedLayer"),

<<<<<<< HEAD
=======
    // ASM related section
    HtmlNodeFilters.tagWithAttribute("section", "class", "related-articles"),


>>>>>>> ecf3b879
    // Links to "Prev" & "Next" at Atypon Seg on March/2021 at: https://library.seg.org/toc/leedff/21/9
    // Also the issues and other top navigation will go to other volumes
    HtmlNodeFilters.tagWithAttribute("div", "class", "content-navigation"),
    HtmlNodeFilters.tagWithAttribute("div", "class", "content-navigation__btn--pre"),
    HtmlNodeFilters.tagWithAttribute("div", "class", "content-navigation__extra"),
    HtmlNodeFilters.tagWithAttribute("div", "class", "content-navigation__btn--next"),
    HtmlNodeFilters.tagWithAttribute("div", "class", "publication__menu"),
    HtmlNodeFilters.tagWithAttribute("div", "class", "generic-menu"),

    // Right menu for related articles, figure and other stuff
    HtmlNodeFilters.tagWithAttribute("div", "id", "pane-pcw-figures"),
    HtmlNodeFilters.tagWithAttribute("div", "id", "pane-pcw-references"),
    HtmlNodeFilters.tagWithAttribute("div", "id", "pane-pcw-related"),
<<<<<<< HEAD
    HtmlNodeFilters.tagWithAttribute("div", "id", "pane-pcw-details"),
=======
    // Can not filter our all div#id="pane-pcw-details", since PDF links are in inside
    HtmlNodeFilters.tagWithAttribute("div", "class", "cover-details"),
    HtmlNodeFilters.tagWithAttribute("section", "class", "copywrites"),
    HtmlNodeFilters.tagWithAttribute("section", "class", "publisher"),
    HtmlNodeFilters.tagWithAttribute("section", "class", "article__history"),
>>>>>>> ecf3b879
    
    // Not all Atypon plugins necessarily need this but MANY do and it is
    // an insidious source of over crawling
    // 12/13/17 - adding limitation to be "match" not "find" since a book title
    // such as "Evaluating Corrections" would get excluded!
    new NodeFilter() {
      @Override public boolean accept(Node node) {
        if (!(node instanceof LinkTag)) return false;
        String allText = ((CompositeTag)node).toPlainTextString();
        return corrections.matcher(allText).matches();
      }
    },
  };

  /** Create an array of NodeFilters that combines the atyponBaseFilters with
   *  the given array
   *  @param nodes The array of NodeFilters to add
   */
  private NodeFilter[] addTo(NodeFilter[] nodes) {
    NodeFilter[] result  = Arrays.copyOf(baseAtyponFilters, baseAtyponFilters.length + nodes.length);
    System.arraycopy(nodes, 0, result, baseAtyponFilters.length, nodes.length);
    return result;
  }
  
  /** Create a FilteredInputStream that excludes the the atyponBaseFilters
   * @param au  The archival unit
   * @param in  Incoming input stream
   * @param encoding  The encoding
   */
  public InputStream createFilteredInputStream(ArchivalUnit au,
      InputStream in, String encoding) throws PluginException{

    HtmlFilterInputStream hfis =  new HtmlFilterInputStream(in, encoding,
        HtmlNodeFilterTransform.exclude(new OrFilter(baseAtyponFilters)));
    // to handle errors like java.io.IOException: org.htmlparser.util.EncodingChangeException:
    // Unable to sync new encoding within range of +/- 100 chars
    // Allows the default of 100 to be overridden in tdb
    if (au != null) {
      TdbAu tdbau = au.getTdbAu();
      if (tdbau != null) {
        String range = tdbau.getAttr("EncodingMatchRange");
        if (range != null && !range.isEmpty()) {
          hfis.setEncodingMatchRange(Integer.parseInt(range));
          log.debug3("Set setEncodingMatchRange: " + range);
        }
      } else {log.debug("tdbau was null");}
    } else {log.warning("au was null");}
    return hfis;
  }
  
  /** Create a FilteredInputStream that excludes the the atyponBaseFilters and
   * moreNodes
   * @param au  The archival unit
   * @param in  Incoming input stream
   * @param encoding  The encoding
   * @param moreNodes An array of NodeFilters to be excluded with atyponBaseFilters
   */ 
  public InputStream createFilteredInputStream(ArchivalUnit au,
              InputStream in, String encoding, NodeFilter[] moreNodes) 
    throws PluginException {
    NodeFilter[] bothFilters = addTo(moreNodes);
    HtmlFilterInputStream hfis =  new HtmlFilterInputStream(in, encoding,
        HtmlNodeFilterTransform.exclude(new OrFilter(bothFilters)));
    // to handle errors like java.io.IOException: org.htmlparser.util.EncodingChangeException:
    // Unable to sync new encoding within range of +/- 100 chars
    // Allows the default of 100 to be overridden in tdb
    if (au != null) {
      TdbAu tdbau = au.getTdbAu();
      if (tdbau != null) {
        String range = tdbau.getAttr("EncodingMatchRange");
        if (range != null && !range.isEmpty()) {
          hfis.setEncodingMatchRange(Integer.parseInt(range));
          log.debug3("Set setEncodingMatchRange: " + range);
        }
      } else {log.debug("tdbau was null");}
    } else {log.warning("au was null");}
    return hfis;
  }
}<|MERGE_RESOLUTION|>--- conflicted
+++ resolved
@@ -87,15 +87,10 @@
     // we avoid the whole right column, but this seems like a good general catch
     HtmlNodeFilters.tagWithAttributeRegex("div","class", "relatedArticlesWidget"),
     HtmlNodeFilters.tagWithAttributeRegex("div","id", "relatedArticlesColumn"),
-<<<<<<< HEAD
-    // new for 2020? at least appears on https://ascopubs.org/doi/full/10.1200/JCO.2009.46.2473
-    HtmlNodeFilters.tagWithAttributeRegex("div","class", "article-tools"),
-=======
     // this used to be a simpler Regex, but was omitting all article from Taylor & Francis, so checking for
     // tocArticleEntry is necessary.
     // new for 2020? at least appears on https://ascopubs.org/doi/full/10.1200/JCO.2009.46.2473
     HtmlNodeFilters.tagWithAttributeRegex("div","class", "^(?!.*tocArticleEntry).*article-tools"),
->>>>>>> ecf3b879
     HtmlNodeFilters.tagWithAttribute("div","id", "TrendMD Widget"),
     // other trendmd id/classnames
     HtmlNodeFilters.tagWithAttribute("div","id", "trendmd-suggestions"),
@@ -166,13 +161,10 @@
     // http://press.endocrine.org/toc/endo/154/10       
     HtmlNodeFilters.tagWithAttribute("div", "class", "relatedLayer"),
 
-<<<<<<< HEAD
-=======
     // ASM related section
     HtmlNodeFilters.tagWithAttribute("section", "class", "related-articles"),
 
 
->>>>>>> ecf3b879
     // Links to "Prev" & "Next" at Atypon Seg on March/2021 at: https://library.seg.org/toc/leedff/21/9
     // Also the issues and other top navigation will go to other volumes
     HtmlNodeFilters.tagWithAttribute("div", "class", "content-navigation"),
@@ -186,15 +178,11 @@
     HtmlNodeFilters.tagWithAttribute("div", "id", "pane-pcw-figures"),
     HtmlNodeFilters.tagWithAttribute("div", "id", "pane-pcw-references"),
     HtmlNodeFilters.tagWithAttribute("div", "id", "pane-pcw-related"),
-<<<<<<< HEAD
-    HtmlNodeFilters.tagWithAttribute("div", "id", "pane-pcw-details"),
-=======
     // Can not filter our all div#id="pane-pcw-details", since PDF links are in inside
     HtmlNodeFilters.tagWithAttribute("div", "class", "cover-details"),
     HtmlNodeFilters.tagWithAttribute("section", "class", "copywrites"),
     HtmlNodeFilters.tagWithAttribute("section", "class", "publisher"),
     HtmlNodeFilters.tagWithAttribute("section", "class", "article__history"),
->>>>>>> ecf3b879
     
     // Not all Atypon plugins necessarily need this but MANY do and it is
     // an insidious source of over crawling
