<map>
  <entry>
    <string>plugin_status</string>
    <string>ready</string>
    <!-- https transition enabled -->
  </entry>
  <entry>
    <string>plugin_identifier</string>
    <string>org.lockss.plugin.atypon.aps.ClockssAmPhysSocAtyponPlugin</string>
  </entry>
  <entry>
    <string>plugin_version</string>
    <string>9</string>
  </entry>
  <entry>
    <string>plugin_name</string>
    <string>American Physiological Society Plugin (CLOCKSS)</string>
  </entry>
  <entry>
    <string>plugin_parent</string>
    <string>org.lockss.plugin.atypon.aps.AmPhysSocAtyponPlugin</string>
  </entry>
  <entry>
    <string>plugin_parent_version</string>
    <string>9</string>
  </entry>
  <entry>
    <string>au_name</string>
    <string>"American Physiological Society Plugin (CLOCKSS), Base URL %s, Journal ID %s, Volume %s", base_url, journal_id, volume_name</string>
  </entry>
  <!--  support for http to https -->
  <entry>
    <string>au_start_url</string>
<<<<<<< HEAD
    <string>"%sclockss/%s/%s/index.html", to_https(base_url), journal_id, volume_name</string>
    <string>"%sclockss/%s/%s/index.html", to_http(base_url), journal_id, volume_name</string>
=======
    <list>
      <string>"%sclockss/%s/%s/index.html", to_https(base_url), journal_id, volume_name</string>
      <string>"%sclockss/%s/%s/index.html", to_http(base_url), journal_id, volume_name</string>
    </list>
>>>>>>> 11726add
  </entry>
  <entry>
  <!--  CLOCKSS does not need this warning message about registering IP addresses -->
    <string>plugin_au_config_user_msg</string>
    <org.lockss.util.Default />
  </entry>
  <entry>
    <string>clockss_override</string>
    <map>
      <entry>
        <string>au_def_pause_time</string>
        <long>100</long>
      </entry>
    </map>
  </entry>
 </map><|MERGE_RESOLUTION|>--- conflicted
+++ resolved
@@ -31,15 +31,10 @@
   <!--  support for http to https -->
   <entry>
     <string>au_start_url</string>
-<<<<<<< HEAD
-    <string>"%sclockss/%s/%s/index.html", to_https(base_url), journal_id, volume_name</string>
-    <string>"%sclockss/%s/%s/index.html", to_http(base_url), journal_id, volume_name</string>
-=======
     <list>
       <string>"%sclockss/%s/%s/index.html", to_https(base_url), journal_id, volume_name</string>
       <string>"%sclockss/%s/%s/index.html", to_http(base_url), journal_id, volume_name</string>
     </list>
->>>>>>> 11726add
   </entry>
   <entry>
   <!--  CLOCKSS does not need this warning message about registering IP addresses -->
