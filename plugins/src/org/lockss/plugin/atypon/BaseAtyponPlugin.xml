<!--

Copyright (c) 2000-2021, Board of Trustees of Leland Stanford Jr. University
All rights reserved.

Redistribution and use in source and binary forms, with or without
modification, are permitted provided that the following conditions are met:

1. Redistributions of source code must retain the above copyright notice,
this list of conditions and the following disclaimer.

2. Redistributions in binary form must reproduce the above copyright notice,
this list of conditions and the following disclaimer in the documentation
and/or other materials provided with the distribution.

3. Neither the name of the copyright holder nor the names of its contributors
may be used to endorse or promote products derived from this software without
specific prior written permission.

THIS SOFTWARE IS PROVIDED BY THE COPYRIGHT HOLDERS AND CONTRIBUTORS "AS IS"
AND ANY EXPRESS OR IMPLIED WARRANTIES, INCLUDING, BUT NOT LIMITED TO, THE
IMPLIED WARRANTIES OF MERCHANTABILITY AND FITNESS FOR A PARTICULAR PURPOSE
ARE DISCLAIMED. IN NO EVENT SHALL THE COPYRIGHT HOLDER OR CONTRIBUTORS BE
LIABLE FOR ANY DIRECT, INDIRECT, INCIDENTAL, SPECIAL, EXEMPLARY, OR
CONSEQUENTIAL DAMAGES (INCLUDING, BUT NOT LIMITED TO, PROCUREMENT OF
SUBSTITUTE GOODS OR SERVICES; LOSS OF USE, DATA, OR PROFITS; OR BUSINESS
INTERRUPTION) HOWEVER CAUSED AND ON ANY THEORY OF LIABILITY, WHETHER IN
CONTRACT, STRICT LIABILITY, OR TORT (INCLUDING NEGLIGENCE OR OTHERWISE)
ARISING IN ANY WAY OUT OF THE USE OF THIS SOFTWARE, EVEN IF ADVISED OF THE
POSSIBILITY OF SUCH DAMAGE.

-->
<map>
  <entry>
    <string>plugin_status</string>
    <string>down - abstract parent only</string>
  </entry>
  <entry>
    <string>plugin_identifier</string>
    <string>org.lockss.plugin.atypon.BaseAtyponPlugin</string>
  </entry>
  <entry>
    <string>plugin_name</string>
    <string>Parent Atypon Journals Plugin</string>
  </entry>
  <entry>
  <!--  for support of au_url_mime_type_validation_map-->
    <string>required_daemon_version</string>
    <string>1.75.0</string>
  </entry>
  <entry>
    <string>plugin_version</string>
<<<<<<< HEAD
    <string>112</string>
=======
    <string>113</string>
>>>>>>> 93cdcf6d
  </entry>
  <entry>
    <string>plugin_publishing_platform</string>
    <string>Atypon</string>
  </entry>
  <!-- When you update parent version #'s, update children -->
  <!-- Children: atypon/*, BioOneAtypon, EdinburghUniversityPress, TaylorAndFrancis -->
  <entry>
    <string>plugin_feature_version_map</string>
    <map>
      <entry>
        <string>Metadata</string>
        <string>18</string>
      </entry>
      <entry>
        <string>Poll</string>
        <string>42</string>
      </entry>
      <entry>
        <string>Substance</string>
        <string>8</string>
      </entry>
    </map>
  </entry>
  <entry>
    <string>au_name</string>
    <string>"Parent Atypon Journals Plugin, Base URL %s, Journal ID %s, Volume %s", base_url, journal_id, volume_name</string>
  </entry>
  <entry>
    <string>au_start_url</string>
<!-- the TOC for a specific year (volume) is on a lockss page.The final number is any issue # from that volume, or index -->
    <string>"%slockss/%s/%s/index.html", base_url, journal_id, volume_name</string>
  </entry>
  <entry>
    <string>au_feature_urls</string>
    <map>
      <entry>
        <string>au_title</string>
        <string>"%sloi/%s", base_url, journal_id</string>
      </entry>
      <!--  it is okay to use issue even though it's not a param, it is provided by the query -->
      <entry>
        <string>au_issue</string>
        <list>
          <string>"%stoc/%s/%s/%s", base_url, journal_id, volume_name, issue</string>
        </list>
      </entry>
      <!--  we don't need au_volume as it will default to au_start_url -->
    </map>
  </entry>
  <entry>
  <!-- manifest to issue to articles -->
    <string>au_refetch_depth</string>
    <int>2</int>
  </entry>
  <entry>
    <string>au_crawlrules</string>
    <!--  CRAWL COMMENT BLOCK
    - lots of variable versioning at the end of fonts/images (_v9,?v=1.2.4,?1nc2qbv)
    - googleAnalyticsPlugin.js : TMP: ASCE recursing ever deeper incorrectly relative url
    - rate-card: T&F with wildly recursing ever deeper incorrect relative URL including www.tandf.co.uk
    - "imgJawr" exclusion is Taylor&Francis child specific. See RU4586 - removeable after that gets dealt with
    - include all content from cdn (eg js, css and common images) cdn.nejm.org
    -     as well as foo.global.prod.fastly.net (emeraldinsight) 
      (For now, OR in other global urls eg mathjax)
    - specifically include images/figures/tables that live under
         <base>/na10#/home/literatum/publisher/<publisher_id>/journals/<dirname>/<journal_id>/....
         in case it has a suffix not covered by the first rule
    - do not need to explicitly include the start_url
    - include the TOC using the journal__id and volume_name to keep from leaking in to other volumes
                 accept a journal_id with a .<number> suffix (original unclear, but was seen in much older volumes)
    -            with alternate url for single issue vols (BioOneAtypon)
    - exclude the usual traps
    - exclude the article with the permission tab. It's redundant
    - exclude the article with the search highlight turned off. It's redundant (BioOneAtypon)
    - exclude the citedBy tab of an article by not explicitly allowing it in the next rule
    - exclude the "mlt" (related articles) page (see: http://www.tandfonline.com/toc/rama20/7/1)

    - include the article in all possible formats - which live under non-deterministic DOI path; do not terminate, could go deeper
    - ASCE now uses the "doi/foo/blah" without an article type aspect - this may cause minimal redundancy elsewhere (abs and no type are the same)
    - use basic DOI pattern, to whit: PREFIX = one or more digits and dots [0-9.]+; SUFFIX = not a slash
    - The following may not be needed by all Atypon publishers, but won't hurt:
    - exclude the article ending with a suffix that is now normalized off to handle previously collected
    - allow only downloadCitation format=ris and include=cit or abs in order to ignore previously collected mismatch
    - DO NOT allow the download of a figure (downloadFigures) which is ppt  (hash issue)
    - NRC, Endocrine & T&F currently (10/2016)
    - allow the download of a Table (downloadTable), which now might come with a csv version (T&F)
    - exclude a doi/<type>/<DOIprefix>/null?sequence=.... (taylor&francis)
    - exclude the popup image if the id is null (bioOneAtypon)
    - some publishers show in-line images in larger format using URL with show*Image and variations for other formats
    - there can be additional arguments ([^=]+=[^&]*&)* between the showBlah? and the doi= at the end
    massmedical and t&f have a number of additions 
     -->
    <list>
      <string>2,"^https?://%s/imgJawr/[^/]+/templates/jsp/_style2/_tandf/images/favicon\.png$", url_host(base_url)</string>
      <string>2,"^https?://%s/doi/.*/googleAnalyticsPlugin\.js$", url_host(base_url)</string>
      <string>2,"^https?://%s/.*/www\.tandf\.co\.uk/", url_host(base_url)</string>
      <string>1,"^https?://%s/[^?]*\.(bmp|css|eot|gif|ico|jpe?g|js|png|svg|tif?f|ttc|ttf|woff.?|dfont|otf)(_v[0-9]+|\?v=[0-9.]+|\?[a-z0-9]+)?$", url_host(base_url)</string>
      <string>1,"^https?://((fonts|ajax)\.googleapis\.com)/"</string>
      <string>1,"^https?://(cdn\.nejm\.org)/."</string>
      <string>1,"^https?://faseb-prod-cdn\.literatumonline\.com/journals/content/fasebj/"</string>
      <!-- 15:32:20.525: Warning: 5-BaseUrlFetcher: Redirected to excluded URL: 
      https://faseb-prod-cdn.literatumonline.com/journals/content/fasebj/2018/fasebj.2018.32.issue-3/fj.201700767r/20180309/suppl/fj.201700767r.sd1
      .docx?b92b4ad1b4f274c70877518616abb28b5e60edcaa0d0d74615663cb6c98b26ea6fea4c67eff0c60316078c20dc3769af5f07d482336e6f4d26936c4e73b5f281744b9559753e
      1c82406965f0c6e1a963ba4e34334bbe47da0e7f40bd5577af91096c38dc48b0e65462cb096b5dbf7e37152cec602e00192cfb98cad6adce484a992cbfaef3ac75a74df2dd91900b40
      b8e42fdf151ae0cb77 
      redirected from: 
      http://www.fasebj.org/doi/suppl/10.1096/fj.201700767R/suppl_file/fj.201700767R.sd1.docx -->
      <string>1,"^https?://%s\.global\.prod\.fastly\.net/[^?]*\.(css|gif|jpe?g|js|png)$", url_host(base_url)</string>
      <string>1,"^https?://%s/na[0-9]+/home/literatum/publisher/[^/]+/journals/[^/]+/%s/", url_host(base_url), journal_id</string>
      <!--royal society publishing has 'year' in their toc url: https://royalsocietypublishing.org/toc/rsos/2019/6/10-->
      <string>1,"^https?://%s/toc/%s(\.[0-9]+)?(/\d{4})?/%s($|/)", url_host(base_url), journal_id, volume_name</string>
      <!--
         https://royalsocietypublishing.org/toc/rspa/2019/475/2232
         https://royalsocietypublishing.org/toc/rsta/2019/377/2161
         https://royalsocietypublishing.org/toc/rspb/2019/286/1894
         https://royalsocietypublishing.org/toc/rstb/2019/374/1763
      -->
      <string>1,"^https?://%s/toc/%s([^/]+)?(/\d{4})?/%s($|/)", url_host(base_url), journal_id, volume_name</string>
      <!-- the only difference between the last two crawl rules is what can be optional at the end of the journal_id (dot+digits or anything); not sure if this is needed -->
      <string>2,"^https?://%s/doi/([^/]+/)?[0-9.]+/(null\?|[-.9]+$)", url_host(base_url)</string>
      <string>2,"^https?://%s/doi/.*\?(prevSearch=|queryID=%%24%%7BresultBean.queryID%%7D|tab=permissions)", url_host(base_url)</string>
      <!--
      10/10/2019
      "134.173.130.2" [29/Jul/2019:04:15:48 -0700] "GET /doi/suppl/10.2217/fmb.14.49/suppl_file/.49.suppl HTTP/1.1" 404 30647 "http://www.futuremedicine.com/doi/full/10.2217/fmb.14.49"
      Based on a ServiceNow ticket exchanged with FutureMedicine, the above link generated from their legacy html tag will trigger 404.
      FutureMedicine like us to exclude all the staff inside "suppl_file" starts with "."(dot) to avoid 404
      https://www.futuremedicine.com/doi/suppl/10.2217/fmb.14.49/suppl_file/.49.suppl
      -->
      <string>2,"^https?://%s/doi/suppl/.*/suppl_file/\.", url_host(base_url)</string>
      <string>1,"^https?://%s/doi/((e?pdf|e?pdfplus|full|abs|ref(erences)?|suppl|figure|video[^/]+)/)?[0-9.]+/", url_host(base_url)</string>
      <string>2,"^https?://%s/action/showFullPopup\?doi=.*&amp;id=$", url_host(base_url)</string>
      <string>1,"^https?://%s/action/downloadCitation\?doi=.*&amp;format=ris&amp;include=(cit|abs)$", url_host(base_url)</string>
      <string>1,"^https?://%s/action/downloadTable\?(doi=.+&amp;id=[^&amp;]+|id=.+&amp;doi=[^&amp;]+)(&amp;downloadType=[^&amp;]+)?$", url_host(base_url)</string>
      <!-- note downloadFigures should *not* be added in to this as we do not want the ppt download associated -->
      <string>1,"^https?://%s/action/(downloadPdfFig|showImage|showFullPopup|showCitFormats|showSupplements|showMediaPlayer|showPopup)\?([^=]+=[^&amp;]+&amp;)*doi=", url_host(base_url)</string>
      <string>1,"^https?://%s/topic/eb-abstracts-", url_host(base_url)</string>
    </list>
  </entry>
  <!--  tandf is serving pdf files of this form (tables) without mime-type -->
  <entry>
    <string>au_url_mime_type</string>
    <list>
      <string>.*&amp;downloadType=(e?pdf|PDF)$, application/pdf</string>
    </list>
  </entry>
  <entry>
    <string>plugin_config_props</string>
    <list>
      <org.lockss.daemon.ConfigParamDescr>
        <key>journal_id</key>
        <displayName>Journal Identifier</displayName>
        <description>Identifier for journal (often used as part of file names)</description>
        <type>1</type>
        <size>40</size>
        <definitional>true</definitional>
        <defaultOnly>false</defaultOnly>
      </org.lockss.daemon.ConfigParamDescr>
      <org.lockss.daemon.ConfigParamDescr>
        <key>base_url</key>
        <displayName>Base URL</displayName>
        <description>Usually of the form http://&lt;journal-name&gt;.com/</description>
        <type>3</type>
        <size>40</size>
        <definitional>true</definitional>
        <defaultOnly>false</defaultOnly>
      </org.lockss.daemon.ConfigParamDescr>
      <org.lockss.daemon.ConfigParamDescr>
        <key>volume_name</key>
        <displayName>Volume</displayName>
        <type>1</type>
        <size>20</size>
        <definitional>true</definitional>
        <defaultOnly>false</defaultOnly>
      </org.lockss.daemon.ConfigParamDescr>
    </list>
  </entry>
  <entry>
    <string>au_substance_url_pattern</string>
    <!--
    https://journals.sagepub.com/doi/full/10.1177/1477750919886087
    https://journals.sagepub.com/doi/pdf/10.1177/1477750919886087
    https://ascopubs.org/doi/pdf/10.1200/OP.20.00575
    https://cdnsciencepub.com/doi/full/10.1139/juvs-2020-0016
    https://cdnsciencepub.com/doi/pdf/10.1139/juvs-2018-0023
    https://www.futuremedicine.com/doi/pdfplus/10.2217/fnl-2019-0014
    https://www.jgme.org/doi/full/10.4300/JGME-D-20-01016.1
    https://www.jgme.org/doi/pdf/10.4300/01.01.0003
    https://arc.aiaa.org/doi/pdf/10.2514/3.98
    https://arc.aiaa.org/doi/pdfplus/10.2514/3.100
    https://journals.physiology.org/doi/full/10.1152/ajpcell.zh0-8735-corr.2020
    https://journals.physiology.org/doi/pdf/10.1152/ajpcell.00003.2020
    https://focus.psychiatryonline.org/doi/full/10.1176/appi.focus.20190034
    https://focus.psychiatryonline.org/doi/pdf/10.1176/appi.focus.12.3.249

    Could not find why "[^\?&amp;]+$" is in the pattern in the historical reason.
    To be safe, separate the pattern to two
    -->
    <list>
      	<string>"^https?://%s/doi/(e?pdf|e?pdfplus|full)/[.0-9]+/[^\?&amp;]+$", url_host(base_url)</string>
    </list>
  </entry>
  <entry>
    <string>au_def_new_content_crawl</string>
    <long>1209600000</long>
  </entry>
  <entry>
    <string>au_def_pause_time</string>
    <long>3000</long>
  </entry>
<!-- Each Atypon publisher will be limited to one crawl based on its unique base_host -->
<!-- That is, even if there is both a books and journals plugin, if they crawl from the 
     same base_url, they crawl 1 at a time. If this is NOT correct for a specific child
     they can override this
-->
  <entry>
    <string>plugin_fetch_rate_limiter_source</string>
    <string>host:base_url</string>
  </entry>
  <entry>
<!--  this is actually used to look for redirection  -->
    <string>plugin_substance_predicate_factory</string>
    <string>org.lockss.plugin.atypon.BaseAtyponSubstancePredicateFactory</string>
  </entry>
<!--  Children will probably need to extend these and then use their own crawl/hash filters -->
  <entry>
    <string>text/html_filter_factory</string>
    <string>org.lockss.plugin.atypon.BaseAtyponHtmlHashFilterFactory</string>
  </entry>
  <entry>
    <string>text/html_crawl_filter_factory</string>
    <string>org.lockss.plugin.atypon.BaseAtyponHtmlCrawlFilterFactory</string>
  </entry>
  <!--  by default, use the simple pdf filter factory, not the scraping alternative -->
  <entry>
    <string>application/pdf_filter_factory</string>
    <string>org.lockss.plugin.atypon.BaseAtyponPdfFilterFactory</string>
  </entry>
  <entry>
    <string>au_url_normalizer</string>
    <string>org.lockss.plugin.atypon.BaseAtyponUrlNormalizer</string>
  </entry>
  <entry>
    <string>plugin_cache_result_list</string>
    <list>
      <!-- Invalid content-type file. Captures cases like html returned instead of PDF; store but no fail - leaves a hole -->
      <string>org.lockss.plugin.ContentValidationException=org.lockss.plugin.atypon.BaseAtyponHttpResponseHandler</string>
      <string>500=org.lockss.plugin.atypon.BaseAtyponHttpResponseHandler</string>
      <string>403=org.lockss.plugin.atypon.BaseAtyponHttpResponseHandler</string>
    </list>
  </entry>
  <!--  tell the default base.MimeTypeContentValidator what url patterns to validate by mime type -->
  <entry>
    <string>au_url_mime_validation_map</string>
    <list>
      <string>/doi/e?pdf(plus)?/, application/pdf</string>
      <string>/doi/(abs|full)/, text/html</string>
    </list>
  </entry>
  <!-- Validator factory for text MIME types -->
  <!--  and this would no longer be necessary
  <entry>
    <string>text/*_content_validator_factory</string>
    <string>org.lockss.plugin.atypon.BaseAtyponContentValidator$Factory</string>
  </entry>
  -->
  <entry>
    <string>text/html_link_extractor_factory</string>
    <string>org.lockss.plugin.atypon.BaseAtyponHtmlLinkExtractorFactory</string>
  </entry>
  <entry>
    <string>text/html_link_rewriter_factory</string>
    <string>org.lockss.plugin.atypon.BaseAtyponHtmlLinkRewriterFactory</string>
  </entry>
  <entry>
    <string>application/x-research-info-systems_filter_factory</string>
    <string>org.lockss.plugin.atypon.BaseAtyponRisFilterFactory</string>
  </entry>
<!--  RIS citation URLs come in as text/plain; we do additional RIS check in the factory -->
  <entry>
    <string>text/plain_filter_factory</string>
    <string>org.lockss.plugin.atypon.BaseAtyponRisFilterFactory</string>
  </entry>
  <entry>
    <string>plugin_article_iterator_factory</string>
    <string>org.lockss.plugin.atypon.BaseAtyponArticleIteratorFactory</string>
  </entry>
  <entry>
    <string>plugin_article_metadata_extractor_factory</string>
    <string>org.lockss.plugin.atypon.BaseAtyponArticleIteratorFactory</string>
  </entry>
  <entry>
    <string>text/html_metadata_extractor_factory_map</string>
    <map>
      <entry>
        <string>*;DublinCore</string>
        <string>org.lockss.plugin.atypon.BaseAtyponHtmlMetadataExtractorFactory</string>
      </entry>
    </map>
  </entry>
<!--  oddly, ris files are text/plain -->
  <entry>
    <string>text/plain_metadata_extractor_factory_map</string>
    <map>
      <entry>
        <string>*;RIS</string>
        <string>org.lockss.plugin.atypon.BaseAtyponRisMetadataExtractorFactory</string>
      </entry>
    </map>
  </entry>
  <entry>
    <string>application/x-research-info-systems_metadata_extractor_factory_map</string>
    <map>
      <entry>
        <string>*;RIS</string>
        <string>org.lockss.plugin.atypon.BaseAtyponRisMetadataExtractorFactory</string>
      </entry>
    </map>
  </entry>
  <entry>
    <string>application/pdf_metadata_extractor_factory_map</string>
    <!-- if full_text_cu PDF is only aspect of article (due to overcrawl) -->
    <!-- suppress emit so TDB default info isn't used -->
    <map>
      <entry>
        <string>*;</string>
        <string>org.lockss.plugin.atypon.BaseAtyponNullMetadataExtractorFactory</string>
      </entry>
    </map>
  </entry>
  <!-- au_permitted_host_pattern:
       Necessary for using global hosts (eg cdn) (instead of using base_url2),
       Until unwieldy, confine these settings to BaseAtyponParent
       Also, au_permitted_host_pattern must find match in lockss-daemon config (eg):
       org.lockss.crawler.allowedPluginPermittedHosts =cdn\.nejm\.org -->
  <entry>
    <string>au_permitted_host_pattern</string>
    <list>
      <string>(fonts|ajax)\.googleapis\.com</string>
      <string>"cdn\.nejm\.org"</string>
      <!-- www.emeraldinsight.com.global.prod.fastly.net for some js files -->
      <string>"%s\.global\.prod\.fastly\.net", url_host(base_url)</string>
      <string>"faseb-prod-cdn\.literatumonline\.com"</string>
    </list>
  </entry>
  <!--  versioning or variants for style support -->
  <entry>
    <string>au_repair_from_peer_if_missing_url_pattern</string>
    <!-- base_url + templates/jsp/. or any of (img|css|js)Jawr/ or sda/ or wro/ or pb-assets/ or resources/
         OR /(img|css|js)/ if ends .css, .js, etc 
         OR base_url + na10x/home/..../covergifs/..*.jpg (inderscience, temporarily provided)
         OR base_url + na10x/home/.*.fp.png (inderscience, tempoarily provided firstpage of article)
           ex: ..home/literatum/.../ijpe.2015.1.issue-3/ijpe.2015.071062/20150811/ijpe.2015.071062.fp.png_v03 
           ex2: ..content/wefo/2019/15200434-34.1/15200434-34.1/20181226/15200434-34.1.cover.jpg
         OR (added as a separate line in case removed later)
         we are seeing datestamp variation of the figures/tables urls over time; for now just replicate and ignore
           base_url + na10x/home/.../images/
         -->
    <list>
      <string>://[^/]+/(templates/jsp|(css|img|js)Jawr|fonts|pb-assets|releasedAssets|resources|sda|wro|products/photo-theme)/</string>
      <string>/(media|assets|css|img|js|wro)/.+\.(css|gif|jpe?g|js|png)(_v[0-9]+)?$</string>
      <string>://[^/]+/na[0-9]+/home/(readonly|literatum)/publisher/.*(cover\.jpg|/covergifs/.*\.jpg|\.fp\.png(_v[0-9]+)?)$</string>
      <string>://[^/]+/na[0-9]+/home/(readonly|literatum)/publisher/.*/images/.*\.(gif|jpe?g|png)$</string>
    </list>
  </entry>
  <!-- don't worry about polling for those low-importance files that will 
       repair from peer in time (eg due to versioning, etc) -->
  <entry>
    <string>au_url_poll_result_weight</string>
    <list>
      <string>://[^/]+/(templates/jsp|(css|img|js)Jawr|fonts|pb-assets|releasedAssets|resources|sda|wro|products/photo-theme)/, 0</string>
      <string>/(media|assets|css|img|js|wro)/.+\.(css|gif|jpe?g|js|png)(_v[0-9]+)?$, 0</string>
      <string>://[^/]+/na[0-9]+/home/(readonly|literatum)/publisher/.*(cover\.jpg|/covergifs/.*\.jpg|\.fp\.png(_v[0-9]+)?)$, 0</string>
      <!--  even though they replicate, the second na101 pattern should remain at poll weight of 1.0 -->
    </list>
  </entry>
  <!-- GLN children require a plugin_au_config_user_msg, which can be a printf -->
  <!-- Here is a default version, but plugins may choose to customize -->
  <!-- CLOCKSS children must turn it off-->
  <entry>
    <string>plugin_au_config_user_msg</string>
    <string>"Atypon Systems hosts this content and requires that you register the IP address of this LOCKSS box in your institutional account as a crawler before allowing your LOCKSS box to harvest this AU. Failure to comply with this publisher requirement may trigger crawler traps on the Atypon Systems platform, and your LOCKSS box or your entire institution may be temporarily banned from accessing the site. You only need to register the IP address of your LOCKSS box once for all AUs published by this publisher. Contact your publisher representative for information on how to register your LOCKSS box."</string>
  </entry>
</map><|MERGE_RESOLUTION|>--- conflicted
+++ resolved
@@ -50,11 +50,7 @@
   </entry>
   <entry>
     <string>plugin_version</string>
-<<<<<<< HEAD
-    <string>112</string>
-=======
     <string>113</string>
->>>>>>> 93cdcf6d
   </entry>
   <entry>
     <string>plugin_publishing_platform</string>
