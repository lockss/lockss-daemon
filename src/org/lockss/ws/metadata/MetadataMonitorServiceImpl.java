--- conflicted
+++ resolved
@@ -808,11 +808,7 @@
 
   /**
    * Provides the non-parent metadata items in the database that have no DOI.
-<<<<<<< HEAD
-   * 
-=======
    *
->>>>>>> bcb7be96
    * @return a List<MetadataItemWsResult> with the non-parent metadata items
    *         that have no DOI sorted sorted by publisher, Archival Unit, parent
    *         type, parent name, item type and item name.
@@ -863,11 +859,7 @@
   /**
    * Provides the non-parent metadata items in the database that have no Access
    * URL.
-<<<<<<< HEAD
-   * 
-=======
    *
->>>>>>> bcb7be96
    * @return a List<MetadataItemWsResult> with the non-parent metadata items
    *         that have no Access URL sorted sorted by publisher, Archival Unit,
    *         parent type, parent name, item type and item name.
