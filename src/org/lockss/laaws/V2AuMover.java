/*

Copyright (c) 2021-2022 Board of Trustees of Leland Stanford Jr. University,
all rights reserved.

Permission is hereby granted, free of charge, to any person obtaining a copy
of this software and associated documentation files (the "Software"), to deal
in the Software without restriction, including without limitation the rights
to use, copy, modify, merge, publish, distribute, sublicense, and/or sell
copies of the Software, and to permit persons to whom the Software is
furnished to do so, subject to the following conditions:

The above copyright notice and this permission notice shall be included in
all copies or substantial portions of the Software.

THE SOFTWARE IS PROVIDED "AS IS", WITHOUT WARRANTY OF ANY KIND, EXPRESS OR
IMPLIED, INCLUDING BUT NOT LIMITED TO THE WARRANTIES OF MERCHANTABILITY,
FITNESS FOR A PARTICULAR PURPOSE AND NONINFRINGEMENT.  IN NO EVENT SHALL
STANFORD UNIVERSITY BE LIABLE FOR ANY CLAIM, DAMAGES OR OTHER LIABILITY,
WHETHER IN AN ACTION OF CONTRACT, TORT OR OTHERWISE, ARISING FROM, OUT OF OR
IN CONNECTION WITH THE SOFTWARE OR THE USE OR OTHER DEALINGS IN THE SOFTWARE.

Except as contained in this notice, the name of Stanford University shall not
be used in advertising or otherwise to promote the sale, use or other dealings
in this Software without prior written authorization from Stanford University.

*/
package org.lockss.laaws;

import static java.nio.file.StandardOpenOption.APPEND;
import static java.nio.file.StandardOpenOption.CREATE;

import java.io.File;
import java.io.IOException;
import java.io.PrintWriter;
import java.net.MalformedURLException;
import java.net.URL;
import java.nio.file.Files;
import java.text.*;
import java.util.*;
import java.util.concurrent.*;
import java.util.regex.Matcher;
import java.util.regex.Pattern;
import java.util.stream.*;
import okhttp3.*;
import org.lockss.app.LockssDaemon;
import org.lockss.config.*;
import org.lockss.crawler.CrawlManager;
import org.lockss.daemon.LockssRunnable;
import org.lockss.laaws.MigrationManager.OpType;
import org.lockss.laaws.api.rs.StreamingArtifactsApi;
import org.lockss.laaws.client.ApiException;
import org.lockss.laaws.client.V2RestClient;
import org.lockss.laaws.model.rs.AuidPageInfo;
import org.lockss.plugin.*;
<<<<<<< HEAD
=======
import org.lockss.state.AuState;
>>>>>>> a67b5d9e
import org.lockss.uiapi.util.DateFormatter;
import org.lockss.util.*;
import static org.lockss.laaws.Counters.CounterType;

public class V2AuMover {
  private static final Logger log = Logger.getLogger(V2AuMover.class);

  //////////////////////////////////////////////////////////////////////
  // Config params
  //////////////////////////////////////////////////////////////////////

  static final String PREFIX = MigrationManager.PREFIX;

  /**
   * User agent that the migrator will use when connecting to V2 services
   */
  public static final String PARAM_V2_USER_AGENT = PREFIX + "user_agent";
  public static final String DEFAULT_V2_USER_AGENT = "lockss";

  /**
   * Enable debugging for the configuration service network endpoints.
   */
  public static final String DEBUG_CONFIG_REQUEST = PREFIX + "cfg.debug";
  public static final boolean DEFAULT_DEBUG_CONFIG_REQUEST = false;

  /**
   * Enable debugging for the repository service network endpoints.
   */
  public static final String DEBUG_REPO_REQUEST = PREFIX + "repo.debug";
  public static final boolean DEFAULT_DEBUG_REPO_REQUEST = false;

  /**
   * If true, lots of errors will be recorded (for testing UI)
   */
  public static final String PARAM_GENERATE_TEST_ERRORS = PREFIX +
    "generate_test_errors";
  public static final boolean DEFAULT_GENERATE_TEST_ERRORS = false;

  public static final String EXEC_PREFIX = PREFIX + "executor.";

  /**
   * Executor Spec:
   * <tt><i>queue-max</i>;<i>thread-max</i></tt> or
   * <tt><i>queue-max</i>;<i>core-threads</i>;<i>max-threads</i></tt>

   */
  public static final String PARAM_EXECUTOR_SPEC = EXEC_PREFIX + "<name>.spec";

  /**
   * Copy task Executor.  Queue should be large to reduce waiting for
   * bursty CU iterator.
   */
  public static final String PARAM_COPY_EXECUTOR_SPEC =
    EXEC_PREFIX + "copy.spec";
  public static final String DEFAULT_COPY_EXECUTOR_SPEC = "1000;10";

  /**
   * Verify task Executor.  Queue should be large to reduce waiting
   * for bursty CU iterator.
   */
  public static final String PARAM_VERIFY_EXECUTOR_SPEC =
    EXEC_PREFIX + "verify.spec";
  public static final String DEFAULT_VERIFY_EXECUTOR_SPEC = "1000;10";

  /**
   * Copy CU iterators run in this Executor.  Controls the number of
   * AUs running iterators
   */
  public static final String PARAM_COPY_ITER_EXECUTOR_SPEC =
    EXEC_PREFIX + "copyIter.spec";
  public static final String DEFAULT_COPY_ITER_EXECUTOR_SPEC = "10;2";

  /**
   * Verify CU iterators run in this Executor.  Controls the number of
   * AUs running iterators
   */
  public static final String PARAM_VERIFY_ITER_EXECUTOR_SPEC =
    EXEC_PREFIX + "verifyIter.spec";
  public static final String DEFAULT_VERIFY_ITER_EXECUTOR_SPEC = "10;2";

  /**
   * Index Executor.  Controls max simulataneous finishBulk operations
   */
  public static final String PARAM_INDEX_EXECUTOR_SPEC =
    EXEC_PREFIX + "index.spec";
  public static final String DEFAULT_INDEX_EXECUTOR_SPEC = "50;5";

  /**
   * State copy Executor, runs AU State copy.
   */
  public static final String PARAM_STATE_COPY_EXECUTOR_SPEC =
    EXEC_PREFIX + "stateCopy.spec";
  public static final String DEFAULT_STATE_COPY_EXECUTOR_SPEC = "50;10";

  /**
   * State verify Executor, runs AU State verify.
   */
  public static final String PARAM_STATE_VERIFY_EXECUTOR_SPEC =
    EXEC_PREFIX + "stateVerify.spec";
  public static final String DEFAULT_STATE_VERIFY_EXECUTOR_SPEC = "50;10";

  /**
   * Misc Executor, runs finishall.
   */
  public static final String PARAM_MISC_EXECUTOR_SPEC =
    EXEC_PREFIX + "misc.spec";
  public static final String DEFAULT_MISC_EXECUTOR_SPEC = "50;10";

  /**
   * Executor thread timeout
   */
  public static final String PARAM_THREAD_TIMEOUT = PREFIX + "thread.timeout";
  public static final long DEFAULT_THREAD_TIMEOUT = 30 * Constants.SECOND;

  /**
   * V2 namespace to migrate into
   */
  public static final String PARAM_V2_NAMESPACE
 = PREFIX + "namespace";
  public static final String DEFAULT_V2_NAMESPACE
 = "lockss";

  /**
   * Repository service port
   */
  public static final String PARAM_RS_PORT = PREFIX + "rs.port";
  public static final int DEFAULT_RS_PORT = 24610;

  /**
   * Configuration service port
   */
  public static final String PARAM_CFG_PORT = PREFIX + "cfg.port";
  public static final int DEFAULT_CFG_PORT = 24620;

  /**
   * Maximum number of retries for REST request failures
   */
  public static final String PARAM_MAX_RETRY_COUNT = PREFIX + "max.retries";
  public static final int DEFAULT_MAX_RETRY_COUNT = 4;

  /**
   * Backoff between REST request retries
   */
  public static final String PARAM_RETRY_BACKOFF_DELAY = PREFIX + "retry_backoff";
  public static final long DEFAULT_RETRY_BACKOFF_DELAY = 10 * Constants.SECOND;

  /**
   * Connection timeout
   */
  public static final String PARAM_CONNECTION_TIMEOUT =
    PREFIX + "connection.timeout";
  public static final long DEFAULT_CONNECTION_TIMEOUT = 30 * Constants.SECOND;

  /**
   * Read/write timeout
   */
  public static final String PARAM_READ_TIMEOUT = PREFIX + "read.timeout";
  public static final long DEFAULT_READ_TIMEOUT =  1 * Constants.HOUR;

  /**
   * Read/write timeout for long-running REST call, such as
   * finishBulk()
   */
  public static final String PARAM_LONG_READ_TIMEOUT =
    PREFIX + "read.timeout.long";
  public static final long DEFAULT_LONG_READ_TIMEOUT =  12 * Constants.HOUR;

  /**
   * API status connection timeout
   */
  public static final String PARAM_STATUS_CONNECTION_TIMEOUT =
    PREFIX + "statusConnection.timeout";
  public static final long DEFAULT_STATUS_CONNECTION_TIMEOUT =
    5 * Constants.SECOND;

  /**
   * API status Read/write timeout
   */
  public static final String PARAM_STATUS_READ_TIMEOUT = PREFIX + "statusRead.timeout";
  public static final long DEFAULT_STATUS_READ_TIMEOUT =  19 * Constants.SECOND;

  /**
   * Path to directory holding daemon logs
   */
  public static final String PARAM_REPORT_DIR =
      ConfigManager.PARAM_PLATFORM_LOG_DIR;
  public static final String DEFAULT_REPORT_DIR = "/tmp";

  /**
   * Migration report file name
   */
  public static final String PARAM_REPORT_FILE = PREFIX + "report.file";
  public static final String DEFAULT_REPORT_FILE = "v2migration.txt";

  /**
   * Error report file name
   */
  public static final String PARAM_ERROR_REPORT_FILE =
    PREFIX + "errorReport.file";
  public static final String DEFAULT_ERROR_REPORT_FILE = "v2migration.err";

  /**
   * If true, partial copies will be done for AUs some of whose
   * content already exists in the V2 repo.  If false, AUs having any
   * content in V2 will be skipped.
   */
  public static final String PARAM_CHECK_MISSING_CONTENT =
    PREFIX + "check.missing.content";
  public static final boolean DEFAULT_CHECK_MISSING_CONTENT = true;

  /**
   * If true, the content will be verified after copying
   */
  public static final String PARAM_VERIFY_CONTENT = PREFIX + "verify.content";
  public static final boolean DEFAULT_VERIFY_CONTENT = false;

  /**
   * If true, phase-specific timings will be included with the stats
   */
  public static final String PARAM_DETAILED_STATS = PREFIX + "detailedStats";
  public static final boolean DEFAULT_DETAILED_STATS = true;

  enum UseFetchUrl {
    NONE,
    FINAL_SLASH,
    ALL;
  }

  public static final String PARAM_USE_FETCH_URL = PREFIX + "useFetchUrl";
  public static final UseFetchUrl DEFAULT_USE_FETCH_URL =
    UseFetchUrl.FINAL_SLASH;

  public static final String PARAM_INSTRUMENTATION = PREFIX + "instrumentation";
  public static final boolean DEFAULT_INSTRUMENTATION = false;


  //////////////////////////////////////////////////////////////////////
  // Constants
  //////////////////////////////////////////////////////////////////////

  /** Flag to getCurrentStatus() to build status string on the fly. */
  private static final String STATUS_RUNNING = "**Running**";
  private static final String STATUS_COPYING_SYSTEM_SETTINGS = "Copying system settings";
  private static final String STATUS_DONE_COPYING_SYSTEM_SETTINGS = "Done copying system settings";

  public static final ThreadLocal<NumberFormat> TH_BIGINT_FMT =
    new ThreadLocal<NumberFormat>() {
      @Override protected NumberFormat initialValue() {
        return NumberFormat.getInstance();
      }};
  public static final ThreadLocal<DecimalFormat> TH_PERCENT_FMT =
    new ThreadLocal<DecimalFormat>() {
      @Override protected DecimalFormat initialValue() {
        return new DecimalFormat("0");
      }};

  //////////////////////////////////////////////////////////////////////
  // Fields
  //////////////////////////////////////////////////////////////////////

  // Set from config and/or request arguments

  /** Clients to use with API status calls, which we don't want to
   *  block for a long time */
  private V2RestClient cfgApiStatusClient;
  private V2RestClient repoApiStatusClient;

  /** V2 Repository Client */
  private V2RestClient repoClient;
  /** V2 Repository Client with very long timeout */
  private V2RestClient repoLongCallClient;

  /** V2 repo REST status api client */
  private org.lockss.laaws.api.rs.StatusApi repoStatusApiClient;

  /** V2 repo REST namespace
s api client */
  private StreamingArtifactsApi repoArtifactsApiClient;
  /** V2 repo REST namespace
s api client with long timeout */
  private StreamingArtifactsApi repoArtifactsApiLongCallClient;

  private org.lockss.laaws.api.rs.AusApi repoAusApiClient;
  /** V2 repo REST aus  api client with long timeout */
  private org.lockss.laaws.api.rs.AusApi repoAusApiLongCallClient;

  /** Repository service port */
  private int repoPort;

  /** V2 repo REST access URL */
  private String repoAccessUrl = null;

  /** V2 configuration client (config and state) */
  private V2RestClient configClient;

  /** V2 cfgsvc REST status api client */
  private org.lockss.laaws.api.cfg.StatusApi cfgStatusApiClient;

  /** V2 State api client */
  private org.lockss.laaws.api.cfg.AusApi cfgAusApiClient;

  /** V2 Users API client */
  private org.lockss.laaws.api.cfg.UsersApi cfgUsersApiClient;

  /** Configuration service port */
  private int cfgPort;

  /** V2 cfgsvc REST access URL */
  private String cfgAccessUrl = null;

  /** Original args to V2AuMover **/
  private Args args;

  /** V2 host name */
  private String hostName;

  /** User Agent */
  private String userAgent;

  /** User name used to access v2 service */
  private String userName;

  /** Password used to access v2 service */
  private String userPass;

  /** V2 namespace */
  private String namespace;

  private OpType opType;

  private boolean isPartialContent = false;
  private boolean checkMissingContent;

  private boolean isCompareBytes;
  private UseFetchUrl useFetchUrl = DEFAULT_USE_FETCH_URL;
  private boolean isShowInstrumentation = DEFAULT_INSTRUMENTATION;

  private boolean isGenerateTestErrors;

  // Retries and timeouts
  /** the time to wait for a connection before timing out */
  private long connectTimeout;
  /** the time to wait for read/write before timing out */
  private long readTimeout;
  /** the time to wait for long operations (index) before timing out */
  private long longReadTimeout;
  /** the time to wait for a status API connection before timing out */
  private long statusConnectTimeout;
  /** the time to wait for a status API read/write before timing out */
  private long statusReadTimeout;

  /** Max number of times to retry requests (after retryable failures) */
  private int maxRetryCount;
  /** Delay for initial retry, multipied by retry count for each
   * successive retry. */
  private long retryBackoffDelay;

  // debug support
  private boolean debugRepoReq;
  private boolean debugConfigReq;

  // Thread pool for each activity, each with its own queue.
  private ThreadPoolExecutor copyIterExecutor;
  private ThreadPoolExecutor verifyIterExecutor;
  private ThreadPoolExecutor copyExecutor;
  private ThreadPoolExecutor verifyExecutor;
  private ThreadPoolExecutor stateCopyExecutor;
  private ThreadPoolExecutor stateVerifyExecutor;
  private ThreadPoolExecutor miscExecutor;
  private ThreadPoolExecutor indexExecutor;

  //////////////////////////////////////////////////////////////////////
  // State vars
  //////////////////////////////////////////////////////////////////////

  /** All AUIDs known to V2 repo at start of execution */
  private final ArrayList<String> v2Aus = new ArrayList<>();
  private final LinkedHashSet<ArchivalUnit> auMoveQueue = new LinkedHashSet<>();

  /** Counts down to zero when all AUs in request are finished */
  private CountUpDownLatch ausLatch;
  /** Filled when request completely done and report written */
  private OneShotSemaphore doneSem = new OneShotSemaphore();

  private boolean terminated = false;
  private boolean globalAbort = false;

  PluginManager pluginManager;

  //////////////////////////////////////////////////////////////////////
  // Constructor, config, init
  //////////////////////////////////////////////////////////////////////

  public V2AuMover() {
    pluginManager = LockssDaemon.getLockssDaemon().getPluginManager();
    Configuration config = ConfigManager.getCurrentConfig();
    setInitialConfig(config);
    setConfig(config, null, config.differences(null));
  }

  /**
   * Process one-time config params, which take effect only at the
   * start of a request.
   */
  private void setInitialConfig(Configuration config) {
    userAgent = config.get(PARAM_V2_USER_AGENT, DEFAULT_V2_USER_AGENT);
    namespace = config.get(PARAM_V2_NAMESPACE, DEFAULT_V2_NAMESPACE);
    cfgPort = config.getInt(PARAM_CFG_PORT, DEFAULT_CFG_PORT);
    repoPort = config.getInt(PARAM_RS_PORT, DEFAULT_RS_PORT);
    debugRepoReq = config.getBoolean(DEBUG_REPO_REQUEST,
                                     DEFAULT_DEBUG_REPO_REQUEST);
    debugConfigReq = config.getBoolean(DEBUG_CONFIG_REQUEST,
                                       DEFAULT_DEBUG_CONFIG_REQUEST);

    String logdir = config.get(PARAM_REPORT_DIR, DEFAULT_REPORT_DIR);
    String logfile = config.get(PARAM_REPORT_FILE, DEFAULT_REPORT_FILE);
    String errfile = config.get(PARAM_ERROR_REPORT_FILE,
                                DEFAULT_ERROR_REPORT_FILE);
    reportFile = new File(logdir, logfile);
    errorFile = new File(logdir, errfile);
  }

  /**
   * Set or update config params that can be changed on the fly.
   */
  public void setConfig(Configuration config, Configuration oldConfig,
			Configuration.Differences changedKeys) {
    if (changedKeys.contains(PREFIX)) {

      // XXX timeouts take effect only at request start.  Check
      // whether ok to call V2RestClient.setConnectTimeout(), etc. on
      // the fly - creates a new OkHttpClient
      connectTimeout = config.getTimeInterval(PARAM_CONNECTION_TIMEOUT,
                                              DEFAULT_CONNECTION_TIMEOUT);
      readTimeout = config.getTimeInterval(PARAM_READ_TIMEOUT,
                                           DEFAULT_READ_TIMEOUT);
      longReadTimeout = config.getTimeInterval(PARAM_LONG_READ_TIMEOUT,
                                               DEFAULT_LONG_READ_TIMEOUT);
      statusConnectTimeout = config.getTimeInterval(PARAM_STATUS_CONNECTION_TIMEOUT,
                                              DEFAULT_STATUS_CONNECTION_TIMEOUT);
      statusReadTimeout = config.getTimeInterval(PARAM_STATUS_READ_TIMEOUT,
                                           DEFAULT_STATUS_READ_TIMEOUT);

      maxRetryCount = config.getInt(PARAM_MAX_RETRY_COUNT,
                                    DEFAULT_MAX_RETRY_COUNT);
      retryBackoffDelay = config.getLong(PARAM_RETRY_BACKOFF_DELAY,
                                         DEFAULT_RETRY_BACKOFF_DELAY);
      checkMissingContent = config.getBoolean(PARAM_CHECK_MISSING_CONTENT,
                                              DEFAULT_CHECK_MISSING_CONTENT);

      useFetchUrl = config.getEnumIgnoreCase(UseFetchUrl.class,
                                             PARAM_USE_FETCH_URL,
                                             DEFAULT_USE_FETCH_URL);
      isShowInstrumentation =
        config.getBoolean(PARAM_INSTRUMENTATION, DEFAULT_INSTRUMENTATION);

      isGenerateTestErrors = config.getBoolean(PARAM_GENERATE_TEST_ERRORS,
                                               DEFAULT_GENERATE_TEST_ERRORS);
      copyIterExecutor =
        createOrReConfigureExecutor(copyIterExecutor, config,
                                    PARAM_COPY_ITER_EXECUTOR_SPEC,
                                    DEFAULT_COPY_ITER_EXECUTOR_SPEC);
      verifyIterExecutor =
        createOrReConfigureExecutor(verifyIterExecutor, config,
                                    PARAM_VERIFY_ITER_EXECUTOR_SPEC,
                                    DEFAULT_VERIFY_ITER_EXECUTOR_SPEC);
      copyExecutor = createOrReConfigureExecutor(copyExecutor, config,
                                                 PARAM_COPY_EXECUTOR_SPEC,
                                                 DEFAULT_COPY_EXECUTOR_SPEC);
      verifyExecutor = createOrReConfigureExecutor(verifyExecutor, config,
                                                   PARAM_VERIFY_EXECUTOR_SPEC,
                                                   DEFAULT_VERIFY_EXECUTOR_SPEC);
      indexExecutor = createOrReConfigureExecutor(indexExecutor, config,
                                                  PARAM_INDEX_EXECUTOR_SPEC,
                                                  DEFAULT_INDEX_EXECUTOR_SPEC);
      stateCopyExecutor =
        createOrReConfigureExecutor(stateCopyExecutor, config,
                                    PARAM_STATE_COPY_EXECUTOR_SPEC,
                                    DEFAULT_STATE_COPY_EXECUTOR_SPEC);
      stateVerifyExecutor =
        createOrReConfigureExecutor(stateVerifyExecutor, config,
                                    PARAM_STATE_VERIFY_EXECUTOR_SPEC,
                                    DEFAULT_STATE_VERIFY_EXECUTOR_SPEC);
      miscExecutor = createOrReConfigureExecutor(miscExecutor, config,
                                                 PARAM_MISC_EXECUTOR_SPEC,
                                                 DEFAULT_MISC_EXECUTOR_SPEC);
    }
  }

  void initClients(Args args) {
    currentStatus = "Initializing clients";
    hostName = args.host;
    userName = args.uname;
    userPass = args.upass;

    if (StringUtil.isNullString(hostName)) {
      String msg = "Destination hostname must be supplied.";
      totalCounters.addError(msg);
      throw new IllegalArgumentException(msg);
    }
    if (userName == null || userPass == null) {
      String msg = "Missing user name or password.";
      totalCounters.addError(msg);
      throw new IllegalArgumentException(msg);
    }

    try {
      cfgAccessUrl = new URL("http", hostName, cfgPort, "").toString();
      if (cfgAccessUrl == null || UrlUtil.isMalformedUrl(cfgAccessUrl)) {
        totalCounters.addError("Missing or invalid configuration service url: " + cfgAccessUrl);
        throw new IllegalArgumentException(
            "Missing or invalid configuration service url: " + cfgAccessUrl);
      }
      // Rest client for short-timeout API status calls
      cfgApiStatusClient = makeV2RestClient();
      setTimeouts(cfgApiStatusClient, "status", statusConnectTimeout,
          statusReadTimeout);
      setClientParams(cfgApiStatusClient, userName, userPass, userAgent,
          cfgAccessUrl, debugRepoReq);

      configClient = makeV2RestClient();
      setTimeouts(configClient, "config", connectTimeout, readTimeout);
      setClientParams(configClient, userName, userPass, userAgent,
          cfgAccessUrl, debugRepoReq);
      // Assign the client to the status api and aus api
      cfgStatusApiClient = new org.lockss.laaws.api.cfg.StatusApi(cfgApiStatusClient);
      cfgAusApiClient = new org.lockss.laaws.api.cfg.AusApi(configClient);
      cfgUsersApiClient = new org.lockss.laaws.api.cfg.UsersApi(configClient);
    }
    catch (MalformedURLException mue) {
      totalCounters.addError("Error parsing REST Configuration Service URL: "
          + mue.getMessage());
      throw new IllegalArgumentException(
          "Missing or invalid configuration service hostName: " + hostName + " port: " + cfgPort);
    }

    try {
      repoAccessUrl = new URL("http", hostName, repoPort, "").toString();
      if (repoAccessUrl == null || UrlUtil.isMalformedUrl(repoAccessUrl)) {
        totalCounters.addError("Missing or invalid repository service url: " + repoAccessUrl);
        throw new IllegalArgumentException(
            "Missing or invalid configuration service url: " + repoAccessUrl);
      }
      // Create a new RepoClient
      repoClient = makeV2RestClient();
      setTimeouts(repoClient, "repo", connectTimeout, readTimeout);
      repoLongCallClient = makeV2RestClient(repoClient);
      setTimeouts(repoLongCallClient, "index", connectTimeout, longReadTimeout);
      setClientParams(repoClient, userName, userPass, userAgent,
          repoAccessUrl, debugRepoReq);
      setClientParams(repoLongCallClient, userName, userPass, userAgent,
          repoAccessUrl, debugRepoReq);

      // Rest client for short-timeout API status calls
      repoApiStatusClient = makeV2RestClient();
      setTimeouts(repoApiStatusClient, "status", statusConnectTimeout,
          statusReadTimeout);
      setClientParams(repoApiStatusClient, userName, userPass, userAgent,
          repoAccessUrl, debugRepoReq);

      repoStatusApiClient =
          new org.lockss.laaws.api.rs.StatusApi(repoApiStatusClient);
      repoArtifactsApiClient = new StreamingArtifactsApi(repoClient);
      repoAusApiClient = new org.lockss.laaws.api.rs.AusApi(repoClient);
      repoAusApiLongCallClient = new org.lockss.laaws.api.rs.AusApi(repoLongCallClient);
    }
    catch (MalformedURLException mue) {
      totalCounters.addError("Error parsing REST Configuration Service URL: " + mue.getMessage());
      throw new IllegalArgumentException(
          "Missing or invalid configuration service hostName: " + hostName + " port: " + repoPort);
    }

    openReportFiles(args);
  }

  /**
   * Create the REST clients to access the remote repo & cfgsvc
   * specified in the args, and initialize the status.
   *
   * @param args the arguments for this request.
   * @throws IllegalArgumentException
   */
  void initRequest(Args args, String whichAus) throws IllegalArgumentException {
    currentStatus = "Initializing";
    this.whichAus = whichAus;
    running = true;
    hasBeenStarted = true;
    opType = args.opType;
    isCompareBytes = args.isCompareContent;

    // Must be called after config & args are processed
    initPhaseMap();

    if (whichAus != null) {
      logReport("Moving: " + whichAus);
    }

    startTime = now();
  }

  V2RestClient makeV2RestClient() {
    return makeV2RestClient(null);
  }

  V2RestClient makeV2RestClient(V2RestClient derivedFromClient) {
    V2RestClient res;
    if (derivedFromClient == null) {
      res = new V2RestClient();
    } else {
      res = new V2RestClient(derivedFromClient.getHttpClient());
    }
    res.setTempFolderPath(PlatformUtil.getSystemTempDir());
    return res;
  }

  V2RestClient setTimeouts(V2RestClient client, String name,
                           long connectTimeout, long dataTimeout) {
    log.debug2("setTimeouts("+ name +"): connect = " +
               StringUtil.timeIntervalToString(connectTimeout) + ", data = " +
               StringUtil.timeIntervalToString(dataTimeout));
    client.setConnectTimeout((int)connectTimeout);
    client.setReadTimeout((int)dataTimeout);
    client.setWriteTimeout((int)dataTimeout);
    return client;
  }

  private void setClientParams(V2RestClient client, String userName,
                               String userPass, String userAgent,
                               String accessUrl, boolean debugReq) {
    client.setUsername(userName);
    client.setPassword(userPass);
    client.setUserAgent(userAgent);
    client.setBasePath(accessUrl);
    client.setDebugging(debugReq);
    client.addInterceptor(new RetryErrorInterceptor());
  }

  //////////////////////////////////////////////////////////////////////
  // Public entry point and top level control
  //////////////////////////////////////////////////////////////////////

  /** Entry point from MigrateContent servlet.  Synchronous - doesn't
   * return until all AUs in request have been copied. */
  public void executeRequest(Args args) {
    // Remember original Args from request
    this.args = args;

    try {
      if (args.opType == OpType.CopySystemSettings) {
        moveSystemSettings(args);
      } else {
        if (args.au != null) {
          // If an AU was supplied, copy it
          moveOneAu(args);
        } else if (args.plugins != null) {
          // If a plugin was supplied, copy its AUs
          movePluginAus(args);
        } else {
          // else copy all AUs (that match sel pattern)
          moveAllAus(args);
        }
        waitUntilDone();
      }
    } catch (IOException e) {
      log.error("Unexpected exception", e);
      currentStatus = e.getMessage();
      running = false;
    } finally {
    }
  }

  public void abortCopy() {
    log.info("Abort requested");
    globalAbort = true;
  }

  private void waitUntilDone() {
    try {
      // Wait until last AU finishes
      ausLatch.await();
      // Then a while more for complete completion
      doneSem.waitFull(Deadline.in(10000));
    } catch (InterruptedException e) {
      log.warning("waitUntilDone interrupted" + e);
    }
  }

  /**
   * Move one AU.
   *
   * @param args arg block holding all request args
   * @throws IOException if unable to connect to services or other error
   */
  public void moveOneAu(Args args) throws IOException {
    if (args.au == null) {
      throw new IllegalArgumentException("No AU supplied");
    }
    if (pluginManager.isInternalAu(args.au)) {
      throw new IllegalArgumentException("Can't move internal AUs");
    }
    startTotalTimers();
    initRequest(args, ("AU: " + args.au.getName()));
    currentStatus = "Checking V2 services";
    checkV2ServicesAvailable();
    // get the aus known to the v2 repository
    getV2Aus();
    auMoveQueue.add(args.au);
    moveQueuedAus();
  }

  /**
   * Move all AUs that match the select patterns.
   *
   * @param args arg block holding all request args
   * @throws IOException if unable to connect to services or other error
   */
  public void moveAllAus(Args args) throws IOException {
    startTotalTimers();
    initRequest(args, "All AUs");
    currentStatus = "Checking V2 services";
    checkV2ServicesAvailable();
    // get the aus known to the v2 repo
    getV2Aus();
    // get the local AUs to move
    for (ArchivalUnit au : pluginManager.getAllAus()) {
      // Don't copy plugin registry AUs
      if (pluginManager.isInternalAu(au)) {
        continue;
      }
      // Filter by selection pattern if set
      if (args.selPatterns == null || args.selPatterns.isEmpty() ||
          isMatch(au.getAuId(), args.selPatterns)) {
        auMoveQueue.add(au);
      }
    }
    moveQueuedAus();
  }

  /**
   * Move all AUs that match the select patterns.
   *
   * @param args arg block holding all request args
   * @throws IOException if unable to connect to services or other error
   */
  public void movePluginAus(Args args) throws IOException {
    startTotalTimers();
    initRequest(args,
                "AUs in plugin(s): " +
                StringUtil.separatedString(args.plugins.stream()
                                           .map(x -> x.getPluginName())
                                           .collect(Collectors.toList())));
    currentStatus = "Checking V2 services";
    checkV2ServicesAvailable();
    // get the aus known to the v2 repo
    getV2Aus();
    // get the local AUs to move
    args.plugins.stream()
      .flatMap(plug -> StreamSupport.stream(plug.getAllAus().spliterator(),
                                            false))
      // Don't copy internal AUs (test probably unnecessary here)
      .filter(au -> !pluginManager.isInternalAu(au))
      .forEach(au -> auMoveQueue.add(au));

    moveQueuedAus();
  }

  void startTotalTimers() {
    totalTimers.start(Phase.TOTAL);
    totalTimers.start(Phase.COPY);
    totalTimers.start(Phase.VERIFY);
  }

  /** Start/enqueue all AUs in auMoveQueue */
  private void moveQueuedAus() {
    ausLatch = new CountUpDownLatch(1, "AU");
    currentStatus = STATUS_RUNNING;
    totalAusToMove = auMoveQueue.size();
    log.debug("Moving " + totalAusToMove + " aus.");

    for (ArchivalUnit au : auMoveQueue) {
      if (isAbort()) {
        break;
      }
      ausLatch.countUp();
      moveAu(au);
    }
    ausLatch.countDown();
    enqueueFinishAll();
  }

<<<<<<< HEAD
  private void moveSystemSettings(Args args) {
    currentStatus = STATUS_COPYING_SYSTEM_SETTINGS;
    logReport(currentStatus);

    initRequest(args, null);

    // Move user accounts
    MigrationTask task = MigrationTask.copyUserAccounts(this);
    UserAccountMover userAcctMover = new UserAccountMover(this, task);
    userAcctMover.run();

    currentStatus = STATUS_DONE_COPYING_SYSTEM_SETTINGS;
=======
  private void setAuMigrationState(ArchivalUnit au,
                                   AuState.MigrationState state) {

    AuState auState = AuUtil.getAuState(au);

    if (auState.getMigrationState() == state) {
      log.warning("AU migration state is already " + state);
      return;
    }

    auState.setMigrationState(state);

    switch (state) {
      case Aborted:
        // Migration state is checked when determining crawling and polling
        // eligibility; nothing further to do to signal those activities can
        // be resumed.
        break;
      case InProgress:
        // TODO: Abort any crawls and polls on AU
        break;
    }
>>>>>>> a67b5d9e
  }

  /**
   * Start the state machine for an AU
   */
  protected void moveAu(ArchivalUnit au) {
    log.debug2("Starting " + au.getName());
    AuStatus auStat = new AuStatus(this, au);
    auStat.getCounters().setParent(totalCounters);
    String auName = au.getName();
    log.debug("Starting state machine for AU: " + auName);

    setAuMigrationState(au, AuState.MigrationState.InProgress);
    auStat.setPhase(Phase.QUEUE);       // For display purposes only,
                                        // unlikely to be seen.
    switch (opType) {
    case VerifyOnly:
      try {
        addActiveAu(au, auStat);
        enterPhase(auStat, Phase.VERIFY);
      } catch (Exception ex) {
        log.error("Unexpect exception starting AU verify", ex);
        updateReport(auStat);
        totalAusWithErrors++;
        String err = "Attempt to verify AU failed: " + auName +
          ": " + ex.getMessage();
        auStat.addError(err);
        terminated = true;
      }
      break;
      case CopyOnly:
    case CopyAndVerify:
      if (existsInV2(au)) {
        if (!checkMissingContent) {
          log.debug2("V2 Repo already has au " + au.getName() + ", skipping.");
          totalAusSkipped++;
          enterPhase(auStat, Phase.FINISH);
          return;
        } else {
          log.debug2("V2 Repo already has au " + au.getName() + ", added to check for unmoved content.");
        }
      }

      try {
        addActiveAu(au, auStat);
        log.debug("Enqueueing: " + auName);
        // Bulk mode works correctly only if the AU is completely absent
        // from the V2 repo
        if (!existsInV2(au)) {
          // Might be better to delay startBulk() until first copy task runs
          try {
            startBulk(namespace, auStat.getAuId());
            auStat.setIsBulk(true); // remember to finishBulk for this AU
          } catch (UnsupportedOperationException e) {
            // Expected if not running against a V2 repo configured to
            // use the hybrid Volatile/Solr index
            log.debug2("startBulk() not supported, continuing.");
          }
        }
        // Start the process.  Enqueues the CuMover tasks.
        enterPhase(auStat, Phase.COPY);

      } catch (Exception ex) {
        log.error("Unexpect exception starting AU copy", ex);
        updateReport(auStat);
        totalAusWithErrors++;
        String err = "Attempt to move AU failed: " + auName +
          ": " + ex.getMessage();
        auStat.addError(err);
        terminated = true;
      }
      break;
    }
  }

  //////////////////////////////////////////////////////////////////////
  // State machine
  //////////////////////////////////////////////////////////////////////

  /*
   * Ad hoc state machine to drive AU through migration phases.
   * (States are called Phases for historical reasons and because
   * "State" has lots of other uses here.)  Phases optionally specify
   * an entry action, and pool/queue in which to run that action, and
   * a next phase.
   *
   * Most entry actions enqueue one or more Phase-specific
   * MigrationTasks, which run in a thread pool.  These phases
   * maintain a CountUpDownLatch, incremented as work is added to the
   * pool queue, decremented as work is completed.  When the latch
   * counts down to zero, all the work for the phase is done, and
   * exitPhase is called (from the latch's runAtZero hook).
   *
   * The phase transition actions are implemented in a switch below.
   *
   */

  // Phases are defined in reverse order to avoid illegal forward references
  enum Phase {
    QUEUE("Queued"),                    // First phase
    START("Starting"),
    COPY("Copying", "Copied"),
    INDEX("Indexing"),
    VERIFY("Checking", "Checked"),
    COPY_STATE("Copying State"),
    CHECK_STATE("Checking State"),
    FINISH("Finishing"),
    DONE(""),                           // Last phase
    ABORT("Aborted"),

    TOTAL("Total");    // not really a phase, used for aggregate stats

    private String gerund;
    private String pastPart;

    Phase(String gerund) {
      this(gerund, null);
    }

    Phase(String gerund, String pastPart) {
      this.gerund = gerund;
      this.pastPart = pastPart;
    }

    public String toString() {
      return gerund;
    }

    public String gerund() {
      return gerund;
    }

    public String pastPart() {
      return pastPart;
    }

    public String verb() {
      return gerund.replaceAll("ing", "");
    }
  }

  Map<Phase,PD> pdMap;

  Phase firstStatePhase() {
    return opType.isCopy() ? Phase.COPY_STATE : Phase.CHECK_STATE;
  }

  void initPhaseMap() {
    pdMap =
      MapUtil.
      map(
          Phase.COPY, new PD(Action.EnqCopy, copyIterExecutor, Phase.INDEX),
          Phase.INDEX, new PD(Action.EnqIndex, null/*indexExecutor*/,
                              opType.isVerify() ? Phase.VERIFY : firstStatePhase()),
          Phase.VERIFY, new PD(Action.EnqVerify, verifyIterExecutor,
                               firstStatePhase()),
          Phase.COPY_STATE, new PD(Action.EnqCopyState, null, Phase.CHECK_STATE),
          Phase.CHECK_STATE, new PD(Action.EnqCheckState, null, Phase.FINISH),
          Phase.FINISH, new PD(Action.FinishAu, null, Phase.DONE)
          );
  }

  class PD {
    private Action enterAction;
    private ThreadPoolExecutor enterExecutor;
    private Phase next;

    PD(Phase next) {
      this(null, null, next);
    }

    PD(Action enterAction, ThreadPoolExecutor enterExecutor, Phase next) {
      this.enterAction = enterAction;
      this.enterExecutor = enterExecutor;
      this.next = next;
    }

    public Action getEnterAction() {
      return enterAction;
    }

    public ThreadPoolExecutor getEnterExecutor() {
      return enterExecutor;
    }

    public Phase getNextPhase() {
      return next;
    }

    public String toString() {
      return "[PD]";
    }
  }

  private final PD NULL_PD = new PD(null, null, null);

  PD getPD(Phase phase) {
    PD res = pdMap.get(phase);
    return res != null ? res : NULL_PD;
  }

  Action getEnterAction(Phase phase) {
    return getPD(phase).getEnterAction();
  }

  ThreadPoolExecutor getEnterExecutor(Phase phase) {
    return getPD(phase).getEnterExecutor();
  }

  Phase getNextPhase(Phase phase) {
    return getPD(phase).getNextPhase();
  }

  /** Enter a phase and run or enqueue the enterAction if any */
  void enterPhase(AuStatus auStat, Phase phase) {
    if (getEnterExecutor(phase) != null) {
      log.debug2("enqueueEnterPhase("+phase+")");
      getEnterExecutor(phase).execute(() -> doEnterPhase(auStat, phase));
    } else {
      doEnterPhase(auStat, phase);
    }
  }

  /** Enter the phase and run its enterAction. */
  void doEnterPhase(AuStatus auStat, Phase phase) {
    log.debug2("enterPhase("+phase+")");
    auStat.setPhase(phase);
    Action action = getEnterAction(phase);
    if (action != null) {
      doAction(auStat, action);
    }
  }

  /** Exit the current phase, enter the next if one is specified */
  void exitPhase(AuStatus auStat) {
    Phase phase = auStat.getPhase();
    log.debug2("exitPhase("+phase+")");
    if (phase == null) {
      return;
    }
    if (auStat.hasStarted(phase)) {
      auStat.stop(phase);
    }
    Phase next = getNextPhase(phase);
    if (next != null) {
      enterPhase(auStat, next);
    }
  }

  //////////////////////////////////////////////////////////////////////
  // State transition actions
  //////////////////////////////////////////////////////////////////////

  enum Action { EnqCopy, EnqVerify, EnqCopyState, EnqCheckState, EnqIndex, FinishAu }

  void doAction(AuStatus auStat, Action action) {
    ArchivalUnit au = auStat.getAu();
    String auName = auStat.getAuName();
    switch (action) {
    case EnqCopy:
      log.debug2("Enqueueing copy AU: " + auName);
      enqueueCopyAuContent(auStat);
      break;
    case EnqVerify:
      if (opType.isVerify()) {
        log.debug2("Enqueueing AU verify: " + auName);
        enqueueVerifyAuContent(auStat);
      } else {
        log.debug2("Skipping verify: " + auName);
        exitPhase(auStat);
      }
      break;
    case EnqCopyState:
      log.debug2("Enqueueing copy AU state: " + auName);
      enqueueTask(MigrationTask.copyAuState(this, au), auStat, stateCopyExecutor);
      break;
    case EnqCheckState:
      log.debug2("Enqueueing check AU state: " + auName);
      enqueueTask(MigrationTask.checkAuState(this, au), auStat, stateVerifyExecutor);
      break;
    case EnqIndex:
      if (auStat.isBulk()) {
        log.debug2("Enqueueing index AU: " + auName);
        enqueueTask(MigrationTask.finishAuBulk(this, auStat.getAu()), auStat, indexExecutor);
      } else {
        exitPhase(auStat);
      }
      break;
    case FinishAu:
      log.debug2("Finishing AU: " + auName);
      removeActiveAu(au);
      addFinishedAu(au, auStat);
      updateReport(auStat);
      if (auStat.isAbort()) {
        setAuMigrationState(au, AuState.MigrationState.Aborted);
        enterPhase(auStat, Phase.ABORT);
      } else {
        setAuMigrationState(au, AuState.MigrationState.Finished);
        totalAusMoved++;
        if (checkMissingContent && existsInV2(auStat.getAuId())) {
          Counters ctrs = auStat.getCounters();
          if (ctrs != null) {
            if (ctrs.isNonZero(CounterType.ARTIFACTS_MOVED)) {
              totalAusPartiallyMoved++;
            } else {
              totalAusSkipped++;
            }
          }
        }
        auStat.endPhase();
      }
      ausLatch.countDown();
      break;
    }
  }

  //////////////////////////////////////////////////////////////////////
  // MigrationTask logic run in thread pools
  //////////////////////////////////////////////////////////////////////

  /**
   * Runnable handed to pool executor
   */
  public class TaskRunner extends LockssRunnable {
    MigrationTask task;
    V2AuMover v2Mover;

    public TaskRunner(V2AuMover v2Mover, MigrationTask task) {
      super("V2AuMover");
      this.v2Mover = v2Mover;
      this.task = task;
    }

    public void lockssRun() {
      setThreadName("V2AuMover: " + task.getType().toString());
      AuStatus auStat = task.getAuStatus();
      if (auStat != null) {
        log.debug3("Running " + task.getType() + " for " + auStat.getAu());
      }
      Throwable taskException = null;
      Phase phase = task.getTaskPhase();
      // Set phase start time the first time a task for that phase starts
      if (phase != null && auStat != null) {
        auStat.startIfNotStarted(phase);
      }
      try {
        switch (task.getType()) {
        case COPY_CU_VERSIONS:
          if (auStat.isAbort()) {
            break;
          }
          log.debug2("Moving CU: " + task.getCu());
          long startC = now();
          CuMover mover = new CuMover(v2Mover, task);
          mover.run();
          task.getCounters().add(CounterType.COPY_TIME, now() - startC);

          log.debug2("Moved CU: " + task.getCu());
          break;
        case CHECK_CU_VERSIONS:
          if (auStat.isAbort()) {
            break;
          }
          log.debug2("Checking CU: " + task.getCu());
          long startCh = now();
          CuChecker checker = new CuChecker(v2Mover, task);
          checker.run();
          task.getCounters().add(CounterType.VERIFY_TIME, now() - startCh);
          if (isGenerateTestErrors) {
            task.addError("No error on " + task.getCu());
          }
          log.debug2("Checked CU: " + task.getCu());
          break;
        case FINISH_AU_BULK:
          // Currently don't check for abort here, as want to return
          // the AU to non-bulk state no matter what.

          // finish the bulk store, copy all Artifact entries to
          // permanent ArtifactIndex
          try {
            long startIndex = now();
            finishBulk(namespace, auStat.getAuId());

            task.getCounters().add(CounterType.INDEX_TIME, now() - startIndex);
            log.debug2("finishBulk took " +
                       StringUtil.timeIntervalToString(now() - startIndex) +
                       ", " + auStat.getAuName());

          } catch (UnsupportedOperationException e) {
            log.warning("finishBulk() not supported");
          }
          break;
        case COPY_AU_STATE:
          if (auStat.isAbort()) {
            break;
          }
          log.debug2("Moving AU state: " + auStat.getAuName());
          long startS = now();
          AuStateMover stateMover = new AuStateMover(v2Mover, task);
          stateMover.run();
          task.getCounters().add(CounterType.STATE_TIME, now() - startS);
          log.debug2("Moved AU state: " + auStat.getAuName());
          break;
        case CHECK_AU_STATE:
          if (auStat.isAbort()) {
            break;
          }
          log.debug2("Checking AU state: " + auStat.getAuName());
          long startCH = now();
          AuStateChecker asChecker = new AuStateChecker(v2Mover, task);
          asChecker.run();
          task.getCounters().add(CounterType.STATE_TIME, now() - startCH);
          log.debug2("Checked AU state: " + auStat.getAuName());
          break;
        case FINISH_ALL:
          log.debug2("FINISH_ALL: wait");
          ausLatch.await();
          totalTimers.stop(Phase.TOTAL);
          closeReports();
          doneSem.fill();
          break;
        default:
          log.error("Unknown migration task type: " + task.getType());
        }
      } catch (Exception | OutOfMemoryError e) {
        String msg = "Task failed: " + task;
        log.error(msg, e);
        task.addError(msg + ": " + e.toString());
        taskException = e;
      } finally {
        task.countDown();
        task.complete(taskException);
        setThreadName("V2AuMover idle");
      }
    }
  }

  //////////////////////////////////////////////////////////////////////
  // Enqueue tasks
  //////////////////////////////////////////////////////////////////////

  /** Enqueue an arbitrary task into an arbitrary pool.  Arrange for
   * exitPhase() to be called when the task completes */
  void enqueueTask(MigrationTask task, AuStatus auStat,
                   ThreadPoolExecutor executor) {
//     if (auStat.isAbort()) {
//       // XXX correct to call endPhase() here?
//       auStat.endPhase();
//       return;
//     }
    Phase phase = task.getTaskPhase();
    log.debug2("enqueueTask "+task.getType() + ", phase: " + phase);
    CountUpDownLatch latch = null;
    if (phase != null) {
      if (auStat.getLatch(phase) == null) {
        latch = makePhaseEndingLatch(auStat, phase.toString());
        auStat.setLatch(phase, latch);
      } else {
        latch = auStat.getLatch(phase);
      }
    }
    task.setAuStatus(auStat);
    task.setCounters(auStat.getCounters());
    task.setCountDownLatch(latch);
    executor.execute(new TaskRunner(this, task));
  }

  /**
   * Enqueue a copy task for each CU in the AU.  Will block if the
   * pool's queue fills.  Arrange for exitPhase() to be called when
   * all the CuMover tasks have completed */
  void enqueueCopyAuContent(AuStatus auStat) {
    CountUpDownLatch latch = makePhaseEndingLatch(auStat, "Copy");
    auStat.setLatch(Phase.COPY, latch);
    ArchivalUnit au = auStat.getAu();
    log.debug2("Enqueueing CU copies: " + au.getName());
    // Queue copies for all CUs in the v1 repo.
    for (CachedUrl cu : au.getAuCachedUrlSet().getCuIterable()) {
      if (auStat.isAbort()) {
        break;
      }
      auStat.setHasV1Content(true);
      MigrationTask task = MigrationTask.copyCuVersions(this, au, cu)
        .setCounters(auStat.getCounters())
        .setAuStatus(auStat)
        .setCountDownLatch(latch);
      latch.countUp();
      copyExecutor.execute(new TaskRunner(this, task));
    }
    latch.countDown();
  }

  /**
   * Enqueue a verify task for each CU in the AU.  Will block if the
   * pool's queue fills.  Arrange for exitPhase() to be called when
   * all the CuChecker tasks have completed */
  void enqueueVerifyAuContent(AuStatus auStat) {
    CountUpDownLatch latch = makePhaseEndingLatch(auStat, "Verify");
    auStat.setLatch(Phase.VERIFY, latch);
    ArchivalUnit au = auStat.getAu();
    log.debug2("Enqueueing CU verifies: " + au.getName());
    // Queue compares for all CUs in the v1 repo.
    for (CachedUrl cu : au.getAuCachedUrlSet().getCuIterable()) {
      if (auStat.isAbort()) {
        break;
      }
      auStat.setHasV1Content(true);
      if (opType == OpType.VerifyOnly && !existsInV2(au)) {
        // If VerifyOnly, short circuit if no content in V2
        log.debug2("Verify content: AU missing from V2: " + au.getName());
        auStat.addError("Not present in V2 repository");
        enterPhase(auStat, Phase.FINISH);
        break;
      }
      MigrationTask task = MigrationTask.checkCuVersions(this, auStat.getAu(), cu)
        .setAuStatus(auStat)
        .setCounters(auStat.getCounters())
        .setCountDownLatch(latch);
      latch.countUp();
      verifyExecutor.execute(new TaskRunner(this, task));
    }
    latch.countDown();
  }

  /** Enqueue a FINISH_ALL task */
  void enqueueFinishAll() {
    MigrationTask task = MigrationTask.finishAll(this);
    miscExecutor.execute(new TaskRunner(this, task));
  }

  /**
   * Return a CountUpDownLatch initialzied to 1, which, when it counts
   * down to zero, causes the AU's current phase to end.
   */
  CountUpDownLatch makePhaseEndingLatch(AuStatus auStat, String name) {
    CountUpDownLatch latch = new CountUpDownLatch(1, name);
    latch.setRunAtZero(() -> auStat.endPhase());
    return latch;
  }

  //////////////////////////////////////////////////////////////////////
  // V2 repo and cfg clients
  //////////////////////////////////////////////////////////////////////

  /**
   * Check V2 service status for ready
   *
   * @return true if status for repository  is ready, false if either are not ready
   * @throws IOException if server is unable to return status.
   */
  void checkV2ServicesAvailable() throws IOException {
    try {
      log.info("Checking V2 Repository Status");
      if (!repoStatusApiClient.getStatus().getReady()) {
        throw new IOException("V2 Repository Service is not ready");
      }
      log.info("Checking V2 Configuration Status");
      if (!cfgStatusApiClient.getStatus().getReady()) {
        throw new IOException("V2 Configuration Service is not ready");
      }
    } catch (Exception e) {
      throw new ServiceUnavailableException("Couldn't fetch service status", e);
    }
  }

  /**
   * Get all of the Aus known to the V2 repository.
   * @throws IOException if repostitory is unreachable.
   */
  void getV2Aus() throws IOException {
    // get the aus known by the v2 repository
    try {
      AuidPageInfo pageInfo;
      String token = null;
      do {
        pageInfo = repoAusApiClient.getAus(namespace, null, token);
        v2Aus.addAll(pageInfo.getAuids());
        token = pageInfo.getPageInfo().getContinuationToken();
      } while (!isAbort() && !StringUtil.isNullString(token));
    } catch (ApiException apie) {
      if (apie.getMessage().indexOf("404: Not Found") > 0) {
        return;
      } else {
        //LockssRestServiceException: The namespace does not exist
        String err = "Error occurred while retrieving V2 AU list: " + apie.getMessage();
        totalCounters.addError(err);
        log.error(err, apie);
        String msg = apie.getCode() == 0 ? apie.getMessage()
          : apie.getCode() + " - " + apie.getMessage();
        throw new IOException("Unable to get AU List from V2 Repository: " + msg);
      }
    }
  }

  // Here mostly to make stack traces easier to read
  void startBulk(String namespace, String auid) throws ApiException {
    repoAusApiLongCallClient.handleBulkAuOp(auid, "start",namespace);
  }

  void finishBulk(String namespace, String auid) throws ApiException {
    repoAusApiLongCallClient.handleBulkAuOp( auid, "finish",namespace);
  }

  /**
   * Implements retry strategy for Okhttp REST client
   */
  public class RetryErrorInterceptor implements Interceptor {

    @Override
    public Response intercept(final Chain chain) throws IOException {
      final Request request = chain.request();
      int tryCount = 0;
      Response response = null;

      // first call is actual call, following are first retries
      int errCode = 0;
      String errMsg = "";
      String msgPrefix = "Exceeded retries: ";
      while ((response == null || (!response.isSuccessful()) && tryCount < maxRetryCount)) {
        if (isAbort()) {
          throw new IOException("Aborted");
        }
        tryCount++;
        try {
          response = chain.proceed(request);
          if (response.isSuccessful()) {
            return response;
          }
          else {
            errCode = response.code();
            errMsg=response.message();
            logErrorBody(response);
            if (isNonRetryableResponse(errCode)) {
              // no retries
              msgPrefix = "Unretryable error: ";
              break;
            }
            // close response before retry
            response.close();
          }
        }
        catch (final IOException ioe) {
          if (tryCount < maxRetryCount) {
            if (log.isDebug2()) {
              log.debug2("Retrying", ioe);
            } else {
              log.debug("Retrying: " + ioe);
            }
            if (response != null) {
              // close response before retry
              response.close();
            }
          }
          else {
            if (log.isDebug2()) {
              // already logged the stack trace
              log.debug2("Exceeded retries - exiting: " + ioe);
            } else {
              // log stack trace when give up.
              log.debug("Exceeded retries - exiting", ioe);
            }
            terminated = true;
            if (response != null) {
              response.close();
            }
            throw ioe;
          }
        }
        // sleep before retrying
        try {
          Thread.sleep(retryBackoffDelay * tryCount);
        }
        catch (InterruptedException e1) {
          throw new RuntimeException(e1);
        }
      }
      //We've run out of retries and it is not IOException.
      String msg = msgPrefix + errCode + ": " + errMsg;
      log.debug(msg);
      response.close();
      if (errCode == 501) {
        throw new UnsupportedOperationException(msg);
      }
      throw new IOException(msg);
    }

    private boolean isNonRetryableResponse(int errCode) {
      switch (errCode) {
      case 401:
      case 403:
      case 404:
      case 501:
        return true;
      default:
        return false;
      }
    }
  }

  void logErrorBody(Response response) {
    try {
      StringBuilder sb = new StringBuilder();
      sb.append("Error response returned: ").append(response.code())
        .append(": ").append(response.message());
      sb.append(", Headers: ");
      response.headers().forEach(header -> sb.append(header.getFirst()).append(":").append(header.getSecond()));
      ResponseBody body = response.body();
      if (body != null) {
        // XXX Should parse as json, extract various fields
        sb.append(", body: ").append(body.string());
      }
      log.warning(sb.toString());
    }
    catch (Exception e) {
      log.error("Exception trying to retrieve error response body", e);
    }
  }

  //////////////////////////////////////////////////////////////////////
  // Accessors
  //////////////////////////////////////////////////////////////////////

  public boolean isCompareBytes() {
    return isCompareBytes;
  }

  StreamingArtifactsApi getRepoArtifactsApiClient() {
    return repoArtifactsApiClient;
  }

  public String getNamespace() {
    return namespace;
  }

  public org.lockss.laaws.api.cfg.AusApi getCfgAusApiClient() {
    return cfgAusApiClient;
  }

  public org.lockss.laaws.api.cfg.UsersApi getCfgUsersApiClient() {
    return cfgUsersApiClient;
  }

  // Cookie not needed in this context
  public synchronized String makeCookie() {
    return null;
  }

  public ArrayList<String> getKnownV2Aus() {
    return v2Aus;
  }

  //////////////////////////////////////////////////////////////////////
  // Utility classes
  //////////////////////////////////////////////////////////////////////

  /** Argument block from MigrateContent servlet */
  public static class Args {
    String host;
    String uname;
    String upass;
    OpType opType;
    boolean isCompareContent;
    List<Pattern> selPatterns;
    Collection<Plugin> plugins;
    ArchivalUnit au;

    public Args setHost(String host) {
      this.host = host;
      return this;
    }
    public Args setUname(String uname) {
      this.uname = uname;
      return this;
    }
    public Args setUpass(String upass) {
      this.upass = upass;
      return this;
    }
    public Args setOpType(OpType type) {
      this.opType = type;
      return this;
    }
    public Args setCompareContent(boolean val) {
      this.isCompareContent = val;
      return this;
    }
    public Args setPlugins(Collection<Plugin> plugs) {
      this.plugins = plugs;
      this.selPatterns = null;
      return this;
    }
    public Args setSelPatterns(List<Pattern> selPatterns) {
      this.selPatterns = selPatterns;
      this.plugins = null;
      return this;
    }
    public Args setAu(ArchivalUnit au) {
      this.au = au;
      return this;
    }
  }

  static class ServiceUnavailableException extends IOException {
    public ServiceUnavailableException(String msg) {
      super(msg);
    }
    public ServiceUnavailableException(String msg, Throwable t) {
      super(msg);
      initCause(t);
    }
    public ServiceUnavailableException(Throwable t) {
      super();
      initCause(t);
    }
  }

  //////////////////////////////////////////////////////////////////////
  // Thread pools, config specification and creation.
  //////////////////////////////////////////////////////////////////////

  static class ExecSpec {
    int queueSize;
    int coreThreads;
    int maxThreads;
  }

  ExecSpec parsePoolSpec(String spec) {
    return parsePoolSpecInto(spec, new ExecSpec());
  }

  ExecSpec parsePoolSpecInto(String spec, ExecSpec eSpec) {
    List<String> specList = StringUtil.breakAt(spec, ";", 3, false, true);
    switch (specList.size()) {
    case 3: eSpec.maxThreads = Integer.parseInt(specList.get(2));
    case 2: eSpec.coreThreads = Integer.parseInt(specList.get(1));
    case 1: eSpec.queueSize = Integer.parseInt(specList.get(0));
    }
    // if no explicit maxThreads, make it same as coreThreads
    if (specList.size() == 2) {
      eSpec.maxThreads = eSpec.coreThreads;
    }
    return eSpec;
  }

  ThreadPoolExecutor createOrReConfigureExecutor(ThreadPoolExecutor executer,
                                                 Configuration config,
                                                 String specParam,
                                                 String defaultSpec) {
    String spec = config.get(specParam);
    // Set default for each field
    ExecSpec eSpec = parsePoolSpec(defaultSpec);
    // Override from param
    eSpec = parsePoolSpecInto(spec, eSpec);
    // If illegal, use default
    if (eSpec.coreThreads > eSpec.maxThreads) {
      log.warning("coreThreads (" + eSpec.coreThreads +
                  ") must be less than maxThreads (" + eSpec.maxThreads + ")");
      eSpec = parsePoolSpec(defaultSpec);
    }
    long threadTimeout =
      config.getTimeInterval(PARAM_THREAD_TIMEOUT, DEFAULT_THREAD_TIMEOUT);
    if (executer == null) {
      return makeExecutor(eSpec.queueSize, threadTimeout,
                          eSpec.coreThreads, eSpec.maxThreads);
    } else {
      executer.setCorePoolSize(eSpec.coreThreads);
      executer.setMaximumPoolSize(eSpec.maxThreads);
      executer.setKeepAliveTime(threadTimeout, TimeUnit.MILLISECONDS);
      // Can't change queue capacity, would need to copy to new queue
      // which requires awkward locking/synchronzation?
      return executer;
    }
  }

  public ThreadPoolExecutor makeExecutor(int queueMax, long threadTimeout,
                                         int coreThreads, int maxThreads) {
    ThreadPoolExecutor exec =
      new ThreadPoolExecutor(coreThreads, maxThreads,
                             threadTimeout, TimeUnit.MILLISECONDS,
                             new LinkedBlockingQueue<>(queueMax));
    exec.allowCoreThreadTimeOut(true);
    exec.setRejectedExecutionHandler(new RejectedExecutionHandler() {
        @Override
        public void rejectedExecution(Runnable r, ThreadPoolExecutor executor) {
          try {
            // block until there's room
            executor.getQueue().put(r);
            // check afterwards and throw if pool shutdown
            if (executor.isShutdown()) {
              throw new RejectedExecutionException("Task " + r +
                                                   " rejected from because shutdown");
            }
          } catch (InterruptedException e) {
            Thread.currentThread().interrupt();
            throw new RejectedExecutionException("Producer interrupted", e);
          }
        }
      });
    return exec;
  }

  //////////////////////////////////////////////////////////////////////
  // Thread pool & queue Instrumentation.
  //////////////////////////////////////////////////////////////////////

  public boolean isShowInstrumentation() {
    return isShowInstrumentation;
  }

  public List<String> getInstruments() {
    List<String> res = new ArrayList<>();
    res.add(getExecutorStats("CopyIter", copyIterExecutor));
    res.add(getExecutorStats("VerifyIter", verifyIterExecutor));
    res.add(getExecutorStats("Copy", copyExecutor));
    res.add(getExecutorStats("Verify", verifyExecutor));
    res.add(getExecutorStats("Index", indexExecutor));
    res.add(getExecutorStats("StateCopy", stateCopyExecutor));
    res.add(getExecutorStats("StateVerify", stateVerifyExecutor));
    res.add(getExecutorStats("Misc", miscExecutor));
    return res;
  }

  public String getExecutorStats(String name, ThreadPoolExecutor executor) {
    StringBuilder sb = new StringBuilder();
    sb.append(name);
    sb.append(" ");
    sb.append("Threads: ");
    sb.append(executor.getPoolSize());
    sb.append("/");
    sb.append(executor.getLargestPoolSize());
    sb.append("/");
    sb.append(executor.getMaximumPoolSize());
    sb.append(", ");
    sb.append(executor.getActiveCount());
    sb.append(" active, ");
    sb.append(StringUtil.bigNumberOfUnits(executor.getTaskCount(), "task"));
    sb.append(" started");
    BlockingQueue queue = executor.getQueue();
    int size = queue.size();
    sb.append(", queue size: ");
    sb.append(size);
    sb.append("/");
    sb.append(size + queue.remainingCapacity());
    return sb.toString();
  }

  //////////////////////////////////////////////////////////////////////
  // Statistics and status keeping and reporting
  //////////////////////////////////////////////////////////////////////

  private long startTime;
  private long totalRunTime = 0;
  private File reportFile;
  private File errorFile;
  private PrintWriter reportWriter;
  private PrintWriter errorWriter;

  private String currentStatus;
  private String whichAus;
  private boolean running = true; // init true avoids race while starting
  private boolean hasBeenStarted = false;

  private long totalAusToMove = 0;
  private long totalAusMoved = 0;
  private long totalAusPartiallyMoved = 0; // also included in totalAusMoved
  private long totalAusSkipped = 0;
  // XXX s.b. incremented by tasks that get errors, isn't
  private long totalAusWithErrors = 0;
  private OpTimers totalTimers = new OpTimers(this);
  private Counters totalCounters = totalTimers.getCounters();

  private Map<String,AuStatus> activeAus = new LinkedHashMap<>();
  private Map<String,AuStatus> finishedAus = new LinkedHashMap<>();

  /**
   * Return a string describing the current progress, or completion state.
   */
  public List<String> getCurrentStatus() {
    List<String> res = new ArrayList<>();
    String errstat = getErrorStatus();
    StringBuilder sb = new StringBuilder();
    sb.append("Status: ");
    if (STATUS_RUNNING.equals(currentStatus)) {

      if (opType == OpType.CopySystemSettings) {
        sb.append(currentStatus);
      } else {
        if (!isAbort()) {
          switch (opType) {
            case CopyOnly:
              sb.append("Copying");
              break;
            case CopyAndVerify:
              sb.append("Copying and verifying");
              break;
            case VerifyOnly:
              sb.append("Verifying");
              break;
          }

          if (isCompareBytes) sb.append(" and comparing");
        } else {
          sb.append("Aborting");
        }

        sb.append(", ");
        sb.append(whichAus);

        sb.append(" to ");
        sb.append(hostName);
        sb.append(", processed ");
        sb.append(totalAusMoved);
        sb.append(" of ");
        sb.append(totalAusToMove);
        sb.append(" AUs");
      }

      if (errstat.length() != 0) {
        sb.append(", ");
        sb.append(errstat);
      }
      res.add(sb.toString());
      sb = new StringBuilder();
      totalTimers.addCounterStatus(sb, opType);
      res.add(sb.toString());
    } else {
      sb.append(getIdleStatus());
      if (errstat.length() != 0) {
        sb.append(", ");
        sb.append(errstat);
      }
      res.add(sb.toString());
      res.add(currentStatus);
    }
    return res;
  }

  String getIdleStatus() {
    if (isAbort()) {
      return "Aborted";
    }
    if (hasBeenStarted) {
      return "Done";
    }
    return "Idle";
  }

  String getErrorStatus() {
    int n = getErrors().size();
    return n == 0 ? "" : StringUtil.numberOfUnits(n, "error");
  }

  public List<String> getActiveStatusList() {
    Map<String,AuStatus> auStats;
    synchronized (activeAus) {
      auStats = new LinkedHashMap<>(activeAus);
    }
    List<String> res = new ArrayList<>();
    for (AuStatus auStat : auStats.values()) {
      String one = getOneAuStatus(auStat);
      if (one != null) {
        res.add(one);
      }
    }
    return res;
  }

  public List<String> getFinishedStatusList() {
    Map<String,AuStatus> auStats;
    synchronized (finishedAus) {
      auStats = new LinkedHashMap<>(finishedAus);
    }
    List<String> res = new ArrayList<>();
    for (AuStatus auStat : auStats.values()) {
      String one = getOneAuStatus(auStat);
      if (one != null) {
        res.add(one);
      }
    }
    return res;
  }

  public int getFinishedStatusCount() {
    synchronized (finishedAus) {
      return finishedAus.size();
    }
  }

  public List<String> getFinishedStatusPage(int index, int size) {
    Map<String,AuStatus> auStats;
    synchronized (finishedAus) {
      List<String> res = new ArrayList<>();
      int ix = 0;
      int ctr = 0;
      for (AuStatus auStat : finishedAus.values()) {
        if (ix++ >= index) {
          String one = getOneAuStatus(auStat);
          if (one != null) {
            res.add(one);
            ctr++;
          }
        }
        if (ctr >= size) {
          break;
        }
      }
      return res;
    }
  }

  // XXX need to enhance to account for verify phase
  private String getOneAuStatus(AuStatus auStat) {
    Counters ctrs = auStat.getCounters();
    StringBuilder sb = new StringBuilder();
    Phase phase = auStat.getPhase();
    String phaseName = phase.toString();
    if (false && auStat.isAbort()) {
      sb.append("Aborted: ");
    } else {
      switch (auStat.getPhase()) {
      case DONE:
        break;
      case COPY:
      case VERIFY:
      case INDEX:
        if (!auStat.hasStarted(phase)) {
          phaseName = phase.verb() + " queued";
        }
        break;
      }
      if (!StringUtil.isNullString(phaseName)) {
        sb.append(phaseName);
        sb.append(": ");
      }
    }
    sb.append(auStat.getAuName());
    switch (auStat.getPhase()) {
    case START:
      break;
    case COPY:
    case VERIFY:
      auStat.addCounterStatus(sb, opType, ": ");
      break;
    case DONE:
      if (!auStat.hasV1Content()) {
        sb.append(": No V1 content");
        break;
      }
    default:
      auStat.addCounterStatus(sb, opType, ": ");
    }
    return sb.toString();
  }

  public boolean isRunning() {
    return running;
  }

  public boolean isTerminated() {
    return terminated;
  }

  public boolean isAbort() {
    return globalAbort;
  }

  /**
   * Returns the list of errors which occurred while attempting to move the AU(s).
   *
   * @return the list of error strings
   */
  public List<String> getErrors() {
    return totalCounters.getErrors();
  }

  private void addActiveAu(ArchivalUnit au, AuStatus austat) {
    synchronized (activeAus) {
      activeAus.put(au.getAuId(), austat);
    }
  }

  private void removeActiveAu(ArchivalUnit au) {
    synchronized (activeAus) {
      activeAus.remove(au.getAuId());
    }
  }

  private void addFinishedAu(ArchivalUnit au, AuStatus austat) {
    synchronized (finishedAus) {
      finishedAus.put(au.getAuId(), austat);
    }
  }

  public AuStatus getAuStatus(ArchivalUnit au) {
    synchronized (activeAus) {
      if (activeAus.containsKey(au.getAuId())) {
        return activeAus.get(au.getAuId());
      }
    }
    synchronized (finishedAus) {
      if (finishedAus.containsKey(au.getAuId())) {
        return finishedAus.get(au.getAuId());
      }
    }
    return null;
  }

  //////////////////////////////////////////////////////////////////////
  // Report files
  //////////////////////////////////////////////////////////////////////

  /**
   * Open (append) the Report file and error file
   */
  void openReportFiles(Args args) {
    String now = DateFormatter.now();
    reportWriter = openReportFile(reportFile, args, "Report", now);
    errorWriter = openReportFile(errorFile, args, "Error Report", now);
  }

  PrintWriter openReportFile(File file, Args args,
                             String title, String now) {
    PrintWriter res = null;
    try {
      log.info("Writing " + title + " to " + file.getAbsolutePath());
      res = new PrintWriter(Files.newOutputStream(file.toPath(),
                                                  CREATE, APPEND),
                            true);
      res.println("--------------------------------------------------");
      res.println("  V2 AU Migration " + title + " - " + now);
      res.println("  Migrating (" + args.opType
                  + (args.isCompareContent ? " with compare" : "")
                  + ") to " + args.host);
      res.println("--------------------------------------------------");
      res.println();
      if (res.checkError()) {
        log.warning("Error writing " + title + " file.");
      }
    }
    catch (IOException e) {
      log.error(title + " file will not be written: Unable to open file:" +
                e.getMessage());
    }
    return res;
  }

  public void logReport(String msg) {
    if (reportWriter == null) {
      log.error("updateReport called when no reportWriter",
          new Throwable());
      return;
    }
    reportWriter.println(msg);
  }

  /**
   * Update the report for the current AU.
   * @param auStat The AuStatus for this ArchivalUnit.
   */
  void updateReport(AuStatus auStat) {
    if (reportWriter == null) {
      log.error("updateReport called when no reportWriter",
                new Throwable());
      return;
    }
    if (auStat == null) {
      log.error("updateReport called with AU that's not running: " +
                auStat.getAuName(),
                new Throwable());
      reportWriter.println("updateReport called with AU that's not running: " +
                           auStat.getAuName());
      return;
    }
    StringBuilder sb = new StringBuilder();
    auStat.addCounterStatus(sb, opType);
    String auData = sb.toString();
    reportWriter.println("AU Name: " + auStat.getAuName());
    reportWriter.println("AU ID: " + auStat.getAuId());
    if (auStat.isAbort()) {
      reportWriter.print("Aborted after ");
    }
    reportWriter.println(auData);
//       else {
//         if (isPartialContent) {
//           if (auArtifactsMoved > 0) {// if we moved something
//             reportWriter.println("Moved remaining unmigrated au content.");
//             reportWriter.println(auData);
//           }
//           else {
//             reportWriter.println("All au content already migrated.");
//             reportWriter.println(auData);
//           }
//         }
//         else {
//           reportWriter.println(auData);
//         }
//       }
    if (!auStat.getErrors().isEmpty()) {
      writeErrors(reportWriter, auStat);
      errorWriter.println("Errors in AU: " + auStat.getAuName());
      errorWriter.println("AU ID: " + auStat.getAuId());
      writeErrors(errorWriter, auStat);
    }
    if (auStat.getErrorCount() > 0) {
    }
    reportWriter.println();
    if (reportWriter.checkError()) {
      log.warning("Error writing report file.");
    }
  }

  void addError(String errMsg) {
    totalCounters.addError(errMsg);
  }

  void writeErrors(PrintWriter writer, AuStatus auStat) {
    for (String err : auStat.getErrors()) {
      writer.println(" " + err);
    }
    writer.println();
  }

  /**
   * Close the report before exiting
   */
  void closeReports() {
    String now = DateFormatter.now();
    closeReport(reportWriter, now);
    closeReport(errorWriter, now);

  }

  void appendTotalSummary(StringBuilder sb) {
    if (opType.isVerifyOnly()) {
      sb.append(StringUtil.bigNumberOfUnits(totalAusMoved, "AU") + " checked");
    } else {
      sb.append(StringUtil.bigNumberOfUnits(totalAusMoved, "AU") + " copied");
      if (totalAusPartiallyMoved > 0 || totalAusSkipped > 0) {
        sb.append(" (");
        if (totalAusSkipped > 0) {
          sb.append(bigIntFormat(totalAusSkipped));
          sb.append(" previously");
          if (totalAusPartiallyMoved > 0) {
            sb.append(", ");
          }
        }
        if (totalAusPartiallyMoved > 0) {
          sb.append(bigIntFormat(totalAusPartiallyMoved));
          sb.append(" partially");
        }
        sb.append(")");
      }
      if (opType.isVerify()) {
        sb.append(" and checked");
      }
    }
  }

  void closeReport(PrintWriter writer, String now) {
    StringBuilder sb = new StringBuilder();
    appendTotalSummary(sb);
    totalTimers.addCounterStatus(sb, opType, ": ");
    String summary = sb.toString();
    running = false;
    currentStatus = summary;
    if (writer != null) {
      writer.println("--------------------------------------------------");
      writer.println((isAbort() ? " Aborted" : "  Finished") + " with " +
                     StringUtil.bigNumberOfUnits(totalTimers.getErrorCount(),
                                                 "error") +
                     " at " + now);
      writer.println(summary);
      writer.println("--------------------------------------------------");
      writer.println("");
      if (writer.checkError()) {
        log.warning("Error writing report file.");
      }

      writer.close();
    }
    log.info(summary);
  }

  //////////////////////////////////////////////////////////////////////
  // Utilities
  //////////////////////////////////////////////////////////////////////

  public static String bigIntFormat(long x) {
    return TH_BIGINT_FMT.get().format(x);
  }

  public static String percentFormat(double x) {
    return TH_PERCENT_FMT.get().format(x);
  }

  long now() {
    return System.currentTimeMillis();
  }

  boolean existsInV2(String auid) {
    return v2Aus.contains(auid);
  }

  boolean existsInV2(ArchivalUnit au ) {
    return v2Aus.contains(au.getAuId());
  }

  public static boolean isEqualUpToFinalSlash(String url, String fetchUrl) {
    return url != null && fetchUrl != null
      && (url.length() + 1 == fetchUrl.length())
      && fetchUrl.startsWith(url)
      && fetchUrl.endsWith("/");
  }

  public String getV2Url(ArchivalUnit au, CachedUrl cu) {
    String v1Url = cu.getUrl();
    String v2Url = null;
    try {
//       v2Url = UrlUtil.normalizeUrl(cu.getProperties().getProperty(CachedUrl.PROPERTY_NODE_URL),
//           au);
      String fetchUrl =
        cu.getProperties().getProperty(CachedUrl.PROPERTY_NODE_URL);
      switch (useFetchUrl) {
      case FINAL_SLASH:
        if (isEqualUpToFinalSlash(v1Url, fetchUrl)) {
          v2Url = fetchUrl;
        }
        break;
      case ALL:
        if (fetchUrl != null) {
          v2Url = fetchUrl;
        }
        break;
      case NONE:
      }
      if (v2Url == null) {
        v2Url = v1Url;
      }
      if (!StringUtil.equalStrings(v2Url, v1Url)) {
        if (isEqualUpToFinalSlash(v1Url, v2Url)) {
          log.debug2("Using fetch URL with slash (" + v2Url +
                     ") in place of CU URL (" + v1Url + ")");
        } else {
          log.debug2("Using fetch URL (" + v2Url +
                     ") in place of CU URL (" + v1Url + ")");
        }
      }
    }
    catch (Exception ex) {
      log.warning("Unable to normalize V1 uri: " + v1Url, ex);
    }
    if (v2Url == null) {
      v2Url = v1Url;
    }
    if(log.isDebug3())
      log.debug3("v1 url=" + v1Url +"  v2 url= " + v2Url);
    return v2Url;
  }

  /**
   * Compile a list of regular expression into a list of Patterns
   *
   * @param regexps the list of java regular expressions
   * @return a list of java regular patterns
   */
  static public List<Pattern> compileRegexps(List<String> regexps) {
    List<Pattern> res = new ArrayList<>();
    for (String re : regexps) {
      res.add(Pattern.compile(re));
    }
    return res;
  }

  /**
   * Return true if string matches any of a list of Patterns
   *
   * @param str  the string we are looking for
   * @param pats the list of compiled java patterns
   * @return true if string matches any pattern, false otherwise.
   */
  static public boolean isMatch(String str, List<Pattern> pats) {
    for (Pattern pat : pats) {
      Matcher matcher = pat.matcher(str);
      if (matcher.find()) {
        return true;
      }
    }
    return false;
  }

  //////////////////////////////////////////////////////////////////////
  // testing getters & setters
  //////////////////////////////////////////////////////////////////////

  void setAuCounters(long urls, long artifacts, long bytes, long contentBytes, long runTime,
      long errors,
      List<String> errs) {
//     auUrlsMoved = urls;
//     auArtifactsMoved = artifacts;
//     auBytesMoved = bytes;
//     auContentBytesMoved = contentBytes;
//     auRunTime = runTime;
//     auErrorCount = errors;
//     auErrors = errs;
  }

  void setTotalCounters(long aus, long urls, long artifacts, long bytes, long contentBytes,
      long runTime, long errors) {
//     totalAusMoved = aus;
//     totalUrlsMoved = urls;
//     totalArtifactsMoved = artifacts;
//     totalBytesMoved = bytes;
//     totalContentBytesMoved = contentBytes;
//     totalRunTime = runTime;
//     totalErrorCount = errors;
  }

  LinkedHashSet<ArchivalUnit> getAuMoveQueue() {
    return auMoveQueue;
  }

  String getUserName() {
    return userName;
  }

  String getUserPass() {
    return userPass;
  }

  File getReportFile() {
    return reportFile;
  }

  String getCfgAccessUrl() {
    return cfgAccessUrl;
  }

  String getRepoAccessUrl() {
    return repoAccessUrl;
  }

}<|MERGE_RESOLUTION|>--- conflicted
+++ resolved
@@ -53,10 +53,7 @@
 import org.lockss.laaws.client.V2RestClient;
 import org.lockss.laaws.model.rs.AuidPageInfo;
 import org.lockss.plugin.*;
-<<<<<<< HEAD
-=======
 import org.lockss.state.AuState;
->>>>>>> a67b5d9e
 import org.lockss.uiapi.util.DateFormatter;
 import org.lockss.util.*;
 import static org.lockss.laaws.Counters.CounterType;
@@ -847,20 +844,6 @@
     enqueueFinishAll();
   }
 
-<<<<<<< HEAD
-  private void moveSystemSettings(Args args) {
-    currentStatus = STATUS_COPYING_SYSTEM_SETTINGS;
-    logReport(currentStatus);
-
-    initRequest(args, null);
-
-    // Move user accounts
-    MigrationTask task = MigrationTask.copyUserAccounts(this);
-    UserAccountMover userAcctMover = new UserAccountMover(this, task);
-    userAcctMover.run();
-
-    currentStatus = STATUS_DONE_COPYING_SYSTEM_SETTINGS;
-=======
   private void setAuMigrationState(ArchivalUnit au,
                                    AuState.MigrationState state) {
 
@@ -883,8 +866,35 @@
         // TODO: Abort any crawls and polls on AU
         break;
     }
->>>>>>> a67b5d9e
-  }
+  }
+
+  private void moveSystemSettings(Args args) {
+    currentStatus = STATUS_COPYING_SYSTEM_SETTINGS;
+    logReport(currentStatus);
+
+    initRequest(args, null);
+
+    // Move user accounts
+    MigrationTask task = MigrationTask.copyUserAccounts(this);
+    UserAccountMover userAcctMover = new UserAccountMover(this, task);
+    userAcctMover.run();
+
+    currentStatus = STATUS_DONE_COPYING_SYSTEM_SETTINGS;
+  }
+
+//  private void moveSystemSettings(Args args) {
+//    currentStatus = STATUS_COPYING_SYSTEM_SETTINGS;
+//    logReport(currentStatus);
+//
+//    initRequest(args, null);
+//
+//    // Move user accounts
+//    MigrationTask task = MigrationTask.copyUserAccounts(this);
+//    UserAccountMover userAcctMover = new UserAccountMover(this, task);
+//    userAcctMover.run();
+//
+//    currentStatus = STATUS_DONE_COPYING_SYSTEM_SETTINGS;
+//  }
 
   /**
    * Start the state machine for an AU
