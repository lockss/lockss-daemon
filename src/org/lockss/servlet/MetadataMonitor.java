--- conflicted
+++ resolved
@@ -1485,11 +1485,7 @@
 
   /**
    * Displays the non-parent metadata items that have no DOI.
-<<<<<<< HEAD
-   * 
-=======
    *
->>>>>>> bcb7be96
    * @throws DbException
    *           if any problem occurred accessing the database.
    * @throws IOException
@@ -1572,11 +1568,7 @@
 
   /**
    * Displays the non-parent metadata items that have no Access URL.
-<<<<<<< HEAD
-   * 
-=======
    *
->>>>>>> bcb7be96
    * @throws DbException
    *           if any problem occurred accessing the database.
    * @throws IOException
