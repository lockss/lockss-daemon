--- conflicted
+++ resolved
@@ -367,11 +367,7 @@
 
   /**
    * Validates the metadata fields.
-<<<<<<< HEAD
-   * 
-=======
    *
->>>>>>> bcb7be96
    * @param mdinfo
    *          An ArticleMetadataInfo with the metadata fields.
    * @param mandatoryFields
