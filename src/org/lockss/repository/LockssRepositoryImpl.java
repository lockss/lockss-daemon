--- conflicted
+++ resolved
@@ -596,20 +596,12 @@
     return getAuDir(au.getAuId(), repoRoot, create);
   }
 
-<<<<<<< HEAD
-  static boolean removeAuDirEntry(String auid, String repoRoot) {
-    LocalRepository localRepo = getLocalRepository(repoRoot);
-    synchronized (localRepo) {
-      Map aumap = localRepo.getAuMap();
-      return aumap.remove(auid) != null;
-=======
   static void removeAuDirEntry(PluginManager pluginMgr,
                                String auid, String repoRoot) {
     LocalRepository localRepo = getLocalRepository(repoRoot);
     Map aumap = localRepo.getAuMap();
     if (aumap.remove(auid) == null) {
       logger.warning("AUID disappeared from map: "  + auid);
->>>>>>> ecf3b879
     }
   }
 
