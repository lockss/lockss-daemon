/*

Copyright (c) 2000-2021 Board of Trustees of Leland Stanford Jr. University,
all rights reserved.

Permission is hereby granted, free of charge, to any person obtaining a copy
of this software and associated documentation files (the "Software"), to deal
in the Software without restriction, including without limitation the rights
to use, copy, modify, merge, publish, distribute, sublicense, and/or sell
copies of the Software, and to permit persons to whom the Software is
furnished to do so, subject to the following conditions:

The above copyright notice and this permission notice shall be included in
all copies or substantial portions of the Software.

THE SOFTWARE IS PROVIDED "AS IS", WITHOUT WARRANTY OF ANY KIND, EXPRESS OR
IMPLIED, INCLUDING BUT NOT LIMITED TO THE WARRANTIES OF MERCHANTABILITY,
FITNESS FOR A PARTICULAR PURPOSE AND NONINFRINGEMENT.  IN NO EVENT SHALL
STANFORD UNIVERSITY BE LIABLE FOR ANY CLAIM, DAMAGES OR OTHER LIABILITY,
WHETHER IN AN ACTION OF CONTRACT, TORT OR OTHERWISE, ARISING FROM, OUT OF OR
IN CONNECTION WITH THE SOFTWARE OR THE USE OR OTHER DEALINGS IN THE SOFTWARE.

Except as contained in this notice, the name of Stanford University shall not
be used in advertising or otherwise to promote the sale, use or other dealings
in this Software without prior written authorization from Stanford University.

*/

package org.lockss.repository;

import java.io.*;
import java.nio.file.*;
import java.net.*;
import java.util.*;
import org.apache.commons.collections.map.LinkedMap;
import org.apache.commons.io.FileUtils;

import org.lockss.app.*;
import org.lockss.util.*;
import org.lockss.plugin.*;
import org.lockss.config.*;
import org.lockss.daemon.*;

/**
 * RepositoryManager is the center of the per AU repositories.  It manages
 * the repository config parameters.
 */
public class RepositoryManager
  extends BaseLockssDaemonManager implements ConfigurableManager {

  private static Logger log = Logger.getLogger("RepositoryManager");

  public static final String PREFIX = Configuration.PREFIX + "repository.";

  /** Maximum size of per-AU repository node cache */
  public static final String PARAM_MAX_PER_AU_CACHE_SIZE =
    PREFIX + "nodeCache.size";
  public static final int DEFAULT_MAX_PER_AU_CACHE_SIZE = 10;

  /*
   * This needs to be a small multiple of the number of simultaneous
   * polls (poller and voter), as there is a cache entry per active AU.
   * Each poll will have one active AU at a time.
   */
  public static final String PARAM_MAX_SUSPECT_VERSIONS_CACHE_SIZE =
    PREFIX + "suspectVersionsCache.size";
  public static final int DEFAULT_MAX_SUSPECT_VERSIONS_CACHE_SIZE = 10;

  static final String GLOBAL_CACHE_PREFIX = PREFIX + "globalNodeCache.";
  public static final String PARAM_MAX_GLOBAL_CACHE_SIZE =
    GLOBAL_CACHE_PREFIX + "size";
  public static final int DEFAULT_MAX_GLOBAL_CACHE_SIZE = 500;

  public static final String PARAM_GLOBAL_CACHE_ENABLED =
    GLOBAL_CACHE_PREFIX + "enabled";
  public static final boolean DEFAULT_GLOBAL_CACHE_ENABLED = false;

  /** Max times to loop looking for unused AU directory. */
  public static final String PARAM_MAX_UNUSED_DIR_SEARCH =
    PREFIX + "maxUnusedDirSearch";
  public static final int DEFAULT_MAX_UNUSED_DIR_SEARCH = 30000;

  /** If true, LocalRepository keeps track of next subdir name to probe. */
  public static final String PARAM_IS_STATEFUL_UNUSED_DIR_SEARCH =
    PREFIX + "enableStatefulUnusedDirSearch";
  public static final boolean DEFAULT_IS_STATEFUL_UNUSED_DIR_SEARCH = true;

  /** Max percent of time size calculation thread may run. */
  public static final String PARAM_SIZE_CALC_MAX_LOAD =
    PREFIX + "sizeCalcMaxLoad";
  public static final float DEFAULT_SIZE_CALC_MAX_LOAD = 0.5F;

  /** If true, path components longer than the maximum filesystem path
   * component are encodes are multiple levels of directories */
  public static final String PARAM_ENABLE_LONG_COMPONENTS =
    PREFIX + "enableLongComponents";
  public static final boolean DEFAULT_ENABLE_LONG_COMPONENTS = true;

  /** Prior to 1.61.6, when long component support is enabled, backslahes
   * were normalized to %5c instead of %5C.  This is harmless if
   * checkUnnormalized is set to Fix, as they'll be normalized.  Otherwise,
   * this can be set true for compatibility with old repositories.  Setting
   * checkUnnormalized to Fix is preferred. */
  public static final String PARAM_ENABLE_LONG_COMPONENTS_COMPATIBILITY =
    PREFIX + "enableLongComponentsCompatibility";
  public static final boolean DEFAULT_ENABLE_LONG_COMPONENTS_COMPATIBILITY =
    false;

  /** Maximum length of a filesystem path component. */
  public static final String PARAM_MAX_COMPONENT_LENGTH =
    PREFIX + "maxComponentLength";
  public static final int DEFAULT_MAX_COMPONENT_LENGTH = 255;


  /** @see #PARAM_CHECK_UNNORMALIZED */
  public enum CheckUnnormalizedMode {No, Log, Fix};

  /** Check for existing nodes with unnormalized names (created by very old
   * daemon that didn't normalize): None, Log, Fix */
  public static final String PARAM_CHECK_UNNORMALIZED =
    PREFIX + "checkUnnormalized";
  public static final CheckUnnormalizedMode DEFAULT_CHECK_UNNORMALIZED =
    CheckUnnormalizedMode.Log;

  /** If set, the contents of deleted AUs will be moved to a directory
<<<<<<< HEAD
   * below this.  Must be a path relative to .../cache. */
=======
   * below this.  Must be a path relative to the parent of .../cache. */
>>>>>>> ecf3b879
  public static final String PARAM_MOVE_DELETED_AUS_TO =
    PREFIX + "moveDeletedAusTo";
  public static final String DEFAULT_MOVE_DELETED_AUS_TO = null;

  static final String WDOG_PARAM_SIZE_CALC = "SizeCalc";
  static final long WDOG_DEFAULT_SIZE_CALC = Constants.DAY;

  static final String PRIORITY_PARAM_SIZE_CALC = "SizeCalc";
  static final int PRIORITY_DEFAULT_SIZE_CALC = Thread.NORM_PRIORITY - 1;

  static final String DISK_PREFIX = PREFIX + "diskSpace.";
  

  static final String PARAM_DISK_WARN_FRRE_MB = DISK_PREFIX + "warn.freeMB";
  static final int DEFAULT_DISK_WARN_FRRE_MB = 5000;
  static final String PARAM_DISK_FULL_FRRE_MB = DISK_PREFIX + "full.freeMB";
  static final int DEFAULT_DISK_FULL_FRRE_MB = 100;
  static final String PARAM_DISK_WARN_FRRE_PERCENT =
    DISK_PREFIX + "warn.freePercent";
  static final double DEFAULT_DISK_WARN_FRRE_PERCENT = .02;
  static final String PARAM_DISK_FULL_FRRE_PERCENT =
    DISK_PREFIX + "full.freePercent";
  static final double DEFAULT_DISK_FULL_FRRE_PERCENT = .01;

  private PluginManager pluginMgr;
  private PlatformUtil platInfo = PlatformUtil.getInstance();
  private List repoList = Collections.EMPTY_LIST;
  int paramNodeCacheSize = DEFAULT_MAX_PER_AU_CACHE_SIZE;
  boolean paramIsGlobalNodeCache = DEFAULT_GLOBAL_CACHE_ENABLED;
  int paramGlobalNodeCacheSize = DEFAULT_MAX_GLOBAL_CACHE_SIZE;
  int paramSuspectVersionsCacheSize = DEFAULT_MAX_SUSPECT_VERSIONS_CACHE_SIZE;
  UniqueRefLruCache globalNodeCache =
      new UniqueRefLruCache(DEFAULT_MAX_GLOBAL_CACHE_SIZE);
  UniqueRefLruCache suspectVersionsCache =
    new UniqueRefLruCache(DEFAULT_MAX_SUSPECT_VERSIONS_CACHE_SIZE);
  Map localRepos = new HashMap();
  private static int maxUnusedDirSearch = DEFAULT_MAX_UNUSED_DIR_SEARCH;
  private static boolean isStatefulUnusedDirSearch =
    DEFAULT_IS_STATEFUL_UNUSED_DIR_SEARCH;
  private static boolean enableLongComponents = DEFAULT_ENABLE_LONG_COMPONENTS;
  private static boolean enableLongComponentsCompatibility =
    DEFAULT_ENABLE_LONG_COMPONENTS_COMPATIBILITY;
  private static int maxComponentLength = DEFAULT_MAX_COMPONENT_LENGTH;
  private static CheckUnnormalizedMode checkUnnormalized =
    DEFAULT_CHECK_UNNORMALIZED;
  private String paramMoveDeletedAusTo = DEFAULT_MOVE_DELETED_AUS_TO;
  private AuEventHandler auEventHandler;


  PlatformUtil.DF paramDFWarn =
    PlatformUtil.DF.makeThreshold(DEFAULT_DISK_WARN_FRRE_MB,
				  DEFAULT_DISK_WARN_FRRE_PERCENT);
  PlatformUtil.DF paramDFFull =
    PlatformUtil.DF.makeThreshold(DEFAULT_DISK_FULL_FRRE_MB,
				  DEFAULT_DISK_FULL_FRRE_PERCENT);

  private float sizeCalcMaxLoad = DEFAULT_SIZE_CALC_MAX_LOAD;

  public void startService() {
    super.startService();
    pluginMgr = getDaemon().getPluginManager();
    localRepos = new HashMap();

    // register our AU event handler
    auEventHandler = new AuEventHandler.Base() {
	@Override public void auDeleted(AuEvent event, ArchivalUnit au) {
	  moveAuDir(event, au);
	}};
    pluginMgr.registerAuEventHandler(auEventHandler);
  }

<<<<<<< HEAD
  /** Optionally rename the repository dir belonging to a deleted AU to a
   * "deleted" directory, and remove the auid -> dir mapping */
=======
  /** Optionally rename the repository dir(s) belonging to a deleted AU to
   * a "deleted" directory, and remove the auid -> dir mapping(s) */
>>>>>>> ecf3b879

  // Testcase for this is TestPluginManager.testRenameDeletedAuDir().
  // This is not bulletproof, but making it so would be more work than is
  // warranted for a repository implementation that's on its way out.  The
  // intended use is for autest, which normally won't delete AUs with
  // active polls or crawls.
  private void moveAuDir(AuEvent event, ArchivalUnit au) {
    String auid = au.getAuId();
    switch (event.getType()) {
      // Do this only for Delete, not Deactivate or RestartDelete
    case Delete:
      if (!StringUtil.isNullString(paramMoveDeletedAusTo)) {
<<<<<<< HEAD
        // Normally should be only one dir for AU, easier to handle all
        // repos than figure out which is correct if more than one
        List<String> repoRoots = findExistingAuBaseDirsFor(auid);
        log.debug2("del repos for: " + au.getName() + ": " + repoRoots);
        for (String repoRoot : repoRoots) {
          File auDir =
            new File(LockssRepositoryImpl.getAuDir(auid, repoRoot, false));
          String auDirName = auDir.getName();
=======
        // Normally will be only one dir for AU, no harm in checking all
        // the repos
        for (String repoName : getRepositoryList()) {
          String repoRoot =
            LockssRepositoryImpl.getLocalRepositoryPath(repoName);
          // Ensure deleted dir exists
>>>>>>> ecf3b879
          File deletedDir = new File(repoRoot, paramMoveDeletedAusTo);
          if (!deletedDir.exists()) {
            log.debug("Creating deleted AU dir: " + deletedDir);
            if (!deletedDir.mkdirs()) {
              log.error("Couldn't create deleted AU dir: " + deletedDir);
<<<<<<< HEAD
              break;
            }
          }

          // Uniqueify the dirname under the "deleted" dir
          File moveToDir = new File(deletedDir, auDirName);
          int suffix = 1;
          while (moveToDir.exists()) {
            moveToDir = new File(deletedDir, auDirName + "." + suffix++);
          }
          try {
            log.debug2("move(" + auDir.toPath() + ", "
                       + moveToDir.toPath() + ")");
            Files.move(auDir.toPath(), moveToDir.toPath(),
                       StandardCopyOption.ATOMIC_MOVE);
            // Remove entry from map
            LockssRepositoryImpl.removeAuDirEntry(auid, repoRoot);
            // Update timestamp so janitor script knows when to delete the
            // dir.
            FileUtils.touch(moveToDir);

            // Unfinished idea to leave a symlink behind temporarily (to be
            // deleted by TimerQ or some such) so that still-running polls
            // and crawls won't recreate the dir.  There isn't sufficient
            // locking available to guarantee that, and the symlink would
            // be left around if the daemon dies before it's deleted
//           Files.createSymbolicLink(auDir.toPath(),
//                                    moveToDir.toPath());
          } catch (IOException e) {
            log.error("failed to move deleted AU dir: " + auDir +
                      " to deleted dir: " + moveToDir, e);
=======
              continue;
            }
          }
          LockssRepositoryImpl.LocalRepository localRepo =
            LockssRepositoryImpl.getLocalRepository(repoRoot);
          synchronized (localRepo) {
            String auDirPath =
              LockssRepositoryImpl.getAuDir(auid, repoRoot, false);
            if (auDirPath != null) {
              log.debug2("del repo for: " + au.getName() + ": " + auDirPath);
              File auDir = new File(auDirPath);
              String auDirName = auDir.getName();

              // Uniqueify the dirname under the "deleted" dir
              File moveToDir = new File(deletedDir, auDirName);
              int suffix = 1;
              while (moveToDir.exists()) {
                moveToDir = new File(deletedDir, auDirName + "." + suffix++);
              }
              try {
                log.debug2("move(" + auDir.toPath() + ", "
                           + moveToDir.toPath() + ")");

                if (pluginMgr.getAuFromId(auid) != null) {
                  log.debug("AU recreated, not deleting repo dir: " +
                            au.getName());
                  continue;
                }
                Files.move(auDir.toPath(), moveToDir.toPath(),
                           StandardCopyOption.ATOMIC_MOVE);
                // Remove entry from map
                LockssRepositoryImpl.removeAuDirEntry(pluginMgr, auid, repoRoot);

                // Update timestamp so janitor script knows when to delete the
                // dir.
                FileUtils.touch(moveToDir);
              } catch (IOException e) {
                log.error("failed to move deleted AU dir: " + auDir +
                          " to deleted dir: " + moveToDir, e);
              }
            }
>>>>>>> ecf3b879
          }
        }
      }
      break;
    }
  }


  public void setConfig(Configuration config, Configuration oldConfig,
			Configuration.Differences changedKeys) {
    //  Build list of repositories from list of disk (fs) paths).  Needs to
    //  be generalized if ever another repository implementation.
    if (changedKeys.contains(ConfigManager.PARAM_PLATFORM_DISK_SPACE_LIST)) {
      List lst = new ArrayList();
      String dspace =
	config.get(ConfigManager.PARAM_PLATFORM_DISK_SPACE_LIST, "");
      List paths = StringUtil.breakAt(dspace, ';');
      if (paths != null) {
	for (Iterator iter = paths.iterator(); iter.hasNext(); ) {
	  lst.add("local:" + (String)iter.next());
	}
      }
      repoList = lst;
    }
    if (changedKeys.contains(PARAM_MAX_PER_AU_CACHE_SIZE)) {
      paramNodeCacheSize = config.getInt(PARAM_MAX_PER_AU_CACHE_SIZE,
					 DEFAULT_MAX_PER_AU_CACHE_SIZE);
      for (Iterator iter = getDaemon().getAllLockssRepositories().iterator();
	   iter.hasNext(); ) {
	LockssRepository repo = (LockssRepository)iter.next();
	if (repo instanceof LockssRepositoryImpl) {
	  LockssRepositoryImpl repoImpl = (LockssRepositoryImpl)repo;
	  repoImpl.setNodeCacheSize(paramNodeCacheSize);
	}
      }
    }
    if (changedKeys.contains(PARAM_MAX_SUSPECT_VERSIONS_CACHE_SIZE)) {
      paramSuspectVersionsCacheSize =
	config.getInt(PARAM_MAX_SUSPECT_VERSIONS_CACHE_SIZE,
		      DEFAULT_MAX_SUSPECT_VERSIONS_CACHE_SIZE);
      suspectVersionsCache.setMaxSize(paramSuspectVersionsCacheSize);
    }
    if (changedKeys.contains(GLOBAL_CACHE_PREFIX)) {
      paramIsGlobalNodeCache = config.getBoolean(PARAM_GLOBAL_CACHE_ENABLED,
						 DEFAULT_GLOBAL_CACHE_ENABLED);
      if (paramIsGlobalNodeCache) {
	paramGlobalNodeCacheSize = config.getInt(PARAM_MAX_GLOBAL_CACHE_SIZE,
						 DEFAULT_MAX_GLOBAL_CACHE_SIZE);
	log.debug("global node cache size: " + paramGlobalNodeCacheSize);
	globalNodeCache.setMaxSize(paramGlobalNodeCacheSize);
      }
    }
    if (changedKeys.contains(DISK_PREFIX)) {
      int minMB = config.getInt(PARAM_DISK_WARN_FRRE_MB,
				DEFAULT_DISK_WARN_FRRE_MB);
      double minPer = config.getPercentage(PARAM_DISK_WARN_FRRE_PERCENT,
					   DEFAULT_DISK_WARN_FRRE_PERCENT);
      paramDFWarn = PlatformUtil.DF.makeThreshold(minMB, minPer);
      minMB = config.getInt(PARAM_DISK_FULL_FRRE_MB,
				DEFAULT_DISK_FULL_FRRE_MB);
      minPer = config.getPercentage(PARAM_DISK_FULL_FRRE_PERCENT,
					   DEFAULT_DISK_FULL_FRRE_PERCENT);
      paramDFFull = PlatformUtil.DF.makeThreshold(minMB, minPer);
    }
    if (changedKeys.contains(PARAM_SIZE_CALC_MAX_LOAD)) {
      sizeCalcMaxLoad = config.getPercentage(PARAM_SIZE_CALC_MAX_LOAD,
					     DEFAULT_SIZE_CALC_MAX_LOAD);
    }
    if (changedKeys.contains(PREFIX)) {
      maxUnusedDirSearch = config.getInt(PARAM_MAX_UNUSED_DIR_SEARCH,
					 DEFAULT_MAX_UNUSED_DIR_SEARCH);
      isStatefulUnusedDirSearch =
	config.getBoolean(PARAM_IS_STATEFUL_UNUSED_DIR_SEARCH,
			  DEFAULT_IS_STATEFUL_UNUSED_DIR_SEARCH);
      enableLongComponents = config.getBoolean(PARAM_ENABLE_LONG_COMPONENTS,
					       DEFAULT_ENABLE_LONG_COMPONENTS);
      enableLongComponentsCompatibility =
	config.getBoolean(PARAM_ENABLE_LONG_COMPONENTS_COMPATIBILITY,
			  DEFAULT_ENABLE_LONG_COMPONENTS_COMPATIBILITY);
      maxComponentLength = config.getInt(PARAM_MAX_COMPONENT_LENGTH,
					 DEFAULT_MAX_COMPONENT_LENGTH);
      checkUnnormalized =
	(CheckUnnormalizedMode)
	config.getEnum(CheckUnnormalizedMode.class,
		       PARAM_CHECK_UNNORMALIZED, DEFAULT_CHECK_UNNORMALIZED);
      paramMoveDeletedAusTo = config.get(PARAM_MOVE_DELETED_AUS_TO,
                                         DEFAULT_MOVE_DELETED_AUS_TO);
    }
  }

  public static boolean isEnableLongComponents() {
    return enableLongComponents;
  }

  public static boolean isEnableLongComponentsCompatibility() {
    return enableLongComponentsCompatibility;
  }

  public static int getMaxComponentLength() {
    return maxComponentLength;
  }

  public static CheckUnnormalizedMode getCheckUnnormalizedMode() {
    return checkUnnormalized;
  }

  /** Return list of known repository names.  Needs a registration
   * mechanism if ever another repository implementation. */
  public List<String> getRepositoryList() {
    return repoList;
  }

  public PlatformUtil.DF getRepositoryDF(String repoName) {
    String path = LockssRepositoryImpl.getLocalRepositoryPath(repoName);
    log.debug("path: " + path);
//    try {
      return platInfo.getJavaDF(path);
//    } catch (PlatformUtil.UnsupportedException e) {
//      return null;
//    }
  }

  public Map<String,PlatformUtil.DF> getRepositoryMap() {
    Map<String,PlatformUtil.DF> repoMap = new LinkedMap();
    for (String repo : getRepositoryList()) {
      repoMap.put(repo, getRepositoryDF(repo));
    }
    return repoMap;
  }

  public String findLeastFullRepository() {
    return findLeastFullRepository(getRepositoryMap());
  }

  public String findLeastFullRepository(Map<String,PlatformUtil.DF> repoMap) {
    String mostFree = null;
    for (String repo : repoMap.keySet()) {
      PlatformUtil.DF df = repoMap.get(repo);
      if (df != null) {
	if (mostFree == null ||
	    (repoMap.get(mostFree)).getAvail() < df.getAvail()) {
	  mostFree = repo;
	}
      }
    }
    return mostFree;
  }

  public PlatformUtil.DF getDiskWarnThreshold() {
    return paramDFWarn;
  }

  public PlatformUtil.DF getDiskFullThreshold() {
    return paramDFFull;
  }

  public static int getMaxUnusedDirSearch() {
    return maxUnusedDirSearch;
  }

  public static boolean isStatefulUnusedDirSearch() {
    return isStatefulUnusedDirSearch;
  }

  public List<String> findExistingRepositoriesFor(String auid) {
    List<String> res = null;
    for (String repoName : getRepositoryList()) {
      String path = LockssRepositoryImpl.getLocalRepositoryPath(repoName);
      if (LockssRepositoryImpl.doesAuDirExist(auid, path)) {
	if (res == null) {
	  res = new ArrayList<>();
	}
	res.add(repoName);
      }
    }
    return res == null ? Collections.emptyList() : res;
  }

  public List<String> findExistingAuBaseDirsFor(String auid) {
    List<String> res = new ArrayList<>();
    for (String repoName : findExistingRepositoriesFor(auid)) {
      res.add(StringUtil.replaceFirst(repoName, "local:", ""));
    }
    return res;
  }

  // hack only local
  public synchronized LockssRepositoryImpl getRepositoryFromPath(String path) {
    LockssRepositoryImpl repo = (LockssRepositoryImpl)localRepos.get(path);
    if (repo == null) {
      repo =  new LockssRepositoryImpl(path);
      repo.initService(getDaemon());
      repo.startService();
      localRepos.put(path, repo);
    }
    return repo;
  }

  /**
   * Return the disk space used by the AU, including all overhead,
   * optionally calculating it if necessary.
   * @param repoAuPath the full path to an AU dir in a LockssRepositoryImpl
   * @param calcIfUnknown if true, size will calculated if unknown (time
   * consumeing)
   * @return the AU's disk usage in bytes, or -1 if unknown
   */
  public long getRepoDiskUsage(String repoAuPath, boolean calcIfUnknown) {
    LockssRepository repo = getRepositoryFromPath(repoAuPath);
    if (repo != null) {
      try {
	RepositoryNode repoNode = repo.getNode(AuCachedUrlSetSpec.URL);
	if (repoNode instanceof AuNodeImpl) {
	  return ((AuNodeImpl)repoNode).getDiskUsage(calcIfUnknown);
	}
      } catch (MalformedURLException ignore) {
      }
    }
    return -1;
  }

  public synchronized void setRepositoryForPath(String path,
						LockssRepositoryImpl repo) {
    localRepos.put(path, repo);
  }

  public boolean isGlobalNodeCache() {
    return paramIsGlobalNodeCache;
  }

  public UniqueRefLruCache getGlobalNodeCache() {
    return globalNodeCache;
  }

  public UniqueRefLruCache getSuspectVersionsCache() {
    return suspectVersionsCache;
  }

  // Background thread to (re)calculate AU size and disk usage.

  private Set sizeCalcQueue = new HashSet();
  private BinarySemaphore sizeCalcSem = new BinarySemaphore();
  private SizeCalcThread sizeCalcThread;

  /** engqueue a size calculation for the AU */
  public void queueSizeCalc(ArchivalUnit au) {
    queueSizeCalc(AuUtil.getAuRepoNode(au));
  }

  /** engqueue a size calculation for the node */
  public void queueSizeCalc(RepositoryNode node) {
    synchronized (sizeCalcQueue) {
      if (sizeCalcQueue.add(node)) {
	log.debug2("Queue size calc: " + node);
	startOrKickThread();
      }
    }
  }

  public int sizeCalcQueueLen() {
    synchronized (sizeCalcQueue) {
      return sizeCalcQueue.size();
    }
  }

  void startOrKickThread() {
    if (sizeCalcThread == null) {
      log.debug2("Starting thread");
      sizeCalcThread = new SizeCalcThread();
      sizeCalcThread.start();
      sizeCalcThread.waitRunning();
    }
    sizeCalcSem.give();
  }

  void stopThread() {
    if (sizeCalcThread != null) {
      log.debug2("Stopping thread");
      sizeCalcThread.stopSizeCalc();
      sizeCalcThread = null;
    }
  }

  void doSizeCalc(RepositoryNode node) {
    node.getTreeContentSize(null, true);
    if (node instanceof AuNodeImpl) {
      ((AuNodeImpl)node).getDiskUsage(true);
    }
  }

  long sleepTimeToAchieveLoad(long runDuration, float maxLoad) {
    return Math.round(((double)runDuration / maxLoad) - runDuration);
  }

  private class SizeCalcThread extends LockssThread {
    private volatile boolean goOn = true;

    private SizeCalcThread() {
      super("SizeCalc");
    }

    public void lockssRun() {
      setPriority(PRIORITY_PARAM_SIZE_CALC, PRIORITY_DEFAULT_SIZE_CALC);
      startWDog(WDOG_PARAM_SIZE_CALC, WDOG_DEFAULT_SIZE_CALC);
      triggerWDogOnExit(true);
      nowRunning();

      while (goOn) {
	try {
	  pokeWDog();
	  if (sizeCalcQueue.isEmpty()) {
	    Deadline timeout = Deadline.in(Constants.HOUR);
	    sizeCalcSem.take(timeout);
	  }
	  RepositoryNode node;
	  synchronized (sizeCalcQueue) {
	    node = (RepositoryNode)CollectionUtil.getAnElement(sizeCalcQueue);
	  }
	  if (node != null) {
	    long start = TimeBase.nowMs();
	    log.debug2("CalcSize start: " + node);
	    long dur = 0;
	    try {
	      doSizeCalc(node);
	      dur = TimeBase.nowMs() - start;
	      log.debug2("CalcSize finish (" +
			 StringUtil.timeIntervalToString(dur) + "): " + node);
	    } catch (RuntimeException e) {
	      log.warning("doSizeCalc: " + node, e);
	    }
	    synchronized (sizeCalcQueue) {
	      sizeCalcQueue.remove(node);
	    }
	    pokeWDog();
	    long sleep = sleepTimeToAchieveLoad(dur, sizeCalcMaxLoad);
	    Deadline.in(sleep).sleep();
	  }
	} catch (InterruptedException e) {
	  // just wakeup and check for exit
	}
      }
      if (!goOn) {
	triggerWDogOnExit(false);
      }
    }

    private void stopSizeCalc() {
      goOn = false;
      interrupt();
    }
  }

}<|MERGE_RESOLUTION|>--- conflicted
+++ resolved
@@ -123,11 +123,7 @@
     CheckUnnormalizedMode.Log;
 
   /** If set, the contents of deleted AUs will be moved to a directory
-<<<<<<< HEAD
-   * below this.  Must be a path relative to .../cache. */
-=======
    * below this.  Must be a path relative to the parent of .../cache. */
->>>>>>> ecf3b879
   public static final String PARAM_MOVE_DELETED_AUS_TO =
     PREFIX + "moveDeletedAusTo";
   public static final String DEFAULT_MOVE_DELETED_AUS_TO = null;
@@ -199,13 +195,8 @@
     pluginMgr.registerAuEventHandler(auEventHandler);
   }
 
-<<<<<<< HEAD
-  /** Optionally rename the repository dir belonging to a deleted AU to a
-   * "deleted" directory, and remove the auid -> dir mapping */
-=======
   /** Optionally rename the repository dir(s) belonging to a deleted AU to
    * a "deleted" directory, and remove the auid -> dir mapping(s) */
->>>>>>> ecf3b879
 
   // Testcase for this is TestPluginManager.testRenameDeletedAuDir().
   // This is not bulletproof, but making it so would be more work than is
@@ -218,61 +209,17 @@
       // Do this only for Delete, not Deactivate or RestartDelete
     case Delete:
       if (!StringUtil.isNullString(paramMoveDeletedAusTo)) {
-<<<<<<< HEAD
-        // Normally should be only one dir for AU, easier to handle all
-        // repos than figure out which is correct if more than one
-        List<String> repoRoots = findExistingAuBaseDirsFor(auid);
-        log.debug2("del repos for: " + au.getName() + ": " + repoRoots);
-        for (String repoRoot : repoRoots) {
-          File auDir =
-            new File(LockssRepositoryImpl.getAuDir(auid, repoRoot, false));
-          String auDirName = auDir.getName();
-=======
         // Normally will be only one dir for AU, no harm in checking all
         // the repos
         for (String repoName : getRepositoryList()) {
           String repoRoot =
             LockssRepositoryImpl.getLocalRepositoryPath(repoName);
           // Ensure deleted dir exists
->>>>>>> ecf3b879
           File deletedDir = new File(repoRoot, paramMoveDeletedAusTo);
           if (!deletedDir.exists()) {
             log.debug("Creating deleted AU dir: " + deletedDir);
             if (!deletedDir.mkdirs()) {
               log.error("Couldn't create deleted AU dir: " + deletedDir);
-<<<<<<< HEAD
-              break;
-            }
-          }
-
-          // Uniqueify the dirname under the "deleted" dir
-          File moveToDir = new File(deletedDir, auDirName);
-          int suffix = 1;
-          while (moveToDir.exists()) {
-            moveToDir = new File(deletedDir, auDirName + "." + suffix++);
-          }
-          try {
-            log.debug2("move(" + auDir.toPath() + ", "
-                       + moveToDir.toPath() + ")");
-            Files.move(auDir.toPath(), moveToDir.toPath(),
-                       StandardCopyOption.ATOMIC_MOVE);
-            // Remove entry from map
-            LockssRepositoryImpl.removeAuDirEntry(auid, repoRoot);
-            // Update timestamp so janitor script knows when to delete the
-            // dir.
-            FileUtils.touch(moveToDir);
-
-            // Unfinished idea to leave a symlink behind temporarily (to be
-            // deleted by TimerQ or some such) so that still-running polls
-            // and crawls won't recreate the dir.  There isn't sufficient
-            // locking available to guarantee that, and the symlink would
-            // be left around if the daemon dies before it's deleted
-//           Files.createSymbolicLink(auDir.toPath(),
-//                                    moveToDir.toPath());
-          } catch (IOException e) {
-            log.error("failed to move deleted AU dir: " + auDir +
-                      " to deleted dir: " + moveToDir, e);
-=======
               continue;
             }
           }
@@ -314,7 +261,6 @@
                           " to deleted dir: " + moveToDir, e);
               }
             }
->>>>>>> ecf3b879
           }
         }
       }
