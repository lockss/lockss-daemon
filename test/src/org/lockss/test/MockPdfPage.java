--- conflicted
+++ resolved
@@ -41,12 +41,6 @@
 import org.pdfbox.pdmodel.*;
 import org.pdfbox.pdmodel.common.*;
 
-<<<<<<< HEAD
-/**
- * @deprecated
- */
-=======
->>>>>>> ecf3b879
 @Deprecated
 public class MockPdfPage extends PdfPage {
 
