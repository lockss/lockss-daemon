--- conflicted
+++ resolved
@@ -79,11 +79,7 @@
 		 fn.apply(null, "url_decode",
 			  "http%3A%2F%2Ffoo.bar%2Fpath%3Fa%3Dv%26a2%3Dv2",
 			  AuParamType.String));
-<<<<<<< HEAD
-    
-=======
 
->>>>>>> bcb7be96
     assertEquals("aaa",
                  fn.apply(null, "range_min", "aaa-zzz", AuParamType.String));
     assertEquals("zzz",
