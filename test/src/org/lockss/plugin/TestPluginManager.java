--- conflicted
+++ resolved
@@ -1757,8 +1757,6 @@
     assertEquals("PluginReloaded", alert2.getAttribute(Alert.ATTR_NAME));
     assertEquals("Plugin reloaded: Absinthe Literary Review\nVersion: 2",
                     alert2.getAttribute(Alert.ATTR_TEXT));
-<<<<<<< HEAD
-=======
   }
 
   public void testUpdatePluginWithDup() throws Exception {
@@ -1825,7 +1823,6 @@
     assertEquals("PluginReloaded", alert2.getAttribute(Alert.ATTR_NAME));
     assertEquals("Plugin reloaded: Absinthe Literary Review\nVersion: 3",
                     alert2.getAttribute(Alert.ATTR_TEXT));
->>>>>>> ecf3b879
   }
 
   public void testStartAuLoadsCdnStems() throws Exception {
@@ -1888,10 +1885,6 @@
     String auDir = LockssRepositoryImpl.getAuDir(au.getAuId(), tempDirPath,
                                                  false);
     File auDirFile = new File(auDir);
-<<<<<<< HEAD
-    log.critical("auDir: " + auDir);
-=======
->>>>>>> ecf3b879
     assertTrue(auDirFile.exists());
 
     mgr.deleteAu(au);
