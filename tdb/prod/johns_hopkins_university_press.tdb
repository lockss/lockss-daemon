{
  publisher <
    name = Johns Hopkins University Press ;
    info[tester] = 5
  >

  implicit < status ; year ; name ; param[volume] >

  plugin = org.lockss.plugin.projmuse.ProjectMusePlugin

  {
    title <
      name = American Imago ;
      issn = 0065-860X ;
      eissn = 1085-7931 ;
      issnl = 0065-860X
    >

    param[journal_dir] = american_imago 
    attr[journal_id] = aim

    {

      param[base_url] = http://muse.jhu.edu/

      au < released ; 1995 ; American Imago Volume 52 ; 52 >
      au < released ; 1996 ; American Imago Volume 53 ; 53 >
      au < released ; 1997 ; American Imago Volume 54 ; 54 >
      au < released ; 1998 ; American Imago Volume 55 ; 55 >
      au < released ; 1999 ; American Imago Volume 56 ; 56 >
      au < released ; 2000 ; American Imago Volume 57 ; 57 >
      au < released ; 2001 ; American Imago Volume 58 ; 58 >
      au < released ; 2002 ; American Imago Volume 59 ; 59 >
      au < released ; 2003 ; American Imago Volume 60 ; 60 >
      au < released ; 2004 ; American Imago Volume 61 ; 61 >
      au < released ; 2005 ; American Imago Volume 62 ; 62 >
      au < released ; 2006 ; American Imago Volume 63 ; 63 >
      au < released ; 2007 ; American Imago Volume 64 ; 64 >
      au < released ; 2008 ; American Imago Volume 65 ; 65 >
      au < released ; 2009 ; American Imago Volume 66 ; 66 >
      au < released ; 2010 ; American Imago Volume 67 ; 67 >
      au < released ; 2011 ; American Imago Volume 68 ; 68 >
      au < released ; 2012 ; American Imago Volume 69 ; 69 >
      au < released ; 2013 ; American Imago Volume 70 ; 70 >

    }

    {

      param[base_url] = https://muse.jhu.edu/

      au < released ; 2014 ; American Imago Volume 71 ; 71 >
      au < released ; 2015 ; American Imago Volume 72 ; 72 >

    }

    
  }
  

  {
    title <
      name = American Jewish History ;
      issn = 0164-0178 ;
      eissn = 1086-3141 ;
      issnl = 0164-0178
    >

    param[journal_dir] = american_jewish_history
    attr[journal_id] = ajh

    {

      param[base_url] = http://muse.jhu.edu/

      au < released ; 1996 ; American Jewish History Volume 84 ; 84 >
      au < released ; 1997 ; American Jewish History Volume 85 ; 85 >
      au < released ; 1998 ; American Jewish History Volume 86 ; 86 >
      au < released ; 1999 ; American Jewish History Volume 87 ; 87 >
      au < released ; 2000 ; American Jewish History Volume 88 ; 88 >
      au < released ; 2001 ; American Jewish History Volume 89 ; 89 >
      au < released ; 2002 ; American Jewish History Volume 90 ; 90 >
      au < released ; 2003 ; American Jewish History Volume 91 ; 91 >
      au < released ; 2004 ; American Jewish History Volume 92 ; 92 >
      au < released ; 2007 ; American Jewish History Volume 93 ; 93 >
      au < released ; 2008 ; American Jewish History Volume 94 ; 94 >
      au < released ; 2009 ; American Jewish History Volume 95 ; 95 >
      au < released ; 2010 ; American Jewish History Volume 96 ; 96 >
      au < released ; 2013 ; American Jewish History Volume 97 ; 97 >

    }

    {

      param[base_url] = https://muse.jhu.edu/

      au < released ; 2014 ; American Jewish History Volume 98 ; 98 >
      au < released ; 2015 ; American Jewish History Volume 99 ; 99 >
      au < manifest ; 2016 ; American Jewish History Volume 100 ; 100 >

    }

    
  }

  {
    title <
      name = American Journal of Mathematics ;
      issn = 0002-9327 ;
      eissn = 1080-6377 ;
      issnl = 0002-9327
    >

    param[journal_dir] = american_journal_of_mathematics
    attr[journal_id] = ajm

    {

      param[base_url] = http://muse.jhu.edu/

      au < released ; 1996 ; American Journal of Mathematics Volume 118 ; 118 >
      au < released ; 1997 ; American Journal of Mathematics Volume 119 ; 119 >
      au < released ; 1998 ; American Journal of Mathematics Volume 120 ; 120 >
      au < released ; 1999 ; American Journal of Mathematics Volume 121 ; 121 >
      au < released ; 2000 ; American Journal of Mathematics Volume 122 ; 122 >
      au < released ; 2001 ; American Journal of Mathematics Volume 123 ; 123 >
      au < released ; 2002 ; American Journal of Mathematics Volume 124 ; 124 >
      au < released ; 2003 ; American Journal of Mathematics Volume 125 ; 125 >
      au < released ; 2004 ; American Journal of Mathematics Volume 126 ; 126 >
      au < released ; 2005 ; American Journal of Mathematics Volume 127 ; 127 >
      au < released ; 2006 ; American Journal of Mathematics Volume 128 ; 128 >
      au < released ; 2007 ; American Journal of Mathematics Volume 129 ; 129 >
      au < released ; 2008 ; American Journal of Mathematics Volume 130 ; 130 >
      au < released ; 2009 ; American Journal of Mathematics Volume 131 ; 131 >
      au < released ; 2010 ; American Journal of Mathematics Volume 132 ; 132 >
      au < released ; 2011 ; American Journal of Mathematics Volume 133 ; 133 >
      au < released ; 2012 ; American Journal of Mathematics Volume 134 ; 134 >
      au < released ; 2013 ; American Journal of Mathematics Volume 135 ; 135 >

    }

    {

      param[base_url] = https://muse.jhu.edu/

      au < released ; 2014 ; American Journal of Mathematics Volume 136 ; 136 >
      au < released ; 2015 ; American Journal of Mathematics Volume 137 ; 137 >

    }

    
  }

  {
    title <
      name = American Journal of Philology ;
      issn = 0002-9475 ;
      eissn = 1086-3168 ;
      issnl = 0002-9475
    >

    param[journal_dir] = american_journal_of_philology
    attr[journal_id] = ajp

    {

      param[base_url] = http://muse.jhu.edu/

      au < released ; 1996 ; American Journal of Philology Volume Volume 117 ; 117 >
      au < released ; 1997 ; American Journal of Philology Volume Volume 118 ; 118 >
      au < released ; 1998 ; American Journal of Philology Volume Volume 119 ; 119 >
      au < released ; 1999 ; American Journal of Philology Volume Volume 120 ; 120 >
      au < released ; 2000 ; American Journal of Philology Volume Volume 121 ; 121 >
      au < released ; 2001 ; American Journal of Philology Volume Volume 122 ; 122 >
      au < released ; 2002 ; American Journal of Philology Volume Volume 123 ; 123 >
      au < released ; 2003 ; American Journal of Philology Volume Volume 124 ; 124 >
      au < released ; 2004 ; American Journal of Philology Volume Volume 125 ; 125 >
      au < released ; 2005 ; American Journal of Philology Volume Volume 126 ; 126 >
      au < released ; 2006 ; American Journal of Philology Volume Volume 127 ; 127 >
      au < released ; 2007 ; American Journal of Philology Volume Volume 128 ; 128 >
      au < released ; 2008 ; American Journal of Philology Volume Volume 129 ; 129 >
      au < released ; 2009 ; American Journal of Philology Volume Volume 130 ; 130 >
      au < released ; 2010 ; American Journal of Philology Volume Volume 131 ; 131 >
      au < released ; 2011 ; American Journal of Philology Volume Volume 132 ; 132 >
      au < released ; 2012 ; American Journal of Philology Volume Volume 133 ; 133 >
      au < released ; 2013 ; American Journal of Philology Volume Volume 134 ; 134 >

    }

    {

      param[base_url] = https://muse.jhu.edu/

      au < released ; 2014 ; American Journal of Philology Volume Volume 135 ; 135 >
      au < released ; 2015 ; American Journal of Philology Volume Volume 136 ; 136 >

    }

    
  }

  {
    title <
      name = American Quarterly ;
      issn = 0003-0678 ;
      eissn = 1080-6490 ;
      issnl = 0003-0678
    >

    param[journal_dir] = american_quarterly
    attr[journal_id] = aq

    {

      param[base_url] = http://muse.jhu.edu/

      au < released ; 1996 ; American Quarterly Volume 48 ; 48 >
      au < released ; 1997 ; American Quarterly Volume 49 ; 49 >
      au < released ; 1998 ; American Quarterly Volume 50 ; 50 >
      au < released ; 1999 ; American Quarterly Volume 51 ; 51 >
      au < released ; 2000 ; American Quarterly Volume 52 ; 52 >
      au < released ; 2001 ; American Quarterly Volume 53 ; 53 >
      au < released ; 2002 ; American Quarterly Volume 54 ; 54 >
      au < released ; 2003 ; American Quarterly Volume 55 ; 55 >
      au < released ; 2004 ; American Quarterly Volume 56 ; 56 >
      au < released ; 2005 ; American Quarterly Volume 57 ; 57 >
      au < released ; 2006 ; American Quarterly Volume 58 ; 58 >
      au < released ; 2007 ; American Quarterly Volume 59 ; 59 >
      au < released ; 2008 ; American Quarterly Volume 60 ; 60 >
      au < released ; 2009 ; American Quarterly Volume 61 ; 61 >
      au < released ; 2010 ; American Quarterly Volume 62 ; 62 >
      au < released ; 2011 ; American Quarterly Volume 63 ; 63 >
      au < released ; 2012 ; American Quarterly Volume 64 ; 64 >
      au < released ; 2013 ; American Quarterly Volume 65 ; 65 >

    }

    {

      param[base_url] = https://muse.jhu.edu/

      au < released ; 2014 ; American Quarterly Volume 66 ; 66 >
      au < released ; 2015 ; American Quarterly Volume 67 ; 67 >

    }


  }

  {
    title <
      name = Arethusa ;
      issn = 0004-0975 ;
      eissn = 1080-6504 ;
      issnl = 0004-0975
    >

    param[journal_dir] = arethusa
    attr[journal_id] = are

    {

      param[base_url] = http://muse.jhu.edu/

      au < released ; 1996 ; Arethusa Volume 29 ; 29 >
      au < released ; 1997 ; Arethusa Volume 30 ; 30 >
      au < released ; 1998 ; Arethusa Volume 31 ; 31 >
      au < released ; 1999 ; Arethusa Volume 32 ; 32 >
      au < released ; 2000 ; Arethusa Volume 33 ; 33 >
      au < released ; 2001 ; Arethusa Volume 34 ; 34 >
      au < released ; 2002 ; Arethusa Volume 35 ; 35 >
      au < released ; 2003 ; Arethusa Volume 36 ; 36 >
      au < released ; 2004 ; Arethusa Volume 37 ; 37 >
      au < released ; 2005 ; Arethusa Volume 38 ; 38 >
      au < released ; 2006 ; Arethusa Volume 39 ; 39 >
      au < released ; 2007 ; Arethusa Volume 40 ; 40 >
      au < released ; 2008 ; Arethusa Volume 41 ; 41 >
      au < released ; 2009 ; Arethusa Volume 42 ; 42 >
      au < released ; 2010 ; Arethusa Volume 43 ; 43 >
      au < released ; 2011 ; Arethusa Volume 44 ; 44 >
      au < released ; 2012 ; Arethusa Volume 45 ; 45 >
      au < released ; 2013 ; Arethusa Volume 46 ; 46 >

    }

    {

      param[base_url] = https://muse.jhu.edu/

      au < released ; 2014 ; Arethusa Volume 47 ; 47 >
      au < released ; 2015 ; Arethusa Volume 48 ; 48 >

    }

    
  }

  {
    title <
      name = ariel: A Review of International English Literature ;
      issn = 0004-1327 ;
      eissn = 1920-1222 ;
      issnl = 0004-1327
    >

      param[journal_dir] = ariel_a_review_of_international_english_literature
      attr[journal_id] = ari

      param[base_url] = https://muse.jhu.edu/

      au < released ; 2013 ; ariel: A Review of International English Literature Volume 44 ; 44 >
      au < released ; 2014 ; ariel: A Review of International English Literature Volume 45 ; 45 >
      au < released ; 2015 ; ariel: A Review of International English Literature Volume 46 ; 46 >

  }

  {
    title <
      name = Book History ;
      issn = 1529-1499 ;
      eissn = 1098-7371 ;
      issnl = 1098-7371
    >

    param[journal_dir] = book_history
    attr[journal_id] = bh

    {

      param[base_url] = http://muse.jhu.edu/

      au < released ; 1998 ; Book History Volume 1 ; 1 >
      au < released ; 1999 ; Book History Volume 2 ; 2 >
      au < released ; 2000 ; Book History Volume 3 ; 3 >
      au < released ; 2001 ; Book History Volume 4 ; 4 >
      au < released ; 2002 ; Book History Volume 5 ; 5 >
      au < released ; 2003 ; Book History Volume 6 ; 6 >
      au < released ; 2004 ; Book History Volume 7 ; 7 >
      au < released ; 2005 ; Book History Volume 8 ; 8 >
      au < released ; 2006 ; Book History Volume 9 ; 9 >
      au < released ; 2007 ; Book History Volume 10 ; 10 >
      au < released ; 2008 ; Book History Volume 11 ; 11 >
      au < released ; 2009 ; Book History Volume 12 ; 12 >
      au < released ; 2010 ; Book History Volume 13 ; 13 >
      au < released ; 2011 ; Book History Volume 14 ; 14 >
      au < released ; 2012 ; Book History Volume 15 ; 15 >
      au < released ; 2013 ; Book History Volume 16 ; 16 >

    }

    {

      param[base_url] = https://muse.jhu.edu/

      au < released ; 2014 ; Book History Volume 17 ; 17 >
      au < released ; 2015 ; Book History Volume 18 ; 18 >

    }

    
  }

  {

    title <
      name = Bookbird: A Journal of International Children's Literature ;
      issn = 0006-7377 ;
      eissn = 1918-6983 ;
      issnl = 0006-7377
    >

    param[journal_dir] = bookbird
    attr[journal_id] = bkb

    {

      param[base_url] = http://muse.jhu.edu/

      au < released ; 2008 ; Bookbird: A Journal of International Children's Literature Volume 46 ; 46 >
      au < released ; 2009 ; Bookbird: A Journal of International Children's Literature Volume 47 ; 47 >
      au < released ; 2010 ; Bookbird: A Journal of International Children's Literature Volume 48 ; 48 >
      au < released ; 2011 ; Bookbird: A Journal of International Children's Literature Volume 49 ; 49 >
      au < released ; 2012 ; Bookbird: A Journal of International Children's Literature Volume 50 ; 50 >
      au < released ; 2013 ; Bookbird: A Journal of International Children's Literature Volume 51 ; 51 >

    }

    {

      param[base_url] = https://muse.jhu.edu/

      au < released ; 2014 ; Bookbird: A Journal of International Children's Literature Volume 52 ; 52 >
      au < released ; 2015 ; Bookbird: A Journal of International Children's Literature Volume 53 ; 53 >

    }


  }

  {
    title <
      name = Bulletin of the Center for Children's Books ;
      issn = 0008-9036 ;
      eissn = 1558-6766 ;
      issnl = 0008-9036
    >

    param[journal_dir] = bulletin_of_the_center_for_childrens_books
    attr[journal_id] = bcc
    
    {

      param[base_url] = http://muse.jhu.edu/

      au < released ; 2005 ; Bulletin of the Center for Children's Books Volume 59 ; 59 >
      au < released ; 2006 ; Bulletin of the Center for Children's Books Volume 60 ; 60 >
      au < released ; 2007 ; Bulletin of the Center for Children's Books Volume 61 ; 61 >
      au < released ; 2008 ; Bulletin of the Center for Children's Books Volume 62 ; 62 >
      au < released ; 2009 ; Bulletin of the Center for Children's Books Volume 63 ; 63 >
      au < released ; 2010-2012 ; Bulletin of the Center for Children's Books Volume 64 ; 64 >
      au < released ; 2011-2012 ; Bulletin of the Center for Children's Books Volume 65 ; 65 >
      au < released ; 2012-2013 ; Bulletin of the Center for Children's Books Volume 66 ; 66 >
      au < released ; 2013-2014 ; Bulletin of the Center for Children's Books Volume 67 ; 67 >

    }

    {

      param[base_url] = https://muse.jhu.edu/

      au < released ; 2014-2015 ; Bulletin of the Center for Children's Books Volume 68 ; 68 >
      au < manifest ; 2015-2016 ; Bulletin of the Center for Children's Books Volume 69 ; 69 >

    }

    
  }

  {
    title <
      name = Bulletin of the History of Medicine ;
      issn = 0007-5140 ;
      eissn = 1086-3176 ;
      issnl = 0007-5140
    >

    param[journal_dir] = bulletin_of_the_history_of_medicine
    attr[journal_id] = bhm

    {

      param[base_url] = http://muse.jhu.edu/

      au < released ; 1996 ; Bulletin of the History of Medicine Volume 70 ; 70 >
      au < released ; 1997 ; Bulletin of the History of Medicine Volume 71 ; 71 >
      au < released ; 1998 ; Bulletin of the History of Medicine Volume 72 ; 72 >
      au < released ; 1999 ; Bulletin of the History of Medicine Volume 73 ; 73 >
      au < released ; 2000 ; Bulletin of the History of Medicine Volume 74 ; 74 >
      au < released ; 2001 ; Bulletin of the History of Medicine Volume 75 ; 75 >
      au < released ; 2002 ; Bulletin of the History of Medicine Volume 76 ; 76 >
      au < released ; 2003 ; Bulletin of the History of Medicine Volume 77 ; 77 >
      au < released ; 2004 ; Bulletin of the History of Medicine Volume 78 ; 78 >
      au < released ; 2005 ; Bulletin of the History of Medicine Volume 79 ; 79 >
      au < released ; 2006 ; Bulletin of the History of Medicine Volume 80 ; 80 >
      au < released ; 2007 ; Bulletin of the History of Medicine Volume 81 ; 81 >
      au < released ; 2008 ; Bulletin of the History of Medicine Volume 82 ; 82 >
      au < released ; 2009 ; Bulletin of the History of Medicine Volume 83 ; 83 >
      au < released ; 2010 ; Bulletin of the History of Medicine Volume 84 ; 84 >
      au < released ; 2011 ; Bulletin of the History of Medicine Volume 85 ; 85 >
      au < released ; 2012 ; Bulletin of the History of Medicine Volume 86 ; 86 >
      au < released ; 2013 ; Bulletin of the History of Medicine Volume 87 ; 87 >

    }

    {

      param[base_url] = https://muse.jhu.edu/

      au < released ; 2014 ; Bulletin of the History of Medicine Volume 88 ; 88 >
      au < released ; 2015 ; Bulletin of the History of Medicine Volume 89 ; 89 >

    }

    
  }
  
  {
    title <
      name = Callaloo ;
      issn = 0161-2492 ;
      eissn = 1080-6512 ;
      issnl = 0161-2492
    >

    param[journal_dir] = callaloo
    attr[journal_id] = cal
    
    {

      param[base_url] = http://muse.jhu.edu/

      au < released ; 1995 ; Callaloo Volume 18 ; 18 >
      au < released ; 1996 ; Callaloo Volume 19 ; 19 >
      au < released ; 1997 ; Callaloo Volume 20 ; 20 >
      au < released ; 1998 ; Callaloo Volume 21 ; 21 >
      au < released ; 1999 ; Callaloo Volume 22 ; 22 >
      au < released ; 2000 ; Callaloo Volume 23 ; 23 >
      au < released ; 2001 ; Callaloo Volume 24 ; 24 >
      au < released ; 2002 ; Callaloo Volume 25 ; 25 >
      au < released ; 2003 ; Callaloo Volume 26 ; 26 >
      au < released ; 2004 ; Callaloo Volume 27 ; 27 >
      au < released ; 2005 ; Callaloo Volume 28 ; 28 >
      au < released ; 2006 ; Callaloo Volume 29 ; 29 >
      au < released ; 2007 ; Callaloo Volume 30 ; 30 >
      au < released ; 2008 ; Callaloo Volume 31 ; 31 >
      au < released ; 2009 ; Callaloo Volume 32 ; 32 >
      au < released ; 2010 ; Callaloo Volume 33 ; 33 >
      au < released ; 2011 ; Callaloo Volume 34 ; 34 >
      au < released ; 2012 ; Callaloo Volume 35 ; 35 >
      au < released ; 2013 ; Callaloo Volume 36 ; 36 >

    }

    {

      param[base_url] = https://muse.jhu.edu/

      au < released ; 2014 ; Callaloo Volume 37 ; 37 >
      au < released ; 2015 ; Callaloo Volume 38 ; 38 >

    }

    
  }

  {
  
    title <
      name = CEA Critic ;
      issn = 0007-8069 
    >

    param[journal_dir] = cea_critic
    attr[journal_id] = cea

    {

      param[base_url] = http://muse.jhu.edu/

      au < released ; 2013 ; CEA Critic Volume 75 ; 75 >

    }

    {

      param[base_url] = https://muse.jhu.edu/

      au < released ; 2014 ; CEA Critic Volume 76 ; 76 >
      au < released ; 2015 ; CEA Critic Volume 77 ; 77 >

    }


  }

  {
    title <
      name = Children's Literature ;
      issn = 0092-8208 ;
      eissn = 1543-3374 ;
      issnl = 0092-8208
    >

    param[journal_dir] = childrens_literature
    attr[journal_id] = chl

    {

      param[base_url] = http://muse.jhu.edu/

      au < released ; 1972 ; Children's Literature Volume 1 ; 1 >
      au < released ; 1973 ; Children's Literature Volume 2 ; 2 >
      au < released ; 1974 ; Children's Literature Volume 3 ; 3 >
      au < released ; 1975 ; Children's Literature Volume 4 ; 4 >
      au < released ; 1976 ; Children's Literature Volume 5 ; 5 >
      au < released ; 1977 ; Children's Literature Volume 6 ; 6 >
      au < released ; 1978 ; Children's Literature Volume 7 ; 7 >
      au < released ; 1980 ; Children's Literature Volume 8 ; 8 >
      au < released ; 1981 ; Children's Literature Volume 9 ; 9 >
      au < released ; 1982 ; Children's Literature Volume 10 ; 10 >
      au < released ; 1983 ; Children's Literature Volume 11 ; 11 >
      au < released ; 1984 ; Children's Literature Volume 12 ; 12 >
      au < released ; 1985 ; Children's Literature Volume 13 ; 13 >
      au < released ; 1986 ; Children's Literature Volume 14 ; 14 >
      au < released ; 1987 ; Children's Literature Volume 15 ; 15 >
      au < released ; 1988 ; Children's Literature Volume 16 ; 16 >
      au < released ; 1989 ; Children's Literature Volume 17 ; 17 >
      au < released ; 1990 ; Children's Literature Volume 18 ; 18 >
      au < released ; 1991 ; Children's Literature Volume 19 ; 19 >
      au < released ; 1992 ; Children's Literature Volume 20 ; 20 >
      au < released ; 1993 ; Children's Literature Volume 21 ; 21 >
      au < released ; 1994 ; Children's Literature Volume 22 ; 22 >
      au < released ; 1995 ; Children's Literature Volume 23 ; 23 >
      au < released ; 1996 ; Children's Literature Volume 24 ; 24 >
      au < released ; 1997 ; Children's Literature Volume 25 ; 25 >
      au < released ; 1998 ; Children's Literature Volume 26 ; 26 >
      au < released ; 1999 ; Children's Literature Volume 27 ; 27 >
      au < released ; 2000 ; Children's Literature Volume 28 ; 28 >
      au < released ; 2001 ; Children's Literature Volume 29 ; 29 >
      au < released ; 2002 ; Children's Literature Volume 30 ; 30 >
      au < released ; 2003 ; Children's Literature Volume 31 ; 31 >
      au < released ; 2004 ; Children's Literature Volume 32 ; 32 >
      au < released ; 2005 ; Children's Literature Volume 33 ; 33 >
      au < released ; 2006 ; Children's Literature Volume 34 ; 34 >
      au < released ; 2007 ; Children's Literature Volume 35 ; 35 >
      au < released ; 2008 ; Children's Literature Volume 36 ; 36 >
      au < released ; 2009 ; Children's Literature Volume 37 ; 37 >
      au < released ; 2010 ; Children's Literature Volume 38 ; 38 >
      au < released ; 2011 ; Children's Literature Volume 39 ; 39 >
      au < released ; 2012 ; Children's Literature Volume 40 ; 40 >
      au < released ; 2013 ; Children's Literature Volume 41 ; 41 >

    }

    {

      param[base_url] = https://muse.jhu.edu/

      au < released ; 2014 ; Children's Literature Volume 42 ; 42 >
      au < released ; 2015 ; Children's Literature Volume 43 ; 43 >

    }

    
  }

  {
    title <
      name = Children's Literature Association Quarterly ;
      issn = 0885-0429 ;
      eissn = 1553-1201 ;
      issnl = 0885-0429
    >

    param[journal_dir] = childrens_literature_association_quarterly
    attr[journal_id] = chq

    {

      param[base_url] = https://muse.jhu.edu/

      au < ready ; 1976 ; Children's Literature Association Quarterly Volume 1 ; 1 >
<<<<<<< HEAD
      au < testing ; 1977 ; Children's Literature Association Quarterly Volume 2 ; 2 >
=======
      au < ready ; 1977 ; Children's Literature Association Quarterly Volume 2 ; 2 >
>>>>>>> bcb7be96
      au < ready ; 1978 ; Children's Literature Association Quarterly 1978 Proceedings ; 1978 >
      au < ready ; 1978-1979 ; Children's Literature Association Quarterly Volume 3 ; 3 >
      au < ready ; 1979 ; Children's Literature Association Quarterly Volume 4 ; 4 >
      au < ready ; 1980 ; Children's Literature Association Quarterly Volume 5 ; 5 >
      au < ready ; 1981 ; Children's Literature Association Quarterly Volume 6 ; 6 >
      au < ready ; 1981 ; Children's Literature Association Quarterly 1981 Proceedings ; 1981 >
      au < ready ; 1982 ; Children's Literature Association Quarterly Volume 7 ; 7 >
<<<<<<< HEAD
      au < testing ; 1982 ; Children's Literature Association Quarterly 1982 Proceedings ; 1982 >
      au < testing ; 1983 ; Children's Literature Association Quarterly Volume 8 ; 8 >
      au < ready ; 1984-1985 ; Children's Literature Association Quarterly Volume 9 ; 9 >
      au < ready ; 1985 ; Children's Literature Association Quarterly Volume 10 ; 10 >
      au < testing ; 1986 ; Children's Literature Association Quarterly 1986 Proceedings ; 1986 >
      au < testing ; 1986-1987 ; Children's Literature Association Quarterly Volume 11 ; 11 >
=======
      au < ready ; 1982 ; Children's Literature Association Quarterly 1982 Proceedings ; 1982 >
      au < ready ; 1983 ; Children's Literature Association Quarterly Volume 8 ; 8 >
      au < ready ; 1984-1985 ; Children's Literature Association Quarterly Volume 9 ; 9 >
      au < ready ; 1985 ; Children's Literature Association Quarterly Volume 10 ; 10 >
      au < ready ; 1986 ; Children's Literature Association Quarterly 1986 Proceedings ; 1986 >
      au < ready ; 1986-1987 ; Children's Literature Association Quarterly Volume 11 ; 11 >
>>>>>>> bcb7be96
      au < ready ; 1987 ; Children's Literature Association Quarterly Volume 12 ; 12 >
      au < ready ; 1987 ; Children's Literature Association Quarterly 1987 Proceedings ; 1987 >
      au < ready ; 1988 ; Children's Literature Association Quarterly Volume 13 ; 13 >
      au < ready ; 1988 ; Children's Literature Association Quarterly 1988 Proceedings ; 1988 >
      au < ready ; 1989 ; Children's Literature Association Quarterly Volume 14 ; 14 >
      au < released ; 1990 ; Children's Literature Association Quarterly Volume 15 ; 15 >
      au < released ; 1990 ; Children's Literature Association Quarterly 1990 Proceedings ; 1990 >
      au < released ; 1991 ; Children's Literature Association Quarterly Volume 16 ; 16 >
      au < released ; 1991 ; Children's Literature Association Quarterly 1991 Proceedings ; 1991 >
      au < released ; 1992 ; Children's Literature Association Quarterly Volume 17 ; 17 >
      au < released ; 1993 ; Children's Literature Association Quarterly Volume 18 ; 18 >
      au < released ; 1994 ; Children's Literature Association Quarterly Volume 19 ; 19 >
      au < released ; 1995 ; Children's Literature Association Quarterly Volume 20 ; 20 >
      au < released ; 1996 ; Children's Literature Association Quarterly Volume 21 ; 21 >
      au < released ; 1997 ; Children's Literature Association Quarterly Volume 22 ; 22 >
      au < released ; 1998 ; Children's Literature Association Quarterly Volume 23 ; 23 >
      au < released ; 1999 ; Children's Literature Association Quarterly Volume 24 ; 24 >
      au < released ; 2000 ; Children's Literature Association Quarterly Volume 25 ; 25 >
      au < released ; 2001 ; Children's Literature Association Quarterly Volume 26 ; 26 >
      au < released ; 2002 ; Children's Literature Association Quarterly Volume 27 ; 27 >
      au < released ; 2003 ; Children's Literature Association Quarterly Volume 28 ; 28 >

    }

    {

      param[base_url] = http://muse.jhu.edu/

      au < released ; 2004 ; Children's Literature Association Quarterly Volume 29 ; 29 >
      au < released ; 2005 ; Children's Literature Association Quarterly Volume 30 ; 30 >
      au < released ; 2006 ; Children's Literature Association Quarterly Volume 31 ; 31 >
      au < released ; 2007 ; Children's Literature Association Quarterly Volume 32 ; 32 >
      au < released ; 2008 ; Children's Literature Association Quarterly Volume 33 ; 33 >
      au < released ; 2009 ; Children's Literature Association Quarterly Volume 34 ; 34 >
      au < released ; 2010 ; Children's Literature Association Quarterly Volume 35 ; 35 >
      au < released ; 2011 ; Children's Literature Association Quarterly Volume 36 ; 36 >
      au < released ; 2012 ; Children's Literature Association Quarterly Volume 37 ; 37 >
      au < released ; 2013 ; Children's Literature Association Quarterly Volume 38 ; 38 >

    }

    {

      param[base_url] = https://muse.jhu.edu/

      au < released ; 2014 ; Children's Literature Association Quarterly Volume 39 ; 39 >
      au < released ; 2015 ; Children's Literature Association Quarterly Volume 40 ; 40 >

    }

  }

  {
    title <
      name = Comparative Technology Transfer and Society ;
      issn = 1542-0132 ;
      eissn = 1543-3404 ;
      issnl = 1542-0132
    >

    param[journal_dir] = comparative_technology_transfer_and_society
    attr[journal_id] = ctt
    comment[0] = no issue after 2009

    {

      param[base_url] = http://muse.jhu.edu/

      au < released ; 2003 ; Comparative Technology Transfer and Society Volume 1 ; 1 >
      au < released ; 2004 ; Comparative Technology Transfer and Society Volume 2 ; 2 >
      au < released ; 2005 ; Comparative Technology Transfer and Society Volume 3 ; 3 >
      au < released ; 2006 ; Comparative Technology Transfer and Society Volume 4 ; 4 >
      au < released ; 2007 ; Comparative Technology Transfer and Society Volume 5 ; 5 >
      au < released ; 2008 ; Comparative Technology Transfer and Society Volume 6 ; 6 >
      au < released ; 2009 ; Comparative Technology Transfer and Society Volume 7 ; 7 >

    }

    
  }

  {
    title <
      name = Configurations ;
      issn = 1063-1801 ;
      eissn = 1080-6520 ;
      issnl = 1063-1801
    >

    param[journal_dir] = configurations
    attr[journal_id] = con

    {

      param[base_url] = http://muse.jhu.edu/

      au < released ; 1993 ; Configurations Volume 1 ; 1 >
      au < released ; 1994 ; Configurations Volume 2 ; 2 >
      au < released ; 1995 ; Configurations Volume 3 ; 3 >
      au < released ; 1996 ; Configurations Volume 4 ; 4 >
      au < released ; 1997 ; Configurations Volume 5 ; 5 >
      au < released ; 1998 ; Configurations Volume 6 ; 6 >
      au < released ; 1999 ; Configurations Volume 7 ; 7 >
      au < released ; 2000 ; Configurations Volume 8 ; 8 >
      au < released ; 2001 ; Configurations Volume 9 ; 9 >
      au < released ; 2002 ; Configurations Volume 10 ; 10 >
      au < released ; 2003 ; Configurations Volume 11 ; 11 >
      au < released ; 2004 ; Configurations Volume 12 ; 12 >
      au < released ; 2005 ; Configurations Volume 13 ; 13 >
      au < released ; 2006 ; Configurations Volume 14 ; 14 >
      au < released ; 2007 ; Configurations Volume 15 ; 15 >
      au < released ; 2008 ; Configurations Volume 16 ; 16 >
      au < released ; 2009 ; Configurations Volume 17 ; 17 >
      au < released ; 2010 ; Configurations Volume 18 ; 18 >
      au < released ; 2011 ; Configurations Volume 19 ; 19 >
      au < released ; 2012 ; Configurations Volume 20 ; 20 >
      au < released ; 2013 ; Configurations Volume 21 ; 21 >

    }

    {

      param[base_url] = https://muse.jhu.edu/

      au < released ; 2014 ; Configurations Volume 22 ; 22 >
      au < released ; 2015 ; Configurations Volume 23 ; 23 >

    }

    
  }

  {
    title <
      name = diacritics ;
      issn = 0300-7162 ;
      eissn = 1080-6539 ;
      issnl = 0300-7162
    >

    param[journal_dir] = diacritics
    attr[journal_id] = dia

    {

      param[base_url] = http://muse.jhu.edu/

      au < released ; 1996 ; diacritics Volume 26 ; 26 >
      au < released ; 1997 ; diacritics Volume 27 ; 27 >
      au < released ; 1998 ; diacritics Volume 28 ; 28 >
      au < released ; 1999 ; diacritics Volume 29 ; 29 >
      au < released ; 2000 ; diacritics Volume 30 ; 30 >
      au < released ; 2001 ; diacritics Volume 31 ; 31 >
      au < released ; 2002 ; diacritics Volume 32 ; 32 >
      au < released ; 2003 ; diacritics Volume 33 ; 33 >
      au < released ; 2004 ; diacritics Volume 34 ; 34 >
      au < released ; 2005 ; diacritics Volume 35 ; 35 >
      au < released ; 2006 ; diacritics Volume 36 ; 36 >
      au < released ; 2007 ; diacritics Volume 37 ; 37 >
      au < released ; 2008 ; diacritics Volume 38 ; 38 >
      au < released ; 2009 ; diacritics Volume 39 ; 39 >
      au < released ; 2012 ; diacritics Volume 40 ; 40 >
      au < released ; 2013 ; diacritics Volume 41 ; 41 >

    }

    {

      param[base_url] = https://muse.jhu.edu/

      au < released ; 2014 ; diacritics Volume 42 ; 42 >
      au < released ; 2015 ; diacritics Volume 43 ; 43 >

    }

    
  }

  {
    title <
      name = Dickens Quarterly ;
      issn = 0742-5473 ;
      eissn = 2169-5377 ;
      issnl = 0742-5473
    >
    
      param[journal_dir] = dickens_quarterly
      attr[journal_id] = dqt

      param[base_url] = https://muse.jhu.edu/

      au < released ; 2015 ; Dickens Quarterly Volume 32 ; 32 >
  }

  {
    title <
      name = Digital Philology: A Journal of Medieval Cultures ;
      issn = 2162-9544 ;
      eissn = 2162-9552 ;
      issnl = 2162-9544
    >
    
    param[journal_dir] = digital_philology
    attr[journal_id] = dph

    {

      param[base_url] = http://muse.jhu.edu/

      au < released ; 2012 ; Digital Philology: A Journal of Medieval Cultures Volume 1 ; 1 >
      au < released ; 2013 ; Digital Philology: A Journal of Medieval Cultures Volume 2 ; 2 >

    }

    {

      param[base_url] = https://muse.jhu.edu/

      au < released ; 2014 ; Digital Philology: A Journal of Medieval Cultures Volume 3 ; 3 >
      au < released ; 2015 ; Digital Philology: A Journal of Medieval Cultures Volume 4 ; 4 >

    }

    
  }
  
  {
    title <
      name = Eighteenth-Century Studies ;
      issn = 0013-2586 ;
      eissn = 1086-315X ;
      issnl = 0013-2586
    >

    param[journal_dir] = eighteenth-century_studies
    attr[journal_id] = ecs

    {

      param[base_url] = http://muse.jhu.edu/

      au < released ; 1995-1996 ; Eighteenth-Century Studies Volume 29 ; 29 >
      au < released ; 1996-1997 ; Eighteenth-Century Studies Volume 30 ; 30 >
      au < released ; 1997-1998 ; Eighteenth-Century Studies Volume 31 ; 31 >
      au < released ; 1998-1999 ; Eighteenth-Century Studies Volume 32 ; 32 >
      au < released ; 1999-2000 ; Eighteenth-Century Studies Volume 33 ; 33 >
      au < released ; 2000-2001 ; Eighteenth-Century Studies Volume 34 ; 34 >
      au < released ; 2001-2002 ; Eighteenth-Century Studies Volume 35 ; 35 >
      au < released ; 2002-2003 ; Eighteenth-Century Studies Volume 36 ; 36 >
      au < released ; 2003-2004 ; Eighteenth-Century Studies Volume 37 ; 37 >
      au < released ; 2004-2005 ; Eighteenth-Century Studies Volume 38 ; 38 >
      au < released ; 2005-2006 ; Eighteenth-Century Studies Volume 39 ; 39 >
      au < released ; 2006-2007 ; Eighteenth-Century Studies Volume 40 ; 40 >
      au < released ; 2007-2008 ; Eighteenth-Century Studies Volume 41 ; 41 >
      au < released ; 2008-2009 ; Eighteenth-Century Studies Volume 42 ; 42 >
      au < released ; 2009-2010 ; Eighteenth-Century Studies Volume 43 ; 43 >
      au < released ; 2010-2011 ; Eighteenth-Century Studies Volume 44 ; 44 >
      au < released ; 2011-2012 ; Eighteenth-Century Studies Volume 45 ; 45 >
      au < released ; 2012-2013 ; Eighteenth-Century Studies Volume 46 ; 46 >
      au < released ; 2013-2014 ; Eighteenth-Century Studies Volume 47 ; 47 >

    }

    {

      param[base_url] = https://muse.jhu.edu/

      au < released ; 2014-2015 ; Eighteenth-Century Studies Volume 48 ; 48 >
      au < manifest ; 2015-2016 ; Eighteenth-Century Studies Volume 49 ; 49 >

    }

    
  }

  {
    title <
      name = ELH ;
      issn = 0013-8304 ;
      eissn = 1080-6547 ;
      issnl = 0013-8304
    >

    param[journal_dir] = elh
    attr[journal_id] = elh

    {

      param[base_url] = http://muse.jhu.edu/

      au < released ; 1993 ; ELH Volume 60 ; 60 >
      au < released ; 1994 ; ELH Volume 61 ; 61 >
      au < released ; 1995 ; ELH Volume 62 ; 62 >
      au < released ; 1996 ; ELH Volume 63 ; 63 >
      au < released ; 1997 ; ELH Volume 64 ; 64 >
      au < released ; 1998 ; ELH Volume 65 ; 65 >
      au < released ; 1999 ; ELH Volume 66 ; 66 >
      au < released ; 2000 ; ELH Volume 67 ; 67 >
      au < released ; 2001 ; ELH Volume 68 ; 68 >
      au < released ; 2002 ; ELH Volume 69 ; 69 >
      au < released ; 2003 ; ELH Volume 70 ; 70 >
      au < released ; 2004 ; ELH Volume 71 ; 71 >
      au < released ; 2005 ; ELH Volume 72 ; 72 >
      au < released ; 2006 ; ELH Volume 73 ; 73 >
      au < released ; 2007 ; ELH Volume 74 ; 74 >
      au < released ; 2008 ; ELH Volume 75 ; 75 >
      au < released ; 2009 ; ELH Volume 76 ; 76 >
      au < released ; 2010 ; ELH Volume 77 ; 77 >
      au < released ; 2011 ; ELH Volume 78 ; 78 >
      au < released ; 2012 ; ELH Volume 79 ; 79 >
      au < released ; 2013 ; ELH Volume 80 ; 80 >

    }

    {

      param[base_url] = https://muse.jhu.edu/

      au < released ; 2014 ; ELH Volume 81 ; 81 >
      au < released ; 2015 ; ELH Volume 82 ; 82 >

    }


  }

  {

    title <
      name = Feminist Formations ;
      issn = 2151-7363 ;
      eissn = 2151-7371 ;
      issnl = 2151-7363
    >
    
    comment[continuity] = continued from 1040-0656. Formerly NWSA Journal through Volume 21, No. 3, Fall 2009 (E-ISSN: 1527-1889, Print ISSN: 1040-0656)

    param[journal_dir] = feminist_formations
    attr[journal_id] = ff
    
    {

      param[base_url] = https://muse.jhu.edu/

      au < doNotProcess ; 1999 ; Feminist Formations Volume 11 ; 11 >
      au < doNotProcess ; 2000 ; Feminist Formations Volume 12 ; 12 >
      au < doNotProcess ; 2001 ; Feminist Formations Volume 13 ; 13 >
      au < doNotProcess ; 2002 ; Feminist Formations Volume 14 ; 14 >
      au < doNotProcess ; 2003 ; Feminist Formations Volume 15 ; 15 >
      au < doNotProcess ; 2004 ; Feminist Formations Volume 16 ; 16 >
      au < doNotProcess ; 2005 ; Feminist Formations Volume 17 ; 17 >
      au < doNotProcess ; 2006 ; Feminist Formations Volume 18 ; 18 >
      au < doNotProcess ; 2007 ; Feminist Formations Volume 19 ; 19 >
      au < doNotProcess ; 2008 ; Feminist Formations Volume 20 ; 20 >
      au < doNotProcess ; 2009 ; Feminist Formations Volume 21 ; 21 >

    }

    {

      param[base_url] = http://muse.jhu.edu/

      au < released ; 2010 ; Feminist Formations Volume 22 ; 22 >
      au < released ; 2011 ; Feminist Formations Volume 23 ; 23 >
      au < released ; 2012 ; Feminist Formations Volume 24 ; 24 >
      au < released ; 2013 ; Feminist Formations Volume 25 ; 25 >

    }

    {

      param[base_url] = https://muse.jhu.edu/

      au < released ; 2014 ; Feminist Formations Volume 26 ; 26 >
      au < released ; 2015 ; Feminist Formations Volume 27 ; 27 >

    }


  }

  {

    title <
      name = German Studies Review ;
      issn = 0149-7952 ;
      eissn = 2164-8646 ;
      issnl = 0149-7952 
    >
    
    param[journal_dir] = german_studies_review
    attr[journal_id] = gsr
    
    
    {

      param[base_url] = http://muse.jhu.edu/

      au < released ; 2012 ; German Studies Review Volume 35 ; 35 >
      au < released ; 2013 ; German Studies Review Volume 36 ; 36 >

    }

    {

      param[base_url] = https://muse.jhu.edu/

      au < released ; 2014 ; German Studies Review Volume 37 ; 37 >
      au < released ; 2015 ; German Studies Review Volume 38 ; 38 >

    }


  }
  
  {

    title <
      name = Hispania ;
      issn = 2153-6414 ;
      eissn = 0018-2133 ;
      issnl = 0018-2133
    >

    param[journal_dir] = hispania
    attr[journal_id] = hpn
    
    {

      param[base_url] = http://muse.jhu.edu/

      au < released ; 2010 ; Hispania Volume 93 ; 93 >
      au < released ; 2011 ; Hispania Volume 94 ; 94 >
      au < released ; 2012 ; Hispania Volume 95 ; 95 >
      au < released ; 2013 ; Hispania Volume 96 ; 96 >

    }

    {

      param[base_url] = https://muse.jhu.edu/

      au < released ; 2014 ; Hispania Volume 97 ; 97 >
      au < released ; 2015 ; Hispania Volume 98 ; 98 >

    }


  }

  {

    title <
      name = Historically Speaking ;
      issn = 1941-4188 ;
      eissn = 1944-6438 ;
      issnl = 1941-4188
    >

    param[journal_dir] = historically_speaking
    attr[journal_id] = hsp
    
    {

      param[base_url] = https://muse.jhu.edu/

      au < released ; 1999-2000 ; Historically Speaking Volume 1 ; 1 >
      au < released ; 2000-2001 ; Historically Speaking Volume 2 ; 2 >
      au < released ; 2001-2002 ; Historically Speaking Volume 3 ; 3 >
      au < released ; 2002-2003 ; Historically Speaking Volume 4 ; 4 >
      au < released ; 2003-2004 ; Historically Speaking Volume 5 ; 5 >

    }

    {

      param[base_url] = http://muse.jhu.edu/

      au < released ; 2004-2005 ; Historically Speaking Volume 6 ; 6 >
      au < released ; 2005-2006 ; Historically Speaking Volume 7 ; 7 >
      au < released ; 2006-2007 ; Historically Speaking Volume 8 ; 8 >
      au < released ; 2007-2008 ; Historically Speaking Volume 9 ; 9 >
      au < released ; 2009 ; Historically Speaking Volume 10 ; 10 >
      au < released ; 2010 ; Historically Speaking Volume 11 ; 11 >
      au < released ; 2011 ; Historically Speaking Volume 12 ; 12 >
      au < released ; 2012 ; Historically Speaking Volume 13 ; 13 >
      au < released ; 2013 ; Historically Speaking Volume 14 ; 14 >

    }


  }

  {

    title <
      name = The Hopkins Review ;
      issn = 1939-6589 ;
      eissn = 1939-9774 ;
      issnl = 1939-6589
    >

    param[journal_dir] = the_hopkins_review
    attr[journal_id] =   thr
    
    {

      param[base_url] = http://muse.jhu.edu/

      au < released ; 2008 ; The Hopkins Review Volume 1 ; 1 >
      au < released ; 2009 ; The Hopkins Review Volume 2 ; 2 >
      au < released ; 2010 ; The Hopkins Review Volume 3 ; 3 >
      au < released ; 2011 ; The Hopkins Review Volume 4 ; 4 >
      au < released ; 2012 ; The Hopkins Review Volume 5 ; 5 >
      au < released ; 2013 ; The Hopkins Review Volume 6 ; 6 >

    }

    {

      param[base_url] = https://muse.jhu.edu/

      au < released ; 2014 ; The Hopkins Review Volume 7 ; 7 >
      au < released ; 2015 ; The Hopkins Review Volume 8 ; 8 >

    }


  }
  
  {
    title <
      name = Human Rights Quarterly ;
      issn = 0275-0392 ;
      eissn = 1085-794X ;
      issnl = 0275-0392
    >

    param[journal_dir] = human_rights_quarterly
    attr[journal_id] = hrq

    {

      param[base_url] = http://muse.jhu.edu/

      au < released ; 1995 ; Human Rights Quarterly Volume 17 ; 17 >
      au < released ; 1996 ; Human Rights Quarterly Volume 18 ; 18 >
      au < released ; 1997 ; Human Rights Quarterly Volume 19 ; 19 >
      au < released ; 1998 ; Human Rights Quarterly Volume 20 ; 20 >
      au < released ; 1999 ; Human Rights Quarterly Volume 21 ; 21 >
      au < released ; 2000 ; Human Rights Quarterly Volume 22 ; 22 >
      au < released ; 2001 ; Human Rights Quarterly Volume 23 ; 23 >
      au < released ; 2002 ; Human Rights Quarterly Volume 24 ; 24 >
      au < released ; 2003 ; Human Rights Quarterly Volume 25 ; 25 >
      au < released ; 2004 ; Human Rights Quarterly Volume 26 ; 26 >
      au < released ; 2005 ; Human Rights Quarterly Volume 27 ; 27 >
      au < released ; 2006 ; Human Rights Quarterly Volume 28 ; 28 >
      au < released ; 2007 ; Human Rights Quarterly Volume 29 ; 29 >
      au < released ; 2008 ; Human Rights Quarterly Volume 30 ; 30 >
      au < released ; 2009 ; Human Rights Quarterly Volume 31 ; 31 >
      au < released ; 2010 ; Human Rights Quarterly Volume 32 ; 32 >
      au < released ; 2011 ; Human Rights Quarterly Volume 33 ; 33 >
      au < released ; 2012 ; Human Rights Quarterly Volume 34 ; 34 >
      au < released ; 2013 ; Human Rights Quarterly Volume 35 ; 35 >

    }

    {

      param[base_url] = https://muse.jhu.edu/

      au < released ; 2014 ; Human Rights Quarterly Volume 36 ; 36 >
      au < released ; 2015 ; Human Rights Quarterly Volume 37 ; 37 >

    }


  }

  {
    title <
      name = Journal of Asian American Studies ;
      issn = 1097-2129 ;
      eissn = 1096-8598 ;
      issnl = 1096-8598
    >

    param[journal_dir] = journal_of_asian_american_studies
    attr[journal_id] = jaas

    {

      param[base_url] = http://muse.jhu.edu/

      au < released ; 1998 ; Journal of Asian American Studies Volume 1 ; 1 >
      au < released ; 1999 ; Journal of Asian American Studies Volume 2 ; 2 >
      au < released ; 2000 ; Journal of Asian American Studies Volume 3 ; 3 >
      au < released ; 2001 ; Journal of Asian American Studies Volume 4 ; 4 >
      au < released ; 2002 ; Journal of Asian American Studies Volume 5 ; 5 >
      au < released ; 2003 ; Journal of Asian American Studies Volume 6 ; 6 >
      au < released ; 2004 ; Journal of Asian American Studies Volume 7 ; 7 >
      au < released ; 2005 ; Journal of Asian American Studies Volume 8 ; 8 >
      au < released ; 2006 ; Journal of Asian American Studies Volume 9 ; 9 >
      au < released ; 2007 ; Journal of Asian American Studies Volume 10 ; 10 >
      au < released ; 2008 ; Journal of Asian American Studies Volume 11 ; 11 >
      au < released ; 2009 ; Journal of Asian American Studies Volume 12 ; 12 >
      au < released ; 2010 ; Journal of Asian American Studies Volume 13 ; 13 >
      au < released ; 2011 ; Journal of Asian American Studies Volume 14 ; 14 >
      au < released ; 2012 ; Journal of Asian American Studies Volume 15 ; 15 >
      au < released ; 2013 ; Journal of Asian American Studies Volume 16 ; 16 >

    }

    {

      param[base_url] = https://muse.jhu.edu/

      au < released ; 2014 ; Journal of Asian American Studies Volume 17 ; 17 >
      au < released ; 2015 ; Journal of Asian American Studies Volume 18 ; 18 >

    }


  }

  {
    title <
      name = Journal of College Student Development ;
      issn = 0897-5264 ;
      eissn = 1543-3382 ;
      issnl = 0897-5264
    >

    param[journal_dir] = journal_of_college_student_development
    attr[journal_id] = csd

    {

      param[base_url] = http://muse.jhu.edu/

      au < released ; 2003 ; Journal of College Student Development Volume 44 ; 44 >
      au < released ; 2004 ; Journal of College Student Development Volume 45 ; 45 >
      au < released ; 2005 ; Journal of College Student Development Volume 46 ; 46 >
      au < released ; 2006 ; Journal of College Student Development Volume 47 ; 47 >
      au < released ; 2007 ; Journal of College Student Development Volume 48 ; 48 >
      au < released ; 2008 ; Journal of College Student Development Volume 49 ; 49 >
      au < released ; 2009 ; Journal of College Student Development Volume 50 ; 50 >
      au < released ; 2010 ; Journal of College Student Development Volume 51 ; 51 >
      au < released ; 2011 ; Journal of College Student Development Volume 52 ; 52 >
      au < released ; 2012 ; Journal of College Student Development Volume 53 ; 53 >
      au < released ; 2013 ; Journal of College Student Development Volume 54 ; 54 >

    }

    {

      param[base_url] = https://muse.jhu.edu/

      au < released ; 2014 ; Journal of College Student Development Volume 55 ; 55 >
      au < released ; 2015 ; Journal of College Student Development Volume 56 ; 56 >

    }


  }

  {
    title <
      name = Journal of Colonialism and Colonial History ;
      eissn = 1532-5768
    >

    param[journal_dir] = journal_of_colonialism_and_colonial_history
    attr[journal_id] = cch

    {

      param[base_url] = http://muse.jhu.edu/

      au < released ; 2000 ; Journal of Colonialism and Colonial History Volume 1 ; 1 >
      au < released ; 2001 ; Journal of Colonialism and Colonial History Volume 2 ; 2 >
      au < released ; 2002 ; Journal of Colonialism and Colonial History Volume 3 ; 3 >
      au < released ; 2003 ; Journal of Colonialism and Colonial History Volume 4 ; 4 >
      au < released ; 2004 ; Journal of Colonialism and Colonial History Volume 5 ; 5 >
      au < released ; 2005 ; Journal of Colonialism and Colonial History Volume 6 ; 6 >
      au < released ; 2006 ; Journal of Colonialism and Colonial History Volume 7 ; 7 >
      au < released ; 2007 ; Journal of Colonialism and Colonial History Volume 8 ; 8 >
      au < released ; 2008 ; Journal of Colonialism and Colonial History Volume 9 ; 9 >
      au < released ; 2009 ; Journal of Colonialism and Colonial History Volume 10 ; 10 >
      au < released ; 2010 ; Journal of Colonialism and Colonial History Volume 11 ; 11 >
      au < released ; 2011 ; Journal of Colonialism and Colonial History Volume 12 ; 12 >
      au < released ; 2012 ; Journal of Colonialism and Colonial History Volume 13 ; 13 >
      au < released ; 2013 ; Journal of Colonialism and Colonial History Volume 14 ; 14 >

    }

    {

      param[base_url] = https://muse.jhu.edu/

      au < released ; 2014 ; Journal of Colonialism and Colonial History Volume 15 ; 15 >
      au < released ; 2015 ; Journal of Colonialism and Colonial History Volume 16 ; 16 >

    }


  }

  {
    title <
      name = Journal of Democracy ;
      issn = 1045-5736 ;
      eissn = 1086-3214 ;
      issnl = 1045-5736
    >

    param[journal_dir] = journal_of_democracy
    attr[journal_id] = jod

    {

      param[base_url] = https://muse.jhu.edu/

      au < released ; 1990 ; Journal of Democracy Volume 1 ; 1 >
      au < released ; 1991 ; Journal of Democracy Volume 2 ; 2 >
      au < released ; 1992 ; Journal of Democracy Volume 3 ; 3 >
      au < released ; 1993 ; Journal of Democracy Volume 4 ; 4 >
      au < released ; 1994 ; Journal of Democracy Volume 5 ; 5 >

    }

    {

      param[base_url] = http://muse.jhu.edu/

      au < released ; 1995 ; Journal of Democracy Volume 6 ; 6 >
      au < released ; 1996 ; Journal of Democracy Volume 7 ; 7 >
      au < released ; 1997 ; Journal of Democracy Volume 8 ; 8 >
      au < released ; 1998 ; Journal of Democracy Volume 9 ; 9 >
      au < released ; 1999 ; Journal of Democracy Volume 10 ; 10 >
      au < released ; 2000 ; Journal of Democracy Volume 11 ; 11 >
      au < released ; 2001 ; Journal of Democracy Volume 12 ; 12 >
      au < released ; 2002 ; Journal of Democracy Volume 13 ; 13 >
      au < released ; 2003 ; Journal of Democracy Volume 14 ; 14 >
      au < released ; 2004 ; Journal of Democracy Volume 15 ; 15 >
      au < released ; 2005 ; Journal of Democracy Volume 16 ; 16 >
      au < released ; 2006 ; Journal of Democracy Volume 17 ; 17 >
      au < released ; 2007 ; Journal of Democracy Volume 18 ; 18 >
      au < released ; 2008 ; Journal of Democracy Volume 19 ; 19 >
      au < released ; 2009 ; Journal of Democracy Volume 20 ; 20 >
      au < released ; 2010 ; Journal of Democracy Volume 21 ; 21 >
      au < released ; 2011 ; Journal of Democracy Volume 22 ; 22 >
      au < released ; 2012 ; Journal of Democracy Volume 23 ; 23 >
      au < released ; 2013 ; Journal of Democracy Volume 24 ; 24 >

    }

    {

      param[base_url] = https://muse.jhu.edu/

      au < released ; 2014 ; Journal of Democracy Volume 25 ; 25 >
      au < released ; 2015 ; Journal of Democracy Volume 26 ; 26 >

    }

    
  }

  {
    title <
      name = Journal of Early Christian Studies ;
      issn = 1067-6341 ;
      eissn = 1086-3184 ;
      issnl = 1067-6341
    >

    param[journal_dir] = journal_of_early_christian_studies
    attr[journal_id] = earl

    {

      param[base_url] = https://muse.jhu.edu/

      au < released ; 1993 ; Journal of Early Christian Studies Volume 1 ; 1 >
      au < released ; 1994 ; Journal of Early Christian Studies Volume 2 ; 2 >
      au < released ; 1995 ; Journal of Early Christian Studies Volume 3 ; 3 >

    }

    {

      param[base_url] = http://muse.jhu.edu/

      au < released ; 1996 ; Journal of Early Christian Studies Volume 4 ; 4 >
      au < released ; 1997 ; Journal of Early Christian Studies Volume 5 ; 5 >
      au < released ; 1998 ; Journal of Early Christian Studies Volume 6 ; 6 >
      au < released ; 1999 ; Journal of Early Christian Studies Volume 7 ; 7 >
      au < released ; 2000 ; Journal of Early Christian Studies Volume 8 ; 8 >
      au < released ; 2001 ; Journal of Early Christian Studies Volume 9 ; 9 >
      au < released ; 2002 ; Journal of Early Christian Studies Volume 10 ; 10 >
      au < released ; 2003 ; Journal of Early Christian Studies Volume 11 ; 11 >
      au < released ; 2004 ; Journal of Early Christian Studies Volume 12 ; 12 >
      au < released ; 2005 ; Journal of Early Christian Studies Volume 13 ; 13 >
      au < released ; 2006 ; Journal of Early Christian Studies Volume 14 ; 14 >
      au < released ; 2007 ; Journal of Early Christian Studies Volume 15 ; 15 >
      au < released ; 2008 ; Journal of Early Christian Studies Volume 16 ; 16 >
      au < released ; 2009 ; Journal of Early Christian Studies Volume 17 ; 17 >
      au < released ; 2010 ; Journal of Early Christian Studies Volume 18 ; 18 >
      au < released ; 2011 ; Journal of Early Christian Studies Volume 19 ; 19 >
      au < released ; 2012 ; Journal of Early Christian Studies Volume 20 ; 20 >
      au < released ; 2013 ; Journal of Early Christian Studies Volume 21 ; 21 >

    }

    {

      param[base_url] = https://muse.jhu.edu/

      au < released ; 2014 ; Journal of Early Christian Studies Volume 22 ; 22 >
      au < released ; 2015 ; Journal of Early Christian Studies Volume 23 ; 23 >

    }

  }

  {
    title <
      name = Journal of Health Care for the Poor and Underserved ;
      issn = 1049-2089 ;
      eissn = 1548-6869 ;
      issnl = 1049-2089
    >

    param[journal_dir] = journal_of_health_care_for_the_poor_and_underserved
    attr[journal_id] = hpu

    {

      param[base_url] = https://muse.jhu.edu/

      au < released ; 1990-1991 ; Journal of Health Care for the Poor and Underserved Volume 1 ; 1 >
      au < released ; 1991 ; Journal of Health Care for the Poor and Underserved Volume 2 ; 2 >
      au < released ; 1992 ; Journal of Health Care for the Poor and Underserved Volume 3 ; 3 >
      au < released ; 1993 ; Journal of Health Care for the Poor and Underserved Volume 4 ; 4 >
      au < released ; 1994 ; Journal of Health Care for the Poor and Underserved Volume 5 ; 5 >
      au < released ; 1995 ; Journal of Health Care for the Poor and Underserved Volume 6 ; 6 >
      au < released ; 1996 ; Journal of Health Care for the Poor and Underserved Volume 7 ; 7 >
      au < released ; 1997 ; Journal of Health Care for the Poor and Underserved Volume 8 ; 8 >
      au < released ; 1998 ; Journal of Health Care for the Poor and Underserved Volume 9 ; 9 >
      au < released ; 1999 ; Journal of Health Care for the Poor and Underserved Volume 10 ; 10 >
      au < released ; 2000 ; Journal of Health Care for the Poor and Underserved Volume 11 ; 11 >
      au < released ; 2001 ; Journal of Health Care for the Poor and Underserved Volume 12 ; 12 >
      au < released ; 2002 ; Journal of Health Care for the Poor and Underserved Volume 13 ; 13 >
      au < released ; 2003 ; Journal of Health Care for the Poor and Underserved Volume 14 ; 14 >

    }

    {

      param[base_url] = http://muse.jhu.edu/

      au < released ; 2004 ; Journal of Health Care for the Poor and Underserved Volume 15 ; 15 >
      au < released ; 2005 ; Journal of Health Care for the Poor and Underserved Volume 16 ; 16 >
      au < released ; 2006 ; Journal of Health Care for the Poor and Underserved Volume 17 ; 17 >
      au < released ; 2007 ; Journal of Health Care for the Poor and Underserved Volume 18 ; 18 >
      au < released ; 2008 ; Journal of Health Care for the Poor and Underserved Volume 19 ; 19 >
      au < released ; 2009 ; Journal of Health Care for the Poor and Underserved Volume 20 ; 20 >
      au < released ; 2010 ; Journal of Health Care for the Poor and Underserved Volume 21 ; 21 >
      au < released ; 2011 ; Journal of Health Care for the Poor and Underserved Volume 22 ; 22 >
      au < released ; 2012 ; Journal of Health Care for the Poor and Underserved Volume 23 ; 23 >
      au < released ; 2013 ; Journal of Health Care for the Poor and Underserved Volume 24 ; 24 >

    }

    {

      param[base_url] = https://muse.jhu.edu/

      au < released ; 2014 ; Journal of Health Care for the Poor and Underserved Volume 25 ; 25 >
      au < released ; 2015 ; Journal of Health Care for the Poor and Underserved Volume 26 ; 26 >

    }

  }

  {

    title <
      name = Journal of Late Antiquity ;
      issn = 1939-6716 ;
      eissn = 1942-1273 ;
      issnl = 1939-6716
    >

    param[journal_dir] = journal_of_late_antiquity
    attr[journal_id] = jla
    
    {

      param[base_url] = http://muse.jhu.edu/

      au < released ; 2008 ; Journal of Late Antiquity Volume 1 ; 1 >
      au < released ; 2009 ; Journal of Late Antiquity Volume 2 ; 2 >
      au < released ; 2010 ; Journal of Late Antiquity Volume 3 ; 3 >
      au < released ; 2011 ; Journal of Late Antiquity Volume 4 ; 4 >
      au < released ; 2012 ; Journal of Late Antiquity Volume 5 ; 5 >
      au < released ; 2013 ; Journal of Late Antiquity Volume 6 ; 6 >

    }

    {

      param[base_url] = https://muse.jhu.edu/

      au < released ; 2014 ; Journal of Late Antiquity Volume 7 ; 7 >
      au < released ; 2015 ; Journal of Late Antiquity Volume 8 ; 8 >

    }


  }

  {
    title <
      name = Journal of Modern Greek Studies ;
      issn = 0738-1727 ;
      eissn = 1086-3265 ;
      issnl = 0738-1727
    >

    param[journal_dir] = journal_of_modern_greek_studies
    attr[journal_id] = mgs

    {

      param[base_url] = https://muse.jhu.edu/

      au < ready ; 1983 ; Journal of Modern Greek Studies Volume 1 ; 1 >
<<<<<<< HEAD
      au < testing ; 1984 ; Journal of Modern Greek Studies Volume 2 ; 2 >
      au < ready ; 1985 ; Journal of Modern Greek Studies Volume 3 ; 3 >
      au < ready ; 1986 ; Journal of Modern Greek Studies Volume 4 ; 4 >
      au < testing ; 1987 ; Journal of Modern Greek Studies Volume 5 ; 5 >
      au < ready ; 1988 ; Journal of Modern Greek Studies Volume 6 ; 6 >
      au < testing ; 1989 ; Journal of Modern Greek Studies Volume 7 ; 7 >
=======
      au < ready ; 1984 ; Journal of Modern Greek Studies Volume 2 ; 2 >
      au < ready ; 1985 ; Journal of Modern Greek Studies Volume 3 ; 3 >
      au < ready ; 1986 ; Journal of Modern Greek Studies Volume 4 ; 4 >
      au < ready ; 1987 ; Journal of Modern Greek Studies Volume 5 ; 5 >
      au < ready ; 1988 ; Journal of Modern Greek Studies Volume 6 ; 6 >
      au < ready ; 1989 ; Journal of Modern Greek Studies Volume 7 ; 7 >
>>>>>>> bcb7be96
      au < ready ; 1990 ; Journal of Modern Greek Studies Volume 8 ; 8 >
      au < ready ; 1991 ; Journal of Modern Greek Studies Volume 9 ; 9 >
      au < ready ; 1992 ; Journal of Modern Greek Studies Volume 10 ; 10 >
      au < ready ; 1993 ; Journal of Modern Greek Studies Volume 11 ; 11 >
      au < ready ; 1994 ; Journal of Modern Greek Studies Volume 12 ; 12 >
<<<<<<< HEAD
      au < testing ; 1995 ; Journal of Modern Greek Studies Volume 13 ; 13 >
=======
      au < ready ; 1995 ; Journal of Modern Greek Studies Volume 13 ; 13 >
>>>>>>> bcb7be96

    }

    {

      param[base_url] = http://muse.jhu.edu/

      au < released ; 1996 ; Journal of Modern Greek Studies Volume 14 ; 14 >
      au < released ; 1997 ; Journal of Modern Greek Studies Volume 15 ; 15 >
      au < released ; 1998 ; Journal of Modern Greek Studies Volume 16 ; 16 >
      au < released ; 1999 ; Journal of Modern Greek Studies Volume 17 ; 17 >
      au < released ; 2000 ; Journal of Modern Greek Studies Volume 18 ; 18 >
      au < released ; 2001 ; Journal of Modern Greek Studies Volume 19 ; 19 >
      au < released ; 2002 ; Journal of Modern Greek Studies Volume 20 ; 20 >
      au < released ; 2003 ; Journal of Modern Greek Studies Volume 21 ; 21 >
      au < released ; 2004 ; Journal of Modern Greek Studies Volume 22 ; 22 >
      au < released ; 2005 ; Journal of Modern Greek Studies Volume 23 ; 23 >
      au < released ; 2006 ; Journal of Modern Greek Studies Volume 24 ; 24 >
      au < released ; 2007 ; Journal of Modern Greek Studies Volume 25 ; 25 >
      au < released ; 2008 ; Journal of Modern Greek Studies Volume 26 ; 26 >
      au < released ; 2009 ; Journal of Modern Greek Studies Volume 27 ; 27 >
      au < released ; 2010 ; Journal of Modern Greek Studies Volume 28 ; 28 >
      au < released ; 2011 ; Journal of Modern Greek Studies Volume 29 ; 29 >
      au < released ; 2012 ; Journal of Modern Greek Studies Volume 30 ; 30 >
      au < released ; 2013 ; Journal of Modern Greek Studies Volume 31 ; 31 >

    }

    {

      param[base_url] = https://muse.jhu.edu/

      au < released ; 2014 ; Journal of Modern Greek Studies Volume 32 ; 32 >
      au < released ; 2015 ; Journal of Modern Greek Studies Volume 33 ; 33 >

    }


  }

  {

    title <
      name = The Journal of the History of Childhood and Youth ;
      issn = 1939-6724 ;
      eissn = 1941-3599 ;
      issnl = 1939-6724
    >

    {
    param[journal_dir] = journal_of_the_history_of_youth_and_childhood
    attr[journal_id] = hcy
    comment[journal_dir] = directory changed
    
    {

      param[base_url] = http://muse.jhu.edu/

      au < superseded ; 2008 ; The Journal of the History of Childhood and Youth Volume 1 [superseded] ; 1 >
      au < superseded ; 2009 ; The Journal of the History of Childhood and Youth Volume 2 [superseded] ; 2 >
      au < superseded ; 2010 ; The Journal of the History of Childhood and Youth Volume 3 [superseded] ; 3 >
      au < superseded ; 2011 ; The Journal of the History of Childhood and Youth Volume 4 [superseded] ; 4 >
      au < superseded ; 2012 ; The Journal of the History of Childhood and Youth Volume 5 [superseded] ; 5 >

    }

    }

    {
    param[journal_dir] = journal_of_the_history_of_childhood_and_youth
    attr[journal_id] = hcy
    
    {

      param[base_url] = http://muse.jhu.edu/

      au < released ; 2008 ; The Journal of the History of Childhood and Youth Volume 1 ; 1 >
      au < released ; 2009 ; The Journal of the History of Childhood and Youth Volume 2 ; 2 >
      au < released ; 2010 ; The Journal of the History of Childhood and Youth Volume 3 ; 3 >
      au < released ; 2011 ; The Journal of the History of Childhood and Youth Volume 4 ; 4 >
      au < released ; 2012 ; The Journal of the History of Childhood and Youth Volume 5 ; 5 >
      au < released ; 2013 ; The Journal of the History of Childhood and Youth Volume 6 ; 6 >

    }

    {

      param[base_url] = https://muse.jhu.edu/

      au < released ; 2014 ; The Journal of the History of Childhood and Youth Volume 7 ; 7 >
      au < released ; 2015 ; The Journal of the History of Childhood and Youth Volume 8 ; 8 >

    }

    }
  }

  {
    title <
      name = Journal of the History of Philosophy ;
      issn = 0022-5053 ;
      eissn = 1538-4586 ;
      issnl = 0022-5053
    >

    param[journal_dir] = journal_of_the_history_of_philosophy
    attr[journal_id] = hph

    {

      param[base_url] = https://muse.jhu.edu/

      au < ready ; 1963 ; Journal of the History of Philosophy Volume 1 ; 1 >
      au < ready ; 1964 ; Journal of the History of Philosophy Volume 2 ; 2 >
<<<<<<< HEAD
      au < testing ; 1965 ; Journal of the History of Philosophy Volume 3 ; 3 >
      au < testing ; 1966 ; Journal of the History of Philosophy Volume 4 ; 4 >
      au < testing ; 1967 ; Journal of the History of Philosophy Volume 5 ; 5 >
      au < testing ; 1968 ; Journal of the History of Philosophy Volume 6 ; 6 >
      au < ready ; 1969 ; Journal of the History of Philosophy Volume 7 ; 7 >
      au < ready ; 1970 ; Journal of the History of Philosophy Volume 8 ; 8 >
      au < testing ; 1971 ; Journal of the History of Philosophy Volume 9 ; 9 >
      au < testing ; 1972 ; Journal of the History of Philosophy Volume 10 ; 10 >
=======
      au < ready ; 1965 ; Journal of the History of Philosophy Volume 3 ; 3 >
      au < ready ; 1966 ; Journal of the History of Philosophy Volume 4 ; 4 >
      au < ready ; 1967 ; Journal of the History of Philosophy Volume 5 ; 5 >
      au < ready ; 1968 ; Journal of the History of Philosophy Volume 6 ; 6 >
      au < ready ; 1969 ; Journal of the History of Philosophy Volume 7 ; 7 >
      au < ready ; 1970 ; Journal of the History of Philosophy Volume 8 ; 8 >
      au < ready ; 1971 ; Journal of the History of Philosophy Volume 9 ; 9 >
      au < ready ; 1972 ; Journal of the History of Philosophy Volume 10 ; 10 >
>>>>>>> bcb7be96
      au < ready ; 1973 ; Journal of the History of Philosophy Volume 11 ; 11 >
      au < ready ; 1974 ; Journal of the History of Philosophy Volume 12 ; 12 >
      au < ready ; 1975 ; Journal of the History of Philosophy Volume 13 ; 13 >
      au < ready ; 1976 ; Journal of the History of Philosophy Volume 14 ; 14 >
      au < ready ; 1977 ; Journal of the History of Philosophy Volume 15 ; 15 >
<<<<<<< HEAD
      au < testing ; 1978 ; Journal of the History of Philosophy Volume 16 ; 16 >
      au < testing ; 1979 ; Journal of the History of Philosophy Volume 17 ; 17 >
      au < ready ; 1980 ; Journal of the History of Philosophy Volume 18 ; 18 >
      au < testing ; 1981 ; Journal of the History of Philosophy Volume 19 ; 19 >
      au < ready ; 1982 ; Journal of the History of Philosophy Volume 20 ; 20 >
      au < ready ; 1983 ; Journal of the History of Philosophy Volume 21 ; 21 >
      au < testing ; 1984 ; Journal of the History of Philosophy Volume 22 ; 22 >
      au < testing ; 1985 ; Journal of the History of Philosophy Volume 23 ; 23 >
      au < testing ; 1986 ; Journal of the History of Philosophy Volume 24 ; 24 >
      au < testing ; 1987 ; Journal of the History of Philosophy Volume 25 ; 25 >
      au < ready ; 1988 ; Journal of the History of Philosophy Volume 26 ; 26 >
      au < ready ; 1989 ; Journal of the History of Philosophy Volume 27 ; 27 >
      au < testing ; 1990 ; Journal of the History of Philosophy Volume 28 ; 28 >
      au < ready ; 1991 ; Journal of the History of Philosophy Volume 29 ; 29 >
      au < ready ; 1992 ; Journal of the History of Philosophy Volume 30 ; 30 >
      au < ready ; 1993 ; Journal of the History of Philosophy Volume 31 ; 31 >
      au < testing ; 1994 ; Journal of the History of Philosophy Volume 32 ; 32 >
      au < ready ; 1995 ; Journal of the History of Philosophy Volume 33 ; 33 >
      au < testing ; 1996 ; Journal of the History of Philosophy Volume 34 ; 34 >
      au < testing ; 1997 ; Journal of the History of Philosophy Volume 35 ; 35 >
      au < ready ; 1998 ; Journal of the History of Philosophy Volume 36 ; 36 >
      au < testing ; 1999 ; Journal of the History of Philosophy Volume 37 ; 37 >
=======
      au < ready ; 1978 ; Journal of the History of Philosophy Volume 16 ; 16 >
      au < ready ; 1979 ; Journal of the History of Philosophy Volume 17 ; 17 >
      au < ready ; 1980 ; Journal of the History of Philosophy Volume 18 ; 18 >
      au < ready ; 1981 ; Journal of the History of Philosophy Volume 19 ; 19 >
      au < ready ; 1982 ; Journal of the History of Philosophy Volume 20 ; 20 >
      au < ready ; 1983 ; Journal of the History of Philosophy Volume 21 ; 21 >
      au < ready ; 1984 ; Journal of the History of Philosophy Volume 22 ; 22 >
      au < ready ; 1985 ; Journal of the History of Philosophy Volume 23 ; 23 >
      au < ready ; 1986 ; Journal of the History of Philosophy Volume 24 ; 24 >
      au < ready ; 1987 ; Journal of the History of Philosophy Volume 25 ; 25 >
      au < ready ; 1988 ; Journal of the History of Philosophy Volume 26 ; 26 >
      au < ready ; 1989 ; Journal of the History of Philosophy Volume 27 ; 27 >
      au < ready ; 1990 ; Journal of the History of Philosophy Volume 28 ; 28 >
      au < ready ; 1991 ; Journal of the History of Philosophy Volume 29 ; 29 >
      au < ready ; 1992 ; Journal of the History of Philosophy Volume 30 ; 30 >
      au < ready ; 1993 ; Journal of the History of Philosophy Volume 31 ; 31 >
      au < ready ; 1994 ; Journal of the History of Philosophy Volume 32 ; 32 >
      au < ready ; 1995 ; Journal of the History of Philosophy Volume 33 ; 33 >
      au < ready ; 1996 ; Journal of the History of Philosophy Volume 34 ; 34 >
      au < ready ; 1997 ; Journal of the History of Philosophy Volume 35 ; 35 >
      au < ready ; 1998 ; Journal of the History of Philosophy Volume 36 ; 36 >
      au < ready ; 1999 ; Journal of the History of Philosophy Volume 37 ; 37 >
>>>>>>> bcb7be96

    }

    {

      param[base_url] = http://muse.jhu.edu/

      au < released ; 2000 ; Journal of the History of Philosophy Volume 38 ; 38 >
      au < released ; 2001 ; Journal of the History of Philosophy Volume 39 ; 39 >
      au < released ; 2002 ; Journal of the History of Philosophy Volume 40 ; 40 >
      au < released ; 2003 ; Journal of the History of Philosophy Volume 41 ; 41 >
      au < released ; 2004 ; Journal of the History of Philosophy Volume 42 ; 42 >
      au < released ; 2005 ; Journal of the History of Philosophy Volume 43 ; 43 >
      au < released ; 2006 ; Journal of the History of Philosophy Volume 44 ; 44 >
      au < released ; 2007 ; Journal of the History of Philosophy Volume 45 ; 45 >
      au < released ; 2008 ; Journal of the History of Philosophy Volume 46 ; 46 >
      au < released ; 2009 ; Journal of the History of Philosophy Volume 47 ; 47 >
      au < released ; 2010 ; Journal of the History of Philosophy Volume 48 ; 48 >
      au < released ; 2011 ; Journal of the History of Philosophy Volume 49 ; 49 >
      au < released ; 2012 ; Journal of the History of Philosophy Volume 50 ; 50 >
      au < released ; 2013 ; Journal of the History of Philosophy Volume 51 ; 51 >

    }

    {

      param[base_url] = https://muse.jhu.edu/

      au < released ; 2014 ; Journal of the History of Philosophy Volume 52 ; 52 >
      au < released ; 2015 ; Journal of the History of Philosophy Volume 53 ; 53 >
      au < manifest ; 2016 ; Journal of the History of Philosophy Volume 54 ; 54 >

    }

  }

  {
    title <
      name = Journal of Women's History ;
      issn = 1042-7961 ;
      eissn = 1527-2036 ;
      issnl = 1042-7961
    >

    param[journal_dir] = journal_of_womens_history
    attr[journal_id] = jowh

    {

      param[base_url] = https://muse.jhu.edu/

      au < released ; 1989-1990 ; Journal of Women's History Volume 1 ; 1 >
      au < released ; 1990-1991 ; Journal of Women's History Volume 2 ; 2 >
      au < released ; 1991-1992 ; Journal of Women's History Volume 3 ; 3 >
      au < released ; 1992-1993 ; Journal of Women's History Volume 4 ; 4 >
      au < released ; 1993-1994 ; Journal of Women's History Volume 5 ; 5 >
      au < released ; 1994 ; Journal of Women's History Volume 6 ; 6 >
      au < released ; 1995 ; Journal of Women's History Volume 7 ; 7 >
      au < released ; 1996-1997 ; Journal of Women's History Volume 8 ; 8 >
      au < released ; 1997-1998 ; Journal of Women's History Volume 9 ; 9 >
      au < released ; 1998-1999 ; Journal of Women's History Volume 10 ; 10 >

    }

    {

      param[base_url] = http://muse.jhu.edu/

      au < released ; 1999-2000 ; Journal of Women's History Volume 11 ; 11 >
      au < released ; 2000-2001 ; Journal of Women's History Volume 12 ; 12 >
      au < released ; 2001-2002 ; Journal of Women's History Volume 13 ; 13 >
      au < released ; 2002-2003 ; Journal of Women's History Volume 14 ; 14 >
      au < released ; 2003-2004 ; Journal of Women's History Volume 15 ; 15 >
      au < released ; 2004 ; Journal of Women's History Volume 16 ; 16 >
      au < released ; 2005 ; Journal of Women's History Volume 17 ; 17 >
      au < released ; 2006 ; Journal of Women's History Volume 18 ; 18 >
      au < released ; 2007 ; Journal of Women's History Volume 19 ; 19 >
      au < released ; 2008 ; Journal of Women's History Volume 20 ; 20 >
      au < released ; 2009 ; Journal of Women's History Volume 21 ; 21 >
      au < released ; 2010 ; Journal of Women's History Volume 22 ; 22 >
      au < released ; 2011 ; Journal of Women's History Volume 23 ; 23 >
      au < released ; 2012 ; Journal of Women's History Volume 24 ; 24 >
      au < released ; 2013 ; Journal of Women's History Volume 25 ; 25 >

    }

    {

      param[base_url] = https://muse.jhu.edu/

      au < released ; 2014 ; Journal of Women's History Volume 26 ; 26 >
      au < released ; 2015 ; Journal of Women's History Volume 27 ; 27 >

    }

  }

  {
    title <
      name = Kennedy Institute of Ethics Journal ;
      issn = 1054-6863 ;
      eissn = 1086-3249 ;
      issnl = 1054-6863
    >

    param[journal_dir] = kennedy_institute_of_ethics_journal
    attr[journal_id] = ken

    {

      param[base_url] = https://muse.jhu.edu/

      au < ready ; 1991 ; Kennedy Institute of Ethics Journal Volume 1 ; 1 >
      au < ready ; 1992 ; Kennedy Institute of Ethics Journal Volume 2 ; 2 >
<<<<<<< HEAD
      au < testing ; 1993 ; Kennedy Institute of Ethics Journal Volume 3 ; 3 >
=======
      au < ready ; 1993 ; Kennedy Institute of Ethics Journal Volume 3 ; 3 >
>>>>>>> bcb7be96
      au < ready ; 1994 ; Kennedy Institute of Ethics Journal Volume 4 ; 4 >
      au < ready ; 1995 ; Kennedy Institute of Ethics Journal Volume 5 ; 5 >

    }

    {

      param[base_url] = http://muse.jhu.edu/

      au < released ; 1996 ; Kennedy Institute of Ethics Journal Volume 6 ; 6 >
      au < released ; 1997 ; Kennedy Institute of Ethics Journal Volume 7 ; 7 >
      au < released ; 1998 ; Kennedy Institute of Ethics Journal Volume 8 ; 8 >
      au < released ; 1999 ; Kennedy Institute of Ethics Journal Volume 9 ; 9 >
      au < released ; 2000 ; Kennedy Institute of Ethics Journal Volume 10 ; 10 >
      au < released ; 2001 ; Kennedy Institute of Ethics Journal Volume 11 ; 11 >
      au < released ; 2002 ; Kennedy Institute of Ethics Journal Volume 12 ; 12 >
      au < released ; 2003 ; Kennedy Institute of Ethics Journal Volume 13 ; 13 >
      au < released ; 2004 ; Kennedy Institute of Ethics Journal Volume 14 ; 14 >
      au < released ; 2005 ; Kennedy Institute of Ethics Journal Volume 15 ; 15 >
      au < released ; 2006 ; Kennedy Institute of Ethics Journal Volume 16 ; 16 >
      au < released ; 2007 ; Kennedy Institute of Ethics Journal Volume 17 ; 17 >
      au < released ; 2008 ; Kennedy Institute of Ethics Journal Volume 18 ; 18 >
      au < released ; 2009 ; Kennedy Institute of Ethics Journal Volume 19 ; 19 >
      au < released ; 2010 ; Kennedy Institute of Ethics Journal Volume 20 ; 20 >
      au < released ; 2011 ; Kennedy Institute of Ethics Journal Volume 21 ; 21 >
      au < released ; 2012 ; Kennedy Institute of Ethics Journal Volume 22 ; 22 >
      au < released ; 2013 ; Kennedy Institute of Ethics Journal Volume 23 ; 23 >

    }

    {

      param[base_url] = https://muse.jhu.edu/

      au < released ; 2014 ; Kennedy Institute of Ethics Journal Volume 24 ; 24 >
      au < released ; 2015 ; Kennedy Institute of Ethics Journal Volume 25 ; 25 >

    }

  }

  {
    title <
      name = L'Esprit Créateur ;
      issn = 0014-0767 ;
      eissn = 1931-0234 ;
      issnl = 0014-0767
    >

    param[journal_dir] = lesprit_createur
    attr[journal_id] = esp

    {

      param[base_url] = http://muse.jhu.edu/

      au < released ; 1996 ; L'Esprit Créateur Volume 36 ; 36 >
      au < released ; 1997 ; L'Esprit Créateur Volume 37 ; 37 >
      au < released ; 1998 ; L'Esprit Créateur Volume 38 ; 38 >
      au < released ; 1999 ; L'Esprit Créateur Volume 39 ; 39 >
      au < released ; 2000 ; L'Esprit Créateur Volume 40 ; 40 >
      au < released ; 2001 ; L'Esprit Créateur Volume 41 ; 41 >
      au < released ; 2002 ; L'Esprit Créateur Volume 42 ; 42 >
      au < released ; 2003 ; L'Esprit Créateur Volume 43 ; 43 >
      au < released ; 2004 ; L'Esprit Créateur Volume 44 ; 44 >
      au < released ; 2005 ; L'Esprit Créateur Volume 45 ; 45 >
      au < released ; 2006 ; L'Esprit Créateur Volume 46 ; 46 >
      au < released ; 2007 ; L'Esprit Créateur Volume 47 ; 47 >
      au < released ; 2008 ; L'Esprit Créateur Volume 48 ; 48 >
      au < released ; 2009 ; L'Esprit Créateur Volume 49 ; 49 >
      au < released ; 2010 ; L'Esprit Créateur Volume 50 ; 50 >
      au < released ; 2011 ; L'Esprit Créateur Volume 51 ; 51 >
      au < released ; 2012 ; L'Esprit Créateur Volume 52 ; 52 >
      au < released ; 2013 ; L'Esprit Créateur Volume 53 ; 53 >

    }

    {

      param[base_url] = https://muse.jhu.edu/

      au < released ; 2014 ; L'Esprit Créateur Volume 54 ; 54 >
      au < released ; 2015 ; L'Esprit Créateur Volume 55 ; 55 >

    }

  }

  {
    title <
      name = Late Imperial China ;
      issn = 0884-3236 ;
      eissn = 1086-3257 ;
      issnl = 0884-3236
    >

    param[journal_dir] = late_imperial_china
    attr[journal_id] = late
    #Formerly called Ch'ing-shih wen-t'i through Volume 5 (Print ISSN: 0577-9235)

    {

      param[base_url] = https://muse.jhu.edu/

      au < ready ; 1967-1968 ; Ch'ing-shih wen-t'i Volume 1 ; 1 >
<<<<<<< HEAD
      au < testing ; 1969-1972 ; Ch'ing-shih wen-t'i Volume 2 ; 2 >
      au < testing ; 1975-1978 ; Ch'ing-shih wen-t'i Volume 3 ; 3 >
      au < ready ; 1981-1983 ; Ch'ing-shih wen-t'i Volume 4 ; 4 >
      au < testing ; 1984 ; Ch'ing-shih wen-t'i Volume 5 ; 5 >
=======
      au < ready ; 1969-1972 ; Ch'ing-shih wen-t'i Volume 2 ; 2 >
      au < ready ; 1975-1978 ; Ch'ing-shih wen-t'i Volume 3 ; 3 >
      au < ready ; 1981-1983 ; Ch'ing-shih wen-t'i Volume 4 ; 4 >
      au < ready ; 1984 ; Ch'ing-shih wen-t'i Volume 5 ; 5 >
>>>>>>> bcb7be96
      au < released ; 1985 ; Late Imperial China Volume 6 ; 6 >
      au < released ; 1986 ; Late Imperial China Volume 7 ; 7 >
      au < released ; 1987 ; Late Imperial China Volume 8 ; 8 >
      au < released ; 1988 ; Late Imperial China Volume 9 ; 9 >
      au < released ; 1989 ; Late Imperial China Volume 10 ; 10 >
      au < released ; 1990 ; Late Imperial China Volume 11 ; 11 >
      au < released ; 1991 ; Late Imperial China Volume 12 ; 12 >
      au < released ; 1992 ; Late Imperial China Volume 13 ; 13 >
      au < released ; 1993 ; Late Imperial China Volume 14 ; 14 >
      au < released ; 1994 ; Late Imperial China Volume 15 ; 15 >
      au < released ; 1995 ; Late Imperial China Volume 16 ; 16 >

    }

    {

      param[base_url] = http://muse.jhu.edu/

      au < released ; 1996 ; Late Imperial China Volume 17 ; 17 >
      au < released ; 1997 ; Late Imperial China Volume 18 ; 18 >
      au < released ; 1998 ; Late Imperial China Volume 19 ; 19 >
      au < released ; 1999 ; Late Imperial China Volume 20 ; 20 >
      au < released ; 2000 ; Late Imperial China Volume 21 ; 21 >
      au < released ; 2001 ; Late Imperial China Volume 22 ; 22 >
      au < released ; 2002 ; Late Imperial China Volume 23 ; 23 >
      au < released ; 2003 ; Late Imperial China Volume 24 ; 24 >
      au < released ; 2004 ; Late Imperial China Volume 25 ; 25 >
      au < released ; 2005 ; Late Imperial China Volume 26 ; 26 >
      au < released ; 2006 ; Late Imperial China Volume 27 ; 27 >
      au < released ; 2007 ; Late Imperial China Volume 28 ; 28 >
      au < released ; 2008 ; Late Imperial China Volume 29 ; 29 >
      au < released ; 2009 ; Late Imperial China Volume 30 ; 30 >
      au < released ; 2010 ; Late Imperial China Volume 31 ; 31 >
      au < released ; 2011 ; Late Imperial China Volume 32 ; 32 >
      au < released ; 2012 ; Late Imperial China Volume 33 ; 33 >
      au < released ; 2013 ; Late Imperial China Volume 34 ; 34 >

    }

    {

      param[base_url] = https://muse.jhu.edu/

      au < released ; 2014 ; Late Imperial China Volume 35 ; 35 >
      au < released ; 2015 ; Late Imperial China Volume 36 ; 36 >

    }

  }

  {
    title <
      name = Leviathan ;
      issn = 1525-6995 ;
      eissn = 1750-1849 ;
      issnl = 1525-6995
    >

    param[journal_dir] = leviathan
    attr[journal_id] = lvn
    
    {

      param[base_url] = http://muse.jhu.edu/

      au < released ; 1999 ; Leviathan Volume 1 ; 1 >
      au < released ; 2000 ; Leviathan Volume 2 ; 2 >
      au < released ; 2001 ; Leviathan Volume 3 ; 3 >
      au < released ; 2002 ; Leviathan Volume 4 ; 4 >
      au < released ; 2003 ; Leviathan Volume 5 ; 5 >
      au < released ; 2004 ; Leviathan Volume 6 ; 6 >
      au < released ; 2005 ; Leviathan Volume 7 ; 7 >
      au < released ; 2006 ; Leviathan Volume 8 ; 8 >
      au < released ; 2007 ; Leviathan Volume 9 ; 9 >
      au < released ; 2008 ; Leviathan Volume 10 ; 10 >
      au < released ; 2009 ; Leviathan Volume 11 ; 11 >
      au < released ; 2010 ; Leviathan Volume 12 ; 12 >
      au < released ; 2011 ; Leviathan Volume 13 ; 13 >
      au < released ; 2012 ; Leviathan Volume 14 ; 14 >
      au < released ; 2013 ; Leviathan Volume 15 ; 15 >

    }

    {

      param[base_url] = https://muse.jhu.edu/

      au < released ; 2014 ; Leviathan Volume 16 ; 16 >
      au < released ; 2015 ; Leviathan Volume 17 ; 17 >

    }


  }

  {
    title <
      name = Library Trends ;
      issn = 0024-2594 ;
      eissn = 1559-0682 ;
      issnl = 0024-2594
    >

    param[journal_dir] = library_trends
    attr[journal_id] = lib

    {

      param[base_url] = http://muse.jhu.edu/

      au < released ; 2006 ; Library Trends Volume 54 ; 54 >
      au < released ; 2007 ; Library Trends Volume 55 ; 55 >
      au < released ; 2008 ; Library Trends Volume 56 ; 56 >
      au < released ; 2009 ; Library Trends Volume 57 ; 57 >
      au < released ; 2009 ; Library Trends Volume 58 ; 58 >
      au < released ; 2010 ; Library Trends Volume 59 ; 59 >
      au < released ; 2011-2012 ; Library Trends Volume 60 ; 60 >
      au < released ; 2012-2013 ; Library Trends Volume 61 ; 61 >
      au < released ; 2013-2014 ; Library Trends Volume 62 ; 62 >

    }

    {

      param[base_url] = https://muse.jhu.edu/

      au < released ; 2014-2015 ; Library Trends Volume 63 ; 63 >
      au < manifest ; 2015-2016 ; Library Trends Volume 64 ; 64 >

    }


  }

  {
    title <
      name = Literature and Medicine ;
      issn = 0278-9671 ;
      eissn = 1080-6571 ;
      issnl = 0278-9671
    >

    param[journal_dir] = literature_and_medicine
    attr[journal_id] = lm

    {

      param[base_url] = https://muse.jhu.edu/

      au < testing ; 1982 ; Literature and Medicine Volume 1 ; 1 >
      au < testing ; 1983 ; Literature and Medicine Volume 2 ; 2 >
      au < testing ; 1984 ; Literature and Medicine Volume 3 ; 3 >
      au < testing ; 1985 ; Literature and Medicine Volume 4 ; 4 >
      au < testing ; 1986 ; Literature and Medicine Volume 5 ; 5 >
      au < testing ; 1987 ; Literature and Medicine Volume 6 ; 6 >
      au < testing ; 1988 ; Literature and Medicine Volume 7 ; 7 >
      au < testing ; 1989 ; Literature and Medicine Volume 8 ; 8 >
      au < testing ; 1990 ; Literature and Medicine Volume 9 ; 9 >
      au < testing ; 1991 ; Literature and Medicine Volume 10 ; 10 >
      au < testing ; 1992 ; Literature and Medicine Volume 11 ; 11 >
      au < testing ; 1993 ; Literature and Medicine Volume 12 ; 12 >
      au < testing ; 1994 ; Literature and Medicine Volume 13 ; 13 >

    }

    {

      param[base_url] = http://muse.jhu.edu/

      au < released ; 1995 ; Literature and Medicine Volume 14 ; 14 >
      au < released ; 1996 ; Literature and Medicine Volume 15 ; 15 >
      au < released ; 1997 ; Literature and Medicine Volume 16 ; 16 >
      au < released ; 1998 ; Literature and Medicine Volume 17 ; 17 >
      au < released ; 1999 ; Literature and Medicine Volume 18 ; 18 >
      au < released ; 2000 ; Literature and Medicine Volume 19 ; 19 >
      au < released ; 2001 ; Literature and Medicine Volume 20 ; 20 >
      au < released ; 2002 ; Literature and Medicine Volume 21 ; 21 >
      au < released ; 2003 ; Literature and Medicine Volume 22 ; 22 >
      au < released ; 2004 ; Literature and Medicine Volume 23 ; 23 >
      au < released ; 2005 ; Literature and Medicine Volume 24 ; 24 >
      au < released ; 2006 ; Literature and Medicine Volume 25 ; 25 >
      au < released ; 2007 ; Literature and Medicine Volume 26 ; 26 >
      au < released ; 2008 ; Literature and Medicine Volume 27 ; 27 >
      au < released ; 2009 ; Literature and Medicine Volume 28 ; 28 >
      au < released ; 2011 ; Literature and Medicine Volume 29 ; 29 >
      au < released ; 2012 ; Literature and Medicine Volume 30 ; 30 >
      au < released ; 2013 ; Literature and Medicine Volume 31 ; 31 >

    }

    {

      param[base_url] = https://muse.jhu.edu/

      au < released ; 2014 ; Literature and Medicine Volume 32 ; 32 >
      au < released ; 2015 ; Literature and Medicine Volume 33 ; 33 >

    }


  }

  {
    title <
      name = MFS Modern Fiction Studies ;
      issn = 0026-7724 ;
      eissn = 1080-658X ;
      issnl = 0026-7724
    >

    param[journal_dir] = modern_fiction_studies
    attr[journal_id] = mfs

    {

      param[base_url] = https://muse.jhu.edu/

      au < testing ; 1985 ; MFS Modern Fiction Studies Volume 31 ; 31 >
      au < testing ; 1986 ; MFS Modern Fiction Studies Volume 32 ; 32 >
      au < testing ; 1987 ; MFS Modern Fiction Studies Volume 33 ; 33 >
      au < testing ; 1988 ; MFS Modern Fiction Studies Volume 34 ; 34 >
      au < testing ; 1989 ; MFS Modern Fiction Studies Volume 35 ; 35 >
      au < testing ; 1990 ; MFS Modern Fiction Studies Volume 36 ; 36 >
      au < testing ; 1991 ; MFS Modern Fiction Studies Volume 37 ; 37 >
      au < testing ; 1992 ; MFS Modern Fiction Studies Volume 38 ; 38 >
      au < testing ; 1993 ; MFS Modern Fiction Studies Volume 39 ; 39 >

    }

    {

      param[base_url] = http://muse.jhu.edu/

      au < released ; 1994 ; MFS Modern Fiction Studies Volume 40 ; 40 >
      au < released ; 1995 ; MFS Modern Fiction Studies Volume 41 ; 41 >
      au < released ; 1996 ; MFS Modern Fiction Studies Volume 42 ; 42 >
      au < released ; 1997 ; MFS Modern Fiction Studies Volume 43 ; 43 >
      au < released ; 1998 ; MFS Modern Fiction Studies Volume 44 ; 44 >
      au < released ; 1999 ; MFS Modern Fiction Studies Volume 45 ; 45 >
      au < released ; 2000 ; MFS Modern Fiction Studies Volume 46 ; 46 >
      au < released ; 2001 ; MFS Modern Fiction Studies Volume 47 ; 47 >
      au < released ; 2002 ; MFS Modern Fiction Studies Volume 48 ; 48 >
      au < released ; 2003 ; MFS Modern Fiction Studies Volume 49 ; 49 >
      au < released ; 2004 ; MFS Modern Fiction Studies Volume 50 ; 50 >
      au < released ; 2005 ; MFS Modern Fiction Studies Volume 51 ; 51 >
      au < released ; 2006 ; MFS Modern Fiction Studies Volume 52 ; 52 >
      au < released ; 2007 ; MFS Modern Fiction Studies Volume 53 ; 53 >
      au < released ; 2008 ; MFS Modern Fiction Studies Volume 54 ; 54 >
      au < released ; 2009 ; MFS Modern Fiction Studies Volume 55 ; 55 >
      au < released ; 2010 ; MFS Modern Fiction Studies Volume 56 ; 56 >
      au < released ; 2011 ; MFS Modern Fiction Studies Volume 57 ; 57 >
      au < released ; 2012 ; MFS Modern Fiction Studies Volume 58 ; 58 >
      au < released ; 2013 ; MFS Modern Fiction Studies Volume 59 ; 59 >

    }

    {

      param[base_url] = https://muse.jhu.edu/

      au < released ; 2014 ; MFS Modern Fiction Studies Volume 60 ; 60 >
      au < released ; 2015 ; MFS Modern Fiction Studies Volume 61 ; 61 >

    }


  }

  {
    title <
      name = Milton Quarterly ;
      issn = 0026-4326 ;
      eissn = 1094-348X ;
      issnl = 0026-4326
    >

    param[journal_dir] = milton_quarterly
    attr[journal_id] = mq
    comment[0] = no issue after 2000

    {

      param[base_url] = http://muse.jhu.edu/

      au < released ; 1997 ; Milton Quarterly Volume 31 ; 31 >
      au < released ; 1998 ; Milton Quarterly Volume 32 ; 32 >
      au < released ; 1999 ; Milton Quarterly Volume 33 ; 33 >
      au < released ; 2000 ; Milton Quarterly Volume 34 ; 34 >

    }


  }

  {
    title <
      name = MLN ;
      issn = 0026-7910 ;
      eissn = 1080-6598 ;
      issnl = 0026-7910
    >

    param[journal_dir] = mln
    attr[journal_id] = mln

    {

      param[base_url] = http://muse.jhu.edu/

      au < released ; 1995 ; MLN Volume 110 ; 110 >
      au < released ; 1996 ; MLN Volume 111 ; 111 >
      au < released ; 1997 ; MLN Volume 112 ; 112 >
      au < released ; 1998 ; MLN Volume 113 ; 113 >
      au < released ; 1999 ; MLN Volume 114 ; 114 >
      au < released ; 2000 ; MLN Volume 115 ; 115 >
      au < released ; 2001 ; MLN Volume 116 ; 116 >
      au < released ; 2002 ; MLN Volume 117 ; 117 >
      au < released ; 2003 ; MLN Volume 118 ; 118 >
      au < released ; 2004 ; MLN Volume 119 ; 119 >
      au < released ; 2005 ; MLN Volume 120 ; 120 >
      au < released ; 2006 ; MLN Volume 121 ; 121 >
      au < released ; 2007 ; MLN Volume 122 ; 122 >
      au < released ; 2008 ; MLN Volume 123 ; 123 >
      au < released ; 2009 ; MLN Volume 124 ; 124 >
      au < released ; 2010 ; MLN Volume 125 ; 125 >
      au < released ; 2011 ; MLN Volume 126 ; 126 >
      au < released ; 2012 ; MLN Volume 127 ; 127 >
      au < released ; 2013 ; MLN Volume 128 ; 128 >

    }

    {

      param[base_url] = https://muse.jhu.edu/

      au < released ; 2014 ; MLN Volume 129 ; 129 >
      au < released ; 2015 ; MLN Volume 130 ; 130 >

    }


  }

  {
    title <
      name = Modernism/modernity ;
      issn = 1071-6068 ;
      eissn = 1080-6601 ;
      issnl = 1071-6068
    >

    param[journal_dir] = modernism-modernity
    attr[journal_id] = mod
    
    {

      param[base_url] = http://muse.jhu.edu/

      au < released ; 1994 ; Modernism/modernity Volume 1 ; 1 >
      au < released ; 1995 ; Modernism/modernity Volume 2 ; 2 >
      au < released ; 1996 ; Modernism/modernity Volume 3 ; 3 >
      au < released ; 1997 ; Modernism/modernity Volume 4 ; 4 >
      au < released ; 1998 ; Modernism/modernity Volume 5 ; 5 >
      au < released ; 1999 ; Modernism/modernity Volume 6 ; 6 >
      au < released ; 2000 ; Modernism/modernity Volume 7 ; 7 >
      au < released ; 2001 ; Modernism/modernity Volume 8 ; 8 >
      au < released ; 2002 ; Modernism/modernity Volume 9 ; 9 >
      au < released ; 2003 ; Modernism/modernity Volume 10 ; 10 >
      au < released ; 2004 ; Modernism/modernity Volume 11 ; 11 >
      au < released ; 2005 ; Modernism/modernity Volume 12 ; 12 >
      au < released ; 2006 ; Modernism/modernity Volume 13 ; 13 >
      au < released ; 2007 ; Modernism/modernity Volume 14 ; 14 >
      au < released ; 2008 ; Modernism/modernity Volume 15 ; 15 >
      au < released ; 2009 ; Modernism/modernity Volume 16 ; 16 >
      au < released ; 2010 ; Modernism/modernity Volume 17 ; 17 >
      au < released ; 2011 ; Modernism/modernity Volume 18 ; 18 >
      au < released ; 2012 ; Modernism/modernity Volume 19 ; 19 >
      au < released ; 2013 ; Modernism/modernity Volume 20 ; 20 >

    }

    {

      param[base_url] = https://muse.jhu.edu/

      au < released ; 2014 ; Modernism/modernity Volume 21 ; 21 >
      au < released ; 2015 ; Modernism/modernity Volume 22 ; 22 >

    }


  }
  
  {
    title <
      name = Narrative Inquiry in Bioethics ;
      issn = 2157-1732 ;
      eissn = 2157-1740 ;
      issnl = 2157-1732
      >
    
      param[journal_dir] = narrative_inquiry_in_bioethics
	  attr[journal_id] = nib
  
    {

      param[base_url] = http://muse.jhu.edu/

        au < released ; 2011 ; Narrative Inquiry in Bioethics Volume 1 ; 1 >
        au < released ; 2012 ; Narrative Inquiry in Bioethics Volume 2 ; 2 >
        au < released ; 2013 ; Narrative Inquiry in Bioethics Volume 3 ; 3 >

    }

    {

      param[base_url] = https://muse.jhu.edu/

        au < released ; 2014 ; Narrative Inquiry in Bioethics Volume 4 ; 4 >
        au < released ; 2015 ; Narrative Inquiry in Bioethics Volume 5 ; 5 >

    }

      
  }
      
  {
    title <
      name = New Literary History ;
      issn = 0028-6087 ;
      eissn = 1080-661X ;
      issnl = 0028-6087
    >

    param[journal_dir] = new_literary_history
    attr[journal_id] = nlh

    {

      param[base_url] = http://muse.jhu.edu/

      au < released ; 1995 ; New Literary History Volume 26 ; 26 >
      au < released ; 1996 ; New Literary History Volume 27 ; 27 >
      au < released ; 1997 ; New Literary History Volume 28 ; 28 >
      au < released ; 1998 ; New Literary History Volume 29 ; 29 >
      au < released ; 1999 ; New Literary History Volume 30 ; 30 >
      au < released ; 2000 ; New Literary History Volume 31 ; 31 >
      au < released ; 2001 ; New Literary History Volume 32 ; 32 >
      au < released ; 2002 ; New Literary History Volume 33 ; 33 >
      au < released ; 2003 ; New Literary History Volume 34 ; 34 >
      au < released ; 2004 ; New Literary History Volume 35 ; 35 >
      au < released ; 2005 ; New Literary History Volume 36 ; 36 >
      au < released ; 2006 ; New Literary History Volume 37 ; 37 >
      au < released ; 2007 ; New Literary History Volume 38 ; 38 >
      au < released ; 2008 ; New Literary History Volume 39 ; 39 >
      au < released ; 2009 ; New Literary History Volume 40 ; 40 >
      au < released ; 2010 ; New Literary History Volume 41 ; 41 >
      au < released ; 2011 ; New Literary History Volume 42 ; 42 >
      au < released ; 2012 ; New Literary History Volume 43 ; 43 >
      au < released ; 2013 ; New Literary History Volume 44 ; 44 >

    }

    {

      param[base_url] = https://muse.jhu.edu/

      au < released ; 2014 ; New Literary History Volume 45 ; 45 >
      au < released ; 2015 ; New Literary History Volume 46 ; 46 >

    }


  }

  {
    title <
      name = NWSA Journal ;
      issn = 1040-0656 ;
      eissn = 1527-1889 ;
      issnl = 1040-0656
    >
    
	comment[title] = The title of the journal has changed to Feminist Formations since Volume 22. Formerly NWSA Journal, through Volume 21, No. 3, Fall 2009.(E-ISSN: 1527-1889, Print ISSN: 1040-0656)
    comment[continuity] = continued by 2151-7363

    param[journal_dir] = nwsa_journal
    attr[journal_id] = ff

    {

      param[base_url] = http://muse.jhu.edu/

      au < released ; 1999 ; NWSA Journal Volume 11 ; 11 >
      au < released ; 2000 ; NWSA Journal Volume 12 ; 12 >
      au < released ; 2001 ; NWSA Journal Volume 13 ; 13 >
      au < released ; 2002 ; NWSA Journal Volume 14 ; 14 >
      au < released ; 2003 ; NWSA Journal Volume 15 ; 15 >
      au < released ; 2004 ; NWSA Journal Volume 16 ; 16 >
      au < released ; 2005 ; NWSA Journal Volume 17 ; 17 >
      au < released ; 2006 ; NWSA Journal Volume 18 ; 18 >
      au < released ; 2007 ; NWSA Journal Volume 19 ; 19 >
      au < released ; 2008 ; NWSA Journal Volume 20 ; 20 >
      au < released ; 2009 ; NWSA Journal Volume 21 ; 21 >

    }


  }
  
  {
    title <
      name = Partial Answers: Journal of Literature and the History of Ideas ;
      issn = 1565-3668 ;
      issnl = 1936-9247
    >

    param[journal_dir] = partial_answers
    attr[journal_id] = pan

    {

      param[base_url] = http://muse.jhu.edu/

      au < released ; 2003 ; Partial Answers: Journal of Literature and the History of Ideas Volume 1 ; 1 >
      au < released ; 2004 ; Partial Answers: Journal of Literature and the History of Ideas Volume 2 ; 2 >
      au < released ; 2005 ; Partial Answers: Journal of Literature and the History of Ideas Volume 3 ; 3 >
      au < released ; 2006 ; Partial Answers: Journal of Literature and the History of Ideas Volume 4 ; 4 >
      au < released ; 2007 ; Partial Answers: Journal of Literature and the History of Ideas Volume 5 ; 5 >
      au < released ; 2008 ; Partial Answers: Journal of Literature and the History of Ideas Volume 6 ; 6 >
      au < released ; 2009 ; Partial Answers: Journal of Literature and the History of Ideas Volume 7 ; 7 >
      au < released ; 2010 ; Partial Answers: Journal of Literature and the History of Ideas Volume 8 ; 8 >
      au < released ; 2011 ; Partial Answers: Journal of Literature and the History of Ideas Volume 9 ; 9 >
      au < released ; 2012 ; Partial Answers: Journal of Literature and the History of Ideas Volume 10 ; 10 >
      au < released ; 2013 ; Partial Answers: Journal of Literature and the History of Ideas Volume 11 ; 11 >

    }

    {

      param[base_url] = https://muse.jhu.edu/

      au < released ; 2014 ; Partial Answers: Journal of Literature and the History of Ideas Volume 12 ; 12 >
      au < released ; 2015 ; Partial Answers: Journal of Literature and the History of Ideas Volume 13 ; 13 >

    }


  }

  {
    title <
      name = Perspectives in Biology and Medicine ;
      issn = 0031-5982 ;
      eissn = 1529-8795 ;
      issnl = 0031-5982
    >

    param[journal_dir] = perspectives_in_biology_and_medicine
    attr[journal_id] = pbm

    {

      param[base_url] = https://muse.jhu.edu/

      au < testing ; 1958 ; Perspectives in Biology and Medicine Volume 1 ; 1 >
      au < testing ; 1959 ; Perspectives in Biology and Medicine Volume 2 ; 2 >
      au < testing ; 1960 ; Perspectives in Biology and Medicine Volume 3 ; 3 >
      au < testing ; 1961 ; Perspectives in Biology and Medicine Volume 4 ; 4 >
      au < testing ; 1962 ; Perspectives in Biology and Medicine Volume 5 ; 5 >
      au < testing ; 1963 ; Perspectives in Biology and Medicine Volume 6 ; 6 >
      au < testing ; 1964 ; Perspectives in Biology and Medicine Volume 7 ; 7 >
      au < testing ; 1965 ; Perspectives in Biology and Medicine Volume 8 ; 8 >
      au < testing ; 1966 ; Perspectives in Biology and Medicine Volume 9 ; 9 >
      au < testing ; 1967 ; Perspectives in Biology and Medicine Volume 10 ; 10 >
      au < testing ; 1968 ; Perspectives in Biology and Medicine Volume 11 ; 11 >
      au < testing ; 1969 ; Perspectives in Biology and Medicine Volume 12 ; 12 >
      au < testing ; 1970 ; Perspectives in Biology and Medicine Volume 13 ; 13 >
      au < testing ; 1971 ; Perspectives in Biology and Medicine Volume 14 ; 14 >
      au < testing ; 1972 ; Perspectives in Biology and Medicine Volume 15 ; 15 >
      au < testing ; 1973 ; Perspectives in Biology and Medicine Volume 16 ; 16 >
      au < testing ; 1974 ; Perspectives in Biology and Medicine Volume 17 ; 17 >
      au < testing ; 1975 ; Perspectives in Biology and Medicine Volume 18 ; 18 >
      au < testing ; 1976 ; Perspectives in Biology and Medicine Volume 19 ; 19 >
      au < testing ; 1977 ; Perspectives in Biology and Medicine Volume 20 ; 20 >
      au < testing ; 1978 ; Perspectives in Biology and Medicine Volume 21 ; 21 >
      au < testing ; 1979 ; Perspectives in Biology and Medicine Volume 22 ; 22 >
      au < testing ; 1980 ; Perspectives in Biology and Medicine Volume 23 ; 23 >
      au < testing ; 1981 ; Perspectives in Biology and Medicine Volume 24 ; 24 >
      au < testing ; 1982 ; Perspectives in Biology and Medicine Volume 25 ; 25 >
      au < testing ; 1983 ; Perspectives in Biology and Medicine Volume 26 ; 26 >
      au < testing ; 1984 ; Perspectives in Biology and Medicine Volume 27 ; 27 >
      au < testing ; 1985 ; Perspectives in Biology and Medicine Volume 28 ; 28 >
      au < testing ; 1986 ; Perspectives in Biology and Medicine Volume 29 ; 29 >
      au < testing ; 1987 ; Perspectives in Biology and Medicine Volume 30 ; 30 >
      au < testing ; 1988 ; Perspectives in Biology and Medicine Volume 31 ; 31 >
      au < testing ; 1989 ; Perspectives in Biology and Medicine Volume 32 ; 32 >
      au < testing ; 1990 ; Perspectives in Biology and Medicine Volume 33 ; 33 >
      au < testing ; 1991 ; Perspectives in Biology and Medicine Volume 34 ; 34 >
      au < testing ; 1992 ; Perspectives in Biology and Medicine Volume 35 ; 35 >
      au < testing ; 1993 ; Perspectives in Biology and Medicine Volume 36 ; 36 >
      au < testing ; 1994 ; Perspectives in Biology and Medicine Volume 37 ; 37 >
      au < testing ; 1995 ; Perspectives in Biology and Medicine Volume 38 ; 38 >
      au < testing ; 1996 ; Perspectives in Biology and Medicine Volume 39 ; 39 >
      au < testing ; 1997 ; Perspectives in Biology and Medicine Volume 40 ; 40 >
      au < testing ; 1998 ; Perspectives in Biology and Medicine Volume 41 ; 41 >
      au < testing ; 1999 ; Perspectives in Biology and Medicine Volume 42 ; 42 >

    }

    {

      param[base_url] = http://muse.jhu.edu/

      au < released ; 2000 ; Perspectives in Biology and Medicine Volume 43 ; 43 >
      au < released ; 2001 ; Perspectives in Biology and Medicine Volume 44 ; 44 >
      au < released ; 2002 ; Perspectives in Biology and Medicine Volume 45 ; 45 >
      au < released ; 2003 ; Perspectives in Biology and Medicine Volume 46 ; 46 >
      au < released ; 2004 ; Perspectives in Biology and Medicine Volume 47 ; 47 >
      au < released ; 2005 ; Perspectives in Biology and Medicine Volume 48 ; 48 >
      au < released ; 2006 ; Perspectives in Biology and Medicine Volume 49 ; 49 >
      au < released ; 2007 ; Perspectives in Biology and Medicine Volume 50 ; 50 >
      au < released ; 2008 ; Perspectives in Biology and Medicine Volume 51 ; 51 >
      au < released ; 2009 ; Perspectives in Biology and Medicine Volume 52 ; 52 >
      au < released ; 2010 ; Perspectives in Biology and Medicine Volume 53 ; 53 >
      au < released ; 2011 ; Perspectives in Biology and Medicine Volume 54 ; 54 >
      au < released ; 2012 ; Perspectives in Biology and Medicine Volume 55 ; 55 >
      au < released ; 2013 ; Perspectives in Biology and Medicine Volume 56 ; 56 >

    }

    {

      param[base_url] = https://muse.jhu.edu/

      au < released ; 2014 ; Perspectives in Biology and Medicine Volume 57 ; 57 >
      au < released ; 2015 ; Perspectives in Biology and Medicine Volume 58 ; 58 >

    }


  }

  {
    title <
      name = Philosophy and Literature ;
      issn = 0190-0013 ;
      eissn = 1086-329X ;
      issnl = 0190-0013
    >

    param[journal_dir] = philosophy_and_literature
    attr[journal_id] = phl

    {

      param[base_url] = https://muse.jhu.edu/

      au < testing ; 1977 ; Philosophy and Literature Volume 1 ; 1 >
      au < testing ; 1978 ; Philosophy and Literature Volume 2 ; 2 >
      au < testing ; 1979 ; Philosophy and Literature Volume 3 ; 3 >
      au < testing ; 1980 ; Philosophy and Literature Volume 4 ; 4 >
      au < testing ; 1981 ; Philosophy and Literature Volume 5 ; 5 >
      au < testing ; 1982 ; Philosophy and Literature Volume 6 ; 6 >
      au < testing ; 1983 ; Philosophy and Literature Volume 7 ; 7 >
      au < testing ; 1984 ; Philosophy and Literature Volume 8 ; 8 >
      au < testing ; 1985 ; Philosophy and Literature Volume 9 ; 9 >
      au < testing ; 1986 ; Philosophy and Literature Volume 10 ; 10 >
      au < testing ; 1987 ; Philosophy and Literature Volume 11 ; 11 >
      au < testing ; 1988 ; Philosophy and Literature Volume 12 ; 12 >
      au < testing ; 1989 ; Philosophy and Literature Volume 13 ; 13 >
      au < testing ; 1990 ; Philosophy and Literature Volume 14 ; 14 >
      au < testing ; 1991 ; Philosophy and Literature Volume 15 ; 15 >
      au < testing ; 1992 ; Philosophy and Literature Volume 16 ; 16 >
      au < testing ; 1993 ; Philosophy and Literature Volume 17 ; 17 >
      au < testing ; 1994 ; Philosophy and Literature Volume 18 ; 18 >

    }

    {

      param[base_url] = http://muse.jhu.edu/

      au < released ; 1995 ; Philosophy and Literature Volume 19 ; 19 >
      au < released ; 1996 ; Philosophy and Literature Volume 20 ; 20 >
      au < released ; 1997 ; Philosophy and Literature Volume 21 ; 21 >
      au < released ; 1998 ; Philosophy and Literature Volume 22 ; 22 >
      au < released ; 1999 ; Philosophy and Literature Volume 23 ; 23 >
      au < released ; 2000 ; Philosophy and Literature Volume 24 ; 24 >
      au < released ; 2001 ; Philosophy and Literature Volume 25 ; 25 >
      au < released ; 2002 ; Philosophy and Literature Volume 26 ; 26 >
      au < released ; 2003 ; Philosophy and Literature Volume 27 ; 27 >
      au < released ; 2004 ; Philosophy and Literature Volume 28 ; 28 >
      au < released ; 2005 ; Philosophy and Literature Volume 29 ; 29 >
      au < released ; 2006 ; Philosophy and Literature Volume 30 ; 30 >
      au < released ; 2007 ; Philosophy and Literature Volume 31 ; 31 >
      au < released ; 2008 ; Philosophy and Literature Volume 32 ; 32 >
      au < released ; 2009 ; Philosophy and Literature Volume 33 ; 33 >
      au < released ; 2010 ; Philosophy and Literature Volume 34 ; 34 >
      au < released ; 2011 ; Philosophy and Literature Volume 35 ; 35 >
      au < released ; 2012 ; Philosophy and Literature Volume 36 ; 36 >
      au < released ; 2013 ; Philosophy and Literature Volume 37 ; 37 >

    }

    {

      param[base_url] = https://muse.jhu.edu/

      au < released ; 2014 ; Philosophy and Literature Volume 38 ; 38 >
      au < released ; 2015 ; Philosophy and Literature Volume 39 ; 39 >

    }


  }

  {
    title <
      name = Philosophy, Psychiatry, & Psychology ;
      issn = 1071-6076 ;
      eissn = 1086-3303 ;
      issnl = 1071-6076
    >

    param[journal_dir] = philosophy_psychiatry_and_psychology
    attr[journal_id] = ppp

    {

      param[base_url] = https://muse.jhu.edu/

      au < testing ; 1994 ; Philosophy, Psychiatry, & Psychology Volume 1 ; 1 >
      au < testing ; 1995 ; Philosophy, Psychiatry, & Psychology Volume 2 ; 2 >

    }

    {

      param[base_url] = http://muse.jhu.edu/

      au < released ; 1996 ; Philosophy, Psychiatry, & Psychology Volume 3 ; 3 >
      au < released ; 1997 ; Philosophy, Psychiatry, & Psychology Volume 4 ; 4 >
      au < released ; 1998 ; Philosophy, Psychiatry, & Psychology Volume 5 ; 5 >
      au < released ; 1999 ; Philosophy, Psychiatry, & Psychology Volume 6 ; 6 >
      au < released ; 2000 ; Philosophy, Psychiatry, & Psychology Volume 7 ; 7 >
      au < released ; 2001 ; Philosophy, Psychiatry, & Psychology Volume 8 ; 8 >
      au < released ; 2002 ; Philosophy, Psychiatry, & Psychology Volume 9 ; 9 >
      au < released ; 2003 ; Philosophy, Psychiatry, & Psychology Volume 10 ; 10 >
      au < released ; 2004 ; Philosophy, Psychiatry, & Psychology Volume 11 ; 11 >
      au < released ; 2005 ; Philosophy, Psychiatry, & Psychology Volume 12 ; 12 >
      au < released ; 2006 ; Philosophy, Psychiatry, & Psychology Volume 13 ; 13 >
      au < released ; 2007 ; Philosophy, Psychiatry, & Psychology Volume 14 ; 14 >
      au < released ; 2008 ; Philosophy, Psychiatry, & Psychology Volume 15 ; 15 >
      au < released ; 2009 ; Philosophy, Psychiatry, & Psychology Volume 16 ; 16 >
      au < released ; 2010 ; Philosophy, Psychiatry, & Psychology Volume 17 ; 17 >
      au < released ; 2011 ; Philosophy, Psychiatry, & Psychology Volume 18 ; 18 >
      au < released ; 2012 ; Philosophy, Psychiatry, & Psychology Volume 19 ; 19 >
      au < released ; 2013 ; Philosophy, Psychiatry, & Psychology Volume 20 ; 20 >

    }

    {

      param[base_url] = https://muse.jhu.edu/

      au < released ; 2014 ; Philosophy, Psychiatry, & Psychology Volume 21 ; 21 >
      au < released ; 2015 ; Philosophy, Psychiatry, & Psychology Volume 22 ; 22 >

    }


  }

  {
    title <
      name = Poe Studies ;
      issn = 1947-4644 ;
      eissn = 1754-6095 ;
      issnl = 1947-4644
    >

    param[journal_dir] = poe_studies
    attr[journal_id] = poe
    
    {

      param[base_url] = http://muse.jhu.edu/

      au < released ; 2001 ; Poe Studies Volume 34 ; 34 >
      au < released ; 2002 ; Poe Studies Volume 35 ; 35 >
      au < released ; 2003 ; Poe Studies Volume 36 ; 36 >
      au < released ; 2004 ; Poe Studies Volume 37 ; 37 >
      au < released ; 2005 ; Poe Studies Volume 38 ; 38 >
      au < released ; 2006 ; Poe Studies Volume 39 ; 39 >

    }

    {

      param[base_url] = https://muse.jhu.edu/

      au < exists ; 2007 ; Poe Studies Volume 40 ; 40 >

    }

    {

      param[base_url] = http://muse.jhu.edu/

      au < released ; 2008 ; Poe Studies Volume 41 ; 41 >
      au < released ; 2009 ; Poe Studies Volume 42 ; 42 >
      au < released ; 2010 ; Poe Studies Volume 43 ; 43 >
      au < released ; 2011 ; Poe Studies Volume 44 ; 44 >
      au < released ; 2012 ; Poe Studies Volume 45 ; 45 >
      au < released ; 2013 ; Poe Studies Volume 46 ; 46 >

    }

    {

      param[base_url] = https://muse.jhu.edu/

      au < released ; 2014 ; Poe Studies Volume 47 ; 47 >
      au < released ; 2015 ; Poe Studies Volume 48 ; 48 >

    }


  }

  {
    title <
      name = portal: Libraries and the Academy ;
      issn = 1531-2542 ;
      eissn = 1530-7131 ;
      issnl = 1530-7131
    >

    param[journal_dir] = portal_libraries_and_the_academy
    attr[journal_id] = pla

    {

      param[base_url] = http://muse.jhu.edu/

      au < released ; 2001 ; portal: Libraries and the Academy Volume 1 ; 1 >
      au < released ; 2002 ; portal: Libraries and the Academy Volume 2 ; 2 >
      au < released ; 2003 ; portal: Libraries and the Academy Volume 3 ; 3 >
      au < released ; 2004 ; portal: Libraries and the Academy Volume 4 ; 4 >
      au < released ; 2005 ; portal: Libraries and the Academy Volume 5 ; 5 >
      au < released ; 2006 ; portal: Libraries and the Academy Volume 6 ; 6 >
      au < released ; 2007 ; portal: Libraries and the Academy Volume 7 ; 7 >
      au < released ; 2008 ; portal: Libraries and the Academy Volume 8 ; 8 >
      au < released ; 2009 ; portal: Libraries and the Academy Volume 9 ; 9 >
      au < released ; 2010 ; portal: Libraries and the Academy Volume 10 ; 10 >
      au < released ; 2011 ; portal: Libraries and the Academy Volume 11 ; 11 >
      au < released ; 2012 ; portal: Libraries and the Academy Volume 12 ; 12 >
      au < released ; 2013 ; portal: Libraries and the Academy Volume 13 ; 13 >

    }

    {

      param[base_url] = https://muse.jhu.edu/

      au < released ; 2014 ; portal: Libraries and the Academy Volume 14 ; 14 >
      au < released ; 2015 ; portal: Libraries and the Academy Volume 15 ; 15 >

    }


  }

  {
    title <
      name = Postmodern Culture ;
      eissn = 1053-1920
    >

    param[journal_dir] = postmodern_culture
    attr[journal_id] = pmc

    {

      param[base_url] = http://muse.jhu.edu/

      au < released ; 1990-1991 ; Postmodern Culture Volume 1 ; 1 >
      au < released ; 1991-1992 ; Postmodern Culture Volume 2 ; 2 >
      au < released ; 1992-1993 ; Postmodern Culture Volume 3 ; 3 >
      au < released ; 1993-1994 ; Postmodern Culture Volume 4 ; 4 >
      au < released ; 1994-1995 ; Postmodern Culture Volume 5 ; 5 >
      au < released ; 1995-1996 ; Postmodern Culture Volume 6 ; 6 >
      au < released ; 1996-1997 ; Postmodern Culture Volume 7 ; 7 >
      au < released ; 1997-1998 ; Postmodern Culture Volume 8 ; 8 >
      au < released ; 1998-1999 ; Postmodern Culture Volume 9 ; 9 >
      au < released ; 1999-2000 ; Postmodern Culture Volume 10 ; 10 >
      au < released ; 2000-2001 ; Postmodern Culture Volume 11 ; 11 >
      au < released ; 2001-2002 ; Postmodern Culture Volume 12 ; 12 >
      au < released ; 2002-2003 ; Postmodern Culture Volume 13 ; 13 >
      au < released ; 2003-2004 ; Postmodern Culture Volume 14 ; 14 >
      au < released ; 2004-2005 ; Postmodern Culture Volume 15 ; 15 >
      au < released ; 2005-2006 ; Postmodern Culture Volume 16 ; 16 >
      au < released ; 2006-2007 ; Postmodern Culture Volume 17 ; 17 >
      au < released ; 2008 ; Postmodern Culture Volume 18 ; 18 >
      au < released ; 2008-2009 ; Postmodern Culture Volume 19 ; 19 >
      au < released ; 2009-2010 ; Postmodern Culture Volume 20 ; 20 >
      au < released ; 2010-2011 ; Postmodern Culture Volume 21 ; 21 >
      au < released ; 2011-2012 ; Postmodern Culture Volume 22 ; 22 >
      au < released ; 2012-2013 ; Postmodern Culture Volume 23 ; 23 >

    }

    {

      param[base_url] = https://muse.jhu.edu/

      au < released ; 2013-2014 ; Postmodern Culture Volume 24 ; 24 >
      au < released ; 2014-2015 ; Postmodern Culture Volume 25 ; 25 >

    }


  }

  {
    title <
      name = Progress in Community Health Partnerships: Research, Education, and Action ;
      issn = 1557-0541 ;
      eissn = 1557-055X ;
      issnl = 1557-0541
    >

    param[journal_dir] = progress_in_community_health_partnerships_research_education_and_action
    attr[journal_id] = cpr

    {

      param[base_url] = http://muse.jhu.edu/

      au < released ; 2007 ; Progress in Community Health Partnerships: Research, Education, and Action Volume 1 ; 1 >
      au < released ; 2008 ; Progress in Community Health Partnerships: Research, Education, and Action Volume 2 ; 2 >
      au < released ; 2009 ; Progress in Community Health Partnerships: Research, Education, and Action Volume 3 ; 3 >
      au < released ; 2010 ; Progress in Community Health Partnerships: Research, Education, and Action Volume 4 ; 4 >
      au < released ; 2011 ; Progress in Community Health Partnerships: Research, Education, and Action Volume 5 ; 5 >
      au < released ; 2012 ; Progress in Community Health Partnerships: Research, Education, and Action Volume 6 ; 6 >
      au < released ; 2013 ; Progress in Community Health Partnerships: Research, Education, and Action Volume 7 ; 7 >

    }

    {

      param[base_url] = https://muse.jhu.edu/

      au < released ; 2014 ; Progress in Community Health Partnerships: Research, Education, and Action Volume 8 ; 8 >
      au < released ; 2015 ; Progress in Community Health Partnerships: Research, Education, and Action Volume 9 ; 9 >

    }


  }
    
  {
    title <
      name = Reviews in American History ;
      issn = 0048-7511 ;
      eissn = 1080-6628 ;
      issnl = 0048-7511
    >

    param[journal_dir] = reviews_in_american_history
    attr[journal_id] = rah

    {

      param[base_url] = http://muse.jhu.edu/

      au < released ; 1995 ; Reviews in American History Volume 23 ; 23 >
      au < released ; 1996 ; Reviews in American History Volume 24 ; 24 >
      au < released ; 1997 ; Reviews in American History Volume 25 ; 25 >
      au < released ; 1998 ; Reviews in American History Volume 26 ; 26 >
      au < released ; 1999 ; Reviews in American History Volume 27 ; 27 >
      au < released ; 2000 ; Reviews in American History Volume 28 ; 28 >
      au < released ; 2001 ; Reviews in American History Volume 29 ; 29 >
      au < released ; 2002 ; Reviews in American History Volume 30 ; 30 >
      au < released ; 2003 ; Reviews in American History Volume 31 ; 31 >
      au < released ; 2004 ; Reviews in American History Volume 32 ; 32 >
      au < released ; 2005 ; Reviews in American History Volume 33 ; 33 >
      au < released ; 2006 ; Reviews in American History Volume 34 ; 34 >
      au < released ; 2007 ; Reviews in American History Volume 35 ; 35 >
      au < released ; 2008 ; Reviews in American History Volume 36 ; 36 >
      au < released ; 2009 ; Reviews in American History Volume 37 ; 37 >
      au < released ; 2010 ; Reviews in American History Volume 38 ; 38 >
      au < released ; 2011 ; Reviews in American History Volume 39 ; 39 >
      au < released ; 2012 ; Reviews in American History Volume 40 ; 40 >
      au < released ; 2013 ; Reviews in American History Volume 41 ; 41 >

    }

    {

      param[base_url] = https://muse.jhu.edu/

      au < released ; 2014 ; Reviews in American History Volume 42 ; 42 >
      au < released ; 2015 ; Reviews in American History Volume 43 ; 43 >

    }


  }

  {
    title <
      name = SAIS Review ;
      issn = 0036-0775 ;
      eissn = 1088-3142
    >

    param[journal_dir] = sais_review
    attr[journal_id] = sais
    comment[continue_by] = 1945-4716

    {

      param[base_url] = http://muse.jhu.edu/

      au < released ; 1995 ; SAIS Review Volume 15 ; 15 >
      au < released ; 1996 ; SAIS Review Volume 16 ; 16 >
      au < released ; 1997 ; SAIS Review Volume 17 ; 17 >
      au < released ; 1998 ; SAIS Review Volume 18 ; 18 >
      au < released ; 1999 ; SAIS Review Volume 19 ; 19 >
      au < released ; 2000 ; SAIS Review Volume 20 ; 20 >
      au < released ; 2001 ; SAIS Review Volume 21 ; 21 >
      au < released ; 2002 ; SAIS Review Volume 22 ; 22 >
      au < released ; 2003 ; SAIS Review Volume 23 ; 23 >
      au < released ; 2004 ; SAIS Review Volume 24 ; 24 >
      au < released ; 2005 ; SAIS Review Volume 25 ; 25 >
      au < released ; 2006 ; SAIS Review Volume 26 ; 26 >
      au < released ; 2007 ; SAIS Review Volume 27 ; 27 >
      au < released ; 2008 ; SAIS Review Volume 28 ; 28 >
      au < released ; 2009 ; SAIS Review Volume 29 ; 29 >
      au < released ; 2010 ; SAIS Review Volume 30 ; 30 >
      au < released ; 2011 ; SAIS Review Volume 31 ; 31 >
      au < released ; 2012 ; SAIS Review Volume 32 ; 32 >
      au < released ; 2013 ; SAIS Review Volume 33 ; 33 >

    }


  }

  {
    title <
      name = SAIS Review of International Affairs ;
      issn = 1945-4716 ;
      eissn = 1945-4724
    >

    param[journal_dir] = sais_review
    attr[journal_id] = sais
    comment[continues] = 0036-0775

    {

      param[base_url] = https://muse.jhu.edu/

      au < exists ; 1981 ; SAIS Review of International Affairs Volume 1 ; 1 >
      au < exists ; 1982 ; SAIS Review of International Affairs Volume 2 ; 2 >
      au < exists ; 1983 ; SAIS Review of International Affairs Volume 3 ; 3 >
      au < exists ; 1984 ; SAIS Review of International Affairs Volume 4 ; 4 >
      au < exists ; 1985 ; SAIS Review of International Affairs Volume 5 ; 5 >
      au < exists ; 1986 ; SAIS Review of International Affairs Volume 6 ; 6 >
      au < exists ; 1987 ; SAIS Review of International Affairs Volume 7 ; 7 >
      au < exists ; 1988 ; SAIS Review of International Affairs Volume 8 ; 8 >
      au < exists ; 1989 ; SAIS Review of International Affairs Volume 9 ; 9 >
      au < exists ; 1990 ; SAIS Review of International Affairs Volume 10 ; 10 >
      au < exists ; 1991 ; SAIS Review of International Affairs Volume 11 ; 11 >
      au < exists ; 1992 ; SAIS Review of International Affairs Volume 12 ; 12 >
      au < exists ; 1993 ; SAIS Review of International Affairs Volume 13 ; 13 >
      au < exists ; 1994 ; SAIS Review of International Affairs Volume 14 ; 14 >
      au < exists ; 1995 ; SAIS Review of International Affairs Volume 15 ; 15 >
      au < exists ; 1996 ; SAIS Review of International Affairs Volume 16 ; 16 >
      au < exists ; 1997 ; SAIS Review of International Affairs Volume 17 ; 17 >
      au < exists ; 1998 ; SAIS Review of International Affairs Volume 18 ; 18 >
      au < exists ; 1999 ; SAIS Review of International Affairs Volume 19 ; 19 >
      au < exists ; 2000 ; SAIS Review of International Affairs Volume 20 ; 20 >
      au < exists ; 2001 ; SAIS Review of International Affairs Volume 21 ; 21 >
      au < exists ; 2002 ; SAIS Review of International Affairs Volume 22 ; 22 >
      au < exists ; 2003 ; SAIS Review of International Affairs Volume 23 ; 23 >
      au < exists ; 2004 ; SAIS Review of International Affairs Volume 24 ; 24 >
      au < exists ; 2005 ; SAIS Review of International Affairs Volume 25 ; 25 >
      au < exists ; 2006 ; SAIS Review of International Affairs Volume 26 ; 26 >
      au < exists ; 2007 ; SAIS Review of International Affairs Volume 27 ; 27 >
      au < exists ; 2008 ; SAIS Review of International Affairs Volume 28 ; 28 >
      au < exists ; 2009 ; SAIS Review of International Affairs Volume 29 ; 29 >
      au < exists ; 2010 ; SAIS Review of International Affairs Volume 30 ; 30 >
      au < exists ; 2011 ; SAIS Review of International Affairs Volume 31 ; 31 >
      au < exists ; 2012 ; SAIS Review of International Affairs Volume 32 ; 32 >
      au < exists ; 2013 ; SAIS Review of International Affairs Volume 33 ; 33 >
      au < released ; 2014 ; SAIS Review of International Affairs Volume 34 ; 34 >
      au < released ; 2015 ; SAIS Review of International Affairs Volume 35 ; 35 >

    }

    
  }

  {
    title <
      name = SEL Studies in English Literature 1500-1900 ;
      issn = 0039-3657 ;
      eissn = 1522-9270 ;
      issnl = 0039-3657
    >

    param[journal_dir] = studies_in_english_literature
    attr[journal_id] = sel

    {

      param[base_url] = http://muse.jhu.edu/

      au < released ; 1999 ; SEL Studies in English Literature 1500-1900 Volume 39 ; 39 >
      au < released ; 2000 ; SEL Studies in English Literature 1500-1900 Volume 40 ; 40 >
      au < released ; 2001 ; SEL Studies in English Literature 1500-1900 Volume 41 ; 41 >
      au < released ; 2002 ; SEL Studies in English Literature 1500-1900 Volume 42 ; 42 >
      au < released ; 2003 ; SEL Studies in English Literature 1500-1900 Volume 43 ; 43 >
      au < released ; 2004 ; SEL Studies in English Literature 1500-1900 Volume 44 ; 44 >
      au < released ; 2005 ; SEL Studies in English Literature 1500-1900 Volume 45 ; 45 >
      au < released ; 2006 ; SEL Studies in English Literature 1500-1900 Volume 46 ; 46 >
      au < released ; 2007 ; SEL Studies in English Literature 1500-1900 Volume 47 ; 47 >
      au < released ; 2008 ; SEL Studies in English Literature 1500-1900 Volume 48 ; 48 >
      au < released ; 2009 ; SEL Studies in English Literature 1500-1900 Volume 49 ; 49 >
      au < released ; 2010 ; SEL Studies in English Literature 1500-1900 Volume 50 ; 50 >
      au < released ; 2011 ; SEL Studies in English Literature 1500-1900 Volume 51 ; 51 >
      au < released ; 2012 ; SEL Studies in English Literature 1500-1900 Volume 52 ; 52 >
      au < released ; 2013 ; SEL Studies in English Literature 1500-1900 Volume 53 ; 53 >

    }

    {

      param[base_url] = https://muse.jhu.edu/

      au < released ; 2014 ; SEL Studies in English Literature 1500-1900 Volume 54 ; 54 >
      au < released ; 2015 ; SEL Studies in English Literature 1500-1900 Volume 55 ; 55 >

    }


  }

  {
    title <
      name = Sewanee Review ;
      issn = 0037-3052 ;
      eissn = 1934-421X ;
      issnl = 0037-3052
    >

    param[journal_dir] = sewanee_review
    attr[journal_id] = sew

    {

      param[base_url] = http://muse.jhu.edu/

      au < released ; 2007 ; Sewanee Review Volume 115 ; 115 >
      au < released ; 2008 ; Sewanee Review Volume 116 ; 116 >
      au < released ; 2009 ; Sewanee Review Volume 117 ; 117 >
      au < released ; 2010 ; Sewanee Review Volume 118 ; 118 >
      au < released ; 2011 ; Sewanee Review Volume 119 ; 119 >
      au < released ; 2012 ; Sewanee Review Volume 120 ; 120 >
      au < released ; 2013 ; Sewanee Review Volume 121 ; 121 >

    }

    {

      param[base_url] = https://muse.jhu.edu/

      au < released ; 2014 ; Sewanee Review Volume 122 ; 122 >
      au < released ; 2015 ; Sewanee Review Volume 123 ; 123 >

    }

    
  }

  {
    title <
      name = Shakespeare Bulletin ;
      issn = 0748-2558 ;
      eissn = 1931-1427 ;
      issnl = 0748-2558
    >

    param[journal_dir] = shakespeare_bulletin
    attr[journal_id] = shb

    {

      param[base_url] = http://muse.jhu.edu/

      au < released ; 2006 ; Shakespeare Bulletin Volume 24 ; 24 >
      au < released ; 2007 ; Shakespeare Bulletin Volume 25 ; 25 >
      au < released ; 2008 ; Shakespeare Bulletin Volume 26 ; 26 >
      au < released ; 2009 ; Shakespeare Bulletin Volume 27 ; 27 >
      au < released ; 2010 ; Shakespeare Bulletin Volume 28 ; 28 >
      au < released ; 2011 ; Shakespeare Bulletin Volume 29 ; 29 >
      au < released ; 2012 ; Shakespeare Bulletin Volume 30 ; 30 >
      au < released ; 2013 ; Shakespeare Bulletin Volume 31 ; 31 >

    }

    {

      param[base_url] = https://muse.jhu.edu/

      au < released ; 2014 ; Shakespeare Bulletin Volume 32 ; 32 >
      au < released ; 2015 ; Shakespeare Bulletin Volume 33 ; 33 >

    }


  }

  {
    title <
      name = Shakespeare Quarterly ;
      issn = 0037-3222 ;
      eissn = 1538-3555 ;
      issnl = 0037-3222
    >

    param[journal_dir] = shakespeare_quarterly
    attr[journal_id] = shq

    {

      param[base_url] = http://muse.jhu.edu/

      au < released ; 2001 ; Shakespeare Quarterly Volume 52 ; 52 >
      au < released ; 2002 ; Shakespeare Quarterly Volume 53 ; 53 >
      au < released ; 2003 ; Shakespeare Quarterly Volume 54 ; 54 >
      au < released ; 2004 ; Shakespeare Quarterly Volume 55 ; 55 >
      au < released ; 2005 ; Shakespeare Quarterly Volume 56 ; 56 >
      au < released ; 2006 ; Shakespeare Quarterly Volume 57 ; 57 >
      au < released ; 2007 ; Shakespeare Quarterly Volume 58 ; 58 >
      au < released ; 2008 ; Shakespeare Quarterly Volume 59 ; 59 >
      au < released ; 2009 ; Shakespeare Quarterly Volume 60 ; 60 >
      au < released ; 2010 ; Shakespeare Quarterly Volume 61 ; 61 >
      au < released ; 2011 ; Shakespeare Quarterly Volume 62 ; 62 >
      au < released ; 2012 ; Shakespeare Quarterly Volume 63 ; 63 >
      au < released ; 2013 ; Shakespeare Quarterly Volume 64 ; 64 >

    }

    {

      param[base_url] = https://muse.jhu.edu/

      au < released ; 2014 ; Shakespeare Quarterly Volume 65 ; 65 >
      au < released ; 2015 ; Shakespeare Quarterly Volume 66 ; 66 >

    }

  }

  {
    title <
      name = Sirena: poesia, arte y critica ;
      issn = 1548-6400 ;
      eissn = 1554-7655 ;
      issnl = 1548-6400
    >

    param[journal_dir] = sirena_poesia_arte_y_critica
    attr[journal_id] = sir
    comment[0] = no issue after 2010

    {

      param[base_url] = http://muse.jhu.edu/

      au < released ; 2005 ; Sirena: poesia, arte y critica 2005 ; 2005 >
      au < released ; 2006 ; Sirena: poesia, arte y critica 2006 ; 2006 >
      au < released ; 2007 ; Sirena: poesia, arte y critica 2007 ; 2007 >
      au < released ; 2008 ; Sirena: poesia, arte y critica 2008 ; 2008 >
      au < released ; 2009 ; Sirena: poesia, arte y critica 2009 ; 2009 >
      au < released ; 2010 ; Sirena: poesia, arte y critica 2010 ; 2010 >

    }

  
  }

  {
    title <
      name = Social Research: An International Quarterly ;
      issn = 0037-783X ;
      eissn = 1944-768X ;
      issnl = 0037-783X
    >
   

    param[journal_dir] = social_research
    attr[journal_id] = sor

    {

      param[base_url] = https://muse.jhu.edu/

      au < released ; 2002 ; Social Research: An International Quarterly Volume 69 ; 69 >
      au < released ; 2003 ; Social Research: An International Quarterly Volume 70 ; 70 >
      au < released ; 2004 ; Social Research: An International Quarterly Volume 71 ; 71 >
      au < released ; 2005 ; Social Research: An International Quarterly Volume 72 ; 72 >
      au < released ; 2006 ; Social Research: An International Quarterly Volume 73 ; 73 >
      au < released ; 2007 ; Social Research: An International Quarterly Volume 74 ; 74 >
      au < released ; 2008 ; Social Research: An International Quarterly Volume 75 ; 75 >
      au < released ; 2009 ; Social Research: An International Quarterly Volume 76 ; 76 >
      au < released ; 2010 ; Social Research: An International Quarterly Volume 77 ; 77 >
      au < released ; 2011 ; Social Research: An International Quarterly Volume 78 ; 78 >
      au < released ; 2012 ; Social Research: An International Quarterly Volume 79 ; 79 >
      au < released ; 2013 ; Social Research: An International Quarterly Volume 80 ; 80 >
      au < released ; 2014 ; Social Research: An International Quarterly Volume 81 ; 81 >
      au < released ; 2015 ; Social Research: An International Quarterly Volume 82 ; 82 >

    }

  
  }

  {
    title <
      name = South Central Review ;
      issn = 0743-6831 ;
      eissn = 1549-3377 ;
      issnl = 0743-6831
    >
   

    param[journal_dir] = south_central_review
    attr[journal_id] = scr

    {

      param[base_url] = http://muse.jhu.edu/

      au < released ; 2004 ; South Central Review Volume 21 ; 21 >
      au < released ; 2005 ; South Central Review Volume 22 ; 22 >
      au < released ; 2006 ; South Central Review Volume 23 ; 23 >
      au < released ; 2007 ; South Central Review Volume 24 ; 24 >
      au < released ; 2008 ; South Central Review Volume 25 ; 25 >
      au < released ; 2009 ; South Central Review Volume 26 ; 26 >
      au < released ; 2010 ; South Central Review Volume 27 ; 27 >
      au < released ; 2011 ; South Central Review Volume 28 ; 28 >
      au < released ; 2012 ; South Central Review Volume 29 ; 29 >
      au < released ; 2013 ; South Central Review Volume 30 ; 30 >

    }

    {

      param[base_url] = https://muse.jhu.edu/

      au < released ; 2014 ; South Central Review Volume 31 ; 31 >
      au < released ; 2015 ; South Central Review Volume 32 ; 32 >

    }

    
  }

  {
    title <
      name = Spiritus: A Journal of Christian Spirituality ;
      issn = 1533-1709 ;
      eissn = 1535-3117 ;
      issnl = 1533-1709
    >

    param[journal_dir] = spiritus
    attr[journal_id] = scs

    {

      param[base_url] = http://muse.jhu.edu/

      au < released ; 2001 ; Spiritus: A Journal of Christian Spirituality Volume 1 ; 1 >
      au < released ; 2002 ; Spiritus: A Journal of Christian Spirituality Volume 2 ; 2 >
      au < released ; 2003 ; Spiritus: A Journal of Christian Spirituality Volume 3 ; 3 >
      au < released ; 2004 ; Spiritus: A Journal of Christian Spirituality Volume 4 ; 4 >
      au < released ; 2005 ; Spiritus: A Journal of Christian Spirituality Volume 5 ; 5 >
      au < released ; 2006 ; Spiritus: A Journal of Christian Spirituality Volume 6 ; 6 >
      au < released ; 2007 ; Spiritus: A Journal of Christian Spirituality Volume 7 ; 7 >
      au < released ; 2008 ; Spiritus: A Journal of Christian Spirituality Volume 8 ; 8 >
      au < released ; 2009 ; Spiritus: A Journal of Christian Spirituality Volume 9 ; 9 >
      au < released ; 2010 ; Spiritus: A Journal of Christian Spirituality Volume 10 ; 10 >
      au < released ; 2011 ; Spiritus: A Journal of Christian Spirituality Volume 11 ; 11 >
      au < released ; 2012 ; Spiritus: A Journal of Christian Spirituality Volume 12 ; 12 >
      au < released ; 2013 ; Spiritus: A Journal of Christian Spirituality Volume 13 ; 13 >

    }

    {

      param[base_url] = https://muse.jhu.edu/

      au < released ; 2014 ; Spiritus: A Journal of Christian Spirituality Volume 14 ; 14 >
      au < released ; 2015 ; Spiritus: A Journal of Christian Spirituality Volume 15 ; 15 >

    }


  }

  {
    title <
      name = Studies in American Fiction ;
      issn = 0091-8083 ;
      eissn = 2158-415X
     >
     
     param[journal_dir] = studies_in_american_fiction
     attr[journal_id] = saf

    {

      param[base_url] = https://muse.jhu.edu/

      au < testing ; 1973 ; Studies in American Fiction Volume 1 ; 1 >
      au < testing ; 1974 ; Studies in American Fiction Volume 2 ; 2 >
      au < testing ; 1975 ; Studies in American Fiction Volume 3 ; 3 >
      au < testing ; 1976 ; Studies in American Fiction Volume 4 ; 4 >
      au < testing ; 1977 ; Studies in American Fiction Volume 5 ; 5 >
      au < testing ; 1978 ; Studies in American Fiction Volume 6 ; 6 >
      au < testing ; 1979 ; Studies in American Fiction Volume 7 ; 7 >
      au < testing ; 1980 ; Studies in American Fiction Volume 8 ; 8 >
      au < testing ; 1981 ; Studies in American Fiction Volume 9 ; 9 >
      au < testing ; 1982 ; Studies in American Fiction Volume 10 ; 10 >
      au < testing ; 1983 ; Studies in American Fiction Volume 11 ; 11 >
      au < testing ; 1984 ; Studies in American Fiction Volume 12 ; 12 >
      au < testing ; 1985 ; Studies in American Fiction Volume 13 ; 13 >
      au < testing ; 1986 ; Studies in American Fiction Volume 14 ; 14 >
      au < testing ; 1987 ; Studies in American Fiction Volume 15 ; 15 >
      au < testing ; 1988 ; Studies in American Fiction Volume 16 ; 16 >
      au < testing ; 1989 ; Studies in American Fiction Volume 17 ; 17 >
      au < testing ; 1990 ; Studies in American Fiction Volume 18 ; 18 >
      au < testing ; 1991 ; Studies in American Fiction Volume 19 ; 19 >
      au < testing ; 1992 ; Studies in American Fiction Volume 20 ; 20 >
      au < testing ; 1993 ; Studies in American Fiction Volume 21 ; 21 >
      au < testing ; 1994 ; Studies in American Fiction Volume 22 ; 22 >
      au < testing ; 1995 ; Studies in American Fiction Volume 23 ; 23 >
      au < testing ; 1996 ; Studies in American Fiction Volume 24 ; 24 >
      au < testing ; 1997 ; Studies in American Fiction Volume 25 ; 25 >
      au < testing ; 1998 ; Studies in American Fiction Volume 26 ; 26 >
      au < testing ; 1999 ; Studies in American Fiction Volume 27 ; 27 >
      au < testing ; 2000 ; Studies in American Fiction Volume 28 ; 28 >
      au < testing ; 2001 ; Studies in American Fiction Volume 29 ; 29 >
      au < testing ; 2002 ; Studies in American Fiction Volume 30 ; 30 >
      au < testing ; 2003 ; Studies in American Fiction Volume 31 ; 31 >
      au < testing ; 2004 ; Studies in American Fiction Volume 32 ; 32 >
      au < testing ; 2005 ; Studies in American Fiction Volume 33 ; 33 >
      au < testing ; 2006 ; Studies in American Fiction Volume 34 ; 34 >
      au < testing ; 2007 ; Studies in American Fiction Volume 35 ; 35 >
      au < released ; 2008 ; Studies in American Fiction Volume 36 ; 36 >

    }
<<<<<<< HEAD
=======

    {

      param[base_url] = http://muse.jhu.edu/
>>>>>>> bcb7be96

    {

      param[base_url] = http://muse.jhu.edu/
      
      # no volume in 2009
      au < released ; 2010 ; Studies in American Fiction Volume 37 ; 37 >
      au < released ; 2011 ; Studies in American Fiction Volume 38 ; 38 >
      au < released ; 2012 ; Studies in American Fiction Volume 39 ; 39 >
      au < released ; 2013 ; Studies in American Fiction Volume 40 ; 40 >

    }

    {

      param[base_url] = https://muse.jhu.edu/

      au < released ; 2014 ; Studies in American Fiction Volume 41 ; 41 >
      au < released ; 2015 ; Studies in American Fiction Volume 42 ; 42 >

    }

  }
  
  {
    title <
      name = Studies in Eighteenth-Century Culture ;
      issn = 0360-2370 ;
      eissn = 1938-6133 ;
      issnl = 0360-2370
    >

    param[journal_dir] = studies_in_eighteenth_century_culture
    attr[journal_id] = sec

    {

      param[base_url] = http://muse.jhu.edu/

      au < released ; 1991 ; Studies in Eighteenth-Century Culture Volume 20 ; 20 >
      au < released ; 1992 ; Studies in Eighteenth-Century Culture Volume 21 ; 21 >
      au < released ; 1993 ; Studies in Eighteenth-Century Culture Volume 22 ; 22 >
      au < released ; 1994 ; Studies in Eighteenth-Century Culture Volume 23 ; 23 >
      au < released ; 1995 ; Studies in Eighteenth-Century Culture Volume 24 ; 24 >
      au < released ; 1996 ; Studies in Eighteenth-Century Culture Volume 25 ; 25 >
      au < released ; 1997 ; Studies in Eighteenth-Century Culture Volume 26 ; 26 >
      au < released ; 1998 ; Studies in Eighteenth-Century Culture Volume 27 ; 27 >
      au < released ; 1999 ; Studies in Eighteenth-Century Culture Volume 28 ; 28 >
      au < released ; 2000 ; Studies in Eighteenth-Century Culture Volume 29 ; 29 >
      au < released ; 2001 ; Studies in Eighteenth-Century Culture Volume 30 ; 30 >
      au < released ; 2002 ; Studies in Eighteenth-Century Culture Volume 31 ; 31 >
      au < released ; 2003 ; Studies in Eighteenth-Century Culture Volume 32 ; 32 >
      au < released ; 2004 ; Studies in Eighteenth-Century Culture Volume 33 ; 33 >
      au < released ; 2005 ; Studies in Eighteenth-Century Culture Volume 34 ; 34 >
      au < released ; 2006 ; Studies in Eighteenth-Century Culture Volume 35 ; 35 >
      au < released ; 2007 ; Studies in Eighteenth-Century Culture Volume 36 ; 36 >
      au < released ; 2008 ; Studies in Eighteenth-Century Culture Volume 37 ; 37 >
      au < released ; 2009 ; Studies in Eighteenth-Century Culture Volume 38 ; 38 >
      au < released ; 2010 ; Studies in Eighteenth-Century Culture Volume 39 ; 39 >
      au < released ; 2011 ; Studies in Eighteenth-Century Culture Volume 40 ; 40 >
      au < released ; 2012 ; Studies in Eighteenth-Century Culture Volume 41 ; 41 >
      au < released ; 2013 ; Studies in Eighteenth-Century Culture Volume 42 ; 42 >

    }

    {

      param[base_url] = https://muse.jhu.edu/

      au < released ; 2014 ; Studies in Eighteenth-Century Culture Volume 43 ; 43 >
      au < released ; 2015 ; Studies in Eighteenth-Century Culture Volume 44 ; 44 >

    }


  }
  
  {
    title <
      name = Technology and Culture ;
      issn = 0040-165X ;
      eissn = 1097-3729 ;
      issnl = 0040-165X
    >

    param[journal_dir] = technology_and_culture
    attr[journal_id] = tech

    {

      param[base_url] = http://muse.jhu.edu/

      au < released ; 1998 ; Technology and Culture Volume 39 ; 39 >
      au < released ; 1999 ; Technology and Culture Volume 40 ; 40 >
      au < released ; 2000 ; Technology and Culture Volume 41 ; 41 >
      au < released ; 2001 ; Technology and Culture Volume 42 ; 42 >
      au < released ; 2002 ; Technology and Culture Volume 43 ; 43 >
      au < released ; 2003 ; Technology and Culture Volume 44 ; 44 >
      au < released ; 2004 ; Technology and Culture Volume 45 ; 45 >
      au < released ; 2005 ; Technology and Culture Volume 46 ; 46 >
      au < released ; 2006 ; Technology and Culture Volume 47 ; 47 >
      au < released ; 2007 ; Technology and Culture Volume 48 ; 48 >
      au < released ; 2008 ; Technology and Culture Volume 49 ; 49 >
      au < released ; 2009 ; Technology and Culture Volume 50 ; 50 >
      au < released ; 2010 ; Technology and Culture Volume 51 ; 51 >
      au < released ; 2011 ; Technology and Culture Volume 52 ; 52 >
      au < released ; 2012 ; Technology and Culture Volume 53 ; 53 >
      au < released ; 2013 ; Technology and Culture Volume 54 ; 54 >

    }

    {

      param[base_url] = https://muse.jhu.edu/

      au < released ; 2014 ; Technology and Culture Volume 55 ; 55 >
      au < released ; 2015 ; Technology and Culture Volume 56 ; 56 >

    }


  }

  {
    title <
      name = The Emily Dickinson Journal ;
      issn = 1059-6879 ;
      eissn = 1096-858X ;
      issnl = 1059-6879
    >

    param[journal_dir] = emily_dickinson_journal
    attr[journal_id] = edj

    {

      param[base_url] = http://muse.jhu.edu/

      au < released ; 1992 ; The Emily Dickinson Journal Volume 1 ; 1 >
      au < released ; 1993 ; The Emily Dickinson Journal Volume 2 ; 2 >
      au < released ; 1994 ; The Emily Dickinson Journal Volume 3 ; 3 >
      au < released ; 1995 ; The Emily Dickinson Journal Volume 4 ; 4 >
      au < released ; 1996 ; The Emily Dickinson Journal Volume 5 ; 5 >
      au < released ; 1997 ; The Emily Dickinson Journal Volume 6 ; 6 >
      au < released ; 1998 ; The Emily Dickinson Journal Volume 7 ; 7 >
      au < released ; 1999 ; The Emily Dickinson Journal Volume 8 ; 8 >
      au < released ; 2000 ; The Emily Dickinson Journal Volume 9 ; 9 >
      au < released ; 2001 ; The Emily Dickinson Journal Volume 10 ; 10 >
      au < released ; 2002 ; The Emily Dickinson Journal Volume 11 ; 11 >
      au < released ; 2003 ; The Emily Dickinson Journal Volume 12 ; 12 >
      au < released ; 2004 ; The Emily Dickinson Journal Volume 13 ; 13 >
      au < released ; 2005 ; The Emily Dickinson Journal Volume 14 ; 14 >
      au < released ; 2006 ; The Emily Dickinson Journal Volume 15 ; 15 >
      au < released ; 2007 ; The Emily Dickinson Journal Volume 16 ; 16 >
      au < released ; 2008 ; The Emily Dickinson Journal Volume 17 ; 17 >
      au < released ; 2009 ; The Emily Dickinson Journal Volume 18 ; 18 >
      au < released ; 2010 ; The Emily Dickinson Journal Volume 19 ; 19 >
      au < released ; 2011 ; The Emily Dickinson Journal Volume 20 ; 20 >
      au < released ; 2012 ; The Emily Dickinson Journal Volume 21 ; 21 >
      au < released ; 2013 ; The Emily Dickinson Journal Volume 22 ; 22 >

    }

    {

      param[base_url] = https://muse.jhu.edu/

      au < released ; 2014 ; The Emily Dickinson Journal Volume 23 ; 23 >
      au < released ; 2015 ; The Emily Dickinson Journal Volume 24 ; 24 >

    }


  }

  {
    title <
      name = The Henry James Review ;
      issn = 0273-0340 ;
      eissn = 1080-6555 ;
      issnl = 0273-0340
    >

    param[journal_dir] = henry_james_review
    attr[journal_id] = hjr

    {

      param[base_url] = https://muse.jhu.edu/

      au < exists ; 1979-1980 ; The Henry James Review Volume 1 ; 1 >
      au < exists ; 1980-1981 ; The Henry James Review Volume 2 ; 2 >
      au < exists ; 1981-1982 ; The Henry James Review Volume 3 ; 3 >
      au < exists ; 1982-1983 ; The Henry James Review Volume 4 ; 4 >
      au < exists ; 1983-1984 ; The Henry James Review Volume 5 ; 5 >
      au < exists ; 1984-1985 ; The Henry James Review Volume 6 ; 6 >
      au < exists ; 1985-1986 ; The Henry James Review Volume 7 ; 7 >
      au < exists ; 1986-1987 ; The Henry James Review Volume 8 ; 8 >
      au < exists ; 1988 ; The Henry James Review Volume 9 ; 9 >
      au < exists ; 1989 ; The Henry James Review Volume 10 ; 10 >
      au < exists ; 1990 ; The Henry James Review Volume 11 ; 11 >
      au < exists ; 1991 ; The Henry James Review Volume 12 ; 12 >
      au < exists ; 1992 ; The Henry James Review Volume 13 ; 13 >
      au < exists ; 1993 ; The Henry James Review Volume 14 ; 14 >
      au < exists ; 1994 ; The Henry James Review Volume 15 ; 15 >

    }

    {

      param[base_url] = http://muse.jhu.edu/

      au < released ; 1995 ; The Henry James Review Volume 16 ; 16 >
      au < released ; 1996 ; The Henry James Review Volume 17 ; 17 >
      au < released ; 1997 ; The Henry James Review Volume 18 ; 18 >
      au < released ; 1998 ; The Henry James Review Volume 19 ; 19 >
      au < released ; 1999 ; The Henry James Review Volume 20 ; 20 >
      au < released ; 2000 ; The Henry James Review Volume 21 ; 21 >
      au < released ; 2001 ; The Henry James Review Volume 22 ; 22 >
      au < released ; 2002 ; The Henry James Review Volume 23 ; 23 >
      au < released ; 2003 ; The Henry James Review Volume 24 ; 24 >
      au < released ; 2004 ; The Henry James Review Volume 25 ; 25 >
      au < released ; 2005 ; The Henry James Review Volume 26 ; 26 >
      au < released ; 2006 ; The Henry James Review Volume 27 ; 27 >
      au < released ; 2007 ; The Henry James Review Volume 28 ; 28 >
      au < released ; 2008 ; The Henry James Review Volume 29 ; 29 >
      au < released ; 2009 ; The Henry James Review Volume 30 ; 30 >
      au < released ; 2010 ; The Henry James Review Volume 31 ; 31 >
      au < released ; 2011 ; The Henry James Review Volume 32 ; 32 >
      au < released ; 2012 ; The Henry James Review Volume 33 ; 33 >
      au < released ; 2013 ; The Henry James Review Volume 34 ; 34 >

    }

    {

      param[base_url] = https://muse.jhu.edu/

      au < released ; 2014 ; The Henry James Review Volume 35 ; 35 >
      au < released ; 2015 ; The Henry James Review Volume 36 ; 36 >

    }


  }

  {
    title <
      name = The Lion and the Unicorn ;
      issn = 0147-2593 ;
      eissn = 1080-6563 ;
      issnl = 0147-2593
    >

    param[journal_dir] = lion_and_the_unicorn
    attr[journal_id] = uni

    {

      param[base_url] = http://muse.jhu.edu/

      au < released ; 1995 ; The Lion and the Unicorn Volume 19 ; 19 >
      au < released ; 1996 ; The Lion and the Unicorn Volume 20 ; 20 >
      au < released ; 1997 ; The Lion and the Unicorn Volume 21 ; 21 >
      au < released ; 1998 ; The Lion and the Unicorn Volume 22 ; 22 >
      au < released ; 1999 ; The Lion and the Unicorn Volume 23 ; 23 >
      au < released ; 2000 ; The Lion and the Unicorn Volume 24 ; 24 >
      au < released ; 2001 ; The Lion and the Unicorn Volume 25 ; 25 >
      au < released ; 2002 ; The Lion and the Unicorn Volume 26 ; 26 >
      au < released ; 2003 ; The Lion and the Unicorn Volume 27 ; 27 >
      au < released ; 2004 ; The Lion and the Unicorn Volume 28 ; 28 >
      au < released ; 2005 ; The Lion and the Unicorn Volume 29 ; 29 >
      au < released ; 2006 ; The Lion and the Unicorn Volume 30 ; 30 >
      au < released ; 2007 ; The Lion and the Unicorn Volume 31 ; 31 >
      au < released ; 2008 ; The Lion and the Unicorn Volume 32 ; 32 >
      au < released ; 2009 ; The Lion and the Unicorn Volume 33 ; 33 >
      au < released ; 2010 ; The Lion and the Unicorn Volume 34 ; 34 >
      au < released ; 2011 ; The Lion and the Unicorn Volume 35 ; 35 >
      au < released ; 2012 ; The Lion and the Unicorn Volume 36 ; 36 >
      au < released ; 2013 ; The Lion and the Unicorn Volume 37 ; 37 >

    }

    {

      param[base_url] = https://muse.jhu.edu/

      au < released ; 2014 ; The Lion and the Unicorn Volume 38 ; 38 >
      au < released ; 2015 ; The Lion and the Unicorn Volume 39 ; 39 >

    }


  }

  {
    title <
      name = The Review of Higher Education ;
      issn = 0162-5748 ;
      eissn = 1090-7009 ;
      issnl = 0162-5748
    >

    param[journal_dir] = review_of_higher_education
    attr[journal_id] = rhe

    {

      param[base_url] = http://muse.jhu.edu/

      au < released ; 1996-1997 ; The Review of Higher Education Volume 20 ; 20 >
      au < released ; 1997-1998 ; The Review of Higher Education Volume 21 ; 21 >
      au < released ; 1998-1999 ; The Review of Higher Education Volume 22 ; 22 >
      au < released ; 1999-2000 ; The Review of Higher Education Volume 23 ; 23 >
      au < released ; 2000-2001 ; The Review of Higher Education Volume 24 ; 24 >
      au < released ; 2001-2002 ; The Review of Higher Education Volume 25 ; 25 >
      au < released ; 2002-2003 ; The Review of Higher Education Volume 26 ; 26 >
      au < released ; 2003-2004 ; The Review of Higher Education Volume 27 ; 27 >
      au < released ; 2004-2005 ; The Review of Higher Education Volume 28 ; 28 >
      au < released ; 2005-2006 ; The Review of Higher Education Volume 29 ; 29 >
      au < released ; 2006-2007 ; The Review of Higher Education Volume 30 ; 30 >
      au < released ; 2007-2008 ; The Review of Higher Education Volume 31 ; 31 >
      au < released ; 2008-2009 ; The Review of Higher Education Volume 32 ; 32 >
      au < released ; 2009-2010 ; The Review of Higher Education Volume 33 ; 33 >
      au < released ; 2010-2011 ; The Review of Higher Education Volume 34 ; 34 >
      au < released ; 2011-2012 ; The Review of Higher Education Volume 35 ; 35 >
      au < released ; 2012-2013 ; The Review of Higher Education Volume 36 ; 36 >
      au < released ; 2013-2014 ; The Review of Higher Education Volume 37 ; 37 >

    }

    {

      param[base_url] = https://muse.jhu.edu/

      au < released ; 2014-2015 ; The Review of Higher Education Volume 38 ; 38 >
      au < manifest ; 2015-2016 ; The Review of Higher Education Volume 39 ; 39 >

    }

    
  }

  {
    title <
      name = The Yale Journal of Criticism ;
      issn = 0893-5378 ;
      eissn = 1080-6636 ;
      issnl = 0893-5378
    >

    param[journal_dir] = yale_journal_of_criticism
    attr[journal_id] = yale
    comment[0] = no issue after 2005

    {

      param[base_url] = http://muse.jhu.edu/

      au < released ; 1996 ; The Yale Journal of Criticism Volume 9 ; 9 >
      au < released ; 1997 ; The Yale Journal of Criticism Volume 10 ; 10 >
      au < released ; 1998 ; The Yale Journal of Criticism Volume 11 ; 11 >
      au < released ; 1999 ; The Yale Journal of Criticism Volume 12 ; 12 >
      au < released ; 2000 ; The Yale Journal of Criticism Volume 13 ; 13 >
      au < released ; 2001 ; The Yale Journal of Criticism Volume 14 ; 14 >
      au < released ; 2002 ; The Yale Journal of Criticism Volume 15 ; 15 >
      au < released ; 2003 ; The Yale Journal of Criticism Volume 16 ; 16 >
      au < released ; 2004 ; The Yale Journal of Criticism Volume 17 ; 17 >
      au < released ; 2005 ; The Yale Journal of Criticism Volume 18 ; 18 >

    }


  }

  {
    title <
      name = Theatre Journal ;
      issn = 0192-2882 ;
      eissn = 1086-332X ;
      issnl = 0192-2882
    >

    param[journal_dir] = theatre_journal
    attr[journal_id] = tj

    {

      param[base_url] = http://muse.jhu.edu/

      au < released ; 1996 ; Theatre Journal Volume 48 ; 48 >
      au < released ; 1997 ; Theatre Journal Volume 49 ; 49 >
      au < released ; 1998 ; Theatre Journal Volume 50 ; 50 >
      au < released ; 1999 ; Theatre Journal Volume 51 ; 51 >
      au < released ; 2000 ; Theatre Journal Volume 52 ; 52 >
      au < released ; 2001 ; Theatre Journal Volume 53 ; 53 >
      au < released ; 2002 ; Theatre Journal Volume 54 ; 54 >
      au < released ; 2003 ; Theatre Journal Volume 55 ; 55 >
      au < released ; 2004 ; Theatre Journal Volume 56 ; 56 >
      au < released ; 2005 ; Theatre Journal Volume 57 ; 57 >
      au < released ; 2006 ; Theatre Journal Volume 58 ; 58 >
      au < released ; 2007 ; Theatre Journal Volume 59 ; 59 >
      au < released ; 2008 ; Theatre Journal Volume 60 ; 60 >
      au < released ; 2009 ; Theatre Journal Volume 61 ; 61 >
      au < released ; 2010 ; Theatre Journal Volume 62 ; 62 >
      au < released ; 2011 ; Theatre Journal Volume 63 ; 63 >
      au < released ; 2012 ; Theatre Journal Volume 64 ; 64 >
      au < released ; 2013 ; Theatre Journal Volume 65 ; 65 >

    }

    {

      param[base_url] = https://muse.jhu.edu/

      au < released ; 2014 ; Theatre Journal Volume 66 ; 66 >
      au < released ; 2015 ; Theatre Journal Volume 67 ; 67 >

    }


  }

  {
    title <
      name = Theatre Topics ;
      issn = 1054-8378 ;
      eissn = 1086-3346 ;
      issnl = 1054-8378
    >

    param[journal_dir] = theatre_topics
    attr[journal_id] = tt

    {

      param[base_url] = http://muse.jhu.edu/

      au < released ; 1996 ; Theatre Topics Volume 6 ; 6 >
      au < released ; 1997 ; Theatre Topics Volume 7 ; 7 >
      au < released ; 1998 ; Theatre Topics Volume 8 ; 8 >
      au < released ; 1999 ; Theatre Topics Volume 9 ; 9 >
      au < released ; 2000 ; Theatre Topics Volume 10 ; 10 >
      au < released ; 2001 ; Theatre Topics Volume 11 ; 11 >
      au < released ; 2002 ; Theatre Topics Volume 12 ; 12 >
      au < released ; 2003 ; Theatre Topics Volume 13 ; 13 >
      au < released ; 2004 ; Theatre Topics Volume 14 ; 14 >
      au < released ; 2005 ; Theatre Topics Volume 15 ; 15 >
      au < released ; 2006 ; Theatre Topics Volume 16 ; 16 >
      au < released ; 2007 ; Theatre Topics Volume 17 ; 17 >
      au < released ; 2008 ; Theatre Topics Volume 18 ; 18 >
      au < released ; 2009 ; Theatre Topics Volume 19 ; 19 >
      au < released ; 2010 ; Theatre Topics Volume 20 ; 20 >
      au < released ; 2011 ; Theatre Topics Volume 21 ; 21 >
      au < released ; 2012 ; Theatre Topics Volume 22 ; 22 >
      au < released ; 2013 ; Theatre Topics Volume 23 ; 23 >

    }

    {

      param[base_url] = https://muse.jhu.edu/

      au < released ; 2014 ; Theatre Topics Volume 24 ; 24 >
      au < released ; 2015 ; Theatre Topics Volume 25 ; 25 >

    }


  }

  {
    title <
      name = Theory & Event ;
      eissn = 1092-311X ;
      issnl = 1092-311X
    >

    param[journal_dir] = theory_and_event
    attr[journal_id] = tae

    {

      param[base_url] = http://muse.jhu.edu/

      au < released ; 1997 ; Theory & Event Volume 1 ; 1 >
      au < released ; 1998 ; Theory & Event Volume 2 ; 2 >
      au < released ; 1999 ; Theory & Event Volume 3 ; 3 >
      au < released ; 2000 ; Theory & Event Volume 4 ; 4 >
      au < released ; 2001 ; Theory & Event Volume 5 ; 5 >
      au < released ; 2002 ; Theory & Event Volume 6 ; 6 >
      au < released ; 2003-2005 ; Theory & Event Volume 7 ; 7 >
      au < released ; 2005 ; Theory & Event Volume 8 ; 8 >
      au < released ; 2006 ; Theory & Event Volume 9 ; 9 >
      au < released ; 2007 ; Theory & Event Volume 10 ; 10 >
      au < released ; 2008 ; Theory & Event Volume 11 ; 11 >
      au < released ; 2009 ; Theory & Event Volume 12 ; 12 >
      au < released ; 2010 ; Theory & Event Volume 13 ; 13 >
      au < released ; 2011 ; Theory & Event Volume 14 ; 14 >
      au < released ; 2012 ; Theory & Event Volume 15 ; 15 >
      au < released ; 2013 ; Theory & Event Volume 16 ; 16 >

    }

    {

      param[base_url] = https://muse.jhu.edu/

      au < released ; 2014 ; Theory & Event Volume 17 ; 17 >
      au < released ; 2015 ; Theory & Event Volume 18 ; 18 >

    }


  }

  {
    title <
      name = Transactions of the American Philological Association ;
      issn = 0360-5949 ;
      eissn = 1533-0699 ;
      issnl = 0360-5949
    >

    param[journal_dir] = transactions_of_the_american_philological_association
    attr[journal_id] = apa

    {

      param[base_url] = http://muse.jhu.edu/

      au < released ; 2000 ; Transactions of the American Philological Association Volume 130 ; 130 >
      au < released ; 2001 ; Transactions of the American Philological Association Volume 131 ; 131 >
      au < released ; 2002 ; Transactions of the American Philological Association Volume 132 ; 132 >
      au < released ; 2003 ; Transactions of the American Philological Association Volume 133 ; 133 >
      au < released ; 2004 ; Transactions of the American Philological Association Volume 134 ; 134 >
      au < released ; 2005 ; Transactions of the American Philological Association Volume 135 ; 135 >
      au < released ; 2006 ; Transactions of the American Philological Association Volume 136 ; 136 >
      au < released ; 2007 ; Transactions of the American Philological Association Volume 137 ; 137 >
      au < released ; 2008 ; Transactions of the American Philological Association Volume 138 ; 138 >
      au < released ; 2009 ; Transactions of the American Philological Association Volume 139 ; 139 >
      au < released ; 2010 ; Transactions of the American Philological Association Volume 140 ; 140 >
      au < released ; 2011 ; Transactions of the American Philological Association Volume 141 ; 141 >
      au < released ; 2012 ; Transactions of the American Philological Association Volume 142 ; 142 >
      au < released ; 2013 ; Transactions of the American Philological Association Volume 143 ; 143 >

    }

    {

      param[base_url] = https://muse.jhu.edu/

      au < released ; 2014 ; Transactions of the American Philological Association Volume 144 ; 144 >
      au < released ; 2015 ; Transactions of the American Philological Association Volume 145 ; 145 >

    }


  }
  
  {
    title <
      name = Victorian Periodicals Review ;
      issn = 0709-4698 ;
      eissn = 1712-526X ;
      issnl = 0709-4698
    >

    param[journal_dir] = victorian_periodicals_review
    attr[journal_id] = vpr

    {

      param[base_url] = http://muse.jhu.edu/

      au < released ; 2005 ; Victorian Periodicals Review Volume 38 ; 38 >
      au < released ; 2006 ; Victorian Periodicals Review Volume 39 ; 39 >
      au < released ; 2007 ; Victorian Periodicals Review Volume 40 ; 40 >
      au < released ; 2008 ; Victorian Periodicals Review Volume 41 ; 41 >
      au < released ; 2009 ; Victorian Periodicals Review Volume 42 ; 42 >
      au < released ; 2010 ; Victorian Periodicals Review Volume 43 ; 43 >
      au < released ; 2011 ; Victorian Periodicals Review Volume 44 ; 44 >
      au < released ; 2012 ; Victorian Periodicals Review Volume 45 ; 45 >
      au < released ; 2013 ; Victorian Periodicals Review Volume 46 ; 46 >

    }

    {

      param[base_url] = https://muse.jhu.edu/

      au < released ; 2014 ; Victorian Periodicals Review Volume 47 ; 47 >
      au < released ; 2015 ; Victorian Periodicals Review Volume 48 ; 48 >

    }


  }
  
  {
    title <
      name = Wallace Stevens Journal ;
      issn = 0148-7132 ;
      eissn = 2160-0570 ;
      issnl = 0148-7132
    >

    param[journal_dir] = wallace_stevens_journal
    attr[journal_id] = wsj

    {

      param[base_url] = http://muse.jhu.edu/

      au < released ; 2011 ; Wallace Stevens Journal Volume 35 ; 35 >
      au < released ; 2012 ; Wallace Stevens Journal Volume 36 ; 36 >
      au < released ; 2013 ; Wallace Stevens Journal Volume 37 ; 37 >

    }

    {

      param[base_url] = https://muse.jhu.edu/

      au < released ; 2014 ; Wallace Stevens Journal Volume 38 ; 38 >
      au < released ; 2015 ; Wallace Stevens Journal Volume 39 ; 39 >

    }


  }  
  
  {
    title <
      name = Wide Angle ;
      issn = 0160-6840 ;
      eissn = 1086-3354 ;
      issnl = 0160-6840
    >

    param[journal_dir] = wide_angle
    attr[journal_id] = wan
    comment[0] = no issue after 1999

    {

      param[base_url] = http://muse.jhu.edu/

      au < released ; 1996 ; Wide Angle Volume 18 ; 18 >
      au < released ; 1997 ; Wide Angle Volume 19 ; 19 >
      au < released ; 1998 ; Wide Angle Volume 20 ; 20 >
      au < released ; 1999 ; Wide Angle Volume 21 ; 21 >

    }


  }

}<|MERGE_RESOLUTION|>--- conflicted
+++ resolved
@@ -650,11 +650,7 @@
       param[base_url] = https://muse.jhu.edu/
 
       au < ready ; 1976 ; Children's Literature Association Quarterly Volume 1 ; 1 >
-<<<<<<< HEAD
-      au < testing ; 1977 ; Children's Literature Association Quarterly Volume 2 ; 2 >
-=======
       au < ready ; 1977 ; Children's Literature Association Quarterly Volume 2 ; 2 >
->>>>>>> bcb7be96
       au < ready ; 1978 ; Children's Literature Association Quarterly 1978 Proceedings ; 1978 >
       au < ready ; 1978-1979 ; Children's Literature Association Quarterly Volume 3 ; 3 >
       au < ready ; 1979 ; Children's Literature Association Quarterly Volume 4 ; 4 >
@@ -662,21 +658,12 @@
       au < ready ; 1981 ; Children's Literature Association Quarterly Volume 6 ; 6 >
       au < ready ; 1981 ; Children's Literature Association Quarterly 1981 Proceedings ; 1981 >
       au < ready ; 1982 ; Children's Literature Association Quarterly Volume 7 ; 7 >
-<<<<<<< HEAD
-      au < testing ; 1982 ; Children's Literature Association Quarterly 1982 Proceedings ; 1982 >
-      au < testing ; 1983 ; Children's Literature Association Quarterly Volume 8 ; 8 >
-      au < ready ; 1984-1985 ; Children's Literature Association Quarterly Volume 9 ; 9 >
-      au < ready ; 1985 ; Children's Literature Association Quarterly Volume 10 ; 10 >
-      au < testing ; 1986 ; Children's Literature Association Quarterly 1986 Proceedings ; 1986 >
-      au < testing ; 1986-1987 ; Children's Literature Association Quarterly Volume 11 ; 11 >
-=======
       au < ready ; 1982 ; Children's Literature Association Quarterly 1982 Proceedings ; 1982 >
       au < ready ; 1983 ; Children's Literature Association Quarterly Volume 8 ; 8 >
       au < ready ; 1984-1985 ; Children's Literature Association Quarterly Volume 9 ; 9 >
       au < ready ; 1985 ; Children's Literature Association Quarterly Volume 10 ; 10 >
       au < ready ; 1986 ; Children's Literature Association Quarterly 1986 Proceedings ; 1986 >
       au < ready ; 1986-1987 ; Children's Literature Association Quarterly Volume 11 ; 11 >
->>>>>>> bcb7be96
       au < ready ; 1987 ; Children's Literature Association Quarterly Volume 12 ; 12 >
       au < ready ; 1987 ; Children's Literature Association Quarterly 1987 Proceedings ; 1987 >
       au < ready ; 1988 ; Children's Literature Association Quarterly Volume 13 ; 13 >
@@ -1616,31 +1603,18 @@
       param[base_url] = https://muse.jhu.edu/
 
       au < ready ; 1983 ; Journal of Modern Greek Studies Volume 1 ; 1 >
-<<<<<<< HEAD
-      au < testing ; 1984 ; Journal of Modern Greek Studies Volume 2 ; 2 >
-      au < ready ; 1985 ; Journal of Modern Greek Studies Volume 3 ; 3 >
-      au < ready ; 1986 ; Journal of Modern Greek Studies Volume 4 ; 4 >
-      au < testing ; 1987 ; Journal of Modern Greek Studies Volume 5 ; 5 >
-      au < ready ; 1988 ; Journal of Modern Greek Studies Volume 6 ; 6 >
-      au < testing ; 1989 ; Journal of Modern Greek Studies Volume 7 ; 7 >
-=======
       au < ready ; 1984 ; Journal of Modern Greek Studies Volume 2 ; 2 >
       au < ready ; 1985 ; Journal of Modern Greek Studies Volume 3 ; 3 >
       au < ready ; 1986 ; Journal of Modern Greek Studies Volume 4 ; 4 >
       au < ready ; 1987 ; Journal of Modern Greek Studies Volume 5 ; 5 >
       au < ready ; 1988 ; Journal of Modern Greek Studies Volume 6 ; 6 >
       au < ready ; 1989 ; Journal of Modern Greek Studies Volume 7 ; 7 >
->>>>>>> bcb7be96
       au < ready ; 1990 ; Journal of Modern Greek Studies Volume 8 ; 8 >
       au < ready ; 1991 ; Journal of Modern Greek Studies Volume 9 ; 9 >
       au < ready ; 1992 ; Journal of Modern Greek Studies Volume 10 ; 10 >
       au < ready ; 1993 ; Journal of Modern Greek Studies Volume 11 ; 11 >
       au < ready ; 1994 ; Journal of Modern Greek Studies Volume 12 ; 12 >
-<<<<<<< HEAD
-      au < testing ; 1995 ; Journal of Modern Greek Studies Volume 13 ; 13 >
-=======
       au < ready ; 1995 ; Journal of Modern Greek Studies Volume 13 ; 13 >
->>>>>>> bcb7be96
 
     }
 
@@ -1755,16 +1729,6 @@
 
       au < ready ; 1963 ; Journal of the History of Philosophy Volume 1 ; 1 >
       au < ready ; 1964 ; Journal of the History of Philosophy Volume 2 ; 2 >
-<<<<<<< HEAD
-      au < testing ; 1965 ; Journal of the History of Philosophy Volume 3 ; 3 >
-      au < testing ; 1966 ; Journal of the History of Philosophy Volume 4 ; 4 >
-      au < testing ; 1967 ; Journal of the History of Philosophy Volume 5 ; 5 >
-      au < testing ; 1968 ; Journal of the History of Philosophy Volume 6 ; 6 >
-      au < ready ; 1969 ; Journal of the History of Philosophy Volume 7 ; 7 >
-      au < ready ; 1970 ; Journal of the History of Philosophy Volume 8 ; 8 >
-      au < testing ; 1971 ; Journal of the History of Philosophy Volume 9 ; 9 >
-      au < testing ; 1972 ; Journal of the History of Philosophy Volume 10 ; 10 >
-=======
       au < ready ; 1965 ; Journal of the History of Philosophy Volume 3 ; 3 >
       au < ready ; 1966 ; Journal of the History of Philosophy Volume 4 ; 4 >
       au < ready ; 1967 ; Journal of the History of Philosophy Volume 5 ; 5 >
@@ -1773,36 +1737,11 @@
       au < ready ; 1970 ; Journal of the History of Philosophy Volume 8 ; 8 >
       au < ready ; 1971 ; Journal of the History of Philosophy Volume 9 ; 9 >
       au < ready ; 1972 ; Journal of the History of Philosophy Volume 10 ; 10 >
->>>>>>> bcb7be96
       au < ready ; 1973 ; Journal of the History of Philosophy Volume 11 ; 11 >
       au < ready ; 1974 ; Journal of the History of Philosophy Volume 12 ; 12 >
       au < ready ; 1975 ; Journal of the History of Philosophy Volume 13 ; 13 >
       au < ready ; 1976 ; Journal of the History of Philosophy Volume 14 ; 14 >
       au < ready ; 1977 ; Journal of the History of Philosophy Volume 15 ; 15 >
-<<<<<<< HEAD
-      au < testing ; 1978 ; Journal of the History of Philosophy Volume 16 ; 16 >
-      au < testing ; 1979 ; Journal of the History of Philosophy Volume 17 ; 17 >
-      au < ready ; 1980 ; Journal of the History of Philosophy Volume 18 ; 18 >
-      au < testing ; 1981 ; Journal of the History of Philosophy Volume 19 ; 19 >
-      au < ready ; 1982 ; Journal of the History of Philosophy Volume 20 ; 20 >
-      au < ready ; 1983 ; Journal of the History of Philosophy Volume 21 ; 21 >
-      au < testing ; 1984 ; Journal of the History of Philosophy Volume 22 ; 22 >
-      au < testing ; 1985 ; Journal of the History of Philosophy Volume 23 ; 23 >
-      au < testing ; 1986 ; Journal of the History of Philosophy Volume 24 ; 24 >
-      au < testing ; 1987 ; Journal of the History of Philosophy Volume 25 ; 25 >
-      au < ready ; 1988 ; Journal of the History of Philosophy Volume 26 ; 26 >
-      au < ready ; 1989 ; Journal of the History of Philosophy Volume 27 ; 27 >
-      au < testing ; 1990 ; Journal of the History of Philosophy Volume 28 ; 28 >
-      au < ready ; 1991 ; Journal of the History of Philosophy Volume 29 ; 29 >
-      au < ready ; 1992 ; Journal of the History of Philosophy Volume 30 ; 30 >
-      au < ready ; 1993 ; Journal of the History of Philosophy Volume 31 ; 31 >
-      au < testing ; 1994 ; Journal of the History of Philosophy Volume 32 ; 32 >
-      au < ready ; 1995 ; Journal of the History of Philosophy Volume 33 ; 33 >
-      au < testing ; 1996 ; Journal of the History of Philosophy Volume 34 ; 34 >
-      au < testing ; 1997 ; Journal of the History of Philosophy Volume 35 ; 35 >
-      au < ready ; 1998 ; Journal of the History of Philosophy Volume 36 ; 36 >
-      au < testing ; 1999 ; Journal of the History of Philosophy Volume 37 ; 37 >
-=======
       au < ready ; 1978 ; Journal of the History of Philosophy Volume 16 ; 16 >
       au < ready ; 1979 ; Journal of the History of Philosophy Volume 17 ; 17 >
       au < ready ; 1980 ; Journal of the History of Philosophy Volume 18 ; 18 >
@@ -1825,7 +1764,6 @@
       au < ready ; 1997 ; Journal of the History of Philosophy Volume 35 ; 35 >
       au < ready ; 1998 ; Journal of the History of Philosophy Volume 36 ; 36 >
       au < ready ; 1999 ; Journal of the History of Philosophy Volume 37 ; 37 >
->>>>>>> bcb7be96
 
     }
 
@@ -1940,11 +1878,7 @@
 
       au < ready ; 1991 ; Kennedy Institute of Ethics Journal Volume 1 ; 1 >
       au < ready ; 1992 ; Kennedy Institute of Ethics Journal Volume 2 ; 2 >
-<<<<<<< HEAD
-      au < testing ; 1993 ; Kennedy Institute of Ethics Journal Volume 3 ; 3 >
-=======
       au < ready ; 1993 ; Kennedy Institute of Ethics Journal Volume 3 ; 3 >
->>>>>>> bcb7be96
       au < ready ; 1994 ; Kennedy Institute of Ethics Journal Volume 4 ; 4 >
       au < ready ; 1995 ; Kennedy Institute of Ethics Journal Volume 5 ; 5 >
 
@@ -2050,17 +1984,10 @@
       param[base_url] = https://muse.jhu.edu/
 
       au < ready ; 1967-1968 ; Ch'ing-shih wen-t'i Volume 1 ; 1 >
-<<<<<<< HEAD
-      au < testing ; 1969-1972 ; Ch'ing-shih wen-t'i Volume 2 ; 2 >
-      au < testing ; 1975-1978 ; Ch'ing-shih wen-t'i Volume 3 ; 3 >
-      au < ready ; 1981-1983 ; Ch'ing-shih wen-t'i Volume 4 ; 4 >
-      au < testing ; 1984 ; Ch'ing-shih wen-t'i Volume 5 ; 5 >
-=======
       au < ready ; 1969-1972 ; Ch'ing-shih wen-t'i Volume 2 ; 2 >
       au < ready ; 1975-1978 ; Ch'ing-shih wen-t'i Volume 3 ; 3 >
       au < ready ; 1981-1983 ; Ch'ing-shih wen-t'i Volume 4 ; 4 >
       au < ready ; 1984 ; Ch'ing-shih wen-t'i Volume 5 ; 5 >
->>>>>>> bcb7be96
       au < released ; 1985 ; Late Imperial China Volume 6 ; 6 >
       au < released ; 1986 ; Late Imperial China Volume 7 ; 7 >
       au < released ; 1987 ; Late Imperial China Volume 8 ; 8 >
@@ -3530,13 +3457,6 @@
       au < released ; 2008 ; Studies in American Fiction Volume 36 ; 36 >
 
     }
-<<<<<<< HEAD
-=======
-
-    {
-
-      param[base_url] = http://muse.jhu.edu/
->>>>>>> bcb7be96
 
     {
 
