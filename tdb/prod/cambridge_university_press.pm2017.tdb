{
  publisher <
    name = Cambridge University Press
  >

  plugin = org.lockss.plugin.projmuse.ProjectMuse2017Plugin
  param[base_url] = https://muse.jhu.edu/
  implicit < status ; year ; name ; param[resource_id] >
  #publisher_id:122

    {
    title <
      name = Africa: The Journal of the International African Institute ;
      issn = 0001-9720  ;
      eissn = 1750-0184  ;
      issnl = 0001-9720

    >

      attr[journal_id] = 310

        au < released ; 2005 ; Africa: The Journal of the International African Institute 2005 ; 3208 >
        au < released ; 2006 ; Africa: The Journal of the International African Institute Volume 76 [2006] ; 3054 >
        au < released ; 2006 ; Africa: The Journal of the International African Institute 2006 ; 3567 >
        au < released ; 2007 ; Africa: The Journal of the International African Institute Volume 77 [2007] ; 3275 >
        au < released ; 2007 ; Africa: The Journal of the International African Institute 2007 ; 3996 >
        au < released ; 2008 ; Africa: The Journal of the International African Institute Volume 78 [2008] ; 3509 >
        au < released ; 2008 ; Africa: The Journal of the International African Institute 2008 ; 5714 >
        au < released ; 2009 ; Africa: The Journal of the International African Institute Volume 79 [2009] ; 4161 >
        au < released ; 2009 ; Africa: The Journal of the International African Institute 2009 ; 6561 >
        au < released ; 2010 ; Africa: The Journal of the International African Institute Volume 80 [2010] ; 5692 >
        au < released ; 2011 ; Africa: The Journal of the International African Institute Volume 81 [2011] ; 7203 >
        au < released ; 2012 ; Africa: The Journal of the International African Institute Volume 82 [2012] ; 7995 >
        au < released ; 2013 ; Africa: The Journal of the International African Institute Volume 83 [2013] ; 8741 >
        au < released ; 2014 ; Africa: The Journal of the International African Institute Volume 84 [2014] ; 9821 >
        au < released ; 2015 ; Africa: The Journal of the International African Institute Volume 85 [2015] ; 10345 >
        au < released ; 2016 ; Africa: The Journal of the International African Institute Volume 86 [2016] ; 11074 >
        au < released ; 2017 ; Africa: The Journal of the International African Institute Volume 87 [2017] ; 12352 >
        au < released ; 2018 ; Africa: The Journal of the International African Institute Volume 88 [2018] ; 13160 >
        au < released ; 2019 ; Africa: The Journal of the International African Institute Volume 89 [2019] ; 13887 >
        au < released ; 2020 ; Africa: The Journal of the International African Institute Volume 90 [2020] ; 14809 >
        au < manifest ; 2021 ; Africa: The Journal of the International African Institute Volume 91 [2021] ; 15439 >

    }
    
    {
    title <
      name = African Studies Review ;
      issn = 0002-0206  ;
      eissn = 1555-2462  ;
      issnl = 0002-0206

    >

      attr[journal_id] = 282
      #move from African Studies Association

        au < released ; 2005 ; African Studies Review Volume 48 [2005] ; 2828 >
        au < released ; 2006 ; African Studies Review Volume 49 [2006] ; 3084 >
        au < released ; 2007 ; African Studies Review Volume 50 [2007] ; 3337 >
        au < released ; 2008 ; African Studies Review Volume 51 [2008] ; 3873 >
        au < released ; 2009 ; African Studies Review Volume 52 [2009] ; 4336 >
        au < released ; 2010 ; African Studies Review Volume 53 [2010] ; 6387 >
        au < released ; 2011 ; African Studies Review Volume 54 [2011] ; 7251 >
        au < released ; 2012 ; African Studies Review Volume 55 [2012] ; 8243 >
        au < released ; 2013 ; African Studies Review Volume 56 [2013] ; 9255 >
        au < released ; 2014 ; African Studies Review Volume 57 [2014] ; 9898 >
        au < released ; 2015 ; African Studies Review Volume 58 [2015] ; 10589 >
        au < released ; 2016 ; African Studies Review Volume 59 [2016] ; 11151 >
        au < released ; 2017 ; African Studies Review Volume 60 [2017] ; 12570 >
        au < released ; 2018 ; African Studies Review Volume 61 [2018] ; 13436 >
        au < released ; 2019 ; African Studies Review Volume 62 [2019] ; 14054 >
        au < released ; 2020 ; African Studies Review Volume 63 [2020] ; 14813 >

    }

    {
    title <
      name = History in Africa ;
      issn = 0361-5413  ;
      eissn = 1558-2744  ;
      issnl = 0361-5413

    >

      attr[journal_id] = 290
      #move from African Studies Association

        au < released ; 2005 ; History in Africa Volume 32 [2005] ; 2847 >
        au < released ; 2006 ; History in Africa Volume 33 [2006] ; 3166 >
        au < released ; 2007 ; History in Africa Volume 34 [2007] ; 3478 >
        au < released ; 2008 ; History in Africa Volume 35 [2008] ; 4073 >
        au < released ; 2009 ; History in Africa Volume 36 [2009] ; 6565 >
        au < released ; 2010 ; History in Africa Volume 37 [2010] ; 6570 >
        au < released ; 2011 ; History in Africa Volume 38 [2011] ; 8076 >
        au < released ; 2012 ; History in Africa Volume 39 [2012] ; 8727 >
        au < released ; 2013 ; History in Africa Volume 40 [2013] ; 9320 >
        au < released ; 2013 ; History in Africa Special 40th Anniversary Issue ; 9492 >
        au < released ; 2014 ; History in Africa Volume 41 [2014] ; 10055 >
        au < released ; 2015 ; History in Africa Volume 42 [2015] ; 10662 >
        au < released ; 2016 ; History in Africa Volume 43 [2016] ; 11280 >
        au < released ; 2017 ; History in Africa Volume 44 [2017] ; 12767 >
        au < released ; 2018 ; History in Africa Volume 45 [2018] ; 13607 >
        au < released ; 2019 ; History in Africa Volume 46 [2019] ; 14254 >
        au < manifest ; 2020 ; History in Africa Volume 47 [2020] ; 15090 >

    }

    {
    title <
      name = The Americas ;
      issn = 0003-1615  ;
      eissn = 1533-6247  ;
      issnl = 0003-1615

    >

      attr[journal_id] = 192
      #move from Academy of American Franciscan History

        au < released ; 2000-2001 ; The Americas Volume 57 [2000-2001] ; 653 >
        au < released ; 2001-2002 ; The Americas Volume 58 [2001-2002] ; 654 >
        au < released ; 2002-2003 ; The Americas Volume 59 [2002-2003] ; 655 >
        au < released ; 2003-2004 ; The Americas Volume 60 [2003-2004] ; 954 >
        au < released ; 2004-2005 ; The Americas Volume 61 [2004-2005] ; 2561 >
        au < released ; 2005-2006 ; The Americas Volume 62 [2005-2006] ; 2826 >
        au < released ; 2006-2007 ; The Americas Volume 63 [2006-2007] ; 3126 >
        au < released ; 2007-2008 ; The Americas Volume 64 [2007-2008] ; 3465 >
        au < released ; 2008-2009 ; The Americas Volume 65 [2008-2009] ; 4038 >
        au < released ; 2009-2010 ; The Americas Volume 66 [2009-2010] ; 4402 >
        au < released ; 2010-2011 ; The Americas Volume 67 [2010-2011] ; 6375 >
        au < released ; 2011-2012 ; The Americas Volume 68 [2011-2012] ; 7464 >
        au < released ; 2012-2013 ; The Americas Volume 69 [2012-2013] ; 8379 >
        au < released ; 2013 ; The Americas Volume 70 [2013] ; 9126 >
        au < released ; 2014 ; The Americas Volume 71 [2014] ; 10176 >
        au < released ; 2015 ; The Americas Volume 72 [2015] ; 10463 >
        au < released ; 2016 ; The Americas Volume 73 [2016] ; 11136 >
        au < released ; 2017 ; The Americas Volume 74 [2017] ; 12340 >
        au < released ; 2018 ; The Americas Volume 75 [2018] ; 13159 >
        au < released ; 2019 ; The Americas Volume 76 [2019] ; 13950 >
        au < released ; 2020 ; The Americas Volume 77 [2020] ; 14628 >
        au < manifest ; 2021 ; The Americas Volume 78 [2021] ; 15464 >

    }

    {
    title <
      name = Canadian Journal of Law and Society ;
      issn = 0829-3201  ;
      eissn = 1911-0227  ;
      issnl = 0829-3201

    >

      attr[journal_id] = 356
      #move from University of Toronto Press

        au < released ; 2005 ; Canadian Journal of Law and Society Volume 20 [2005] ; 3072 >
        au < released ; 2006 ; Canadian Journal of Law and Society Volume 21 [2006] ; 3143 >
        au < released ; 2007 ; Canadian Journal of Law and Society Volume 22 [2007] ; 3822 >
        au < released ; 2008 ; Canadian Journal of Law and Society Volume 23 [2008] ; 4141 >
        au < released ; 2009 ; Canadian Journal of Law and Society Volume 24 [2009] ; 4381 >
        au < released ; 2010 ; Canadian Journal of Law and Society Volume 25 [2010] ; 6370 >
        au < released ; 2011 ; Canadian Journal of Law and Society Volume 26 [2011] ; 7082 >
        au < released ; 2012 ; Canadian Journal of Law and Society Volume 27 [2012] ; 8195 >
        au < released ; 2013 ; Canadian Journal of Law and Society Volume 28 [2013] ; 9266 >
        au < released ; 2014 ; Canadian Journal of Law and Society Volume 29 [2014] ; 9894 >
        au < released ; 2015 ; Canadian Journal of Law and Society Volume 30 [2015] ; 10522 >
        au < released ; 2016 ; Canadian Journal of Law and Society Volume 31 [2016] ; 11271 >
        au < released ; 2017 ; Canadian Journal of Law and Society Volume 32 [2017] ; 12750 >
        au < released ; 2018 ; Canadian Journal of Law and Society Volume 33 [2018] ; 13534 >
        au < released ; 2019 ; Canadian Journal of Law and Society Volume 34 [2019] ; 14214 >
        au < manifest ; 2020 ; Canadian Journal of Law and Society Volume 35 [2020] ; 14993 >

    }

    {
    title <
      name = The Canadian Journal of Linguistics / La revue canadienne de linguistique ;
      issn = 0008-4131  ;
      eissn = 1710-1115  ;
      issnl = 0008-4131

    >

      attr[journal_id] = 270
      #move from University of Toronto Press

        au < released ; 2003 ; The Canadian Journal of Linguistics / La revue canadienne de linguistique Volume 48 [2003] ; 2588 >
        au < released ; 2004 ; The Canadian Journal of Linguistics / La revue canadienne de linguistique Volume 49 [2004] ; 2590 >
        au < released ; 2005 ; The Canadian Journal of Linguistics / La revue canadienne de linguistique Volume 50 [2005] ; 3200 >
        au < released ; 2006 ; The Canadian Journal of Linguistics / La revue canadienne de linguistique Volume 51 [2006] ; 3201 >
        au < released ; 2007 ; The Canadian Journal of Linguistics / La revue canadienne de linguistique Volume 52 [2007] ; 3599 >
        au < released ; 2008 ; The Canadian Journal of Linguistics / La revue canadienne de linguistique Volume 53 [2008] ; 3951 >
        au < released ; 2009 ; The Canadian Journal of Linguistics / La revue canadienne de linguistique Volume 54 [2009] ; 4405 >
        au < released ; 2010 ; The Canadian Journal of Linguistics / La revue canadienne de linguistique Volume 55 [2010] ; 6334 >
        au < released ; 2011 ; The Canadian Journal of Linguistics / La revue canadienne de linguistique Volume 56 [2011] ; 7120 >
        au < released ; 2012 ; The Canadian Journal of Linguistics / La revue canadienne de linguistique Volume 57 [2012] ; 8183 >
        au < released ; 2013 ; The Canadian Journal of Linguistics / La revue canadienne de linguistique Volume 58 [2013] ; 9097 >
        au < released ; 2014 ; The Canadian Journal of Linguistics / La revue canadienne de linguistique Volume 59 [2014] ; 9915 >
        au < released ; 2015 ; The Canadian Journal of Linguistics / La revue canadienne de linguistique Volume 60 [2015] ; 10693 >
        au < released ; 2016 ; The Canadian Journal of Linguistics / La revue canadienne de linguistique Volume 61 [2016] ; 11133 >
        au < released ; 2017 ; The Canadian Journal of Linguistics / La revue canadienne de linguistique Volume 62 [2017] ; 12427 >
        au < released ; 2018 ; The Canadian Journal of Linguistics / La revue canadienne de linguistique Volume 63 [2018] ; 13432 >
        au < released ; 2019 ; The Canadian Journal of Linguistics / La revue canadienne de linguistique Volume 64 [2019] ; 13966 >
        au < testing ; 2020 ; The Canadian Journal of Linguistics / La revue canadienne de linguistique Volume 65 [2020] ; 14733 >

    }

    {
    title <
      name = Canadian Journal on Aging / La Revue canadienne du vieillissement ;
      issn = 0714-9808  ;
      eissn = 1710-1107  ;
      issnl = 0714-9808

    >

      attr[journal_id] = 271

        au < released ; 2004 ; Canadian Journal on Aging / La Revue canadienne du vieillissement Volume 23 [2004] ; 2511 >
        au < released ; 2005 ; Canadian Journal on Aging / La Revue canadienne du vieillissement Volume 24 [2005] ; 2744 >
        au < released ; 2006 ; Canadian Journal on Aging / La Revue canadienne du vieillissement Volume 25 [2006] ; 3107 >
        au < released ; 2007 ; Canadian Journal on Aging / La Revue canadienne du vieillissement Volume 26 [2007] ; 3365 >
        au < released ; 2008 ; Canadian Journal on Aging / La Revue canadienne du vieillissement Volume 27 [2008] ; 3806 >
        au < released ; 2009 ; Canadian Journal on Aging / La Revue canadienne du vieillissement Volume 28 [2009] ; 4361 >
        au < released ; 2010 ; Canadian Journal on Aging / La Revue canadienne du vieillissement Volume 29 [2010] ; 5932 >
        au < released ; 2011 ; Canadian Journal on Aging / La Revue canadienne du vieillissement Volume 30 [2011] ; 7300 >
        au < released ; 2012 ; Canadian Journal on Aging / La Revue canadienne du vieillissement Volume 31 [2012] ; 8113 >
        au < released ; 2013 ; Canadian Journal on Aging / La Revue canadienne du vieillissement Volume 32 [2013] ; 8898 >
        au < released ; 2014 ; Canadian Journal on Aging / La Revue canadienne du vieillissement Volume 33 [2014] ; 9822 >
        au < released ; 2015 ; Canadian Journal on Aging / La Revue canadienne du vieillissement Volume 34 [2015] ; 10378 >
        au < released ; 2016 ; Canadian Journal on Aging / La Revue canadienne du vieillissement Volume 35 [2016] ; 11055 >
        au < released ; 2017 ; Canadian Journal on Aging / La Revue canadienne du vieillissement Volume 36 [2017] ; 12382 >
        au < released ; 2018 ; Canadian Journal on Aging / La Revue canadienne du vieillissement Volume 37 [2018] ; 13466 >
        au < released ; 2019 ; Canadian Journal on Aging / La Revue canadienne du vieillissement Volume 38 [2019] ; 13996 >
        au < manifest ; 2020 ; Canadian Journal on Aging / La Revue canadienne du vieillissement Volume 39 [2020] ; 14671 >
        au < manifest ; 2021 ; Canadian Journal on Aging / La Revue canadienne du vieillissement Volume 40 [2021] ; 15514 >

    }
    
    {
    title <
      name = Dance Research Journal ;
      issn = 0149-7677  ;
      eissn = 1940-509X  ;
      issnl = 0149-7677

    >

      attr[journal_id] = 380

        au < released ; 2008 ; Dance Research Journal Volume 40 [2008] ; 3761 >
        au < released ; 2009 ; Dance Research Journal Volume 41 [2009] ; 4324 >
        au < released ; 2010 ; Dance Research Journal Volume 42 [2010] ; 6173 >
        au < released ; 2011 ; Dance Research Journal Volume 43 [2011] ; 7519 >
        au < released ; 2012 ; Dance Research Journal Volume 44 [2012] ; 8241 >
        au < released ; 2013 ; Dance Research Journal Volume 45 [2013] ; 8920 >
        au < released ; 2014 ; Dance Research Journal Volume 46 [2014] ; 10090 >
        au < released ; 2015 ; Dance Research Journal Volume 47 [2015] ; 10656 >
        au < released ; 2016 ; Dance Research Journal Volume 48 [2016] ; 11190 >
        au < released ; 2017 ; Dance Research Journal Volume 49 [2017] ; 12595 >
        au < released ; 2018 ; Dance Research Journal Volume 50 [2018] ; 13526 >
        au < released ; 2019 ; Dance Research Journal Volume 51 [2019] ; 14168 >
        au < manifest ; 2020 ; Dance Research Journal Volume 52 [2020] ; 14960 >

    }
    
    {
    title <
      name = Enterprise & Society ;
      issn = 1467-2227  ;
      eissn = 1467-2235  ;
      issnl = 1467-2227

    >

      attr[journal_id] = 216
      #move from OUP

        au < released ; 2003 ; Enterprise & Society Volume 4 [2003] ; 895 >
        au < released ; 2004 ; Enterprise & Society Volume 5 [2004] ; 2449 >
        au < released ; 2005 ; Enterprise & Society Volume 6 [2005] ; 2666 >
        au < released ; 2006 ; Enterprise & Society Volume 7 [2006] ; 2958 >
        au < released ; 2007 ; Enterprise & Society Volume 8 [2007] ; 3334 >
        au < released ; 2008 ; Enterprise & Society Volume 9 [2008] ; 3796 >
        au < released ; 2009 ; Enterprise & Society Volume 10 [2009] ; 4186 >
        au < released ; 2010 ; Enterprise & Society Volume 11 [2010] ; 5853 >
        au < released ; 2011 ; Enterprise & Society Volume 12 [2011] ; 7403 >
        au < released ; 2012 ; Enterprise & Society Volume 13 [2012] ; 8067 >
        au < released ; 2013 ; Enterprise & Society Volume 14 [2013] ; 8807 >
        au < released ; 2014 ; Enterprise & Society Volume 15 [2014] ; 9690 >
        au < released ; 2015 ; Enterprise & Society Volume 16 [2015] ; 10774 >
        au < released ; 2016 ; Enterprise & Society Volume 17 [2016] ; 10985 >
        au < released ; 2017 ; Enterprise & Society Volume 18 [2017] ; 12405 >
        au < released ; 2018 ; Enterprise & Society Volume 19 [2018] ; 13313 >
        au < released ; 2019 ; Enterprise & Society Volume 20 [2019] ; 13924 >
        au < released ; 2020 ; Enterprise & Society Volume 21 [2020] ; 14681 >
        au < manifest ; 2021 ; Enterprise & Society Volume 22 [2021] ; 15530 >

    }

    {
    title <
      name = Journal of Policy History ;
      issn = 0898-0306  ;
      eissn = 1528-4190  ;
      issnl = 0898-0306

    >

      attr[journal_id] = 102

        au < released ; 1999 ; Journal of Policy History Volume 11 [1999] ; 336 >
        au < released ; 2000 ; Journal of Policy History Volume 12 [2000] ; 337 >
        au < released ; 2001 ; Journal of Policy History Volume 13 [2001] ; 338 >
        au < released ; 2002 ; Journal of Policy History Volume 14 [2002] ; 339 >
        au < released ; 2003 ; Journal of Policy History Volume 15 [2003] ; 811 >
        au < released ; 2004 ; Journal of Policy History Volume 16 [2004] ; 1771 >
        au < released ; 2005 ; Journal of Policy History Volume 17 [2005] ; 2659 >
        au < released ; 2006 ; Journal of Policy History Volume 18 [2006] ; 2876 >
        au < released ; 2007 ; Journal of Policy History Volume 19 [2007] ; 3277 >
        au < released ; 2008 ; Journal of Policy History Volume 20 [2008] ; 3682 >
        au < released ; 2009 ; Journal of Policy History Volume 21 [2009] ; 4363 >
        au < released ; 2010 ; Journal of Policy History Volume 22 [2010] ; 5765 >
        au < released ; 2011 ; Journal of Policy History Volume 23 [2011] ; 6812 >
        au < released ; 2012 ; Journal of Policy History Volume 24 [2012] ; 8018 >
        au < released ; 2013 ; Journal of Policy History Volume 25 [2013] ; 8647 >
        au < released ; 2014 ; Journal of Policy History Volume 26 [2014] ; 9587 >
        au < released ; 2015 ; Journal of Policy History Volume 27 [2015] ; 10308 >
        au < released ; 2016 ; Journal of Policy History Volume 28 [2016] ; 10874 >
        au < released ; 2017 ; Journal of Policy History Volume 29 [2017] ; 12254 >
        au < released ; 2018 ; Journal of Policy History Volume 30 [2017] ; 13124 >
        au < released ; 2019 ; Journal of Policy History Volume 31 [2017] ; 13802 >
        au < released ; 2020 ; Journal of Policy History Volume 32 [2020] ; 14659 >
        au < manifest ; 2021 ; Journal of Policy History Volume 33 [2021] ; 15459 >

    }

    {
    title <
      name = Social Science History ;
      issn = 0145-5532  ;
      eissn = 1527-8034  ;
      issnl = 0145-5532

    >

      attr[journal_id] = 188
      #move from DUP

        au < released ; 1999 ; Social Science History Volume 23 [1999] ; 642 >
        au < released ; 2000 ; Social Science History Volume 24 [2000] ; 643 >
        au < released ; 2001 ; Social Science History Volume 25 [2001] ; 644 >
        au < released ; 2002 ; Social Science History Volume 26 [2002] ; 645 >
        au < released ; 2003 ; Social Science History Volume 27 [2003] ; 854 >
        au < released ; 2004 ; Social Science History Volume 28 [2004] ; 2472 >
        au < released ; 2005 ; Social Science History Volume 29 [2005] ; 2736 >
        au < released ; 2006 ; Social Science History Volume 30 [2006] ; 3012 >
        au < released ; 2007 ; Social Science History Volume 31 [2007] ; 3272 >
        au < released ; 2008 ; Social Science History Volume 32 [2008] ; 3645 >
        au < released ; 2009 ; Social Science History Volume 33 [2009] ; 4136 >
        au < released ; 2010 ; Social Science History Volume 34 [2010] ; 5781 >
        au < released ; 2011 ; Social Science History Volume 35 [2011] ; 6821 >
        au < released ; 2012 ; Social Science History Volume 36 [2012] ; 8223 >
        au < released ; 2013 ; Social Science History Volume 37 [2013] ; 8838 >
        au < released ; 2014 ; Social Science History Volume 38 [2014] ; 10690 >
        au < released ; 2015 ; Social Science History Volume 39 [2015] ; 10726 >
        au < released ; 2016 ; Social Science History Volume 40 [2016] ; 10941 >
        au < released ; 2017 ; Social Science History Volume 41 [2017] ; 12344 >
        au < released ; 2018 ; Social Science History Volume 42 [2018] ; 13166 >
        au < released ; 2019 ; Social Science History Volume 43 [2019] ; 13894 >
        au < released ; 2020 ; Social Science History Volume 44 [2020] ; 14771 >
        au < manifest ; 2021 ; Social Science History Volume 45 [2021] ; 15431 >

    }

    {
    title <
      name = Traditio ;
      issn = 0362-1529 ;
      eissn = 2166-5508 ;
      issnl = 0362-1529
    >

      attr[journal_id] = 568
      #move from Fordham University Press

        au < released ; 2002 ; Traditio Volume 57 [2002] ; 8286 >
        au < released ; 2003 ; Traditio Volume 58 [2003] ; 8260 >
        au < released ; 2004 ; Traditio Volume 59 [2004] ; 8339 >
        au < released ; 2005 ; Traditio Volume 60 [2005] ; 8330 >
        au < released ; 2006 ; Traditio Volume 61 [2006] ; 8343 >
        au < released ; 2007 ; Traditio Volume 62 [2007] ; 8377 >
        au < released ; 2008 ; Traditio Volume 63 [2008] ; 8378 >
        au < released ; 2009 ; Traditio Volume 64 [2009] ; 8347 >
        au < released ; 2010 ; Traditio Volume 65 [2010] ; 8348 >
        au < released ; 2011 ; Traditio Volume 66 [2011] ; 8103 >
        au < released ; 2012 ; Traditio Volume 67 [2012] ; 9263 >
        au < released ; 2013 ; Traditio Volume 68 [2013] ; 9782 >
        au < released ; 2014 ; Traditio Volume 69 [2014] ; 10342 >
        au < released ; 2015 ; Traditio Volume 70 [2015] ; 10976 >
        au < released ; 2016 ; Traditio Volume 71 [2016] ; 12401 >
        au < released ; 2017 ; Traditio Volume 72 [2017] ; 13196 >
        au < released ; 2018 ; Traditio Volume 73 [2018] ; 13817 >
        au < released ; 2019 ; Traditio Volume 74 [2019] ; 14552 >
        au < manifest ; 2020 ; Traditio Volume 75 [2020] ; 15279 >

    }

    {
    title <
      name = World Politics ;
      issn = 0043-8871  ;
      eissn = 1086-3338  ;
      issnl = 0043-8871

    >

      attr[journal_id] = 208

        au < released ; 1995-1996 ; World Politics Volume 48 [1995-1996] ; 711 >
        au < released ; 1996-1997 ; World Politics Volume 49 [1996-1997] ; 712 >
        au < released ; 1997-1998 ; World Politics Volume 50 [1997-1998] ; 713 >
        au < released ; 1998-1999 ; World Politics Volume 51 [1998-1999] ; 714 >
        au < released ; 1999-2000 ; World Politics Volume 52 [1999-2000] ; 715 >
        au < released ; 2000-2001 ; World Politics Volume 53 [2000-2001] ; 716 >
        au < released ; 2001-2002 ; World Politics Volume 54 [2001-2002] ; 717 >
        au < released ; 2002-2003 ; World Politics Volume 55 [2002-2003] ; 781 >
        au < released ; 2003-2004 ; World Politics Volume 56 [2003-2004] ; 2477 >
        au < released ; 2004-2005 ; World Politics Volume 57 [2004-2005] ; 2819 >
        au < released ; 2005-2006 ; World Politics Volume 58 [2005-2006] ; 3105 >
        au < released ; 2006-2007 ; World Politics Volume 59 [2006-2007] ; 3404 >
        au < released ; 2007-2008 ; World Politics Volume 60 [2007-2008] ; 3739 >
        au < released ; 2009 ; World Politics Volume 61 [2009] ; 4214 >
        au < released ; 2010 ; World Politics Volume 62 [2010] ; 5760 >
        au < released ; 2011 ; World Politics Volume 63 [2011] ; 6941 >
        au < released ; 2012 ; World Politics Volume 64 [2012] ; 7869 >
        au < released ; 2013 ; World Politics Volume 65 [2013] ; 8755 >
        au < released ; 2014 ; World Politics Volume 66 [2014] ; 9594 >
        au < released ; 2015 ; World Politics Volume 67 [2015] ; 10286 >
        au < released ; 2016 ; World Politics Volume 68 [2016] ; 10897 >
        au < released ; 2017 ; World Politics Volume 69 [2017] ; 12267 >
        au < released ; 2018 ; World Politics Volume 70 [2018] ; 13141 >
        au < released ; 2019 ; World Politics Volume 71 [2019] ; 13888 >
<<<<<<< HEAD
        au < ready ; 2020 ; World Politics Volume 72 [2020] ; 14578 >
=======
        au < released ; 2020 ; World Politics Volume 72 [2020] ; 14578 >
>>>>>>> ecf3b879
        au < manifest ; 2021 ; World Politics Volume 73 [2021] ; 15444 >

    }

}<|MERGE_RESOLUTION|>--- conflicted
+++ resolved
@@ -443,11 +443,7 @@
         au < released ; 2017 ; World Politics Volume 69 [2017] ; 12267 >
         au < released ; 2018 ; World Politics Volume 70 [2018] ; 13141 >
         au < released ; 2019 ; World Politics Volume 71 [2019] ; 13888 >
-<<<<<<< HEAD
-        au < ready ; 2020 ; World Politics Volume 72 [2020] ; 14578 >
-=======
         au < released ; 2020 ; World Politics Volume 72 [2020] ; 14578 >
->>>>>>> ecf3b879
         au < manifest ; 2021 ; World Politics Volume 73 [2021] ; 15444 >
 
     }
