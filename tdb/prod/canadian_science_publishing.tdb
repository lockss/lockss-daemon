{

  publisher <
    name = Canadian Science Publishing
  >

  plugin = org.lockss.plugin.bioone.BioOne2020Plugin

  implicit < status ; year ; name ; param[year] >
  param[base_url] = https://bioone.org/

  {

      title <
        name = Canadian Journal of Animal Science ;
        issn = 0008-3984 ;
        eissn = 1918-1825
      >

      param[journal_id] = canadian-journal-of-animal-science

      au < manifest ; 2016 ; Canadian Journal of Animal Science Volume 96 ; 2016 >
      au < manifest ; 2017 ; Canadian Journal of Animal Science Volume 97 ; 2017 >
      au < manifest ; 2018 ; Canadian Journal of Animal Science Volume 98 ; 2018 >
      au < testing ; 2019 ; Canadian Journal of Animal Science Volume 99 ; 2019 >
      au < manifest ; 2020 ; Canadian Journal of Animal Science Volume 100 ; 2020 >
<<<<<<< HEAD
=======
      au < manifest ; 2021 ; Canadian Journal of Animal Science Volume 101 ; 2021 >
>>>>>>> ecf3b879

  }
}<|MERGE_RESOLUTION|>--- conflicted
+++ resolved
@@ -24,10 +24,7 @@
       au < manifest ; 2018 ; Canadian Journal of Animal Science Volume 98 ; 2018 >
       au < testing ; 2019 ; Canadian Journal of Animal Science Volume 99 ; 2019 >
       au < manifest ; 2020 ; Canadian Journal of Animal Science Volume 100 ; 2020 >
-<<<<<<< HEAD
-=======
       au < manifest ; 2021 ; Canadian Journal of Animal Science Volume 101 ; 2021 >
->>>>>>> ecf3b879
 
   }
 }