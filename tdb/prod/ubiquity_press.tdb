--- conflicted
+++ resolved
@@ -282,33 +282,19 @@
     title < 
       name = Journal of Portuguese Linguistics ;
       issn = 1645-4537 ;
-<<<<<<< HEAD
-      eissn = 2397-5563
-    >
-
+      eissn = 2397-5563 
+    >
+    
     param[base_url] = http://jpl.letras.ulisboa.pt/
     param[journal_id] = jpl
-
-=======
-      eissn = 2397-5563 
-    >
-    
-    param[base_url] = http://jpl.letras.ulisboa.pt/
-    param[journal_id] = jpl
-    
->>>>>>> bcb7be96
+    
     au < exists ; 2015 ; Journal of Portuguese Linguistics Volume 15 ; 15 ; 2015 >
 
   }
 
   {
-<<<<<<< HEAD
-
-    title <
-=======
-  
-    title < 
->>>>>>> bcb7be96
+  
+    title < 
       name = Open Journal of Bioresources ;
       eissn = 2056-5542
     >
