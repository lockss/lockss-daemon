{
  publisher <
    name = frommann-holzboog ;
    info[contract] = 2011 ;
    info[back] = 2000 ;
    info[tester] = 8 ;
    info[poller] = 8
  >

    provider = Ubiquity Press
    plugin = org.lockss.plugin.ubiquitypress.upn.UbiquityPartnerNetworkPlugin
    implicit < status ; year ; volume ; name ; param[year] ; param[base_url] >

  {

      title <
        name = Steiner Studies ;
        eissn = 2698-217X
      >

      comment[publisher] = frommann-holzboog
#      param[base_url] = https://steiner-studies.org/

      au < manifest ; 2020 ; 1 ; Steiner Studies Volume 2020 ; 2020 ; https://steiner-studies.org/ >
      au < manifest ; 2021 ; 2 ; Steiner Studies Volume 2021 ; 2021 ; https://steiner-studies.org/ >

  }
}

{
  publisher <
    name = Ganzaga Library Publishing ;
    info[contract] = 2011 ;
    info[back] = 2000 ;
    info[tester] = 8 ;
    info[poller] = 8
  >

    provider = Ubiquity Press
    plugin = org.lockss.plugin.ubiquitypress.upn.UbiquityPartnerNetworkPlugin
    implicit < status ; year ; volume ; name ; param[year] ; param[base_url] >

  {

      title <
        name = Journal of Hate Studies ;
        eissn = 2169-7442
      >

      comment[publisher] = Ganzaga Library Publishing
#      param[base_url] = https://jhs.press.gonzaga.edu/

      au < released ; 2002 ; 1 ; Journal of Hate Studies Volume 2002 ; 2002 ; https://jhs.press.gonzaga.edu/ >
      au < released ; 2003 ; 2 ; Journal of Hate Studies Volume 2003 ; 2003 ; https://jhs.press.gonzaga.edu/ >
      au < released ; 2004 ; 3 ; Journal of Hate Studies Volume 2004 ; 2004 ; https://jhs.press.gonzaga.edu/ >
<<<<<<< HEAD
      au < manifest ; 2005 ; 4 ; Journal of Hate Studies Volume 2005 ; 2005 ; https://jhs.press.gonzaga.edu/ >
=======
      au < released ; 2005 ; 4 ; Journal of Hate Studies Volume 2005 ; 2005 ; https://jhs.press.gonzaga.edu/ >
>>>>>>> ecf3b879
      au < released ; 2006 ; 5 ; Journal of Hate Studies Volume 2006 ; 2006 ; https://jhs.press.gonzaga.edu/ >
      au < released ; 2007 ; 6 ; Journal of Hate Studies Volume 2007 ; 2007 ; https://jhs.press.gonzaga.edu/ >
      au < released ; 2009 ; 7 ; Journal of Hate Studies Volume 2009 ; 2009 ; https://jhs.press.gonzaga.edu/ >
      au < released ; 2010 ; 8 ; Journal of Hate Studies Volume 2010 ; 2010 ; https://jhs.press.gonzaga.edu/ >
      au < released ; 2011 ; 9 ; Journal of Hate Studies Volume 2011 ; 2011 ; https://jhs.press.gonzaga.edu/ >
      au < released ; 2012 ; 10 ; Journal of Hate Studies Volume 2012 ; 2012 ; https://jhs.press.gonzaga.edu/ >
      au < released ; 2013 ; 11 ; Journal of Hate Studies Volume 2013 ; 2013 ; https://jhs.press.gonzaga.edu/ >
      au < released ; 2014 ; 12 ; Journal of Hate Studies Volume 2014 ; 2014 ; https://jhs.press.gonzaga.edu/ >
      au < released ; 2016 ; 13 ; Journal of Hate Studies Volume 2016 ; 2016 ; https://jhs.press.gonzaga.edu/ >
<<<<<<< HEAD
      au < manifest ; 2019 ; 14-15 ; Journal of Hate Studies Volume 2019 ; 2019 ; https://jhs.press.gonzaga.edu/ >
      au < manifest ; 2020 ; 16-17 ; Journal of Hate Studies Volume 2020 ; 2020 ; https://jhs.press.gonzaga.edu/ >
=======
      au < released ; 2019 ; 14-15 ; Journal of Hate Studies Volume 2019 ; 2019 ; https://jhs.press.gonzaga.edu/ >
      au < manifest ; 2020 ; 16 ; Journal of Hate Studies Volume 2020 ; 2020 ; https://jhs.press.gonzaga.edu/ >
      au < expected ; 2021 ; 17 ; Journal of Hate Studies Volume 2021 ; 2021 ; https://jhs.press.gonzaga.edu/ >
>>>>>>> ecf3b879

  }
}

{
  publisher <
    name = Helsinki University Press ;
    info[contract] = 2011 ;
    info[back] = 2000 ;
    info[tester] = 8 ;
    info[poller] = 8
  >

    provider = Ubiquity Press
    plugin = org.lockss.plugin.ubiquitypress.upn.UbiquityPartnerNetworkPlugin
    implicit < status ; year ; volume ; name ; param[year] ; param[base_url] >

  {

      title <
        name = Nordic Journal of Migration Research ;
        eissn = 1799-649X
      >

      comment[publisher] = Helsinki University Press
#      param[base_url] = https://journal-njmr.org/

      au < released ; 2011 ; 1 ; Nordic Journal of Migration Research Volume 2011 ; 2011 ; https://journal-njmr.org/ >
      au < released ; 2012 ; 2 ; Nordic Journal of Migration Research Volume 2012 ; 2012 ; https://journal-njmr.org/ >
<<<<<<< HEAD
      au < manifest ; 2013 ; 3 ; Nordic Journal of Migration Research Volume 2013 ; 2013 ; https://journal-njmr.org/ >
      au < released ; 2014 ; 4 ; Nordic Journal of Migration Research Volume 2014 ; 2014 ; https://journal-njmr.org/ >
      au < manifest ; 2015 ; 5 ; Nordic Journal of Migration Research Volume 2015 ; 2015 ; https://journal-njmr.org/ >
=======
      au < released ; 2013 ; 3 ; Nordic Journal of Migration Research Volume 2013 ; 2013 ; https://journal-njmr.org/ >
      au < released ; 2014 ; 4 ; Nordic Journal of Migration Research Volume 2014 ; 2014 ; https://journal-njmr.org/ >
      au < released ; 2015 ; 5 ; Nordic Journal of Migration Research Volume 2015 ; 2015 ; https://journal-njmr.org/ >
>>>>>>> ecf3b879
      au < released ; 2016 ; 6 ; Nordic Journal of Migration Research Volume 2016 ; 2016 ; https://journal-njmr.org/ >
      au < released ; 2017 ; 7 ; Nordic Journal of Migration Research Volume 2017 ; 2017 ; https://journal-njmr.org/ >
      au < released ; 2018 ; 8 ; Nordic Journal of Migration Research Volume 2018 ; 2018 ; https://journal-njmr.org/ >
      au < released ; 2019 ; 9 ; Nordic Journal of Migration Research Volume 2019 ; 2019 ; https://journal-njmr.org/ >
      au < released ; 2020 ; 10 ; Nordic Journal of Migration Research Volume 2020 ; 2020 ; https://journal-njmr.org/ >
      au < manifest ; 2021 ; 11 ; Nordic Journal of Migration Research Volume 2021 ; 2021 ; https://journal-njmr.org/ >
  }

  {

      title <
        name = Redescriptions: Political Thought, Conceptual History and Feminist Theory ;
        eissn = 2308-0914
      >

      comment[publisher] = Helsinki University Press
#      param[base_url] =  https://journal-redescriptions.org/

      au < manifest ; 1997 ; 1 ; Redescriptions Volume 1997 ; 1997 ; https://journal-redescriptions.org/ >
      au < manifest ; 1998 ; 2 ; Redescriptions Volume 1998 ; 1998 ; https://journal-redescriptions.org/ >
      au < manifest ; 1999 ; 3 ; Redescriptions Volume 1999 ; 1999 ; https://journal-redescriptions.org/ >
      au < released ; 2000 ; 4 ; Redescriptions Volume 2000 ; 2000 ; https://journal-redescriptions.org/ >
<<<<<<< HEAD
      au < manifest ; 2001 ; 5 ; Redescriptions Volume 2001 ; 2001 ; https://journal-redescriptions.org/ >
=======
      au < released ; 2001 ; 5 ; Redescriptions Volume 2001 ; 2001 ; https://journal-redescriptions.org/ >
>>>>>>> ecf3b879
      au < released ; 2002 ; 6 ; Redescriptions Volume 2002 ; 2002 ; https://journal-redescriptions.org/ >
      au < released ; 2003 ; 7 ; Redescriptions Volume 2003 ; 2003 ; https://journal-redescriptions.org/ >
      au < released ; 2004 ; 8 ; Redescriptions Volume 2004 ; 2004 ; https://journal-redescriptions.org/ >
      au < released ; 2005 ; 9 ; Redescriptions Volume 2005 ; 2005 ; https://journal-redescriptions.org/ >
      au < released ; 2006 ; 10 ; Redescriptions Volume 2006 ; 2006 ; https://journal-redescriptions.org/ >
      au < released ; 2007 ; 11 ; Redescriptions Volume 2007 ; 2007 ; https://journal-redescriptions.org/ >
      au < released ; 2008 ; 12 ; Redescriptions Volume 2008 ; 2008 ; https://journal-redescriptions.org/ >
      au < released ; 2009 ; 13 ; Redescriptions Volume 2009 ; 2009 ; https://journal-redescriptions.org/ >
<<<<<<< HEAD
      au < manifest ; 2010 ; 14 ; Redescriptions Volume 2010 ; 2010 ; https://journal-redescriptions.org/ >
=======
      au < released ; 2010 ; 14 ; Redescriptions Volume 2010 ; 2010 ; https://journal-redescriptions.org/ >
>>>>>>> ecf3b879
      au < released ; 2011 ; 15 ; Redescriptions Volume 2011 ; 2011 ; https://journal-redescriptions.org/ >
      au < doesNotExist ; 2012 ; 16 ; Redescriptions Volume 2012 ; 2012 ; https://journal-redescriptions.org/ >
      au < released ; 2013 ; 17 ; Redescriptions Volume 2013 ; 2013 ; https://journal-redescriptions.org/ >
      au < released ; 2014 ; 18 ; Redescriptions Volume 2014 ; 2014 ; https://journal-redescriptions.org/ >
      au < released ; 2016 ; 19 ; Redescriptions Volume 2016 ; 2016 ; https://journal-redescriptions.org/ >
      au < released ; 2017 ; 20 ; Redescriptions Volume 2017 ; 2017 ; https://journal-redescriptions.org/ >
      au < released ; 2018 ; 21 ; Redescriptions Volume 2018 ; 2018 ; https://journal-redescriptions.org/ >
      au < released ; 2019 ; 22 ; Redescriptions Volume 2019 ; 2019 ; https://journal-redescriptions.org/ >
      au < released ; 2020 ; 23 ; Redescriptions Volume 2020 ; 2020 ; https://journal-redescriptions.org/ >
      au < expected ; 2021 ; 24 ; Redescriptions Volume 2021 ; 2021 ; https://journal-redescriptions.org/ >

  }
}

{
  publisher <
    name = IJS Publishing Group
  >

    provider = Ubiquity Press
    plugin = org.lockss.plugin.ubiquitypress.upn.UbiquityPartnerNetworkPlugin
    implicit < status ; year ; volume ; name ; param[year] ; param[base_url] >

  {

      title <
        name = Annals of Medicine and Surgery Case Reports ;
        eissn = 2515-8872
      >

      comment[publisher] = IJS Publishing Group
#      param[base_url] = https://www.amscasereports.com/

      au < released ; 2018 ; 1 ; Annals of Medicine and Surgery Case Reports Volume 2018 ; 2018 ; https://www.amscasereports.com/ >
      au < expected ; 2019 ; 2 ; Annals of Medicine and Surgery Case Reports Volume 2019 ; 2019 ; https://www.amscasereports.com/ >
      au < expected ; 2020 ; 3 ; Annals of Medicine and Surgery Case Reports Volume 2020 ; 2020 ; https://www.amscasereports.com/ >
      au < manifest ; 2021 ; 4 ; Annals of Medicine and Surgery Case Reports Volume 2021 ; 2021 ; https://www.amscasereports.com/ >

  }

  {

      title <
        name = Annals of Medicine and Surgery Protocols ;
        eissn = 2515-8902
      >

      comment[publisher] = IJS Publishing Group
#      param[base_url] = https://www.amsprotocols.com/

      au < released ; 2018 ; 1 ; Annals of Medicine and Surgery Protocols Volume 2018 ; 2018 ; https://www.amsprotocols.com/ >
      au < expected ; 2019 ; 2 ; Annals of Medicine and Surgery Protocols Volume 2019 ; 2019 ; https://www.amsprotocols.com/ >
      au < expected ; 2020 ; 3 ; Annals of Medicine and Surgery Protocols Volume 2020 ; 2020 ; https://www.amsprotocols.com/ >
      au < expected ; 2021 ; 4 ; Annals of Medicine and Surgery Protocols Volume 2021 ; 2021 ; https://www.amsprotocols.com/ >

  }

  {

      title <
        name = International Journal of Orthoplastic Surgery ;
        eissn = 2515-7566
      >

      comment[publisher] = IJS Publishing Group
#      param[base_url] = https://ijops.com/

      au < released ; 2018 ; 1 ; International Journal of Orthoplastic Surgery Volume 2018 ; 2018 ; https://ijops.com/ >
      au < released ; 2019 ; 2 ; International Journal of Orthoplastic Surgery Volume 2019 ; 2019 ; https://ijops.com/ >
      au < expected ; 2020 ; 3 ; International Journal of Orthoplastic Surgery Volume 2020 ; 2020 ; https://ijops.com/ >
      au < expected ; 2021 ; 4 ; International Journal of Orthoplastic Surgery Volume 2021 ; 2021 ; https://ijops.com/ >

  }

}
{
  publisher <
    name = Latin American Studies Association
  >

    provider = Ubiquity Press
    plugin = org.lockss.plugin.ubiquitypress.upn.UbiquityPartnerNetworkPlugin
    implicit < status ; year ; volume ; name ; param[year] ; param[base_url] >

  {

      title <
        name = Latin American Research Review ;
        issn = 0023-8791 ;
        eissn = 1542-4278
      >

      comment[publisher] = Latin American Studies Association
#      param[base_url] = https://larrlasa.org/

      au < released ; 2017 ; 1 ; Latin American Research Review Volume 2017 ; 2017 ; https://larrlasa.org/ >
      au < released ; 2018 ; 2 ; Latin American Research Review Volume 2018 ; 2018 ; https://larrlasa.org/ >
      au < released ; 2019 ; 3 ; Latin American Research Review Volume 2019 ; 2019 ; https://larrlasa.org/ >
      au < released ; 2020 ; 4 ; Latin American Research Review Volume 2020 ; 2020 ; https://larrlasa.org/ >
      au < manifest ; 2021 ; 5 ; Latin American Research Review Volume 2021 ; 2021 ; https://larrlasa.org/ >

  }

}
{
  publisher <
    name = Levy Library Press
  >

    provider = Ubiquity Press
    plugin = org.lockss.plugin.ubiquitypress.upn.UbiquityPartnerNetworkPlugin
    implicit < status ; year ; volume ; name ; param[year] ; param[base_url] >

  {

      title <
        name = Annals of Global Health ;
        eissn = 2214-9996
      >

      comment[publisher] = Levy Library Press
#      param[base_url] = https://www.annalsofglobalhealth.org/

      au < released ; 2014 ; 1 ; Annals of Global Health Volume 2014 ; 2014 ; https://www.annalsofglobalhealth.org/ >
      au < released ; 2015 ; 2 ; Annals of Global Health Volume 2015 ; 2015 ; https://www.annalsofglobalhealth.org/ >
      au < released ; 2016 ; 3 ; Annals of Global Health Volume 2016 ; 2016 ; https://www.annalsofglobalhealth.org/ >
      au < released ; 2017 ; 4 ; Annals of Global Health Volume 2017 ; 2017 ; https://www.annalsofglobalhealth.org/ >
      au < released ; 2018 ; 5 ; Annals of Global Health Volume 2018 ; 2018 ; https://www.annalsofglobalhealth.org/ >
      au < released ; 2019 ; 6 ; Annals of Global Health Volume 2019 ; 2019 ; https://www.annalsofglobalhealth.org/ >
      au < released ; 2020 ; 7 ; Annals of Global Health Volume 2020 ; 2020 ; https://www.annalsofglobalhealth.org/ >
      au < manifest ; 2021 ; 8 ; Annals of Global Health Volume 2021 ; 2021 ; https://www.annalsofglobalhealth.org/ >

  }

  {

      title <
        name = Journal of Altmeterics ;
        eissn = 2577-5685
      >

      comment[publisher] = Levy Library Press
#      param[base_url] = https://www.journalofaltmetrics.org/

      au < released ; 2018 ; 1 ; Journal of Altmetrics Volume 2018 ; 2018 ; https://www.journalofaltmetrics.org/ >
      au < released ; 2019 ; 2 ; Journal of Altmetrics Volume 2019 ; 2019 ; https://www.journalofaltmetrics.org/ >
      au < manifest ; 2020 ; 3 ; Journal of Altmetrics Volume 2020 ; 2020 ; https://www.journalofaltmetrics.org/ >
      au < manifest ; 2021 ; 4 ; Journal of Altmetrics Volume 2021 ; 2021 ; https://www.journalofaltmetrics.org/ >

  }

  {

      title <
        name = Journal of Scientific Innovation in Medicine ;
        eissn = 2579-0153
      >

      comment[publisher] = Levy Library Press
#      param[base_url] = https://journalofscientificinnovationinmedicine.org/

      au < released ; 2018 ; 1 ; Journal of Scientific Innovation in Medicine Volume 2018 ; 2018 ; https://journalofscientificinnovationinmedicine.org/ >
      au < released ; 2019 ; 2 ; Journal of Scientific Innovation in Medicine Volume 2019 ; 2019 ; https://journalofscientificinnovationinmedicine.org/ >
      au < released ; 2020 ; 3 ; Journal of Scientific Innovation in Medicine Volume 2020 ; 2020 ; https://journalofscientificinnovationinmedicine.org/ >
      au < manifest ; 2021 ; 4 ; Journal of Scientific Innovation in Medicine Volume 2021 ; 2021 ; https://journalofscientificinnovationinmedicine.org/ >

  }

  {

      title <
        name = Scholarly Assessment Reports ;
        eissn = 2689-5870
      >

      comment[publisher] = Levy Library Press
#      param[base_url] = https://www.scholarlyassessmentreports.org/

      au < released ; 2019 ; 1 ; Scholarly Assessment Reports Volume 2019 ; 2019 ; https://www.scholarlyassessmentreports.org/ >
      au < released ; 2020 ; 2 ; Scholarly Assessment Reports Volume 2020 ; 2020 ; https://www.scholarlyassessmentreports.org/ >
      au < manifest ; 2021 ; 3 ; Scholarly Assessment Reports Volume 2021 ; 2021 ; https://www.scholarlyassessmentreports.org/ >

  }

}
{
  publisher <
    name = Liverpool University Press
  >

    provider = Ubiquity Press
    plugin = org.lockss.plugin.ubiquitypress.upn.UbiquityPartnerNetworkPlugin
    implicit < status ; year ; volume ; name ; param[year] ; param[base_url] >

  {

      title <
        name = Modern Languages Open ;
        eissn = 2052-5397
      >

      comment[publisher] = Liverpool University Press
#      param[base_url] = https://www.modernlanguagesopen.org/

      au < released ; 2014 ; 1 ; Modern Languages Open Volume 2014 ; 2014 ; https://www.modernlanguagesopen.org/ >
      au < released ; 2015 ; 2 ; Modern Languages Open Volume 2015 ; 2015 ; https://www.modernlanguagesopen.org/ >
      au < released ; 2016 ; 3 ; Modern Languages Open Volume 2016 ; 2016 ; https://www.modernlanguagesopen.org/ >
      au < released ; 2017 ; 4 ; Modern Languages Open Volume 2017 ; 2017 ; https://www.modernlanguagesopen.org/ >
      au < released ; 2018 ; 5 ; Modern Languages Open Volume 2018 ; 2018 ; https://www.modernlanguagesopen.org/ >
      au < released ; 2019 ; 6 ; Modern Languages Open Volume 2019 ; 2019 ; https://www.modernlanguagesopen.org/ >
      au < manifest ; 2020 ; 7 ; Modern Languages Open Volume 2020 ; 2020 ; https://www.modernlanguagesopen.org/ >
      au < manifest ; 2021 ; 8 ; Modern Languages Open Volume 2021 ; 2021 ; https://www.modernlanguagesopen.org/ >

  }

}
{
  publisher <
    name = Open Library of Humanities
  >

    provider = Ubiquity Press
    plugin = org.lockss.plugin.ubiquitypress.upn.UbiquityPartnerNetworkPlugin
    implicit < status ; year ; volume ; name ; param[year] ; param[base_url] >

  {

      title <
        name = ASIANetwork Exchange ;
        eissn = 1943-9946
      >

      comment[publisher] = Open Library of Humanities
#      param[base_url] = http://www.asianetworkexchange.org/

      au < released ; 2008 ; 16 ; ASIANetwork Exchange Volume 2008 ; 2008 ; http://www.asianetworkexchange.org/ >
      au < released ; 2009 ; 16-17 ; ASIANetwork Exchange Volume 2009 ; 2009 ; http://www.asianetworkexchange.org/ >
      au < released ; 2010 ; 17-18 ; ASIANetwork Exchange Volume 2010 ; 2010 ; http://www.asianetworkexchange.org/ >
      au < released ; 2011 ; 18-19 ; ASIANetwork Exchange Volume 2011 ; 2011 ; http://www.asianetworkexchange.org/ >
      au < released ; 2012 ; 19-20 ; ASIANetwork Exchange Volume 2012 ; 2012 ; http://www.asianetworkexchange.org/ >
      au < released ; 2013 ; 20-21 ; ASIANetwork Exchange Volume 2013 ; 2013 ; http://www.asianetworkexchange.org/ >
      au < released ; 2014 ; 21-22 ; ASIANetwork Exchange Volume 2014 ; 2014 ; http://www.asianetworkexchange.org/ >
      au < released ; 2015 ; 22 ; ASIANetwork Exchange Volume 2015 ; 2015 ; http://www.asianetworkexchange.org/ >
      au < released ; 2016 ; 23 ; ASIANetwork Exchange Volume 2016 ; 2016 ; http://www.asianetworkexchange.org/ >
      au < released ; 2017 ; 24 ; ASIANetwork Exchange Volume 2017 ; 2017 ; https://www.asianetworkexchange.org/ >
      au < released ; 2018 ; 25 ; ASIANetwork Exchange Volume 2018 ; 2018 ; https://www.asianetworkexchange.org/ >
      au < released ; 2019 ; 26 ; ASIANetwork Exchange Volume 2019 ; 2019 ; https://www.asianetworkexchange.org/ >
      au < released ; 2020 ; 27 ; ASIANetwork Exchange Volume 2020 ; 2020 ; https://www.asianetworkexchange.org/ >
      au < manifest ; 2021 ; 28 ; ASIANetwork Exchange Volume 2021 ; 2021 ; https://www.asianetworkexchange.org/ >

  }

  {

      title <
        name = Body, Space & Technology ;
        eissn = 1470-9120
      >

      comment[publisher] = Open Library of Humanities
#      param[base_url] = https://www.bstjournal.com/
      #implicit < status ; year ; volume ; name ; param[year] ; param[base_url] >


      au < released ; 2000 ; 2000 ; Body, Space & Technology Volume 2000 ; 2000 ; https://www.bstjournal.com/ >
      au < released ; 2001 ; 2001 ; Body, Space & Technology Volume 2001 ; 2001 ; https://www.bstjournal.com/ >
      au < released ; 2002 ; 2002 ; Body, Space & Technology Volume 2002 ; 2002 ; https://www.bstjournal.com/ >
      au < released ; 2003 ; 2003 ; Body, Space & Technology Volume 2003 ; 2003 ; https://www.bstjournal.com/ >
      au < released ; 2004 ; 2004 ; Body, Space & Technology Volume 2004 ; 2004 ; https://www.bstjournal.com/ >
      au < released ; 2005 ; 2005 ; Body, Space & Technology Volume 2005 ; 2005 ; https://www.bstjournal.com/ >
      au < released ; 2006 ; 2006 ; Body, Space & Technology Volume 2006 ; 2006 ; https://www.bstjournal.com/ >
      au < released ; 2007 ; 2007 ; Body, Space & Technology Volume 2007 ; 2007 ; https://www.bstjournal.com/ >
      au < released ; 2008 ; 2008 ; Body, Space & Technology Volume 2008 ; 2008 ; https://www.bstjournal.com/ >
      au < released ; 2009 ; 2009 ; Body, Space & Technology Volume 2009 ; 2009 ; https://www.bstjournal.com/ >
      au < released ; 2010 ; 2010 ; Body, Space & Technology Volume 2010 ; 2010 ; https://www.bstjournal.com/ >
      au < released ; 2011 ; 2011 ; Body, Space & Technology Volume 2011 ; 2011 ; https://www.bstjournal.com/ >
      au < released ; 2012 ; 2012 ; Body, Space & Technology Volume 2012 ; 2012 ; https://www.bstjournal.com/ >
      au < released ; 2013 ; 2013 ; Body, Space & Technology Volume 2013 ; 2013 ; https://www.bstjournal.com/ >
      au < released ; 2014 ; 2014 ; Body, Space & Technology Volume 2014 ; 2014 ; https://www.bstjournal.com/ >
      au < released ; 2015 ; 2015 ; Body, Space & Technology Volume 2015 ; 2015 ; https://www.bstjournal.com/ >
      au < released ; 2016 ; 2016 ; Body, Space & Technology Volume 2016 ; 2016 ; https://www.bstjournal.com/ >
      au < released ; 2017 ; 2017 ; Body, Space & Technology Volume 2017 ; 2017 ; https://www.bstjournal.com/ >
      au < released ; 2018 ; 2018 ; Body, Space & Technology Volume 2018 ; 2018 ; https://www.bstjournal.com/ >
      au < released ; 2019 ; 2019 ; Body, Space & Technology Volume 2019 ; 2019 ; https://www.bstjournal.com/ >
      au < released ; 2020 ; 2020 ; Body, Space & Technology Volume 2020 ; 2020 ; https://www.bstjournal.com/ >
      au < manifest ; 2021 ; 2021 ; Body, Space & Technology Volume 2021 ; 2021 ; https://www.bstjournal.com/ >

  }

  {

      title <
        name = Digital Medievalist ;
        eissn = 1715-0736
      >

      comment[publisher] = Open Library of Humanities
#      param[base_url] = https://journal.digitalmedievalist.org/
      #plugin = org.lockss.plugin.ubiquitypress.upn.UbiquityPartnerNetworkPlugin
      #implicit < status ; year ; volume ; name ; param[year] ; param[base_url] >

      au < released ; 2005 ; 1 ; Digital Medievalist Volume 2005 ; 2005 ; https://journal.digitalmedievalist.org/ >
      au < released ; 2006 ; 2 ; Digital Medievalist Volume 2006 ; 2006 ; https://journal.digitalmedievalist.org/ >
      au < released ; 2007 ; 3 ; Digital Medievalist Volume 2007 ; 2007 ; https://journal.digitalmedievalist.org/ >
      au < released ; 2008 ; 4 ; Digital Medievalist Volume 2008 ; 2008 ; https://journal.digitalmedievalist.org/ >
      au < released ; 2009 ; 5 ; Digital Medievalist Volume 2009 ; 2009 ; https://journal.digitalmedievalist.org/ >
      au < released ; 2010 ; 6 ; Digital Medievalist Volume 2010 ; 2010 ; https://journal.digitalmedievalist.org/ >
      au < released ; 2011 ; 7 ; Digital Medievalist Volume 2011 ; 2011 ; https://journal.digitalmedievalist.org/ >
      au < released ; 2012 ; 8 ; Digital Medievalist Volume 2012 ; 2012 ; https://journal.digitalmedievalist.org/ >
      au < released ; 2013 ; 9 ; Digital Medievalist Volume 2013 ; 2013 ; https://journal.digitalmedievalist.org/ >
      au < released ; 2014 ; 10 ; Digital Medievalist Volume 2014 ; 2014 ; https://journal.digitalmedievalist.org/ >
      au < released ; 2015 ; 11 ; Digital Medievalist Volume 2015 ; 2015 ; https://journal.digitalmedievalist.org/ >
      au < released ; 2016 ; 12 ; Digital Medievalist Volume 2016 ; 2016 ; https://journal.digitalmedievalist.org/ >
      au < released ; 2017 ; 13 ; Digital Medievalist Volume 2017 ; 2017 ; https://journal.digitalmedievalist.org/ >
      au < released ; 2018 ; 14 ; Digital Medievalist Volume 2018 ; 2018 ; https://journal.digitalmedievalist.org/ >
      au < released ; 2019 ; 15 ; Digital Medievalist Volume 2019 ; 2019 ; https://journal.digitalmedievalist.org/ >
      au < manifest ; 2020 ; 16 ; Digital Medievalist Volume 2020 ; 2020 ; https://journal.digitalmedievalist.org/ >
      au < expected ; 2021 ; 17 ; Digital Medievalist Volume 2021 ; 2021 ; https://journal.digitalmedievalist.org/ >

  }

  {

      title <
        name = Digital Studies / Le champ numérique ;
        eissn = 1918-3666
      >

      comment[publisher] = Open Library of Humanities
#      param[base_url] = https://www.digitalstudies.org/
      #implicit < status ; year ; volume ; name ; param[year] ; param[base_url] >

      au < released ; 2011 ; 2011 ; Digital Studies / Le champ numérique Volume 2011 ; 2011 ; https://www.digitalstudies.org/ >
      au < released ; 2012 ; 2012 ; Digital Studies / Le champ numérique Volume 2012 ; 2012 ; https://www.digitalstudies.org/ >
      au < manifest ; 2013 ; 2013 ; Digital Studies / Le champ numérique Volume 2013 ; 2013 ; https://www.digitalstudies.org/ >
      au < released ; 2014 ; 2014 ; Digital Studies / Le champ numérique Volume 2014 ; 2014 ; https://www.digitalstudies.org/ >
      au < released ; 2015 ; 2015 ; Digital Studies / Le champ numérique Volume 2015 ; 2015 ; https://www.digitalstudies.org/ >
      au < released ; 2016 ; 2016 ; Digital Studies / Le champ numérique Volume 2016 ; 2016 ; https://www.digitalstudies.org/ >
      au < released ; 2017 ; 2017 ; Digital Studies / Le champ numérique Volume 2017 ; 2017 ; https://www.digitalstudies.org/ >
      au < released ; 2018 ; 2018 ; Digital Studies / Le champ numérique Volume 2018 ; 2018 ; https://www.digitalstudies.org/ >
      au < released ; 2019 ; 2019 ; Digital Studies / Le champ numérique Volume 2019 ; 2019 ; https://www.digitalstudies.org/ >
      au < released ; 2020 ; 2020 ; Digital Studies / Le champ numérique Volume 2020 ; 2020 ; https://www.digitalstudies.org/ >
      au < manifest ; 2021 ; 2021 ; Digital Studies / Le champ numérique Volume 2021 ; 2021 ; https://www.digitalstudies.org/ >

  }

  {

      title <
        name = Glossa: a journal of general linguistics ;
        eissn = 2397-1835
      >

      comment[publisher] = Open Library of Humanities
#      param[base_url] = http://www.glossa-journal.org/

      au < released ; 2016 ; 1 ; Glossa: a journal of general linguistics Volume 2016 ; 2016 ; http://www.glossa-journal.org/ >
      au < released ; 2017 ; 2 ; Glossa: a journal of general linguistics Volume 2017 ; 2017 ; https://www.glossa-journal.org/ >
      au < released ; 2018 ; 3 ; Glossa: a journal of general linguistics Volume 2018 ; 2018 ; https://www.glossa-journal.org/ >
      au < released ; 2019 ; 4 ; Glossa: a journal of general linguistics Volume 2019 ; 2019 ; https://www.glossa-journal.org/ >
      au < released ; 2020 ; 5 ; Glossa: a journal of general linguistics Volume 2020 ; 2020 ; https://www.glossa-journal.org/ >
      au < manifest ; 2021 ; 6 ; Glossa: a journal of general linguistics Volume 2021 ; 2021 ; https://www.glossa-journal.org/ >

  }

  {

      title <
        name = Journal of Embodied Research ;
        eissn = 2513-8421
      >

      comment[publisher] = Open Library of Humanities
#      param[base_url] = https://jer.openlibhums.org/
      #implicit < status ; year ; volume ; name ; param[year] ; param[base_url] >


      au < released ; 2018 ; 1 ; Journal of Embodied Research Volume 2018 ; 2018 ; https://jer.openlibhums.org/ >
      au < released ; 2019 ; 2 ; Journal of Embodied Research Volume 2019 ; 2019 ; https://jer.openlibhums.org/ >
      au < released ; 2020 ; 3 ; Journal of Embodied Research Volume 2020 ; 2020 ; https://jer.openlibhums.org/ >
      au < manifest ; 2021 ; 4 ; Journal of Embodied Research Volume 2021 ; 2021 ; https://jer.openlibhums.org/ >

  }

  {

      title <
        name = Le foucaldien ;
        eissn = 2515-2076
      >

      comment[publisher] = Open Library of Humanities
#      param[base_url] = https://foucaldien.net/
      #implicit < status ; year ; volume ; name ; param[year] ; param[base_url] >


      au < manifest ; 2015 ; 1 ; Le foucaldien Volume 2015 ; 2015 ; https://foucaldien.net/ >
      au < manifest ; 2016 ; 2 ; Le foucaldien Volume 2016 ; 2016 ; https://foucaldien.net/ >
      au < released ; 2017 ; 3 ; Le foucaldien Volume 2017 ; 2017 ; https://foucaldien.net/ >
      au < released ; 2018 ; 4 ; Le foucaldien Volume 2018 ; 2018 ; https://foucaldien.net/ >
      au < released ; 2019 ; 5 ; Le foucaldien Volume 2019 ; 2019 ; https://foucaldien.net/ >
      au < released ; 2020 ; 6 ; Le foucaldien Volume 2020 ; 2020 ; https://foucaldien.net/ >
      au < manifest ; 2021 ; 7 ; Le foucaldien Volume 2021 ; 2021 ; https://foucaldien.net/ >

  }

  {

      title <
        name = Pynchon Notes ;
        eissn = 0278-1891
      >

      comment[publisher] = Open Library of Humanities
#      param[base_url] = https://pynchonnotes.openlibhums.org/
      #plugin = org.lockss.plugin.ubiquitypress.upn.UbiquityPartnerNetworkPlugin
      #implicit < status ; year ; volume ; name ; param[year] ; param[base_url] >
      #1979 to 2009
      
      #Moved to Janeway platform

      au < doNotProcess ; 1979 ; 1 ; Pynchon Notes Volume 1979 ; 1979 ; https://pynchonnotes.openlibhums.org/ >
      au < doNotProcess ; 1980 ; 2 ; Pynchon Notes Volume 1980 ; 1980 ; https://pynchonnotes.openlibhums.org/ >
      au < doNotProcess ; 1981 ; 3 ; Pynchon Notes Volume 1981 ; 1981 ; https://pynchonnotes.openlibhums.org/ >
      au < doNotProcess ; 1982 ; 4 ; Pynchon Notes Volume 1982 ; 1982 ; https://pynchonnotes.openlibhums.org/ >
      au < doNotProcess ; 1983 ; 5 ; Pynchon Notes Volume 1983 ; 1983 ; https://pynchonnotes.openlibhums.org/ >
      au < doNotProcess ; 1984 ; 6 ; Pynchon Notes Volume 1984 ; 1984 ; https://pynchonnotes.openlibhums.org/ >
      au < doNotProcess ; 1985 ; 7 ; Pynchon Notes Volume 1985 ; 1985 ; https://pynchonnotes.openlibhums.org/ >
      au < doNotProcess ; 1986 ; 8 ; Pynchon Notes Volume 1986 ; 1986 ; https://pynchonnotes.openlibhums.org/ >
      au < doNotProcess ; 1987 ; 9 ; Pynchon Notes Volume 1987 ; 1987 ; https://pynchonnotes.openlibhums.org/ >
      au < doNotProcess ; 1988 ; 10 ; Pynchon Notes Volume 1988 ; 1988 ; https://pynchonnotes.openlibhums.org/ >
      au < doNotProcess ; 1989 ; 11 ; Pynchon Notes Volume 1989 ; 1989 ; https://pynchonnotes.openlibhums.org/ >
      au < doNotProcess ; 1990 ; 12 ; Pynchon Notes Volume 1990 ; 1990 ; https://pynchonnotes.openlibhums.org/ >
      au < doNotProcess ; 1991 ; 13 ; Pynchon Notes Volume 1991 ; 1991 ; https://pynchonnotes.openlibhums.org/ >
      au < doNotProcess ; 1992 ; 14 ; Pynchon Notes Volume 1992 ; 1992 ; https://pynchonnotes.openlibhums.org/ >
      au < doNotProcess ; 1993 ; 15 ; Pynchon Notes Volume 1993 ; 1993 ; https://pynchonnotes.openlibhums.org/ >
      au < doNotProcess ; 1994 ; 16 ; Pynchon Notes Volume 1994 ; 1994 ; https://pynchonnotes.openlibhums.org/ >
      au < doNotProcess ; 1996 ; 18 ; Pynchon Notes Volume 1996 ; 1996 ; https://pynchonnotes.openlibhums.org/ >
      au < doNotProcess ; 1997 ; 19 ; Pynchon Notes Volume 1997 ; 1997 ; https://pynchonnotes.openlibhums.org/ >
      au < doNotProcess ; 1998 ; 20 ; Pynchon Notes Volume 1998 ; 1998 ; https://pynchonnotes.openlibhums.org/ >
      au < doNotProcess ; 1999 ; 21 ; Pynchon Notes Volume 1999 ; 1999 ; https://pynchonnotes.openlibhums.org/ >
      au < down ; 2001 ; 23 ; Pynchon Notes Volume 2001 ; 2001 ; https://pynchonnotes.openlibhums.org/ >
      au < down ; 2002 ; 24 ; Pynchon Notes Volume 2002 ; 2002 ; https://pynchonnotes.openlibhums.org/ >
      au < down ; 2003 ; 25 ; Pynchon Notes Volume 2003 ; 2003 ; https://pynchonnotes.openlibhums.org/ >
      au < down ; 2008 ; 30 ; Pynchon Notes Volume 2008 ; 2008 ; https://pynchonnotes.openlibhums.org/ >
      au < down ; 2009 ; 31 ; Pynchon Notes Volume 2009 ; 2009 ; https://pynchonnotes.openlibhums.org/ >

  }

  {

      title <
        name = Open Screens ;
        eissn = 2516-2888
      >

      comment[publisher] = Open Library of Humanities
#      param[base_url] = https://openscreensjournal.com/

      au < released ; 2018 ; 1 ; Open Screens Volume 2018 ; 2018 ; https://openscreensjournal.com/ >
      au < released ; 2019 ; 2 ; Open Screens Volume 2019 ; 2019 ; https://openscreensjournal.com/ >
      au < released ; 2020 ; 3 ; Open Screens Volume 2020 ; 2020 ; https://openscreensjournal.com/ >
      au < manifest ; 2021 ; 4 ; Open Screens Volume 2021 ; 2021 ; https://openscreensjournal.com/ >

  }


}
{
  publisher <
    name = Stockholm University Press
  >

    provider = Ubiquity Press
    plugin = org.lockss.plugin.ubiquitypress.upn.UbiquityPartnerNetworkPlugin
    implicit < status ; year ; volume ; name ; param[year] ; param[base_url] >

  {

      title <
        name = Designs for Learning ;
        eissn = 2001-7480
      >

      comment[publisher] = Stockholm University Press
#      param[base_url] = http://www.designsforlearning.nu/

      au < released ; 2008 ; 1 ; Designs for Learning Volume 2008 ; 2008 ; http://www.designsforlearning.nu/ >
      au < released ; 2009 ; 2 ; Designs for Learning Volume 2009 ; 2009 ; http://www.designsforlearning.nu/ >
      au < released ; 2010 ; 3 ; Designs for Learning Volume 2010 ; 2010 ; http://www.designsforlearning.nu/ >
      au < released ; 2011 ; 4 ; Designs for Learning Volume 2011 ; 2011 ; http://www.designsforlearning.nu/ >
      au < released ; 2012 ; 5 ; Designs for Learning Volume 2012 ; 2012 ; http://www.designsforlearning.nu/ >
      au < released ; 2013 ; 6 ; Designs for Learning Volume 2013 ; 2013 ; http://www.designsforlearning.nu/ >
      au < released ; 2014 ; 7 ; Designs for Learning Volume 2014 ; 2014 ; http://www.designsforlearning.nu/ >
      au < released ; 2016 ; 8 ; Designs for Learning Volume 2016 ; 2016 ; http://www.designsforlearning.nu/ >
      au < released ; 2017 ; 9 ; Designs for Learning Volume 2017 ; 2017 ; https://www.designsforlearning.nu/ >
      au < released ; 2018 ; 10 ; Designs for Learning Volume 2018 ; 2018 ; https://www.designsforlearning.nu/ >
      au < released ; 2019 ; 11 ; Designs for Learning Volume 2019 ; 2019 ; https://www.designsforlearning.nu/ >
      au < released ; 2020 ; 12 ; Designs for Learning Volume 2020 ; 2020 ; https://www.designsforlearning.nu/ >
      au < manifest ; 2021 ; 13 ; Designs for Learning Volume 2021 ; 2021 ; https://www.designsforlearning.nu/ >

  }

  {

      title <
        name = Karib: Nordic Journal for Caribbean Studies ;
        eissn = 2387-6743
      >

      comment[publisher] = Stockholm University Press
#      param[base_url] = http://www.karib.no/

      au < released ; 2014 ; 1 ; Karib: Nordic Journal for Caribbean Studies Volume 2014 ; 2014 ; https://www.karib.no/ >
      au < released ; 2015 ; 2 ; Karib: Nordic Journal for Caribbean Studies Volume 2015 ; 2015 ; https://www.karib.no/ >
      au < released ; 2017 ; 3 ; Karib: Nordic Journal for Caribbean Studies Volume 2017 ; 2017 ; https://www.karib.no/ >
      au < released ; 2018 ; 4 ; Karib: Nordic Journal for Caribbean Studies Volume 2018 ; 2018 ; https://www.karib.no/ >
      au < released ; 2019 ; 5 ; Karib: Nordic Journal for Caribbean Studies Volume 2019 ; 2019 ; https://www.karib.no/ >
      au < expected ; 2020 ; 6 ; Karib: Nordic Journal for Caribbean Studies Volume 2020 ; 2020 ; https://www.karib.no/ >
      au < manifest ; 2021 ; 7 ; Karib: Nordic Journal for Caribbean Studies Volume 2021 ; 2021 ; https://www.karib.no/ >

  }

  {

      title <
        name = Rural Landscapes: Society, Environment, History ;
        eissn = 2002-0104
      >

      comment[publisher] = Stockholm University Press
#      param[base_url] = http://www.rurallandscapesjournal.com/

      au < released ; 2014 ; 1 ; Rural Landscapes: Society, Environment, History Volume 2014 ; 2014 ; http://www.rurallandscapesjournal.com/ >
      au < released ; 2015 ; 2 ; Rural Landscapes: Society, Environment, History Volume 2015 ; 2015 ; http://www.rurallandscapesjournal.com/ >
      au < released ; 2016 ; 3 ; Rural Landscapes: Society, Environment, History Volume 2016 ; 2016 ; http://www.rurallandscapesjournal.com/ >
      au < released ; 2017 ; 4 ; Rural Landscapes: Society, Environment, History Volume 2017 ; 2017 ; https://www.rurallandscapesjournal.com/ >
      au < released ; 2018 ; 5 ; Rural Landscapes: Society, Environment, History Volume 2018 ; 2018 ; https://www.rurallandscapesjournal.com/ >
      au < released ; 2019 ; 6 ; Rural Landscapes: Society, Environment, History Volume 2019 ; 2019 ; https://www.rurallandscapesjournal.com/ >
      au < released ; 2020 ; 7 ; Rural Landscapes: Society, Environment, History Volume 2020 ; 2020 ; https://www.rurallandscapesjournal.com/ >
      au < manifest ; 2021 ; 8 ; Rural Landscapes: Society, Environment, History Volume 2021 ; 2021 ; https://www.rurallandscapesjournal.com/ >

  }

  {

    title <
      name = Scandinavian Journal of Disability Research ;
      issn = 1501-7419 ;
      eissn = 1745-3011 ;
      issnl = 1501-7419
    >
      #publisher = Stockholm University Press


    au < manifest ; 1999 ; 1 ; Scandinavian Journal of Disability Research Volume 1 ; 1999 ; https://www.sjdr.se/ >
    au < released ; 2000 ; 2 ; Scandinavian Journal of Disability Research Volume 2 ; 2000 ; https://www.sjdr.se/ >
    au < released ; 2001 ; 3 ; Scandinavian Journal of Disability Research Volume 3 ; 2001 ; https://www.sjdr.se/ >
    au < manifest ; 2002 ; 4 ; Scandinavian Journal of Disability Research Volume 4 ; 2002 ; https://www.sjdr.se/ >
    au < released ; 2003 ; 5 ; Scandinavian Journal of Disability Research Volume 5 ; 2003 ; https://www.sjdr.se/ >
    au < released ; 2004 ; 6 ; Scandinavian Journal of Disability Research Volume 6 ; 2004 ; https://www.sjdr.se/ >
    au < released ; 2005 ; 7 ; Scandinavian Journal of Disability Research Volume 7 ; 2005 ; https://www.sjdr.se/ >
    au < released ; 2006 ; 8 ; Scandinavian Journal of Disability Research Volume 8 ; 2006 ; https://www.sjdr.se/ >
    au < released ; 2007 ; 9 ; Scandinavian Journal of Disability Research Volume 9 ; 2007 ; https://www.sjdr.se/ >
    au < released ; 2008 ; 10 ; Scandinavian Journal of Disability Research Volume 10 ; 2008 ; https://www.sjdr.se/ >
    au < released ; 2009 ; 11 ; Scandinavian Journal of Disability Research Volume 11 ; 2009 ; https://www.sjdr.se/ >
    au < released ; 2010 ; 12 ; Scandinavian Journal of Disability Research Volume 12 ; 2010 ; https://www.sjdr.se/ >
    au < released ; 2011 ; 13 ; Scandinavian Journal of Disability Research Volume 13 ; 2011 ; https://www.sjdr.se/ >
    au < released ; 2012 ; 14 ; Scandinavian Journal of Disability Research Volume 14 ; 2012 ; https://www.sjdr.se/ >
    au < released ; 2013 ; 15 ; Scandinavian Journal of Disability Research Volume 15 ; 2013 ; https://www.sjdr.se/ >
    au < released ; 2014 ; 16 ; Scandinavian Journal of Disability Research Volume 16 ; 2014 ; https://www.sjdr.se/ >
    au < released ; 2015 ; 17 ; Scandinavian Journal of Disability Research Volume 17 ; 2015 ; https://www.sjdr.se/ >
    au < released ; 2016 ; 18 ; Scandinavian Journal of Disability Research Volume 18 ; 2016 ; https://www.sjdr.se/ >
    au < released ; 2017 ; 19 ; Scandinavian Journal of Disability Research Volume 19 ; 2017 ; https://www.sjdr.se/ >
    au < released ; 2018 ; 20 ; Scandinavian Journal of Disability Research Volume 20 ; 2018 ; https://www.sjdr.se/ >
    au < released ; 2019 ; 21 ; Scandinavian Journal of Disability Research Volume 21 ; 2019 ; https://www.sjdr.se/ >
    au < released ; 2020 ; 22 ; Scandinavian Journal of Disability Research Volume 22 ; 2020 ; https://www.sjdr.se/ >
    au < manifest ; 2021 ; 23 ; Scandinavian Journal of Disability Research Volume 23 ; 2021 ; https://www.sjdr.se/ >

  }

  {

      title <
        name = Scandinavian Journal of Work and Organizational Psychology ;
        eissn = 2002-2867
      >

      comment[publisher] = Stockholm University Press
#      param[base_url] = http://www.sjwop.com/

      au < released ; 2016 ; 1 ; Scandinavian Journal of Work and Organizational Psychology Volume 2016 ; 2016 ; http://www.sjwop.com/ >
      au < released ; 2017 ; 2 ; Scandinavian Journal of Work and Organizational Psychology Volume 2017 ; 2017 ; https://www.sjwop.com/ >
      au < released ; 2018 ; 3 ; Scandinavian Journal of Work and Organizational Psychology Volume 2018 ; 2018 ; https://www.sjwop.com/ >
      au < released ; 2019 ; 4 ; Scandinavian Journal of Work and Organizational Psychology Volume 2019 ; 2019 ; https://www.sjwop.com/ >
      au < released ; 2020 ; 5 ; Scandinavian Journal of Work and Organizational Psychology Volume 2020 ; 2020 ; https://www.sjwop.com/ >
      au < manifest ; 2021 ; 6 ; Scandinavian Journal of Work and Organizational Psychology Volume 2021 ; 2021 ; https://www.sjwop.com/ >

  }

  {

      title <
        name = Iberoamericana - Nordic Journal of Latin American and Caribbean Studies ;
        eissn = 2002-4509
      >

      comment[publisher] = Stockholm University Press
#      param[base_url] = https://www.iberoamericana.se/

      au < released ; 2001 ; 1 ; Iberoamericana - Nordic Journal of Latin American and Caribbean Studies Volume 2001 ; 2001 ; https://www.iberoamericana.se/ >
      au < released ; 2002 ; 2 ; Iberoamericana - Nordic Journal of Latin American and Caribbean Studies Volume 2002 ; 2002 ; https://www.iberoamericana.se/ >
      au < released ; 2003 ; 3 ; Iberoamericana - Nordic Journal of Latin American and Caribbean Studies Volume 2003 ; 2003 ; https://www.iberoamericana.se/ >
      au < released ; 2004 ; 4 ; Iberoamericana - Nordic Journal of Latin American and Caribbean Studies Volume 2004 ; 2004 ; https://www.iberoamericana.se/ >
      au < released ; 2005 ; 5 ; Iberoamericana - Nordic Journal of Latin American and Caribbean Studies Volume 2005 ; 2005 ; https://www.iberoamericana.se/ >
      au < released ; 2006 ; 6 ; Iberoamericana - Nordic Journal of Latin American and Caribbean Studies Volume 2006 ; 2006 ; https://www.iberoamericana.se/ >
      au < released ; 2007 ; 7 ; Iberoamericana - Nordic Journal of Latin American and Caribbean Studies Volume 2007 ; 2007 ; https://www.iberoamericana.se/ >
      au < doesNotExist ; 2008 ; 8 ; Iberoamericana - Nordic Journal of Latin American and Caribbean Studies Volume 2008 ; 2008 ; https://www.iberoamericana.se/ >
      au < released ; 2009 ; 9 ; Iberoamericana - Nordic Journal of Latin American and Caribbean Studies Volume 2009 ; 2009 ; https://www.iberoamericana.se/ >
      au < released ; 2010 ; 10 ; Iberoamericana - Nordic Journal of Latin American and Caribbean Studies Volume 2010 ; 2010 ; https://www.iberoamericana.se/ >
      au < released ; 2011 ; 11 ; Iberoamericana - Nordic Journal of Latin American and Caribbean Studies Volume 2011 ; 2011 ; https://www.iberoamericana.se/ >
      au < released ; 2012 ; 12 ; Iberoamericana - Nordic Journal of Latin American and Caribbean Studies Volume 2012 ; 2012 ; https://www.iberoamericana.se/ >
      au < released ; 2013 ; 13 ; Iberoamericana - Nordic Journal of Latin American and Caribbean Studies Volume 2013 ; 2013 ; https://www.iberoamericana.se/ >
      au < released ; 2014 ; 14 ; Iberoamericana - Nordic Journal of Latin American and Caribbean Studies Volume 2014 ; 2014 ; https://www.iberoamericana.se/ >
      au < doesNotExist ; 2015 ; 15 ; Iberoamericana - Nordic Journal of Latin American and Caribbean Studies Volume 2015 ; 2015 ; https://www.iberoamericana.se/ >
      au < released ; 2016 ; 16 ; Iberoamericana - Nordic Journal of Latin American and Caribbean Studies Volume 2016 ; 2016 ; https://www.iberoamericana.se/ >
      au < released ; 2017 ; 17 ; Iberoamericana - Nordic Journal of Latin American and Caribbean Studies Volume 2017 ; 2017 ; https://www.iberoamericana.se/ >
      au < released ; 2018 ; 18 ; Iberoamericana - Nordic Journal of Latin American and Caribbean Studies Volume 2018 ; 2018 ; https://www.iberoamericana.se/ >
      au < released ; 2019 ; 19 ; Iberoamericana - Nordic Journal of Latin American and Caribbean Studies Volume 2019 ; 2019 ; https://www.iberoamericana.se/ >
      au < released ; 2020 ; 20 ; Iberoamericana - Nordic Journal of Latin American and Caribbean Studies Volume 2020 ; 2020 ; https://www.iberoamericana.se/ >
      au < manifest ; 2021 ; 21 ; Iberoamericana - Nordic Journal of Latin American and Caribbean Studies Volume 2021 ; 2021 ; https://www.iberoamericana.se/ >

  }
  {

      title <
        name = Nordic Journal of Francophone Studies/ Revue nordique des études francophones ;
        eissn = 2003-0401
      >

      comment[publisher] = Stockholm University Press
#      param[base_url] = https://franorfon.org/

      au < released ; 2018 ; 1 ; Nordic Journal of Francophone Studies/ Revue nordique des études francophones Volume 2018 ; 2018 ; https://franorfon.org/ >
      au < released ; 2019 ; 2 ; Nordic Journal of Francophone Studies/ Revue nordique des études francophones Volume 2019 ; 2019 ; https://franorfon.org/ >
      au < released ; 2020 ; 3 ; Nordic Journal of Francophone Studies/ Revue nordique des études francophones Volume 2020 ; 2020 ; https://franorfon.org/ >
      au < manifest ; 2021 ; 4 ; Nordic Journal of Francophone Studies/ Revue nordique des études francophones Volume 2021 ; 2021 ; https://franorfon.org/ >

  }

  {

      title <
        name = Journal of Home Language Research ;
        eissn = 2537-7043
      >

      comment[publisher] = Stockholm University Press
#      param[base_url] = https://jhlr.org/

      au < released ; 2016 ; 1 ; Journal of Home Language Research Volume 2016 ; 2016 ; https://jhlr.org/ >
      au < released ; 2017 ; 2 ; Journal of Home Language Research Volume 2017 ; 2017 ; https://jhlr.org/ >
      au < released ; 2018 ; 3 ; Journal of Home Language Research Volume 2018 ; 2018 ; https://jhlr.org/ >

  }
}
{
  publisher <
    name = Ubiquity Press
  >

    provider = Ubiquity Press
    plugin = org.lockss.plugin.ubiquitypress.upn.UbiquityPartnerNetworkPlugin
    implicit < status ; year ; volume ; name ; param[year] ; param[base_url] >

  {

      title <
        name = Ancient Asia ;
        eissn = 2042-5937
      >

      comment[publisher] = Ubiquity Press
#      param[base_url] = http://www.ancient-asia-journal.com/

      au < released ; 2006 ; 1 ; Ancient Asia Volume 2006 ; 2006 ; http://www.ancient-asia-journal.com/ >
      au < released ; 2010 ; 2 ; Ancient Asia Volume 2010 ; 2010 ; http://www.ancient-asia-journal.com/ >
      au < manifest ; 2012 ; 3 ; Ancient Asia Volume 2012 ; 2012 ; https://www.ancient-asia-journal.com/ >
      au < manifest ; 2013 ; 4 ; Ancient Asia Volume 2013 ; 2013 ; https://www.ancient-asia-journal.com/ >
      au < manifest ; 2014 ; 5 ; Ancient Asia Volume 2014 ; 2014 ; https://www.ancient-asia-journal.com/ >
      au < released ; 2015 ; 6 ; Ancient Asia Volume 2015 ; 2015 ; http://www.ancient-asia-journal.com/ >
      au < released ; 2016 ; 7 ; Ancient Asia Volume 2016 ; 2016 ; http://www.ancient-asia-journal.com/ >
      au < released ; 2017 ; 8 ; Ancient Asia Volume 2017 ; 2017 ; https://www.ancient-asia-journal.com/ >
      au < released ; 2018 ; 9 ; Ancient Asia Volume 2018 ; 2018 ; https://www.ancient-asia-journal.com/ >
      au < released ; 2019 ; 10 ; Ancient Asia Volume 2019 ; 2019 ; https://www.ancient-asia-journal.com/ >
      au < released ; 2020 ; 11 ; Ancient Asia Volume 2020 ; 2020 ; https://www.ancient-asia-journal.com/ >
      au < manifest ; 2021 ; 12 ; Ancient Asia Volume 2021 ; 2021 ; https://www.ancient-asia-journal.com/ >

  }

  {

      title <
        name = Building and Cities ;
        eissn = 2632-6655
      >

      comment[publisher] = Ubiquity Press
#      param[base_url] = https://journal-buildingscities.org/

      au < manifest ; 2020 ; 1 ; Building and Cities Volume 2020 ; 2020 ; https://journal-buildingscities.org/ >
      au < manifest ; 2021 ; 2 ; Building and Cities Volume 2021 ; 2021 ; https://journal-buildingscities.org/ >

  }

  {

      title <
        name = Current: Journal of Marine Education ;
        eissn = 2632-850X
      >

      comment[publisher] = Ubiquity Press
#      param[base_url] = https://www.current-journal.com/

      au < manifest ; 2003 ; 19 ; Current: Journal of Marine Education Volume 2003 ; 2003 ; https://www.current-journal.com/ >
      au < exists ; 2004 ; 20 ; Current: Journal of Marine Education Volume 2004 ; 2004 ; https://www.current-journal.com/ >
      au < manifest ; 2005 ; 21 ; Current: Journal of Marine Education Volume 2005 ; 2005 ; https://www.current-journal.com/ >
      au < manifest ; 2006 ; 22 ; Current: Journal of Marine Education Volume 2006 ; 2006 ; https://www.current-journal.com/ >
      au < manifest ; 2007 ; 23 ; Current: Journal of Marine Education Volume 2007 ; 2007 ; https://www.current-journal.com/ >
      au < manifest ; 2008 ; 24 ; Current: Journal of Marine Education Volume 2008 ; 2008 ; https://www.current-journal.com/ >
      au < manifest ; 2009 ; 25 ; Current: Journal of Marine Education Volume 2009 ; 2009 ; https://www.current-journal.com/ >
      au < manifest ; 2010 ; 26 ; Current: Journal of Marine Education Volume 2010 ; 2010 ; https://www.current-journal.com/ >
      au < manifest ; 2011 ; 27 ; Current: Journal of Marine Education Volume 2011 ; 2011 ; https://www.current-journal.com/ >
      au < manifest ; 2012 ; 28 ; Current: Journal of Marine Education Volume 2012 ; 2012 ; https://www.current-journal.com/ >
      au < exists ; 2013 ; 29 ; Current: Journal of Marine Education Volume 2013 ; 2013 ; https://www.current-journal.com/ >
      au < manifest ; 2014 ; 30 ; Current: Journal of Marine Education Volume 2014 ; 2014 ; https://www.current-journal.com/ >
      au < manifest ; 2015 ; 31 ; Current: Journal of Marine Education Volume 2015 ; 2015 ; https://www.current-journal.com/ >
      au < manifest ; 2016 ; 32 ; Current: Journal of Marine Education Volume 2016 ; 2016 ; https://www.current-journal.com/ >
      au < manifest ; 2017 ; 33 ; Current: Journal of Marine Education Volume 2017 ; 2017 ; https://www.current-journal.com/ >
      au < manifest ; 2018 ; 34 ; Current: Journal of Marine Education Volume 2018 ; 2018 ; https://www.current-journal.com/ >
      au < manifest ; 2019 ; 35 ; Current: Journal of Marine Education Volume 2019 ; 2019 ; https://www.current-journal.com/ >
      au < released ; 2020 ; 36 ; Current: Journal of Marine Education Volume 2020 ; 2020 ; https://www.current-journal.com/ >
      au < expected ; 2021 ; 37 ; Current: Journal of Marine Education Volume 2021 ; 2021 ; https://www.current-journal.com/ >

  }

  {

      title <
        name = Archaeology International ;
        eissn = 2048-4194
      >

      comment[publisher] = Ubiquity Press
#      param[base_url] = http://www.ai-journal.com/
#      about page (with permission statement) is at https://ai-journal.com/about/ (no www)

      au < released ; 2000 ; 4 ; Archaeology International Volume 2000 ; 2000 ; https://ai-journal.com/ >
      au < released ; 2001 ; 5 ; Archaeology International Volume 2001 ; 2001 ; https://ai-journal.com/ >
      au < released ; 2002 ; 6 ; Archaeology International Volume 2002 ; 2002 ; https://ai-journal.com/ >
      au < released ; 2003 ; 7 ; Archaeology International Volume 2003 ; 2003 ; https://ai-journal.com/ >
      au < released ; 2004 ; 8 ; Archaeology International Volume 2004 ; 2004 ; https://ai-journal.com/ >
      au < released ; 2005 ; 9 ; Archaeology International Volume 2005 ; 2005 ; https://ai-journal.com/ >
      au < doesNotExist ; 2006 ; 10 ; Archaeology International Volume 2006 ; 2006 ; https://ai-journal.com/ >
      au < superseded ; 2007 ; 11 ; Archaeology International Volume 2007 [superseded] ; 2007 ; http://www.ai-journal.com/ >
      au < released ; 2007 ; 11 ; Archaeology International Volume 2007 ; 2007 ; https://ai-journal.com/ >
      au < superseded ; 2008 ; 12 ; Archaeology International Volume 2008 [superseded] ; 2008 ; http://www.ai-journal.com/ >
      au < released ; 2008 ; 12 ; Archaeology International Volume 2008 ; 2008 ; https://ai-journal.com/ >
      au < superseded ; 2009 ; 13 ; Archaeology International Volume 2009 [superseded] ; 2009 ; http://www.ai-journal.com/ >
      au < released ; 2009 ; 13 ; Archaeology International Volume 2009 ; 2009 ; https://ai-journal.com/ >
      au < manifest ; 2012 ; 15 ; Archaeology International Volume 2012 ; 2012 ; https://ai-journal.com/ >
      au < manifest ; 2013 ; 16 ; Archaeology International Volume 2013 ; 2013 ; https://ai-journal.com/ >
      au < manifest ; 2014 ; 17 ; Archaeology International Volume 2014 ; 2014 ; https://ai-journal.com/ >
      au < superseded ; 2015 ; 18 ; Archaeology International Volume 2015 [superseded] ; 2015 ; http://www.ai-journal.com/ >
      au < manifest ; 2015 ; 18 ; Archaeology International Volume 2015 ; 2015 ; https://ai-journal.com/ >
      au < superseded ; 2016 ; 19 ; Archaeology International Volume 2016 [superseded] ; 2016 ; http://www.ai-journal.com/ >
      au < released ; 2016 ; 19 ; Archaeology International Volume 2016 ; 2016 ; https://ai-journal.com/ >
      au < released ; 2017 ; 20 ; Archaeology International Volume 2017 ; 2017 ; https://ai-journal.com/ >
      au < released ; 2018 ; 21 ; Archaeology International Volume 2018 ; 2018 ; https://ai-journal.com/ >
      au < expected ; 2019 ; 22 ; Archaeology International Volume 2019 ; 2019 ; https://ai-journal.com/ >
      au < manifest ; 2020 ; 23 ; Archaeology International Volume 2020 ; 2020 ; https://ai-journal.com/ >
      au < expected ; 2021 ; 24 ; Archaeology International Volume 2021 ; 2021 ; https://ai-journal.com/ >

  }

  {

      title <
        name = Architectural Histories ;
        eissn = 2050-5833
      >

      comment[publisher] = Ubiquity Press
#      param[base_url] = http://journal.eahn.org/

      au < released ; 2013 ; 1 ; Architectural Histories Volume 2013 ; 2013 ; http://journal.eahn.org/ >
      au < released ; 2014 ; 2 ; Architectural Histories Volume 2014 ; 2014 ; http://journal.eahn.org/ >
      au < released ; 2015 ; 3 ; Architectural Histories Volume 2015 ; 2015 ; http://journal.eahn.org/ >
      au < released ; 2016 ; 4 ; Architectural Histories Volume 2016 ; 2016 ; http://journal.eahn.org/ >
      au < released ; 2017 ; 5 ; Architectural Histories Volume 2017 ; 2017 ; https://journal.eahn.org/ >
      au < released ; 2018 ; 6 ; Architectural Histories Volume 2018 ; 2018 ; https://journal.eahn.org/ >
      au < released ; 2019 ; 7 ; Architectural Histories Volume 2019 ; 2019 ; https://journal.eahn.org/ >
      au < released ; 2020 ; 8 ; Architectural Histories Volume 2020 ; 2020 ; https://journal.eahn.org/ >
      au < manifest ; 2021 ; 9 ; Architectural Histories Volume 2021 ; 2021 ; https://journal.eahn.org/ >

  }

  {

      title <
        name = Anglo Saxonica ;
        eissn = 2184-6006
      >

      comment[publisher] = Ubiquity Press
#      param[base_url] = https://www.revista-anglo-saxonica.org/
      #2019 AUs are published on the 2020 manifest page. See https://www.revista-anglo-saxonica.org/lockss/year/2020/

      au < doNotProcess ; 2019 ; 17 ; Anglo Saxonica Volume 2019 ; 2019 ; https://www.revista-anglo-saxonica.org/ >
      au < released ; 2020 ; 18 ; Anglo Saxonica Volume 2020 ; 2020 ; https://www.revista-anglo-saxonica.org/ >
      au < manifest ; 2021 ; 19 ; Anglo Saxonica Volume 2021 ; 2021 ; https://www.revista-anglo-saxonica.org/ >

  }

  {

      title <
        name = ARENA Journal of Architectural Research ;
        eissn = 2397-0820
      >

      comment[publisher] = Ubiquity Press
#      param[base_url] = http://ajar.arena-architecture.eu/

      au < released ; 2016 ; 1 ; ARENA Journal of Architectural Research Volume 2016 ; 2016 ; http://ajar.arena-architecture.eu/ >
      au < released ; 2017 ; 2 ; ARENA Journal of Architectural Research Volume 2017 ; 2017 ; https://ajar.arena-architecture.eu/ >
      au < released ; 2018 ; 3 ; ARENA Journal of Architectural Research Volume 2018 ; 2018 ; https://ajar.arena-architecture.eu/ >
      au < released ; 2019 ; 4 ; ARENA Journal of Architectural Research Volume 2019 ; 2019 ; https://ajar.arena-architecture.eu/ >
      au < released ; 2020 ; 5 ; ARENA Journal of Architectural Research Volume 2020 ; 2020 ; https://ajar.arena-architecture.eu/ >
      au < manifest ; 2021 ; 6 ; ARENA Journal of Architectural Research Volume 2021 ; 2021 ; https://ajar.arena-architecture.eu/ >

  }

  {

      title <
        name = Bulletin of the History of Archaeology ;
        issn = 1062-4740 ;
        eissn = 2047-6930
      >

      comment[publisher] = Ubiquity Press
#      param[base_url] = http://www.archaeologybulletin.org/

      au < released ; 1991 ; 1 ; Bulletin of the History of Archaeology Volume 1991 ; 1991 ; http://www.archaeologybulletin.org/ >
      au < released ; 1992 ; 2 ; Bulletin of the History of Archaeology Volume 1992 ; 1992 ; http://www.archaeologybulletin.org/ >
      au < released ; 1993 ; 3 ; Bulletin of the History of Archaeology Volume 1993 ; 1993 ; http://www.archaeologybulletin.org/ >
      au < released ; 1994 ; 4 ; Bulletin of the History of Archaeology Volume 1994 ; 1994 ; http://www.archaeologybulletin.org/ >
      au < released ; 1995 ; 5 ; Bulletin of the History of Archaeology Volume 1995 ; 1995 ; http://www.archaeologybulletin.org/ >
      au < released ; 1996 ; 6 ; Bulletin of the History of Archaeology Volume 1996 ; 1996 ; http://www.archaeologybulletin.org/ >
      au < released ; 1997 ; 7 ; Bulletin of the History of Archaeology Volume 1997 ; 1997 ; http://www.archaeologybulletin.org/ >
      au < released ; 1998 ; 8 ; Bulletin of the History of Archaeology Volume 1998 ; 1998 ; http://www.archaeologybulletin.org/ >
      au < released ; 1999 ; 9 ; Bulletin of the History of Archaeology Volume 1999 ; 1999 ; http://www.archaeologybulletin.org/ >
      au < released ; 2000 ; 10 ; Bulletin of the History of Archaeology Volume 2000 ; 2000 ; http://www.archaeologybulletin.org/ >
      au < released ; 2001 ; 11 ; Bulletin of the History of Archaeology Volume 2001 ; 2001 ; http://www.archaeologybulletin.org/ >
      au < released ; 2002 ; 12 ; Bulletin of the History of Archaeology Volume 2002 ; 2002 ; http://www.archaeologybulletin.org/ >
      au < released ; 2003 ; 13 ; Bulletin of the History of Archaeology Volume 2003 ; 2003 ; http://www.archaeologybulletin.org/ >
      au < released ; 2004 ; 14 ; Bulletin of the History of Archaeology Volume 2004 ; 2004 ; http://www.archaeologybulletin.org/ >
      au < released ; 2005 ; 15 ; Bulletin of the History of Archaeology Volume 2005 ; 2005 ; http://www.archaeologybulletin.org/ >
      au < released ; 2006 ; 16 ; Bulletin of the History of Archaeology Volume 2006 ; 2006 ; http://www.archaeologybulletin.org/ >
      au < released ; 2007 ; 17 ; Bulletin of the History of Archaeology Volume 2007 ; 2007 ; http://www.archaeologybulletin.org/ >
      au < released ; 2008 ; 18 ; Bulletin of the History of Archaeology Volume 2008 ; 2008 ; http://www.archaeologybulletin.org/ >
      au < released ; 2009 ; 19 ; Bulletin of the History of Archaeology Volume 2009 ; 2009 ; http://www.archaeologybulletin.org/ >
      au < released ; 2010 ; 20 ; Bulletin of the History of Archaeology Volume 2010 ; 2010 ; http://www.archaeologybulletin.org/ >
      au < manifest ; 2011 ; 21 ; Bulletin of the History of Archaeology Volume 2011 ; 2011 ; https://www.archaeologybulletin.org/ >
      au < manifest ; 2012 ; 22 ; Bulletin of the History of Archaeology Volume 2012 ; 2012 ; https://www.archaeologybulletin.org/ >
      au < manifest ; 2013 ; 23 ; Bulletin of the History of Archaeology Volume 2013 ; 2013 ; https://www.archaeologybulletin.org/ >
      au < manifest ; 2014 ; 24 ; Bulletin of the History of Archaeology Volume 2014 ; 2014 ; https://www.archaeologybulletin.org/ >
      au < released ; 2015 ; 25 ; Bulletin of the History of Archaeology Volume 2015 ; 2015 ; http://www.archaeologybulletin.org/ >
      au < released ; 2016 ; 26 ; Bulletin of the History of Archaeology Volume 2016 ; 2016 ; http://www.archaeologybulletin.org/ >
      au < released ; 2017 ; 27 ; Bulletin of the History of Archaeology Volume 2017 ; 2017 ; https://www.archaeologybulletin.org/ >
      au < released ; 2018 ; 28 ; Bulletin of the History of Archaeology Volume 2018 ; 2018 ; https://www.archaeologybulletin.org/ >
      au < released ; 2019 ; 29 ; Bulletin of the History of Archaeology Volume 2019 ; 2019 ; https://www.archaeologybulletin.org/ >
      au < released ; 2020 ; 30 ; Bulletin of the History of Archaeology Volume 2020 ; 2020 ; https://www.archaeologybulletin.org/ >
      au < manifest ; 2021 ; 31 ; Bulletin of the History of Archaeology Volume 2021 ; 2021 ; https://www.archaeologybulletin.org/ >

  }

  {

      title <
        name = Citizen Science: Theory and Practice ;
        eissn = 2057-4991
      >

      comment[publisher] = Ubiquity Press
#      param[base_url] = http://theoryandpractice.citizenscienceassociation.org/

      au < released ; 2016 ; 1 ; Citizen Science: Theory and Practice Volume 2016 ; 2016 ; http://theoryandpractice.citizenscienceassociation.org/ >
      au < released ; 2017 ; 2 ; Citizen Science: Theory and Practice Volume 2017 ; 2017 ; https://theoryandpractice.citizenscienceassociation.org/ >
      au < released ; 2018 ; 3 ; Citizen Science: Theory and Practice Volume 2018 ; 2018 ; https://theoryandpractice.citizenscienceassociation.org/ >
      au < released ; 2019 ; 4 ; Citizen Science: Theory and Practice Volume 2019 ; 2019 ; https://theoryandpractice.citizenscienceassociation.org/ >
      au < manifest ; 2020 ; 5 ; Citizen Science: Theory and Practice Volume 2020 ; 2020 ; https://theoryandpractice.citizenscienceassociation.org/ >
      au < manifest ; 2021 ; 6 ; Citizen Science: Theory and Practice Volume 2021 ; 2021 ; https://theoryandpractice.citizenscienceassociation.org/ >

  }

  {

      title <
        name = Data Science Journal ;
        eissn = 1683-1470
      >

      comment[publisher] = Ubiquity Press
#      param[base_url] = http://datascience.codata.org/

      au < doesNotExist ; 2002 ; 1 ; Data Science Journal Volume 2002 ; 2002 ; https://datascience.codata.org/ >
      au < released ; 2003 ; 2 ; Data Science Journal Volume 2003 ; 2003 ; https://datascience.codata.org/ >
      au < doesNotExist ; 2004 ; 3 ; Data Science Journal Volume 2004 ; 2004 ; https://datascience.codata.org/ >
      au < released ; 2005 ; 4 ; Data Science Journal Volume 2005 ; 2005 ; https://datascience.codata.org/ >
      au < released ; 2006 ; 5 ; Data Science Journal Volume 2006 ; 2006 ; https://datascience.codata.org/ >
      au < released ; 2007 ; 6 ; Data Science Journal Volume 2007 ; 2007 ; https://datascience.codata.org/ >
      au < released ; 2008 ; 7 ; Data Science Journal Volume 2008 ; 2008 ; https://datascience.codata.org/ >
      au < released ; 2009 ; 8 ; Data Science Journal Volume 2009 ; 2009 ; https://datascience.codata.org/ >
      au < released ; 2010 ; 9 ; Data Science Journal Volume 2010 ; 2010 ; http://datascience.codata.org/ >
      au < released ; 2011 ; 10 ; Data Science Journal Volume 2011 ; 2011 ; http://datascience.codata.org/ >
      au < released ; 2012 ; 11 ; Data Science Journal Volume 2012 ; 2012 ; http://datascience.codata.org/ >
      au < released ; 2013 ; 12 ; Data Science Journal Volume 2013 ; 2013 ; http://datascience.codata.org/ >
      au < released ; 2014 ; 13 ; Data Science Journal Volume 2014 ; 2014 ; http://datascience.codata.org/ >
      au < released ; 2015 ; 14 ; Data Science Journal Volume 2015 ; 2015 ; http://datascience.codata.org/ >
      au < released ; 2016 ; 15 ; Data Science Journal Volume 2016 ; 2016 ; http://datascience.codata.org/ >
      au < released ; 2017 ; 16 ; Data Science Journal Volume 2017 ; 2017 ; https://datascience.codata.org/ >
      au < released ; 2018 ; 17 ; Data Science Journal Volume 2018 ; 2018 ; https://datascience.codata.org/ >
      au < released ; 2019 ; 18 ; Data Science Journal Volume 2019 ; 2019 ; https://datascience.codata.org/ >
      au < released ; 2020 ; 19 ; Data Science Journal Volume 2020 ; 2020 ; https://datascience.codata.org/ >
      au < manifest ; 2021 ; 20 ; Data Science Journal Volume 2021 ; 2021 ; https://datascience.codata.org/ >

  }

  {

      title <
        name = Future Cities and Environment ;
        eissn = 2363-9075
      >
      #publisher = Ubiquity Press
      #au < doNotProcess ; 2018 ; 1 ; Future Cities and Environment Volume 2018 ; 2018 ; https://futurecitiesandenvironment.com/ >


      au < released ; 2018 ; 1 ; Future Cities and Environment Volume 2018 ; 2018 ; https://futurecitiesandenvironment.com/ >
      au < released ; 2019 ; 2 ; Future Cities and Environment Volume 2019 ; 2019 ; https://futurecitiesandenvironment.com/ >
      au < released ; 2020 ; 3 ; Future Cities and Environment Volume 2020 ; 2020 ; https://futurecitiesandenvironment.com/ >
      au < manifest ; 2021 ; 4 ; Future Cities and Environment Volume 2021 ; 2021 ; https://futurecitiesandenvironment.com/ >

  }

  {

      title <
        name = Glocality: Undergraduate Academic Journal ;
        eissn = 2059-2949
      >

      comment[publisher] = Ubiquity Press
#      param[base_url] = http://www.glocality.eu/

      au < released ; 2015 ; 1 ; Glocality: Undergraduate Academic Journal Volume 2015 ; 2015 ; http://www.glocality.eu/ >
      au < released ; 2016 ; 2 ; Glocality: Undergraduate Academic Journal Volume 2016 ; 2016 ; http://www.glocality.eu/ >
      au < released ; 2017 ; 3 ; Glocality: Undergraduate Academic Journal Volume 2017 ; 2017 ; https://www.glocality.eu/ >
      au < expected ; 2019 ; 4 ; Glocality: Undergraduate Academic Journal Volume 2019 ; 2019 ; https://www.glocality.eu/ >
      au < released ; 2020 ; 5 ; Glocality: Undergraduate Academic Journal Volume 2020 ; 2020 ; https://www.glocality.eu/ >
      au < manifest ; 2021 ; 6 ; Glocality: Undergraduate Academic Journal Volume 2021 ; 2021 ; https://www.glocality.eu/ >

  }

  {

      title <
        name = Governance in Africa ;
        eissn = 2053-4825
      >

      comment[publisher] = Ubiquity Press
#      param[base_url] = http://www.govafricajournal.org/
      # No longer publishing. Moved to https://gaj.ubiquitypress.com/

      au < doNotProcess ; 2014 ; 1 ; Governance in Africa Volume 2014 ; 2014 ; https://www.govafricajournal.org/ >
      au < doNotProcess ; 2015 ; 2 ; Governance in Africa Volume 2015 ; 2015 ; https://www.govafricajournal.org/ >
      au < down ; 2016 ; 3 ; Governance in Africa Volume 2016 ; 2016 ; http://www.govafricajournal.org/ >

  }

  {

      title <
        name = International Journal of Integrated Care ;
        eissn = 1568-4156
      >

      comment[publisher] = Ubiquity Press
#      param[base_url] = http://www.ijic.org/

      au < released ; 2000 ; 1 ; International Journal of Integrated Care Volume 2000 ; 2000 ; https://www.ijic.org/ >
      au < released ; 2001 ; 2 ; International Journal of Integrated Care Volume 2001 ; 2001 ; https://www.ijic.org/ >
      au < released ; 2002 ; 3 ; International Journal of Integrated Care Volume 2002 ; 2002 ; https://www.ijic.org/ >
      au < released ; 2003 ; 4 ; International Journal of Integrated Care Volume 2003 ; 2003 ; https://www.ijic.org/ >
      au < released ; 2004 ; 5 ; International Journal of Integrated Care Volume 2004 ; 2004 ; https://www.ijic.org/ >
      au < released ; 2005 ; 6 ; International Journal of Integrated Care Volume 2005 ; 2005 ; https://www.ijic.org/ >
      au < released ; 2006 ; 7 ; International Journal of Integrated Care Volume 2006 ; 2006 ; https://www.ijic.org/ >
      au < released ; 2007 ; 8 ; International Journal of Integrated Care Volume 2007 ; 2007 ; https://www.ijic.org/ >
      au < released ; 2008 ; 9 ; International Journal of Integrated Care Volume 2008 ; 2008 ; https://www.ijic.org/ >
      au < released ; 2009 ; 10 ; International Journal of Integrated Care Volume 2009 ; 2009 ; https://www.ijic.org/ >
      au < released ; 2010 ; 11 ; International Journal of Integrated Care Volume 2010 ; 2010 ; http://www.ijic.org/ >
      au < released ; 2011 ; 12 ; International Journal of Integrated Care Volume 2011 ; 2011 ; http://www.ijic.org/ >
      au < released ; 2012 ; 13 ; International Journal of Integrated Care Volume 2012 ; 2012 ; http://www.ijic.org/ >
      au < released ; 2013 ; 14 ; International Journal of Integrated Care Volume 2013 ; 2013 ; http://www.ijic.org/ >
      au < released ; 2014 ; 15 ; International Journal of Integrated Care Volume 2014 ; 2014 ; http://www.ijic.org/ >
      au < released ; 2015 ; 16 ; International Journal of Integrated Care Volume 2015 ; 2015 ; http://www.ijic.org/ >
      au < released ; 2016 ; 17 ; International Journal of Integrated Care Volume 2016 ; 2016 ; http://www.ijic.org/ >
      au < released ; 2017 ; 18 ; International Journal of Integrated Care Volume 2017 ; 2017 ; https://www.ijic.org/ >
      au < released ; 2018 ; 19 ; International Journal of Integrated Care Volume 2018 ; 2018 ; https://www.ijic.org/ >
      au < manifest ; 2019 ; 20 ; International Journal of Integrated Care Volume 2019 ; 2019 ; https://www.ijic.org/ >
      au < manifest ; 2020 ; 21 ; International Journal of Integrated Care Volume 2020 ; 2020 ; https://www.ijic.org/ >
      au < manifest ; 2021 ; 22 ; International Journal of Integrated Care Volume 2021 ; 2021 ; https://www.ijic.org/ >

  }

  {

      title <
        name = International Review of Social Psychology ;
        eissn = 2397-8570
      >

      comment[publisher] = Ubiquity Press
#      param[base_url] = http://www.rips-irsp.com/

      au < released ; 2016 ; 1 ; International Review of Social Psychology Volume 2016 ; 2016 ; http://www.rips-irsp.com/ >
      au < released ; 2017 ; 2 ; International Review of Social Psychology Volume 2017 ; 2017 ; https://www.rips-irsp.com/ >
      au < manifest ; 2018 ; 3 ; International Review of Social Psychology Volume 2018 ; 2018 ; https://www.rips-irsp.com/ >
      au < released ; 2019 ; 4 ; International Review of Social Psychology Volume 2019 ; 2019 ; https://www.rips-irsp.com/ >
      au < released ; 2020 ; 5 ; International Review of Social Psychology Volume 2020 ; 2020 ; https://www.rips-irsp.com/ >
      au < manifest ; 2021 ; 6 ; International Review of Social Psychology Volume 2021 ; 2021 ; https://www.rips-irsp.com/ >

  }

  {

      title <
        name = Journal of Circadian Rhythms ;
        eissn = 1740-3391
      >

      comment[publisher] = Ubiquity Press
#      param[base_url] = http://www.jcircadianrhythms.com/

      au < released ; 2003 ; 1 ; Journal of Circadian Rhythms Volume 2003 ; 2003 ; https://www.jcircadianrhythms.com/ >
      au < released ; 2004 ; 2 ; Journal of Circadian Rhythms Volume 2004 ; 2004 ; https://www.jcircadianrhythms.com/ >
      au < released ; 2005 ; 3 ; Journal of Circadian Rhythms Volume 2005 ; 2005 ; https://www.jcircadianrhythms.com/ >
      au < released ; 2006 ; 4 ; Journal of Circadian Rhythms Volume 2006 ; 2006 ; https://www.jcircadianrhythms.com/ >
      au < released ; 2007 ; 5 ; Journal of Circadian Rhythms Volume 2007 ; 2007 ; https://www.jcircadianrhythms.com/ >
      au < manifest ; 2008 ; 6 ; Journal of Circadian Rhythms Volume 2008 ; 2008 ; https://www.jcircadianrhythms.com/ >
      au < manifest ; 2009 ; 7 ; Journal of Circadian Rhythms Volume 2009 ; 2009 ; https://www.jcircadianrhythms.com/ >
      au < manifest ; 2010 ; 8 ; Journal of Circadian Rhythms Volume 2010 ; 2010 ; https://www.jcircadianrhythms.com/ >
      au < manifest ; 2011 ; 9 ; Journal of Circadian Rhythms Volume 2011 ; 2011 ; https://www.jcircadianrhythms.com/ >
      au < manifest ; 2012 ; 10 ; Journal of Circadian Rhythms Volume 2012 ; 2012 ; https://www.jcircadianrhythms.com/ >
      au < manifest ; 2013 ; 11 ; Journal of Circadian Rhythms Volume 2013 ; 2013 ; https://www.jcircadianrhythms.com/ >
      au < manifest ; 2014 ; 12 ; Journal of Circadian Rhythms Volume 2014 ; 2014 ; https://www.jcircadianrhythms.com/ >
      au < released ; 2015 ; 13 ; Journal of Circadian Rhythms Volume 2015 ; 2015 ; http://www.jcircadianrhythms.com/ >
      au < released ; 2016 ; 14 ; Journal of Circadian Rhythms Volume 2016 ; 2016 ; http://www.jcircadianrhythms.com/ >
      au < released ; 2017 ; 15 ; Journal of Circadian Rhythms Volume 2017 ; 2017 ; https://www.jcircadianrhythms.com/ >
      au < released ; 2018 ; 16 ; Journal of Circadian Rhythms Volume 2018 ; 2018 ; https://www.jcircadianrhythms.com/ >
      au < released ; 2019 ; 17 ; Journal of Circadian Rhythms Volume 2019 ; 2019 ; https://www.jcircadianrhythms.com/ >
      au < released ; 2020 ; 18 ; Journal of Circadian Rhythms Volume 2020 ; 2020 ; https://www.jcircadianrhythms.com/ >
      au < manifest ; 2021 ; 19 ; Journal of Circadian Rhythms Volume 2021 ; 2021 ; https://www.jcircadianrhythms.com/ >

  }

  {

      title <
        name = Journal of Conservation and Museum Studies ;
        eissn = 1364-0429
      >

      comment[publisher] = Ubiquity Press
#      param[base_url] = http://www.jcms-journal.com/

      au < manifest ; 1996 ; 1 ; Journal of Conservation and Museum Studies Volume 1996 ; 1996 ; https://www.jcms-journal.com/ >
      au < manifest ; 1997 ; 2-3 ; Journal of Conservation and Museum Studies Volume 1997 ; 1997 ; https://www.jcms-journal.com/ >
      au < manifest ; 1998 ; 4-5 ; Journal of Conservation and Museum Studies Volume 1998 ; 1998 ; https://www.jcms-journal.com/ >
      au < manifest ; 1999 ; 6 ; Journal of Conservation and Museum Studies Volume 1999 ; 1999 ; https://www.jcms-journal.com/ >
      au < released ; 2001 ; 7 ; Journal of Conservation and Museum Studies Volume 2001 ; 2001 ; https://www.jcms-journal.com/ >
      au < released ; 2002 ; 8 ; Journal of Conservation and Museum Studies Volume 2002 ; 2002 ; https://www.jcms-journal.com/ >
      au < manifest ; 2011 ; 9 ; Journal of Conservation and Museum Studies Volume 2011 ; 2011 ; https://www.jcms-journal.com/ >
      au < manifest ; 2012 ; 10 ; Journal of Conservation and Museum Studies Volume 2012 ; 2012 ; https://www.jcms-journal.com/ >
      au < manifest ; 2013 ; 11 ; Journal of Conservation and Museum Studies Volume 2013 ; 2013 ; https://www.jcms-journal.com/ >
      au < manifest ; 2014 ; 12 ; Journal of Conservation and Museum Studies Volume 2014 ; 2014 ; https://www.jcms-journal.com/ >
      au < released ; 2015 ; 13 ; Journal of Conservation and Museum Studies Volume 2015 ; 2015 ; http://www.jcms-journal.com/ >
      au < released ; 2016 ; 14 ; Journal of Conservation and Museum Studies Volume 2016 ; 2016 ; http://www.jcms-journal.com/ >
      au < released ; 2017 ; 15 ; Journal of Conservation and Museum Studies Volume 2017 ; 2017 ; https://www.jcms-journal.com/ >
      au < released ; 2018 ; 16 ; Journal of Conservation and Museum Studies Volume 2018 ; 2018 ; https://www.jcms-journal.com/ >
      au < released ; 2019 ; 17 ; Journal of Conservation and Museum Studies Volume 2019 ; 2019 ; https://www.jcms-journal.com/ >
      au < released ; 2020 ; 18 ; Journal of Conservation and Museum Studies Volume 2020 ; 2020 ; https://www.jcms-journal.com/ >
      au < manifest ; 2021 ; 19 ; Journal of Conservation and Museum Studies Volume 2021 ; 2021 ; https://www.jcms-journal.com/ >

  }

  {

      title <
        name = Journal of European Psychology Students ;
        eissn = 2222-6931
      >

      comment[publisher] = Ubiquity Press
#      param[base_url] = http://jeps.efpsa.org/

      au < released ; 2009 ; 1 ; Journal of European Psychology Students Volume 2009 ; 2009 ; https://jeps.efpsa.org/ >
      au < released ; 2010 ; 2 ; Journal of European Psychology Students Volume 2010 ; 2010 ; http://jeps.efpsa.org/ >
      au < manifest ; 2012 ; 3 ; Journal of European Psychology Students Volume 2012 ; 2012 ; https://jeps.efpsa.org/ >
      au < manifest ; 2013 ; 4 ; Journal of European Psychology Students Volume 2013 ; 2013 ; https://jeps.efpsa.org/ >
      au < manifest ; 2014 ; 5 ; Journal of European Psychology Students Volume 2014 ; 2014 ; https://jeps.efpsa.org/ >
      au < released ; 2015 ; 6 ; Journal of European Psychology Students Volume 2015 ; 2015 ; http://jeps.efpsa.org/ >
      au < released ; 2016 ; 7 ; Journal of European Psychology Students Volume 2016 ; 2016 ; http://jeps.efpsa.org/ >
      au < released ; 2017 ; 8 ; Journal of European Psychology Students Volume 2017 ; 2017 ; https://jeps.efpsa.org/ >
      au < released ; 2018 ; 9 ; Journal of European Psychology Students Volume 2018 ; 2018 ; https://jeps.efpsa.org/ >
      au < released ; 2019 ; 10 ; Journal of European Psychology Students Volume 2019 ; 2019 ; https://jeps.efpsa.org/ >
      au < released ; 2020 ; 11 ; Journal of European Psychology Students Volume 2020 ; 2020 ; https://jeps.efpsa.org/ >
      au < expected ; 2021 ; 12 ; Journal of European Psychology Students Volume 2021 ; 2021 ; https://jeps.efpsa.org/ >

  }

  {

      title <
        name = Journal of Interactive Media in Education ;
        eissn = 1365-893X
      >

      comment[publisher] = Ubiquity Press

    {
#      param[base_url] = http://www-jime.open.ac.uk/
#      do not use this
      #nothing published in 2011

      au < superseded ; 2010 ; 2010 ; Journal of Interactive Media in Education Volume 2010 [superseded] ; 2010 ; http://www-jime.open.ac.uk/ >
      au < superseded ; 2012 ; 2012 ; Journal of Interactive Media in Education Volume 2012 [superseded] ; 2012 ; http://www-jime.open.ac.uk/ >
      au < superseded ; 2013 ; 2013 ; Journal of Interactive Media in Education Volume 2013 [superseded] ; 2013 ; http://www-jime.open.ac.uk/ >
      au < superseded ; 2014 ; 2014 ; Journal of Interactive Media in Education Volume 2014 [superseded] ; 2014 ; http://www-jime.open.ac.uk/ >
      au < superseded ; 2015 ; 2015 ; Journal of Interactive Media in Education Volume 2015 [superseded] ; 2015 ; http://www-jime.open.ac.uk/ >
      au < superseded ; 2016 ; 2016 ; Journal of Interactive Media in Education Volume 2016 [superseded] ; 2016 ; http://www-jime.open.ac.uk/ >
      au < doNotProcess ; 2017 ; 2017 ; Journal of Interactive Media in Education Volume 2017 ; 2017 ; http://www-jime.open.ac.uk/ >
    }
    {
#      changed to https://jime.open.ac.uk/  ####no www
#      use this
      #nothing published in 2011

      au < manifest ; 1998 ; 1998 ; Journal of Interactive Media in Education Volume 1998 ; 1998 ; https://jime.open.ac.uk/ >
      au < manifest ; 1999 ; 1999 ; Journal of Interactive Media in Education Volume 1999 ; 1999 ; https://jime.open.ac.uk/ >
      au < released ; 2000 ; 2000 ; Journal of Interactive Media in Education Volume 2000 ; 2000 ; https://jime.open.ac.uk/ >
      au < released ; 2001 ; 2001 ; Journal of Interactive Media in Education Volume 2001 ; 2001 ; https://jime.open.ac.uk/ >
      au < released ; 2002 ; 2002 ; Journal of Interactive Media in Education Volume 2002 ; 2002 ; https://jime.open.ac.uk/ >
      au < released ; 2003 ; 2003 ; Journal of Interactive Media in Education Volume 2003 ; 2003 ; https://jime.open.ac.uk/ >
      au < released ; 2004 ; 2004 ; Journal of Interactive Media in Education Volume 2004 ; 2004 ; https://jime.open.ac.uk/ >
      au < released ; 2005 ; 2005 ; Journal of Interactive Media in Education Volume 2005 ; 2005 ; https://jime.open.ac.uk/ >
      au < released ; 2006 ; 2006 ; Journal of Interactive Media in Education Volume 2006 ; 2006 ; https://jime.open.ac.uk/ >
      au < released ; 2007 ; 2007 ; Journal of Interactive Media in Education Volume 2007 ; 2007 ; https://jime.open.ac.uk/ >
      au < released ; 2008 ; 2008 ; Journal of Interactive Media in Education Volume 2008 ; 2008 ; https://jime.open.ac.uk/ >
      au < released ; 2009 ; 2009 ; Journal of Interactive Media in Education Volume 2009 ; 2009 ; https://jime.open.ac.uk/ >
      au < released ; 2010 ; 2010 ; Journal of Interactive Media in Education Volume 2010 ; 2010 ; https://jime.open.ac.uk/ >
      au < released ; 2012 ; 2012 ; Journal of Interactive Media in Education Volume 2012 ; 2012 ; https://jime.open.ac.uk/ >
      au < released ; 2013 ; 2013 ; Journal of Interactive Media in Education Volume 2013 ; 2013 ; https://jime.open.ac.uk/ >
      au < released ; 2014 ; 2014 ; Journal of Interactive Media in Education Volume 2014 ; 2014 ; https://jime.open.ac.uk/ >
      au < released ; 2015 ; 2015 ; Journal of Interactive Media in Education Volume 2015 ; 2015 ; https://jime.open.ac.uk/ >
      au < manifest ; 2016 ; 2016 ; Journal of Interactive Media in Education Volume 2016 ; 2016 ; https://jime.open.ac.uk/ >
      au < released ; 2017 ; 2017 ; Journal of Interactive Media in Education Volume 2017 ; 2017 ; https://jime.open.ac.uk/ >
      au < manifest ; 2018 ; 2018 ; Journal of Interactive Media in Education Volume 2018 ; 2018 ; https://jime.open.ac.uk/ >
      au < manifest ; 2019 ; 2019 ; Journal of Interactive Media in Education Volume 2019 ; 2019 ; https://jime.open.ac.uk/ >
      au < manifest ; 2020 ; 2020 ; Journal of Interactive Media in Education Volume 2020 ; 2020 ; https://jime.open.ac.uk/ >
      au < manifest ; 2021 ; 2021 ; Journal of Interactive Media in Education Volume 2021 ; 2021 ; https://jime.open.ac.uk/ >
    }
  }

  {

      title <
        name = Journal of Molecular Signaling ;
        eissn = 1750-2187
      >

      comment[publisher] = Ubiquity Press
#      param[base_url] = http://www.jmolecularsignaling.com/

      au < released ; 2006 ; 1 ; Journal of Molecular Signaling Volume 2006 ; 2006 ; https://www.jmolecularsignaling.com/ >
      au < released ; 2007 ; 2 ; Journal of Molecular Signaling Volume 2007 ; 2007 ; https://www.jmolecularsignaling.com/ >
      au < released ; 2008 ; 3 ; Journal of Molecular Signaling Volume 2008 ; 2008 ; https://www.jmolecularsignaling.com/ >
      au < released ; 2009 ; 4 ; Journal of Molecular Signaling Volume 2009 ; 2009 ; https://www.jmolecularsignaling.com/ >
      au < released ; 2010 ; 5 ; Journal of Molecular Signaling Volume 2010 ; 2010 ; http://www.jmolecularsignaling.com/ >
      au < released ; 2011 ; 6 ; Journal of Molecular Signaling Volume 2011 ; 2011 ; http://www.jmolecularsignaling.com/ >
      au < released ; 2012 ; 7 ; Journal of Molecular Signaling Volume 2012 ; 2012 ; http://www.jmolecularsignaling.com/ >
      au < released ; 2013 ; 8 ; Journal of Molecular Signaling Volume 2013 ; 2013 ; http://www.jmolecularsignaling.com/ >
      au < released ; 2014 ; 9 ; Journal of Molecular Signaling Volume 2014 ; 2014 ; http://www.jmolecularsignaling.com/ >
      au < released ; 2015 ; 10 ; Journal of Molecular Signaling Volume 2015 ; 2015 ; http://www.jmolecularsignaling.com/ >
      au < released ; 2016 ; 11 ; Journal of Molecular Signaling Volume 2016 ; 2016 ; http://www.jmolecularsignaling.com/ >
      au < released ; 2017 ; 12 ; Journal of Molecular Signaling Volume 2017 ; 2017 ; https://www.jmolecularsignaling.com/ >
      au < released ; 2018 ; 13 ; Journal of Molecular Signaling Volume 2018 ; 2018 ; https://www.jmolecularsignaling.com/ >
      au < expected ; 2019 ; 14 ; Journal of Molecular Signaling Volume 2019 ; 2019 ; https://www.jmolecularsignaling.com/ >
      au < released ; 2020 ; 15 ; Journal of Molecular Signaling Volume 2020 ; 2020 ; https://www.jmolecularsignaling.com/ >
      au < expected ; 2021 ; 16 ; Journal of Molecular Signaling Volume 2021 ; 2021 ; https://www.jmolecularsignaling.com/ >

  }

  {

      title <
        name = Journal of Open Archaeology Data ;
        eissn = 2049-1565
      >

      comment[publisher] = Ubiquity Press
#      param[base_url] = http://openarchaeologydata.metajnl.com/

      au < manifest ; 2012 ; 1 ; Journal of Open Archaeology Data Volume 2012 ; 2012 ; https://openarchaeologydata.metajnl.com/ >
      au < manifest ; 2013 ; 2 ; Journal of Open Archaeology Data Volume 2013 ; 2013 ; https://openarchaeologydata.metajnl.com/ >
      au < manifest ; 2014 ; 3 ; Journal of Open Archaeology Data Volume 2014 ; 2014 ; https://openarchaeologydata.metajnl.com/ >
      au < released ; 2015 ; 4 ; Journal of Open Archaeology Data Volume 2015 ; 2015 ; http://openarchaeologydata.metajnl.com/ >
      au < released ; 2016 ; 5 ; Journal of Open Archaeology Data Volume 2016 ; 2016 ; http://openarchaeologydata.metajnl.com/ >
      au < released ; 2018 ; 6 ; Journal of Open Archaeology Data Volume 2018 ; 2018 ; https://openarchaeologydata.metajnl.com/ >
      au < released ; 2019 ; 7 ; Journal of Open Archaeology Data Volume 2019 ; 2019 ; https://openarchaeologydata.metajnl.com/ >
      au < released ; 2020 ; 8 ; Journal of Open Archaeology Data Volume 2020 ; 2020 ; https://openarchaeologydata.metajnl.com/ >
      au < manifest ; 2021 ; 9 ; Journal of Open Archaeology Data Volume 2021 ; 2021 ; https://openarchaeologydata.metajnl.com/ >

  }

  {

      title <
        name = Journal of Open Public Health Data ;
        eissn = 2053-2407
      >

      comment[publisher] = Ubiquity Press
#      param[base_url] = http://openhealthdata.metajnl.com/
      # continued by Journal of Open Health Data

      au < manifest ; 2013 ; 1 ; Journal of Open Public Health Data Volume 2013 ; 2013 ; https://openhealthdata.metajnl.com/ >

  }

  {

      title <
        name = Open Health Data ;
        eissn = 2054-7102
      >

      comment[publisher] = Ubiquity Press
#      param[base_url] = http://openhealthdata.metajnl.com/
      # continues Journal of Open Public Health Data

      au < released ; 2014 ; 2 ; Open Health Data Volume 2014 ; 2014 ; http://openhealthdata.metajnl.com/ >
      au < released ; 2015 ; 3 ; Open Health Data Volume 2015 ; 2015 ; http://openhealthdata.metajnl.com/ >
      au < released ; 2016 ; 4 ; Open Health Data Volume 2016 ; 2016 ; http://openhealthdata.metajnl.com/ >
      au < released ; 2018 ; 5 ; Open Health Data Volume 2018 ; 2018 ; https://openhealthdata.metajnl.com/ >
      au < released ; 2019 ; 6 ; Open Health Data Volume 2019 ; 2019 ; https://openhealthdata.metajnl.com/ >
      au < released ; 2020 ; 7 ; Open Health Data Volume 2020 ; 2020 ; https://openhealthdata.metajnl.com/ >
      au < expected ; 2021 ; 8 ; Open Health Data Volume 2021 ; 2021 ; https://openhealthdata.metajnl.com/ >

  }

  {

      title <
        name = Journal of Open Humanities Data ;
        eissn = 2059-481X
      >

      comment[publisher] = Ubiquity Press
#      param[base_url] = http://openhumanitiesdata.metajnl.com/

      au < released ; 2015 ; 1 ; Journal of Open Humanities Data Volume 2015 ; 2015 ; http://openhumanitiesdata.metajnl.com/ >
      au < released ; 2016 ; 2 ; Journal of Open Humanities Data Volume 2016 ; 2016 ; http://openhumanitiesdata.metajnl.com/ >
      au < released ; 2017 ; 3 ; Journal of Open Humanities Data Volume 2017 ; 2017 ; https://openhumanitiesdata.metajnl.com/ >
      au < released ; 2018 ; 4 ; Journal of Open Humanities Data Volume 2018 ; 2018 ; https://openhumanitiesdata.metajnl.com/ >
      au < released ; 2019 ; 5 ; Journal of Open Humanities Data Volume 2019 ; 2019 ; https://openhumanitiesdata.metajnl.com/ >
      au < released ; 2020 ; 6 ; Journal of Open Humanities Data Volume 2020 ; 2020 ; https://openhumanitiesdata.metajnl.com/ >
      au < manifest ; 2021 ; 7 ; Journal of Open Humanities Data Volume 2021 ; 2021 ; https://openhumanitiesdata.metajnl.com/ >

  }

  {

      title <
        name = Journal of Open Psychology Data ;
        eissn = 2050-9863
      >

      comment[publisher] = Ubiquity Press
#      param[base_url] = http://openpsychologydata.metajnl.com/

      au < manifest ; 2013 ; 1 ; Journal of Open Psychology Data Volume 2013 ; 2013 ; https://openpsychologydata.metajnl.com/ >
      au < manifest ; 2014 ; 2 ; Journal of Open Psychology Data Volume 2014 ; 2014 ; https://openpsychologydata.metajnl.com/ >
      au < released ; 2015 ; 3 ; Journal of Open Psychology Data Volume 2015 ; 2015 ; http://openpsychologydata.metajnl.com/ >
      au < released ; 2016 ; 4 ; Journal of Open Psychology Data Volume 2016 ; 2016 ; http://openpsychologydata.metajnl.com/ >
      au < released ; 2017 ; 5 ; Journal of Open Psychology Data Volume 2017 ; 2017 ; https://openpsychologydata.metajnl.com/ >
      au < released ; 2018 ; 6 ; Journal of Open Psychology Data Volume 2018 ; 2018 ; https://openpsychologydata.metajnl.com/ >
      au < released ; 2019 ; 7 ; Journal of Open Psychology Data Volume 2019 ; 2019 ; https://openpsychologydata.metajnl.com/ >
      au < released ; 2020 ; 8 ; Journal of Open Psychology Data Volume 2020 ; 2020 ; https://openpsychologydata.metajnl.com/ >
      au < manifest ; 2021 ; 9 ; Journal of Open Psychology Data Volume 2021 ; 2021 ; https://openpsychologydata.metajnl.com/ >

  }

  {

      title <
        name = Journal of Open Research Software ;
        eissn = 2049-9647
      >

      comment[publisher] = Ubiquity Press
#      param[base_url] = http://openresearchsoftware.metajnl.com/

      au < manifest ; 2013 ; 1 ; Journal of Open Research Software Volume 2013 ; 2013 ; https://openresearchsoftware.metajnl.com/ >
      au < manifest ; 2014 ; 2 ; Journal of Open Research Software Volume 2014 ; 2014 ; https://openresearchsoftware.metajnl.com/ >
      au < released ; 2015 ; 3 ; Journal of Open Research Software Volume 2015 ; 2015 ; http://openresearchsoftware.metajnl.com/ >
      au < released ; 2016 ; 4 ; Journal of Open Research Software Volume 2016 ; 2016 ; http://openresearchsoftware.metajnl.com/ >
      au < released ; 2017 ; 5 ; Journal of Open Research Software Volume 2017 ; 2017 ; https://openresearchsoftware.metajnl.com/ >
      au < released ; 2018 ; 6 ; Journal of Open Research Software Volume 2018 ; 2018 ; https://openresearchsoftware.metajnl.com/ >
      au < released ; 2019 ; 7 ; Journal of Open Research Software Volume 2019 ; 2019 ; https://openresearchsoftware.metajnl.com/ >
      au < released ; 2020 ; 8 ; Journal of Open Research Software Volume 2020 ; 2020 ; https://openresearchsoftware.metajnl.com/ >
      au < manifest ; 2021 ; 9 ; Journal of Open Research Software Volume 2021 ; 2021 ; https://openresearchsoftware.metajnl.com/ >

  }

  {

      title <
        name = Journal of Portuguese Linguistics ;
        issn = 1645-4537 ;
        eissn = 2397-5563
      >

      comment[publisher] = Ubiquity Press
#      param[base_url] = http://jpl.letras.ulisboa.pt/

      au < released ; 2015 ; 1 ; Journal of Portuguese Linguistics Volume 2015 ; 2015 ; http://jpl.letras.ulisboa.pt/ >
      au < released ; 2016 ; 2 ; Journal of Portuguese Linguistics Volume 2016 ; 2016 ; http://jpl.letras.ulisboa.pt/ >
      au < released ; 2017 ; 3 ; Journal of Portuguese Linguistics Volume 2017 ; 2017 ; https://jpl.letras.ulisboa.pt/ >
      au < released ; 2018 ; 4 ; Journal of Portuguese Linguistics Volume 2018 ; 2018 ; https://jpl.letras.ulisboa.pt/ >
      au < released ; 2019 ; 5 ; Journal of Portuguese Linguistics Volume 2019 ; 2019 ; https://jpl.letras.ulisboa.pt/ >
      au < released ; 2020 ; 6 ; Journal of Portuguese Linguistics Volume 2020 ; 2020 ; https://jpl.letras.ulisboa.pt/ >
      au < manifest ; 2021 ; 7 ; Journal of Portuguese Linguistics Volume 2021 ; 2021 ; https://jpl.letras.ulisboa.pt/ >

  }

  {

      title <
        name = JBR-BTR ;
        issn = 0302-7430 ;
        eissn = 1780-2393
      >

      comment[publisher] = Ubiquity Press
#      param[base_url] = http://www.jbsr.be/
      #volume 1-98 this title. As of volume 99, name changed to Journal of the Belgian Society of Radiology 2514-8281

      au < released ; 2010 ; 94 ; JBR-BTR Volume 2010 ; 2010 ; http://www.jbsr.be/ >
      au < released ; 2011 ; 95 ; JBR-BTR Volume 2011 ; 2011 ; http://www.jbsr.be/ >
      au < released ; 2012 ; 96 ; JBR-BTR Volume 2012 ; 2012 ; http://www.jbsr.be/ >
      au < released ; 2013 ; 97 ; JBR-BTR Volume 2013 ; 2013 ; http://www.jbsr.be/ >
      au < released ; 2014 ; 98 ; JBR-BTR Volume 2014 ; 2014 ; http://www.jbsr.be/ >

  }

  {

      title <
        name = Journal of the Belgian Society of Radiology (JBSR) ;
        eissn = 2514-8281
      >

      comment[publisher] = Ubiquity Press
#      param[base_url] = http://www.jbsr.be/

      au < released ; 2015 ; 99 ; Journal of the Belgian Society of Radiology (JBSR) Volume 2015 ; 2015 ; http://www.jbsr.be/ >
      au < released ; 2016 ; 100 ; Journal of the Belgian Society of Radiology (JBSR) Volume 2016 ; 2016 ; http://www.jbsr.be/ >
      au < released ; 2017 ; 101 ; Journal of the Belgian Society of Radiology (JBSR) Volume 2017 ; 2017 ; https://www.jbsr.be/ >
      au < released ; 2018 ; 102 ; Journal of the Belgian Society of Radiology (JBSR) Volume 2018 ; 2018 ; https://www.jbsr.be/ >
      au < released ; 2019 ; 103 ; Journal of the Belgian Society of Radiology (JBSR) Volume 2019 ; 2019 ; https://www.jbsr.be/ >
      au < released ; 2020 ; 104 ; Journal of the Belgian Society of Radiology (JBSR) Volume 2020 ; 2020 ; https://www.jbsr.be/ >
      au < manifest ; 2021 ; 105 ; Journal of the Belgian Society of Radiology (JBSR) Volume 2021 ; 2021 ; https://www.jbsr.be/ >

  }

  {

      title <
        name = Laboratory Phonology: Journal of the Association for Laboratory Phonology ;
        eissn = 1868-6354
      >

      comment[publisher] = Ubiquity Press
#      param[base_url] = http://www.journal-labphon.org/

      au < released ; 2016 ; 1 ; Laboratory Phonology: Journal of the Association for Laboratory Phonology Volume 2016 ; 2016 ; http://www.journal-labphon.org/ >
      au < released ; 2017 ; 2 ; Laboratory Phonology: Journal of the Association for Laboratory Phonology Volume 2017 ; 2017 ; https://www.journal-labphon.org/ >
      au < released ; 2018 ; 3 ; Laboratory Phonology: Journal of the Association for Laboratory Phonology Volume 2018 ; 2018 ; https://www.journal-labphon.org/ >
      au < released ; 2019 ; 4 ; Laboratory Phonology: Journal of the Association for Laboratory Phonology Volume 2019 ; 2019 ; https://www.journal-labphon.org/ >
      au < released ; 2020 ; 5 ; Laboratory Phonology: Journal of the Association for Laboratory Phonology Volume 2020 ; 2020 ; https://www.journal-labphon.org/ >
      au < manifest ; 2021 ; 6 ; Laboratory Phonology: Journal of the Association for Laboratory Phonology Volume 2021 ; 2021 ; https://www.journal-labphon.org/ >

  }

  {

      title <
        name = MaHKUscript: Journal of Fine Art Research ;
        eissn = 2397-0863
      >

      comment[publisher] = Ubiquity Press
#      param[base_url] = http://www.mahkuscript.com/

      au < released ; 2016 ; 1 ; MaHKUscript: Journal of Fine Art Research Volume 2016 ; 2016 ; http://www.mahkuscript.com/ >
      au < released ; 2017 ; 2 ; MaHKUscript: Journal of Fine Art Research Volume 2017 ; 2017 ; https://www.mahkuscript.com/ >
      au < released ; 2018 ; 3 ; MaHKUscript: Journal of Fine Art Research Volume 2018 ; 2018 ; https://www.mahkuscript.com/ >
      au < released ; 2019 ; 4 ; MaHKUscript: Journal of Fine Art Research Volume 2019 ; 2019 ; https://www.mahkuscript.com/ >
      au < released ; 2020 ; 5 ; MaHKUscript: Journal of Fine Art Research Volume 2020 ; 2020 ; https://www.mahkuscript.com/ >
      au < expected ; 2021 ; 6 ; MaHKUscript: Journal of Fine Art Research Volume 2021 ; 2021 ; https://www.mahkuscript.com/ >

  }

  {

      title <
        name = Open Journal of Bioresources ;
        eissn = 2056-5542
      >

      comment[publisher] = Ubiquity Press
#      param[base_url] = http://openbioresources.metajnl.com/

      au < manifest ; 2014 ; 1 ; Open Journal of Bioresources Volume 2014 ; 2014 ; https://openbioresources.metajnl.com/ >
      au < released ; 2015 ; 2 ; Open Journal of Bioresources Volume 2015 ; 2015 ; http://openbioresources.metajnl.com/ >
      au < released ; 2016 ; 3 ; Open Journal of Bioresources Volume 2016 ; 2016 ; http://openbioresources.metajnl.com/ >
      au < released ; 2017 ; 4 ; Open Journal of Bioresources Volume 2017 ; 2017 ; https://openbioresources.metajnl.com/ >
      au < released ; 2018 ; 5 ; Open Journal of Bioresources Volume 2018 ; 2018 ; https://openbioresources.metajnl.com/ >
      au < released ; 2019 ; 6 ; Open Journal of Bioresources Volume 2019 ; 2019 ; https://openbioresources.metajnl.com/ >
      au < released ; 2020 ; 7 ; Open Journal of Bioresources Volume 2020 ; 2020 ; https://openbioresources.metajnl.com/ >
      au < manifest ; 2021 ; 8 ; Open Journal of Bioresources Volume 2021 ; 2021 ; https://openbioresources.metajnl.com/ >

  }

  {

      title <
        name = Journal of Montessori Research & Education ;
        eissn = 2002-3375
      >

      comment[publisher] = Ubiquity Press
#      param[base_url] = https://journalofmore.org/

      au < released ; 2016 ; 4 ; Journal of Montessori Research & Education Volume 2016 ; 2016 ; https://journalofmore.org/ >

  }

  {

      title <
        name = Continuity in Education ;
        eissn = 2631-9179
      >

      comment[publisher] = Ubiquity Press
#      param[base_url] = https://continuityineducation.org/

      au < released ; 2020 ; 1 ; Continuity in Education Volume 2020 ; 2020 ; https://continuityineducation.org/ >
      au < manifest ; 2021 ; 2 ; Continuity in Education Volume 2021 ; 2021 ; https://continuityineducation.org/ >

  }

  {

      title <
        name = International Journal of the Commons ;
        eissn = 1875-0281
      >

      comment[publisher] = Ubiquity Press
#      param[base_url] = https://www.thecommonsjournal.org/

      au < released ; 2007 ; 1 ; International Journal of the Commons Volume 2007 ; 2007 ; https://www.thecommonsjournal.org/ >
      au < released ; 2008 ; 2 ; International Journal of the Commons Volume 2008 ; 2008 ; https://www.thecommonsjournal.org/ >
      au < released ; 2009 ; 3 ; International Journal of the Commons Volume 2009 ; 2009 ; https://www.thecommonsjournal.org/ >
      au < released ; 2010 ; 4 ; International Journal of the Commons Volume 2010 ; 2010 ; https://www.thecommonsjournal.org/ >
      au < released ; 2011 ; 5 ; International Journal of the Commons Volume 2011 ; 2011 ; https://www.thecommonsjournal.org/ >
      au < released ; 2012 ; 6 ; International Journal of the Commons Volume 2012 ; 2012 ; https://www.thecommonsjournal.org/ >
      au < released ; 2013 ; 7 ; International Journal of the Commons Volume 2013 ; 2013 ; https://www.thecommonsjournal.org/ >
      au < released ; 2014 ; 8 ; International Journal of the Commons Volume 2014 ; 2014 ; https://www.thecommonsjournal.org/ >
      au < released ; 2015 ; 9 ; International Journal of the Commons Volume 2015 ; 2015 ; https://www.thecommonsjournal.org/ >
      au < released ; 2016 ; 10 ; International Journal of the Commons Volume 2016 ; 2016 ; https://www.thecommonsjournal.org/ >
      au < released ; 2017 ; 11 ; International Journal of the Commons Volume 2017 ; 2017 ; https://www.thecommonsjournal.org/ >
      au < released ; 2018 ; 12 ; International Journal of the Commons Volume 2018 ; 2018 ; https://www.thecommonsjournal.org/ >
      au < released ; 2019 ; 13 ; International Journal of the Commons Volume 2019 ; 2019 ; https://www.thecommonsjournal.org/ >
      au < released ; 2020 ; 14 ; International Journal of the Commons Volume 2020 ; 2020 ; https://www.thecommonsjournal.org/ >
      au < manifest ; 2021 ; 15 ; International Journal of the Commons Volume 2021 ; 2021 ; https://www.thecommonsjournal.org/ >

  }

  {

      title <
        name = Global Heart ;
        eissn = 2211-8179
      >

      comment[publisher] = Ubiquity Press
#      param[base_url] =  https://globalheartjournal.com/

      au < released ; 2006 ; 1 ; Global Heart Volume 2006 ; 2006 ;  https://globalheartjournal.com/ >
      au < doesNotExist ; 2007 ; 2 ; Global Heart Volume 2007 ; 2007 ;  https://globalheartjournal.com/ >
      au < released ; 2008 ; 3 ; Global Heart Volume 2008 ; 2008 ;  https://globalheartjournal.com/ >
      au < released ; 2009 ; 4 ; Global Heart Volume 2009 ; 2009 ;  https://globalheartjournal.com/ >
      au < released ; 2010 ; 5 ; Global Heart Volume 2010 ; 2010 ;  https://globalheartjournal.com/ >
      au < released ; 2011 ; 6 ; Global Heart Volume 2011 ; 2011 ;  https://globalheartjournal.com/ >
      au < released ; 2012 ; 7 ; Global Heart Volume 2012 ; 2012 ;  https://globalheartjournal.com/ >
      au < released ; 2013 ; 8 ; Global Heart Volume 2013 ; 2013 ;  https://globalheartjournal.com/ >
      au < released ; 2014 ; 9 ; Global Heart Volume 2014 ; 2014 ;  https://globalheartjournal.com/ >
      au < released ; 2015 ; 10 ; Global Heart Volume 2015 ; 2015 ;  https://globalheartjournal.com/ >
      au < released ; 2016 ; 11 ; Global Heart Volume 2016 ; 2016 ;  https://globalheartjournal.com/ >
      au < released ; 2017 ; 12 ; Global Heart Volume 2017 ; 2017 ;  https://globalheartjournal.com/ >
      au < released ; 2018 ; 13 ; Global Heart Volume 2018 ; 2018 ;  https://globalheartjournal.com/ >
      au < released ; 2019 ; 14 ; Global Heart Volume 2019 ; 2019 ;  https://globalheartjournal.com/ >
      au < released ; 2020 ; 15 ; Global Heart Volume 2020 ; 2020 ;  https://globalheartjournal.com/ >
      au < manifest ; 2021 ; 16 ; Global Heart Volume 2021 ; 2021 ;  https://globalheartjournal.com/ >

  }

  {

      title <
        name = Open Quaternary ;
        eissn = 2055-298X
      >

      comment[publisher] = Ubiquity Press
#      param[base_url] = http://www.openquaternary.com/

      au < released ; 2015 ; 1 ; Open Quaternary Volume 2015 ; 2015 ; http://www.openquaternary.com/ >
      au < released ; 2016 ; 2 ; Open Quaternary Volume 2016 ; 2016 ; http://www.openquaternary.com/ >
      au < released ; 2017 ; 3 ; Open Quaternary Volume 2017 ; 2017 ; https://www.openquaternary.com/ >
      au < manifest ; 2018 ; 4 ; Open Quaternary Volume 2018 ; 2018 ; https://www.openquaternary.com/ >
      au < released ; 2019 ; 5 ; Open Quaternary Volume 2019 ; 2019 ; https://www.openquaternary.com/ >
      au < released ; 2020 ; 6 ; Open Quaternary Volume 2020 ; 2020 ; https://www.openquaternary.com/ >
      au < manifest ; 2021 ; 7 ; Open Quaternary Volume 2021 ; 2021 ; https://www.openquaternary.com/ >

  }

  {

      title <
        name = Papers from the Institute of Archaeology ;
        eissn = 2041-9015 ;
        issnl = 0965-9315
      >

      comment[publisher] = Ubiquity Press
    {
       #www. don't use this.
#      param[base_url] = http://www.pia-journal.co.uk/

      au < superseded ; 2010 ; 21 ; Papers from the Institute of Archaeology Volume 2010 [superseded] ; 2010 ; http://www.pia-journal.co.uk/ >
      au < doNotProcess ; 2011 ; 22 ; Papers from the Institute of Archaeology Volume 2011 ; 2011 ; https://www.pia-journal.co.uk/ >
      au < doNotProcess ; 2012 ; 23 ; Papers from the Institute of Archaeology Volume 2012 ; 2012 ; https://www.pia-journal.co.uk/ >
      au < doNotProcess ; 2013 ; 24 ; Papers from the Institute of Archaeology Volume 2013 ; 2013 ; https://www.pia-journal.co.uk/ >
      au < doNotProcess ; 2014 ; 25 ; Papers from the Institute of Archaeology Volume 2014 ; 2014 ; https://www.pia-journal.co.uk/ >
      au < superseded ; 2015 ; 26 ; Papers from the Institute of Archaeology Volume 2015 [superseded] ; 2015 ; http://www.pia-journal.co.uk/ >
      au < superseded ; 2016 ; 27 ; Papers from the Institute of Archaeology Volume 2016 [superseded] ; 2016 ; http://www.pia-journal.co.uk/ >
    }
    {
       #no www. do use this.
#      param[base_url] = https://pia-journal.co.uk/

      au < manifest ; 1990 ; 1 ; Papers from the Institute of Archaeology Volume 1990 ; 1990 ; https://pia-journal.co.uk/ >
      au < manifest ; 1991 ; 2 ; Papers from the Institute of Archaeology Volume 1991 ; 1991 ; https://pia-journal.co.uk/ >
      au < manifest ; 1992 ; 3 ; Papers from the Institute of Archaeology Volume 1992 ; 1992 ; https://pia-journal.co.uk/ >
      au < manifest ; 1993 ; 4 ; Papers from the Institute of Archaeology Volume 1993 ; 1993 ; https://pia-journal.co.uk/ >
      au < manifest ; 1994 ; 5 ; Papers from the Institute of Archaeology Volume 1994 ; 1994 ; https://pia-journal.co.uk/ >
      au < manifest ; 1995 ; 6 ; Papers from the Institute of Archaeology Volume 1995 ; 1995 ; https://pia-journal.co.uk/ >
      au < manifest ; 1996 ; 7 ; Papers from the Institute of Archaeology Volume 1996 ; 1996 ; https://pia-journal.co.uk/ >
      au < manifest ; 1997 ; 8 ; Papers from the Institute of Archaeology Volume 1997 ; 1997 ; https://pia-journal.co.uk/ >
      au < manifest ; 1998 ; 9 ; Papers from the Institute of Archaeology Volume 1998 ; 1998 ; https://pia-journal.co.uk/ >
      au < manifest ; 1999 ; 10 ; Papers from the Institute of Archaeology Volume 1999 ; 1999 ; https://pia-journal.co.uk/ >
      au < released ; 2000 ; 11 ; Papers from the Institute of Archaeology Volume 2000 ; 2000 ; https://pia-journal.co.uk/ >
      au < released ; 2001 ; 12 ; Papers from the Institute of Archaeology Volume 2001 ; 2001 ; https://pia-journal.co.uk/ >
      au < released ; 2002 ; 13 ; Papers from the Institute of Archaeology Volume 2002 ; 2002 ; https://pia-journal.co.uk/ >
      au < released ; 2003 ; 14 ; Papers from the Institute of Archaeology Volume 2003 ; 2003 ; https://pia-journal.co.uk/ >
      au < released ; 2004 ; 15 ; Papers from the Institute of Archaeology Volume 2004 ; 2004 ; https://pia-journal.co.uk/ >
      au < released ; 2005 ; 16 ; Papers from the Institute of Archaeology Volume 2005 ; 2005 ; https://pia-journal.co.uk/ >
      au < released ; 2006 ; 17 ; Papers from the Institute of Archaeology Volume 2006 ; 2006 ; https://pia-journal.co.uk/ >
      au < released ; 2007 ; 18 ; Papers from the Institute of Archaeology Volume 2007 ; 2007 ; https://pia-journal.co.uk/ >
      au < doesNotExist ; 2008 ; 19 ; Papers from the Institute of Archaeology Volume 2008 ; 2008 ; https://pia-journal.co.uk/ > #M exists. No articles for that year.
      au < released ; 2009 ; 20 ; Papers from the Institute of Archaeology Volume 2009 ; 2009 ; https://pia-journal.co.uk/ >
      au < manifest ; 2010 ; 21 ; Papers from the Institute of Archaeology Volume 2010 ; 2010 ; https://pia-journal.co.uk/ >
      au < manifest ; 2011 ; 22 ; Papers from the Institute of Archaeology Volume 2011 ; 2011 ; https://pia-journal.co.uk/ >
      au < manifest ; 2012 ; 23 ; Papers from the Institute of Archaeology Volume 2012 ; 2012 ; https://pia-journal.co.uk/ >
      au < manifest ; 2013 ; 24 ; Papers from the Institute of Archaeology Volume 2013 ; 2013 ; https://pia-journal.co.uk/ >
      au < manifest ; 2014 ; 25 ; Papers from the Institute of Archaeology Volume 2014 ; 2014 ; https://pia-journal.co.uk/ >
      au < manifest ; 2015 ; 26 ; Papers from the Institute of Archaeology Volume 2015 ; 2015 ; https://pia-journal.co.uk/ >
      au < released ; 2016 ; 27 ; Papers from the Institute of Archaeology Volume 2016 ; 2016 ; https://pia-journal.co.uk/ >
      au < released ; 2017 ; 28 ; Papers from the Institute of Archaeology Volume 2017 ; 2017 ; https://pia-journal.co.uk/ >
      #moved to ucla
    }
  }

  {

      title <
        name = Present Pasts ;
        eissn = 1759-2941
      >

      comment[publisher] = Ubiquity Press
    {
#      param[base_url] = http://www.presentpasts.info/  #www. don't use this

      au < superseded ; 2010 ; 2 ; Present Pasts Volume 2010 [superseded] ; 2010 ; http://www.presentpasts.info/ >
      au < superseded ; 2015 ; 7 ; Present Pasts Volume 2015 [superseded] ; 2015 ; http://www.presentpasts.info/ >
      au < superseded ; 2016 ; 8 ; Present Pasts Volume 2016 [superseded] ; 2016 ; http://www.presentpasts.info/ >
    }
    {
#      param[base_url] = http://presentpasts.info/ #no www. use this

      au < doesNotExist ; 2009 ; 1 ; Present Pasts Volume 2009 ; 2009 ; https://presentpasts.info/ >
      au < released ; 2010 ; 2 ; Present Pasts Volume 2010 ; 2010 ; https://presentpasts.info/ >
      au < manifest ; 2011 ; 3 ; Present Pasts Volume 2011 ; 2011 ; https://presentpasts.info/ >
      au < doesNotExist ; 2012 ; 4 ; Present Pasts Volume 2012 ; 2012 ; https://presentpasts.info/ >
      au < manifest ; 2013 ; 5 ; Present Pasts Volume 2013 ; 2013 ; https://presentpasts.info/ >
      au < manifest ; 2014 ; 6 ; Present Pasts Volume 2014 ; 2014 ; https://presentpasts.info/ >
      au < manifest ; 2015 ; 7 ; Present Pasts Volume 2015 ; 2015 ; https://presentpasts.info/ >
      au < released ; 2016 ; 8 ; Present Pasts Volume 2016 ; 2016 ; https://presentpasts.info/ >
      au < released ; 2017 ; 9 ; Present Pasts Volume 2017 ; 2017 ; https://presentpasts.info/ >
      au < released ; 2019 ; 10 ; Present Pasts Volume 2019 ; 2019 ; https://presentpasts.info/ >
      au < released ; 2020 ; 11 ; Present Pasts Volume 2020 ; 2020 ; https://presentpasts.info/ >
      au < expected ; 2021 ; 12 ; Present Pasts Volume 2021 ; 2021 ; https://presentpasts.info/ >
    }
  }

  {

      title <
        name = Psychologica Belgica ;
        eissn = 2054-670X
      >

      comment[publisher] = Ubiquity Press
#      param[base_url] = http://www.psychologicabelgica.com/

      au < released ; 2005 ; 1 ; Psychologica Belgica Volume 2005 ; 2005 ; https://www.psychologicabelgica.com/ >
      au < released ; 2006 ; 2 ; Psychologica Belgica Volume 2006 ; 2006 ; https://www.psychologicabelgica.com/ >
      au < released ; 2007 ; 3 ; Psychologica Belgica Volume 2007 ; 2007 ; https://www.psychologicabelgica.com/ >
      au < released ; 2008 ; 4 ; Psychologica Belgica Volume 2008 ; 2008 ; https://www.psychologicabelgica.com/ >
      au < released ; 2009 ; 5 ; Psychologica Belgica Volume 2009 ; 2009 ; https://www.psychologicabelgica.com/ >
      au < released ; 2010 ; 6 ; Psychologica Belgica Volume 2010 ; 2010 ; http://www.psychologicabelgica.com/ >
      au < manifest ; 2011 ; 7 ; Psychologica Belgica Volume 2011 ; 2011 ; https://www.psychologicabelgica.com/ >
      au < manifest ; 2012 ; 8 ; Psychologica Belgica Volume 2012 ; 2012 ; https://www.psychologicabelgica.com/ >
      au < manifest ; 2013 ; 9 ; Psychologica Belgica Volume 2013 ; 2013 ; https://www.psychologicabelgica.com/ >
      au < manifest ; 2014 ; 10 ; Psychologica Belgica Volume 2014 ; 2014 ; https://www.psychologicabelgica.com/ >
      au < released ; 2015 ; 11 ; Psychologica Belgica Volume 2015 ; 2015 ; http://www.psychologicabelgica.com/ >
      au < released ; 2016 ; 12 ; Psychologica Belgica Volume 2016 ; 2016 ; http://www.psychologicabelgica.com/ >
      au < released ; 2017 ; 13 ; Psychologica Belgica Volume 2017 ; 2017 ; https://www.psychologicabelgica.com/ >
      au < released ; 2018 ; 14 ; Psychologica Belgica Volume 2018 ; 2018 ; https://www.psychologicabelgica.com/ >
      au < released ; 2019 ; 15 ; Psychologica Belgica Volume 2019 ; 2019 ; https://www.psychologicabelgica.com/ >
      au < released ; 2020 ; 16 ; Psychologica Belgica Volume 2020 ; 2020 ; https://www.psychologicabelgica.com/ >
      au < manifest ; 2021 ; 17 ; Psychologica Belgica Volume 2021 ; 2021 ; https://www.psychologicabelgica.com/ >

  }

  {

      title <
        name = Secularism and Nonreligion ;
        eissn = 2053-6712
      >

      comment[publisher] = Ubiquity Press
    {
       #www. don't use this.
#      param[base_url] = https://www.secularismandnonreligion.org/

      au < doNotProcess ; 2012 ; 1 ; Secularism and Nonreligion Volume 2012 ; 2012 ; https://www.secularismandnonreligion.org/ >
      au < doNotProcess ; 2013 ; 2 ; Secularism and Nonreligion Volume 2013 ; 2013 ; https://www.secularismandnonreligion.org/ >
      au < doNotProcess ; 2014 ; 3 ; Secularism and Nonreligion Volume 2014 ; 2014 ; https://www.secularismandnonreligion.org/ >
      au < superseded ; 2015 ; 4 ; Secularism and Nonreligion Volume 2015 [superseded] ; 2015 ; http://www.secularismandnonreligion.org/ >
      au < superseded ; 2016 ; 5 ; Secularism and Nonreligion Volume 2016 [superseded] ; 2016 ; http://www.secularismandnonreligion.org/ >
      au < doNotProcess ; 2017 ; 6 ; Secularism and Nonreligion Volume 2017 ; 2017 ; https://www.secularismandnonreligion.org/ >
    }
    {
       #no www. do use this.
#      param[base_url] = https://secularismandnonreligion.org/

      au < manifest ; 2012 ; 1 ; Secularism and Nonreligion Volume 2012 ; 2012 ; https://secularismandnonreligion.org/ >
      au < manifest ; 2013 ; 2 ; Secularism and Nonreligion Volume 2013 ; 2013 ; https://secularismandnonreligion.org/ >
      au < manifest ; 2014 ; 3 ; Secularism and Nonreligion Volume 2014 ; 2014 ; https://secularismandnonreligion.org/ >
      au < manifest ; 2015 ; 4 ; Secularism and Nonreligion Volume 2015 ; 2015 ; https://secularismandnonreligion.org/ >
      au < released ; 2016 ; 5 ; Secularism and Nonreligion Volume 2016 ; 2016 ; https://secularismandnonreligion.org/ >
      au < released ; 2017 ; 6 ; Secularism and Nonreligion Volume 2017 ; 2017 ; https://secularismandnonreligion.org/ >
      au < released ; 2018 ; 7 ; Secularism and Nonreligion Volume 2018 ; 2018 ; https://secularismandnonreligion.org/ >
      au < released ; 2019 ; 8 ; Secularism and Nonreligion Volume 2019 ; 2019 ; https://secularismandnonreligion.org/ >
      au < released ; 2020 ; 9 ; Secularism and Nonreligion Volume 2020 ; 2020 ; https://secularismandnonreligion.org/ >
      au < manifest ; 2021 ; 10 ; Secularism and Nonreligion Volume 2021 ; 2021 ; https://secularismandnonreligion.org/ >
    }
  }

  {

      title <
        name = Utrecht Journal of International and European Law ;
        eissn = 2053-5341
      >

      comment[publisher] = Ubiquity Press
    {
       #has www. do not use. even though you can.
#      param[base_url] = http://www.utrechtjournal.org/

      au < superseded ; 2010 ; 1 ; Utrecht Journal of International and European Law Volume 2010 [superseded] ; 2010 ; http://www.utrechtjournal.org/ >
      au < doNotProcess ; 2011 ; 2 ; Utrecht Journal of International and European Law Volume 2011 ; 2011 ; https://www.utrechtjournal.org/ >
      au < doNotProcess ; 2012 ; 3 ; Utrecht Journal of International and European Law Volume 2012 ; 2012 ; https://www.utrechtjournal.org/ >
      au < doNotProcess ; 2013 ; 4 ; Utrecht Journal of International and European Law Volume 2013 ; 2013 ; https://www.utrechtjournal.org/ >
      au < doNotProcess ; 2014 ; 5 ; Utrecht Journal of International and European Law Volume 2014 ; 2014 ; https://www.utrechtjournal.org/ >
      au < superseded ; 2015 ; 6 ; Utrecht Journal of International and European Law Volume 2015 [superseded] ; 2015 ; http://www.utrechtjournal.org/ >
      au < superseded ; 2016 ; 7 ; Utrecht Journal of International and European Law Volume 2016 [superseded] ; 2016 ; http://www.utrechtjournal.org/ >
      au < doNotProcess ; 2017 ; 8 ; Utrecht Journal of International and European Law Volume 2017 ; 2017 ; https://www.utrechtjournal.org/ >
    }
    {
       #no www. use this
#      param[base_url] = https://utrechtjournal.org/

      au < manifest ; 2010 ; 1 ; Utrecht Journal of International and European Law Volume 2010 ; 2010 ; https://utrechtjournal.org/ >
      au < manifest ; 2011 ; 2 ; Utrecht Journal of International and European Law Volume 2011 ; 2011 ; https://utrechtjournal.org/ >
      au < manifest ; 2012 ; 3 ; Utrecht Journal of International and European Law Volume 2012 ; 2012 ; https://utrechtjournal.org/ >
      au < manifest ; 2013 ; 4 ; Utrecht Journal of International and European Law Volume 2013 ; 2013 ; https://utrechtjournal.org/ >
      au < manifest ; 2014 ; 5 ; Utrecht Journal of International and European Law Volume 2014 ; 2014 ; https://utrechtjournal.org/ >
      au < manifest ; 2015 ; 6 ; Utrecht Journal of International and European Law Volume 2015 ; 2015 ; https://utrechtjournal.org/ >
      au < released ; 2016 ; 7 ; Utrecht Journal of International and European Law Volume 2016 ; 2016 ; https://utrechtjournal.org/ >
      au < released ; 2017 ; 8 ; Utrecht Journal of International and European Law Volume 2017 ; 2017 ; https://utrechtjournal.org/ >
      au < released ; 2018 ; 9 ; Utrecht Journal of International and European Law Volume 2018 ; 2018 ; https://utrechtjournal.org/ >
      au < expected ; 2019 ; 10 ; Utrecht Journal of International and European Law Volume 2019 ; 2019 ; https://utrechtjournal.org/ >
      au < released ; 2020 ; 11 ; Utrecht Journal of International and European Law Volume 2020 ; 2020 ; https://utrechtjournal.org/ >
      au < manifest ; 2021 ; 12 ; Utrecht Journal of International and European Law Volume 2021 ; 2021 ; https://utrechtjournal.org/ >
    }
  }

  {

      title <
        name = Health Psychology Bulletin ;
        eissn = 2398-5941
      >

      comment[publisher] = Ubiquity Press
#      param[base_url] = https://www.healthpsychologybulletin.com/

      au < released ; 2017 ; 1 ; Health Psychology Bulletin Volume 2017 ; 2017 ; https://www.healthpsychologybulletin.com/ >
      au < released ; 2018 ; 2 ; Health Psychology Bulletin Volume 2018 ; 2018 ; https://www.healthpsychologybulletin.com/ >
      au < released ; 2019 ; 3 ; Health Psychology Bulletin Volume 2019 ; 2019 ; https://www.healthpsychologybulletin.com/ >
      au < released ; 2020 ; 4 ; Health Psychology Bulletin Volume 2020 ; 2020 ; https://www.healthpsychologybulletin.com/ >
      au < manifest ; 2021 ; 5 ; Health Psychology Bulletin Volume 2021 ; 2021 ; https://www.healthpsychologybulletin.com/ >

  }

  {

      title <
        name = Tremor and Other Hyperkinetic Movements ;
        eissn = 2160-8288
      >

      comment[publisher] = Ubiquity Press
#      param[base_url] = https://tremorjournal.org/

      au < released ; 2011 ; 1 ; Tremor and Other Hyperkinetic Movements Volume 2011 ; 2011 ; https://tremorjournal.org/ >
      au < released ; 2012 ; 2 ; Tremor and Other Hyperkinetic Movements Volume 2012 ; 2012 ; https://tremorjournal.org/ >
<<<<<<< HEAD
      au < manifest ; 2013 ; 3 ; Tremor and Other Hyperkinetic Movements Volume 2013 ; 2013 ; https://tremorjournal.org/ >
      au < released ; 2014 ; 4 ; Tremor and Other Hyperkinetic Movements Volume 2014 ; 2014 ; https://tremorjournal.org/ >
      au < released ; 2015 ; 5 ; Tremor and Other Hyperkinetic Movements Volume 2015 ; 2015 ; https://tremorjournal.org/ >
      au < manifest ; 2016 ; 6 ; Tremor and Other Hyperkinetic Movements Volume 2016 ; 2016 ; https://tremorjournal.org/ >
      au < released ; 2017 ; 7 ; Tremor and Other Hyperkinetic Movements Volume 2017 ; 2017 ; https://tremorjournal.org/ >
      au < manifest ; 2018 ; 8 ; Tremor and Other Hyperkinetic Movements Volume 2018 ; 2018 ; https://tremorjournal.org/ >
=======
      au < released ; 2013 ; 3 ; Tremor and Other Hyperkinetic Movements Volume 2013 ; 2013 ; https://tremorjournal.org/ >
      au < released ; 2014 ; 4 ; Tremor and Other Hyperkinetic Movements Volume 2014 ; 2014 ; https://tremorjournal.org/ >
      au < released ; 2015 ; 5 ; Tremor and Other Hyperkinetic Movements Volume 2015 ; 2015 ; https://tremorjournal.org/ >
      au < released ; 2016 ; 6 ; Tremor and Other Hyperkinetic Movements Volume 2016 ; 2016 ; https://tremorjournal.org/ >
      au < released ; 2017 ; 7 ; Tremor and Other Hyperkinetic Movements Volume 2017 ; 2017 ; https://tremorjournal.org/ >
      au < released ; 2018 ; 8 ; Tremor and Other Hyperkinetic Movements Volume 2018 ; 2018 ; https://tremorjournal.org/ >
>>>>>>> ecf3b879
      au < released ; 2019 ; 9 ; Tremor and Other Hyperkinetic Movements Volume 2019 ; 2019 ; https://tremorjournal.org/ >
      au < released ; 2020 ; 10 ; Tremor and Other Hyperkinetic Movements Volume 2020 ; 2020 ; https://tremorjournal.org/ >
      au < manifest ; 2021 ; 11 ; Tremor and Other Hyperkinetic Movements Volume 2021 ; 2021 ; https://tremorjournal.org/ >

  }
  {

      title <
        name = Journal of Open Hardware ;
        eissn = 2514-1708
      >

      comment[publisher] = Ubiquity Press
#      param[base_url] = https://openhardware.metajnl.com/

      au < released ; 2017 ; 1 ; Journal of Open Hardware Volume 2017 ; 2017 ; https://openhardware.metajnl.com/ >
      au < released ; 2018 ; 2 ; Journal of Open Hardware Volume 2018 ; 2018 ; https://openhardware.metajnl.com/ >
      au < released ; 2019 ; 3 ; Journal of Open Hardware Volume 2019 ; 2019 ; https://openhardware.metajnl.com/ >
      au < released ; 2020 ; 4 ; Journal of Open Hardware Volume 2020 ; 2020 ; https://openhardware.metajnl.com/ >
      au < manifest ; 2021 ; 5 ; Journal of Open Hardware Volume 2021 ; 2021 ; https://openhardware.metajnl.com/ >

  }
  {

      title <
        name = Cultural Science Journal ;
        eissn = 1836-0416
      >

      comment[publisher] = Ubiquity Press
#      param[base_url] = https://culturalscience.org/

      au < released ; 2008 ; 1 ; Cultural Science Journal Volume 2008 ; 2008 ; https://culturalscience.org/ >
      au < released ; 2009 ; 2 ; Cultural Science Journal Volume 2009 ; 2009 ; https://culturalscience.org/ >
      au < released ; 2010 ; 3 ; Cultural Science Journal Volume 2010 ; 2010 ; https://culturalscience.org/ >
      au < released ; 2011 ; 4 ; Cultural Science Journal Volume 2011 ; 2011 ; https://culturalscience.org/ >
      au < released ; 2012 ; 5 ; Cultural Science Journal Volume 2012 ; 2012 ; https://culturalscience.org/ >
      au < released ; 2013 ; 6 ; Cultural Science Journal Volume 2013 ; 2013 ; https://culturalscience.org/ >
      au < released ; 2014 ; 7 ; Cultural Science Journal Volume 2014 ; 2014 ; https://culturalscience.org/ >
      au < released ; 2015 ; 8 ; Cultural Science Journal Volume 2015 ; 2015 ; https://culturalscience.org/ >
      au < released ; 2016 ; 9 ; Cultural Science Journal Volume 2016 ; 2016 ; https://culturalscience.org/ >
      au < released ; 2017 ; 10 ; Cultural Science Journal Volume 2017 ; 2017 ; https://culturalscience.org/ >
      au < released ; 2018 ; 11 ; Cultural Science Journal Volume 2018 ; 2018 ; https://culturalscience.org/ >
      au < released ; 2019 ; 12 ; Cultural Science Journal Volume 2019 ; 2019 ; https://culturalscience.org/ >
      au < released ; 2020 ; 13 ; Cultural Science Journal Volume 2020 ; 2020 ; https://culturalscience.org/ >
      au < expected ; 2021 ; 14 ; Cultural Science Journal Volume 2021 ; 2021 ; https://culturalscience.org/ >

  }

  {

      title <
        name = eGEMs ;
        eissn = 2327-9214
      >

      comment[publisher] = Ubiquity Press
#      param[base_url] = https://egems.academyhealth.org/
#     Shutting down during 2019.

      au < released ; 2013 ; 1 ; eGEMs Volume 2013 ; 2013 ; https://egems.academyhealth.org/ >
      au < released ; 2014 ; 2 ; eGEMs Volume 2014 ; 2014 ; https://egems.academyhealth.org/ >
      au < released ; 2015 ; 3 ; eGEMs Volume 2015 ; 2015 ; https://egems.academyhealth.org/ >
      au < released ; 2016 ; 4 ; eGEMs Volume 2016 ; 2016 ; https://egems.academyhealth.org/ >
      au < released ; 2017 ; 5 ; eGEMs Volume 2017 ; 2017 ; https://egems.academyhealth.org/ >
      au < released ; 2018 ; 6 ; eGEMs Volume 2018 ; 2018 ; https://egems.academyhealth.org/ >
      au < released ; 2019 ; 7 ; eGEMs Volume 2019 ; 2019 ; https://egems.academyhealth.org/ >
      au < expected ; 2020 ; 8 ; eGEMs Volume 2020 ; 2020 ; https://egems.academyhealth.org/ >
      au < expected ; 2021 ; 9 ; eGEMs Volume 2021 ; 2021 ; https://egems.academyhealth.org/ >

  }

  {

      title <
        name = European Journal of Molecular and Clinical Medicine ;
        eissn = 2515-8260
      >

      comment[publisher] = Ubiquity Press
#      param[base_url] = https://www.ejmcm.com/

      au < released ; 2014 ; 1 ; European Journal of Molecular and Clinical Medicine Volume 2014 ; 2014 ; https://www.ejmcm.com/ >
      au < released ; 2015 ; 2 ; European Journal of Molecular and Clinical Medicine Volume 2015 ; 2015 ; https://www.ejmcm.com/ >
      au < released ; 2016 ; 3 ; European Journal of Molecular and Clinical Medicine Volume 2016 ; 2016 ; https://www.ejmcm.com/ >
      au < released ; 2017 ; 4 ; European Journal of Molecular and Clinical Medicine Volume 2017 ; 2017 ; https://www.ejmcm.com/ >
      au < released ; 2018 ; 5 ; European Journal of Molecular and Clinical Medicine Volume 2018 ; 2018 ; https://www.ejmcm.com/ >
      au < manifest ; 2019 ; 6 ; European Journal of Molecular and Clinical Medicine Volume 2019 ; 2019 ; https://www.ejmcm.com/ >
      au < expected ; 2020 ; 7 ; European Journal of Molecular and Clinical Medicine Volume 2020 ; 2020 ; https://www.ejmcm.com/ >
      au < expected ; 2021 ; 8 ; European Journal of Molecular and Clinical Medicine Volume 2021 ; 2021 ; https://www.ejmcm.com/ >

  }

  {

      title <
        name = Journal of Cognition ;
        eissn = 2514-4820
      >

      comment[publisher] = Ubiquity Press
#      param[base_url] = https://www.journalofcognition.org/

      au < manifest ; 2018 ; 1 ; Journal of Cognition Volume 2018 ; 2018 ; https://www.journalofcognition.org/ >
      au < released ; 2019 ; 2 ; Journal of Cognition Volume 2019 ; 2019 ; https://www.journalofcognition.org/ >
<<<<<<< HEAD
      au < manifest ; 2020 ; 3 ; Journal of Cognition Volume 2020 ; 2020 ; https://www.journalofcognition.org/ >
=======
      au < released ; 2020 ; 3 ; Journal of Cognition Volume 2020 ; 2020 ; https://www.journalofcognition.org/ >
      au < manifest ; 2021 ; 4 ; Journal of Cognition Volume 2021 ; 2021 ; https://www.journalofcognition.org/ >
>>>>>>> ecf3b879

  }

  {

      title <
        name = Journal of Computer Applications in Archaeology ;
        eissn = 2514-8362
      >

      comment[publisher] = Ubiquity Press
#      param[base_url] = https://journal.caa-international.org/

      au < released ; 2018 ; 1 ; Journal of Computer Applications in Archaeology Volume 2018 ; 2018 ; https://journal.caa-international.org/ >
      au < released ; 2019 ; 2 ; Journal of Computer Applications in Archaeology Volume 2019 ; 2019 ; https://journal.caa-international.org/ >
      au < released ; 2020 ; 3 ; Journal of Computer Applications in Archaeology Volume 2020 ; 2020 ; https://journal.caa-international.org/ >
      au < manifest ; 2021 ; 4 ; Journal of Computer Applications in Archaeology Volume 2021 ; 2021 ; https://journal.caa-international.org/ >

  }

  {

      title <
        name = KULA: knowledge creation, dissemination, and preservation studies ;
        eissn = 2398-4112
      >

      comment[publisher] = Ubiquity Press
#      param[base_url] = https://kula.uvic.ca/

      au < released ; 2017 ; 1 ; KULA: knowledge creation, dissemination, and preservation studies Volume 2017 ; 2017 ; https://kula.uvic.ca/ >
      au < released ; 2018 ; 2 ; KULA: knowledge creation, dissemination, and preservation studies Volume 2018 ; 2018 ; https://kula.uvic.ca/ >
      au < released ; 2019 ; 3 ; KULA: knowledge creation, dissemination, and preservation studies Volume 2019 ; 2019 ; https://kula.uvic.ca/ >
      au < manifest ; 2020 ; 4 ; KULA: knowledge creation, dissemination, and preservation studies Volume 2020 ; 2020 ; https://kula.uvic.ca/ >
      au < expected ; 2021 ; 5 ; KULA: knowledge creation, dissemination, and preservation studies Volume 2021 ; 2021 ; https://kula.uvic.ca/ >

  }

  {

      title <
        name = Metaphysics ;
        eissn = 2515-8279
      >

      comment[publisher] = Ubiquity Press
#      param[base_url] = https://metaphysicsjournal.com/

      au < released ; 2018 ; 1 ; Metaphysics Volume 2018 ; 2018 ; https://metaphysicsjournal.com/ >
      au < released ; 2019 ; 2 ; Metaphysics Volume 2019 ; 2019 ; https://metaphysicsjournal.com/ >
      au < released ; 2020 ; 3 ; Metaphysics Volume 2020 ; 2020 ; https://metaphysicsjournal.com/ >
      au < expected ; 2021 ; 4 ; Metaphysics Volume 2021 ; 2021 ; https://metaphysicsjournal.com/ >

  }

  {

      title <
        name = Physical Activity and Health ;
        eissn = 2515-2270
      >

      comment[publisher] = Ubiquity Press
#      param[base_url] = https://paahjournal.com/

      au < released ; 2017 ; 1 ; Physical Activity and Health Volume 2017 ; 2017 ; https://paahjournal.com/ >
      au < released ; 2018 ; 2 ; Physical Activity and Health Volume 2018 ; 2018 ; https://paahjournal.com/ >
      au < released ; 2019 ; 3 ; Physical Activity and Health Volume 2019 ; 2019 ; https://paahjournal.com/ >
      au < released ; 2020 ; 4 ; Physical Activity and Health Volume 2020 ; 2020 ; https://paahjournal.com/ >
      au < manifest ; 2021 ; 5 ; Physical Activity and Health Volume 2021 ; 2021 ; https://paahjournal.com/ >

  }

  {

      title <
        name = Tilburg Law Review: Journal of International and Comparative Law ;
        eissn = 2211-2545
      >

      comment[publisher] = Ubiquity Press
#      param[base_url] = https://tilburglawreview.com/
      #name changed in 2008 to: Tilburg Law Review: Journal of International and Comparative Law. 

      au < released ; 2012 ; 1 ; Tilburg Law Review: Journal of International and Comparative Law Volume 2012 ; 2012 ; https://tilburglawreview.com/ >
      au < released ; 2013 ; 2 ; Tilburg Law Review: Journal of International and Comparative Law Volume 2013 ; 2013 ; https://tilburglawreview.com/ >
      au < released ; 2014 ; 3 ; Tilburg Law Review: Journal of International and Comparative Law Volume 2014 ; 2014 ; https://tilburglawreview.com/ >
      au < released ; 2015 ; 4 ; Tilburg Law Review: Journal of International and Comparative Law Volume 2015 ; 2015 ; https://tilburglawreview.com/ >
      au < released ; 2016 ; 5 ; Tilburg Law Review: Journal of International and Comparative Law Volume 2016 ; 2016 ; https://tilburglawreview.com/ >
      au < released ; 2017 ; 6 ; Tilburg Law Review: Journal of International and Comparative Law Volume 2017 ; 2017 ; https://tilburglawreview.com/ >
      au < released ; 2018 ; 7 ; Tilburg Law Review: Journal of International and Comparative Law Volume 2018 ; 2018 ; https://tilburglawreview.com/ >
      au < released ; 2019 ; 8 ; Tilburg Law Review: Journal of International and Comparative Law Volume 2019 ; 2019 ; https://tilburglawreview.com/ >
      au < released ; 2020 ; 9 ; Tilburg Law Review: Journal of International and Comparative Law Volume 2020 ; 2020 ; https://tilburglawreview.com/ >
      au < expected ; 2021 ; 10 ; Tilburg Law Review: Journal of International and Comparative Law Volume 2021 ; 2021 ; https://tilburglawreview.com/ >

  }

  {

      title <
        name = Yearbook of Swiss Administrative Science ;
        eissn = 2296-8717
      >

      comment[publisher] = Ubiquity Press
#      param[base_url] = https://www.ssas-yearbook.com/

      au < released ; 2010 ; 1 ; Yearbook of Swiss Administrative Science Volume 2010 ; 2010 ; https://www.ssas-yearbook.com/ >
      au < released ; 2011 ; 2 ; Yearbook of Swiss Administrative Science Volume 2011 ; 2011 ; https://www.ssas-yearbook.com/ >
      au < released ; 2012 ; 3 ; Yearbook of Swiss Administrative Science Volume 2012 ; 2012 ; https://www.ssas-yearbook.com/ >
      au < released ; 2013 ; 4 ; Yearbook of Swiss Administrative Science Volume 2013 ; 2013 ; https://www.ssas-yearbook.com/ >
      au < released ; 2014 ; 5 ; Yearbook of Swiss Administrative Science Volume 2014 ; 2014 ; https://www.ssas-yearbook.com/ >
      au < released ; 2015 ; 6 ; Yearbook of Swiss Administrative Science Volume 2015 ; 2015 ; https://www.ssas-yearbook.com/ >
      au < released ; 2016 ; 7 ; Yearbook of Swiss Administrative Science Volume 2016 ; 2016 ; https://www.ssas-yearbook.com/ >
      au < released ; 2017 ; 8 ; Yearbook of Swiss Administrative Science Volume 2017 ; 2017 ; https://www.ssas-yearbook.com/ >
      au < released ; 2018 ; 9 ; Yearbook of Swiss Administrative Science Volume 2018 ; 2018 ; https://www.ssas-yearbook.com/ >
      au < manifest ; 2019 ; 10 ; Yearbook of Swiss Administrative Science Volume 2019 ; 2019 ; https://www.ssas-yearbook.com/ >
      au < manifest ; 2020 ; 11 ; Yearbook of Swiss Administrative Science Volume 2020 ; 2020 ; https://www.ssas-yearbook.com/ >
      au < manifest ; 2021 ; 12 ; Yearbook of Swiss Administrative Science Volume 2021 ; 2021 ; https://www.ssas-yearbook.com/ >

  }

  {

      title <
        name = International Journal of Driving Science ;
        eissn = 2397-1959
      >

      comment[publisher] = Ubiquity Press
#      param[base_url] = https://www.ijds.eu/

      au < released ; 2018 ; 1 ; International Journal of Driving Science Volume 2018 ; 2018 ; https://www.ijds.eu/ >
      au < doesNotExist ; 2019 ; 2 ; International Journal of Driving Science Volume 2019 ; 2019 ; https://www.ijds.eu/ >
      au < expected ; 2020 ; 3 ; International Journal of Driving Science Volume 2020 ; 2020 ; https://www.ijds.eu/ >
      au < expected ; 2021 ; 4 ; International Journal of Driving Science Volume 2021 ; 2021 ; https://www.ijds.eu/ >

  }

  {

      title <
        name = Worldwide Waste: Journal of Interdisciplinary Studies ;
        eissn = 2399-7117
      >

      comment[publisher] = Ubiquity Press
#      param[base_url] = https://www.worldwidewastejournal.com/

      au < released ; 2018 ; 1 ; Worldwide Waste: Journal of Interdisciplinary Studies Volume 2018 ; 2018 ; https://www.worldwidewastejournal.com/ >
      au < released ; 2019 ; 2 ; Worldwide Waste: Journal of Interdisciplinary Studies Volume 2019 ; 2019 ; https://www.worldwidewastejournal.com/ >
      au < released ; 2020 ; 3 ; Worldwide Waste: Journal of Interdisciplinary Studies Volume 2020 ; 2020 ; https://www.worldwidewastejournal.com/ >
      au < manifest ; 2021 ; 4 ; Worldwide Waste: Journal of Interdisciplinary Studies Volume 2021 ; 2021 ; https://www.worldwidewastejournal.com/ >

  }

  {

      title <
        name = Transactions of the International Society for Music Information Retrieval ;
        eissn = 2514-3298
      >

      comment[publisher] = Ubiquity Press
#      param[base_url] = https://transactions.ismir.net/

      au < released ; 2018 ; 1 ; Transactions of the International Society for Music Information Retrieval Volume 2018 ; 2018 ; https://transactions.ismir.net/ >
      au < released ; 2019 ; 2 ; Transactions of the International Society for Music Information Retrieval Volume 2019 ; 2019 ; https://transactions.ismir.net/ >
      au < released ; 2020 ; 3 ; Transactions of the International Society for Music Information Retrieval Volume 2020 ; 2020 ; https://transactions.ismir.net/ >
      au < manifest ; 2021 ; 4 ; Transactions of the International Society for Music Information Retrieval Volume 2021 ; 2021 ; https://transactions.ismir.net/ >

  }

}
{
  publisher <
    name = United Kingdom Serials Group
  >

    provider = United Kingdom Serials Group
    plugin = org.lockss.plugin.ubiquitypress.upn.UbiquityPartnerNetworkPlugin
    implicit < status ; year ; volume ; name ; param[year] ; param[base_url] >

  {

      title <
        name = Insights: the UKSG journal ;
        eissn = 2048-7754
      >

      comment[publisher] = United Kingdom Serials Group
#      param[base_url] = http://insights.uksg.org/

      au < released ; 2012 ; 1 ; Insights: the UKSG journal Volume 2012 ; 2012 ; http://insights.uksg.org/ >
      au < released ; 2013 ; 2 ; Insights: the UKSG journal Volume 2013 ; 2013 ; http://insights.uksg.org/ >
      au < released ; 2014 ; 3 ; Insights: the UKSG journal Volume 2014 ; 2014 ; http://insights.uksg.org/ >
      au < released ; 2015 ; 4 ; Insights: the UKSG journal Volume 2015 ; 2015 ; http://insights.uksg.org/ >
      au < released ; 2016 ; 5 ; Insights: the UKSG journal Volume 2016 ; 2016 ; http://insights.uksg.org/ >
      au < released ; 2017 ; 6 ; Insights: the UKSG journal Volume 2017 ; 2017 ; https://insights.uksg.org/ >
      au < released ; 2018 ; 7 ; Insights: the UKSG journal Volume 2018 ; 2018 ; https://insights.uksg.org/ >
      au < released ; 2019 ; 8 ; Insights: the UKSG journal Volume 2019 ; 2019 ; https://insights.uksg.org/ >
      au < released ; 2020 ; 9 ; Insights: the UKSG journal Volume 2020 ; 2020 ; https://insights.uksg.org/ >
      au < manifest ; 2021 ; 10 ; Insights: the UKSG journal Volume 2021 ; 2021 ; https://insights.uksg.org/ >

  }

  {

      title <
        name = Serials: The Journal for the Serials Community ;
        issn = 0953-0460 ;
        eissn = 1475-3308
      >

      comment[publisher] = United Kingdom Serials Group
#      param[base_url] = http://serials.uksg.org/

      au < manifest ; 1988 ; 1 ; Serials: The Journal for the Serials Community Volume 1988 ; 1988 ; https://serials.uksg.org/ >
      au < manifest ; 1989 ; 2 ; Serials: The Journal for the Serials Community Volume 1989 ; 1989 ; https://serials.uksg.org/ >
      au < manifest ; 1990 ; 3 ; Serials: The Journal for the Serials Community Volume 1990 ; 1990 ; https://serials.uksg.org/ >
      au < manifest ; 1991 ; 4 ; Serials: The Journal for the Serials Community Volume 1991 ; 1991 ; https://serials.uksg.org/ >
      au < manifest ; 1992 ; 5 ; Serials: The Journal for the Serials Community Volume 1992 ; 1992 ; https://serials.uksg.org/ >
      au < manifest ; 1993 ; 6 ; Serials: The Journal for the Serials Community Volume 1993 ; 1993 ; https://serials.uksg.org/ >
      au < manifest ; 1994 ; 7 ; Serials: The Journal for the Serials Community Volume 1994 ; 1994 ; https://serials.uksg.org/ >
      au < manifest ; 1995 ; 8 ; Serials: The Journal for the Serials Community Volume 1995 ; 1995 ; https://serials.uksg.org/ >
      au < manifest ; 1996 ; 9 ; Serials: The Journal for the Serials Community Volume 1996 ; 1996 ; https://serials.uksg.org/ >
      au < manifest ; 1997 ; 10 ; Serials: The Journal for the Serials Community Volume 1997 ; 1997 ; https://serials.uksg.org/ >
      au < manifest ; 1998 ; 11 ; Serials: The Journal for the Serials Community Volume 1998 ; 1998 ; https://serials.uksg.org/ >
      au < manifest ; 1999 ; 12 ; Serials: The Journal for the Serials Community Volume 1999 ; 1999 ; https://serials.uksg.org/ >
      au < released ; 2000 ; 13 ; Serials: The Journal for the Serials Community Volume 2000 ; 2000 ; https://serials.uksg.org/ >
      au < released ; 2001 ; 14 ; Serials: The Journal for the Serials Community Volume 2001 ; 2001 ; https://serials.uksg.org/ >
      au < released ; 2002 ; 15 ; Serials: The Journal for the Serials Community Volume 2002 ; 2002 ; https://serials.uksg.org/ >
      au < released ; 2003 ; 16 ; Serials: The Journal for the Serials Community Volume 2003 ; 2003 ; https://serials.uksg.org/ >
      au < released ; 2004 ; 17 ; Serials: The Journal for the Serials Community Volume 2004 ; 2004 ; https://serials.uksg.org/ >
      au < released ; 2005 ; 18 ; Serials: The Journal for the Serials Community Volume 2005 ; 2005 ; https://serials.uksg.org/ >
      au < released ; 2006 ; 19 ; Serials: The Journal for the Serials Community Volume 2006 ; 2006 ; https://serials.uksg.org/ >
      au < released ; 2007 ; 20 ; Serials: The Journal for the Serials Community Volume 2007 ; 2007 ; https://serials.uksg.org/ >
      au < released ; 2008 ; 21 ; Serials: The Journal for the Serials Community Volume 2008 ; 2008 ; https://serials.uksg.org/ >
      au < released ; 2009 ; 22 ; Serials: The Journal for the Serials Community Volume 2009 ; 2009 ; https://serials.uksg.org/ >
      au < released ; 2010 ; 23 ; Serials: The Journal for the Serials Community Volume 2010 ; 2010 ; http://serials.uksg.org/ >
      au < released ; 2011 ; 24 ; Serials: The Journal for the Serials Community Volume 2011 ; 2011 ; http://serials.uksg.org/ >

  }

}
{
  publisher <
    name = University of Westminster Press
  >

    provider = Ubiquity Press
    plugin = org.lockss.plugin.ubiquitypress.upn.UbiquityPartnerNetworkPlugin
    implicit < status ; year ; volume ; name ; param[year] ; param[base_url] >

  {

      title <
        name = Entertainment and Sports Law Journal ;
        eissn = 1748-944X
      >

      comment[publisher] = University of Westminster Press
#      param[base_url] = http://www.entsportslawjournal.com/

      au < released ; 2002 ; 1 ; Entertainment and Sports Law Journal Volume 2002 ; 2002 ; https://www.entsportslawjournal.com/ >
      au < released ; 2003 ; 2 ; Entertainment and Sports Law Journal Volume 2003 ; 2003 ; https://www.entsportslawjournal.com/ >
      au < released ; 2005 ; 3 ; Entertainment and Sports Law Journal Volume 2005 ; 2005 ; https://www.entsportslawjournal.com/ >
      au < released ; 2006 ; 4 ; Entertainment and Sports Law Journal Volume 2006 ; 2006 ; https://www.entsportslawjournal.com/ >
      au < released ; 2007 ; 5 ; Entertainment and Sports Law Journal Volume 2007 ; 2007 ; https://www.entsportslawjournal.com/ >
      au < released ; 2008 ; 6 ; Entertainment and Sports Law Journal Volume 2008 ; 2008 ; https://www.entsportslawjournal.com/ >
      au < released ; 2009 ; 7 ; Entertainment and Sports Law Journal Volume 2009 ; 2009 ; https://www.entsportslawjournal.com/ >
      au < released ; 2010 ; 8 ; Entertainment and Sports Law Journal Volume 2010 ; 2010 ; http://www.entsportslawjournal.com/ >
      au < released ; 2011 ; 9 ; Entertainment and Sports Law Journal Volume 2011 ; 2011 ; http://www.entsportslawjournal.com/ >
      au < released ; 2012 ; 10 ; Entertainment and Sports Law Journal Volume 2012 ; 2012 ; http://www.entsportslawjournal.com/ >
      au < released ; 2013 ; 11 ; Entertainment and Sports Law Journal Volume 2013 ; 2013 ; http://www.entsportslawjournal.com/ >
      au < released ; 2014 ; 12 ; Entertainment and Sports Law Journal Volume 2014 ; 2014 ; http://www.entsportslawjournal.com/ >
      au < released ; 2015 ; 13 ; Entertainment and Sports Law Journal Volume 2015 ; 2015 ; http://www.entsportslawjournal.com/ >
      au < released ; 2016 ; 14 ; Entertainment and Sports Law Journal Volume 2016 ; 2016 ; http://www.entsportslawjournal.com/ >
      au < released ; 2017 ; 15 ; Entertainment and Sports Law Journal Volume 2017 ; 2017 ; https://www.entsportslawjournal.com/ >
      au < released ; 2018 ; 16 ; Entertainment and Sports Law Journal Volume 2018 ; 2018 ; https://www.entsportslawjournal.com/ >
      au < released ; 2019 ; 17 ; Entertainment and Sports Law Journal Volume 2019 ; 2019 ; https://www.entsportslawjournal.com/ >
      au < manifest ; 2020 ; 18 ; Entertainment and Sports Law Journal Volume 2020 ; 2020 ; https://www.entsportslawjournal.com/ >
      au < expected ; 2021 ; 19 ; Entertainment and Sports Law Journal Volume 2021 ; 2021 ; https://www.entsportslawjournal.com/ >

  }

  {

      title <
        name = Journal of Deliberative Democracy ;
        eissn = 2634-0488
      >

      comment[publisher] = University of Westminster Press
#      param[base_url] = https://delibdemjournal.org/

      au < released ; 2005 ; 1 ; Journal of Deliberative Democracy Volume 2005 ; 2005 ; https://delibdemjournal.org/ >
      au < manifest ; 2006 ; 2 ; Journal of Deliberative Democracy Volume 2006 ; 2006 ; https://delibdemjournal.org/ >
      au < released ; 2007 ; 3 ; Journal of Deliberative Democracy Volume 2007 ; 2007 ; https://delibdemjournal.org/ >
      au < manifest ; 2008 ; 4 ; Journal of Deliberative Democracy Volume 2008 ; 2008 ; https://delibdemjournal.org/ >
      au < released ; 2009 ; 5 ; Journal of Deliberative Democracy Volume 2009 ; 2009 ; https://delibdemjournal.org/ >
      au < released ; 2010 ; 6 ; Journal of Deliberative Democracy Volume 2010 ; 2010 ; https://delibdemjournal.org/ >
      au < manifest ; 2011 ; 7 ; Journal of Deliberative Democracy Volume 2011 ; 2011 ; https://delibdemjournal.org/ >
      au < manifest ; 2012 ; 8 ; Journal of Deliberative Democracy Volume 2012 ; 2012 ; https://delibdemjournal.org/ >
      au < manifest ; 2013 ; 9 ; Journal of Deliberative Democracy Volume 2013 ; 2013 ; https://delibdemjournal.org/ >
      au < manifest ; 2014 ; 10 ; Journal of Deliberative Democracy Volume 2014 ; 2014 ; https://delibdemjournal.org/ >
      au < manifest ; 2015 ; 11 ; Journal of Deliberative Democracy Volume 2015 ; 2015 ; https://delibdemjournal.org/ >
      au < released ; 2016 ; 12 ; Journal of Deliberative Democracy Volume 2016 ; 2016 ; https://delibdemjournal.org/ >
      au < manifest ; 2017 ; 13 ; Journal of Deliberative Democracy Volume 2017 ; 2017 ; https://delibdemjournal.org/ >
      au < manifest ; 2018 ; 14 ; Journal of Deliberative Democracy Volume 2018 ; 2018 ; https://delibdemjournal.org/ >
      au < released ; 2019 ; 15 ; Journal of Deliberative Democracy Volume 2019 ; 2019 ; https://delibdemjournal.org/ >
      au < manifest ; 2020 ; 16 ; Journal of Deliberative Democracy Volume 2020 ; 2020 ; https://delibdemjournal.org/ >
      au < expected ; 2021 ; 17 ; Journal of Deliberative Democracy Volume 2021 ; 2021 ; https://delibdemjournal.org/ >

  }

  {

      title <
        name = Silk Road ;
        eissn = 2631-682X
      >

      comment[publisher] = University of Westminster Press
#      param[base_url] = https://silkroadjournal.online/

      au < released ; 2019 ; 1 ; Silk Road Volume 2019 ; 2019 ; https://silkroadjournal.online/ >
      au < manifest ; 2020 ; 2 ; Silk Road Volume 2020 ; 2020 ; https://silkroadjournal.online/ >
      au < expected ; 2021 ; 3 ; Silk Road Volume 2021 ; 2021 ; https://silkroadjournal.online/ >

  }

  {

      title <
        name = Westminster Papers in Communication and Culture ;
        eissn = 1744-6716
      >

      comment[publisher] = University of Westminster Press
#      param[base_url] = http://www.westminsterpapers.org/

      au < released ; 2009 ; 6 ; Westminster Papers in Communication and Culture Volume 2009 ; 2009 ; https://www.westminsterpapers.org/ >
      au < released ; 2010 ; 7 ; Westminster Papers in Communication and Culture Volume 2010 ; 2010 ; https://www.westminsterpapers.org/ >
      au < released ; 2011 ; 8 ; Westminster Papers in Communication and Culture Volume 2011 ; 2011 ; https://www.westminsterpapers.org/ >
      au < released ; 2012 ; 9 ; Westminster Papers in Communication and Culture Volume 2012 ; 2012 ; https://www.westminsterpapers.org/ >
      au < released ; 2013 ; 9 ; Westminster Papers in Communication and Culture Volume 2013 ; 2013 ; https://www.westminsterpapers.org/ >
      au < released ; 2015 ; 10 ; Westminster Papers in Communication and Culture Volume 2015 ; 2015 ; http://www.westminsterpapers.org/ >
      au < released ; 2016 ; 11 ; Westminster Papers in Communication and Culture Volume 2016 ; 2016 ; http://www.westminsterpapers.org/ >
      au < released ; 2017 ; 12 ; Westminster Papers in Communication and Culture Volume 2017 ; 2017 ; https://www.westminsterpapers.org/ >
      au < released ; 2018 ; 13 ; Westminster Papers in Communication and Culture Volume 2018 ; 2018 ; https://www.westminsterpapers.org/ >
      au < released ; 2019 ; 14 ; Westminster Papers in Communication and Culture Volume 2019 ; 2019 ; https://www.westminsterpapers.org/ >
      au < manifest ; 2020 ; 15 ; Westminster Papers in Communication and Culture Volume 2020 ; 2020 ; https://www.westminsterpapers.org/ >
      au < expected ; 2021 ; 16 ; Westminster Papers in Communication and Culture Volume 2021 ; 2021 ; https://www.westminsterpapers.org/ >

  }

}
{
  publisher <
    name = Utrecht University Library
  >

    provider = Ubiquity Press
    plugin = org.lockss.plugin.ubiquitypress.upn.UbiquityPartnerNetworkPlugin
    implicit < status ; year ; volume ; name ; param[year] ; param[base_url] >

  {

      title <
        name = BMGN - Low Countries Historical Review ;
        eissn = 2211-2898
      >

      comment[publisher] = Utrecht University Library
#      param[base_url] = http://www.bmgn-lchr.nl/

      au < manifest ; 1970 ; 1 ; BMGN - Low Countries Historical Review Volume 1970 ; 1970 ; https://www.bmgn-lchr.nl/ >
      au < manifest ; 1971 ; 2 ; BMGN - Low Countries Historical Review Volume 1971 ; 1971 ; https://www.bmgn-lchr.nl/ >
      au < manifest ; 1972 ; 3 ; BMGN - Low Countries Historical Review Volume 1972 ; 1972 ; https://www.bmgn-lchr.nl/ >
      au < manifest ; 1973 ; 4 ; BMGN - Low Countries Historical Review Volume 1973 ; 1973 ; https://www.bmgn-lchr.nl/ >
      au < manifest ; 1974 ; 5 ; BMGN - Low Countries Historical Review Volume 1974 ; 1974 ; https://www.bmgn-lchr.nl/ >
      au < manifest ; 1975 ; 6 ; BMGN - Low Countries Historical Review Volume 1975 ; 1975 ; https://www.bmgn-lchr.nl/ >
      au < manifest ; 1976 ; 7 ; BMGN - Low Countries Historical Review Volume 1976 ; 1976 ; https://www.bmgn-lchr.nl/ >
      au < manifest ; 1977 ; 8 ; BMGN - Low Countries Historical Review Volume 1977 ; 1977 ; https://www.bmgn-lchr.nl/ >
      au < manifest ; 1978 ; 9 ; BMGN - Low Countries Historical Review Volume 1978 ; 1978 ; https://www.bmgn-lchr.nl/ >
      au < manifest ; 1979 ; 10 ; BMGN - Low Countries Historical Review Volume 1979 ; 1979 ; https://www.bmgn-lchr.nl/ >
      au < manifest ; 1980 ; 11 ; BMGN - Low Countries Historical Review Volume 1980 ; 1980 ; https://www.bmgn-lchr.nl/ >
      au < manifest ; 1981 ; 12 ; BMGN - Low Countries Historical Review Volume 1981 ; 1981 ; https://www.bmgn-lchr.nl/ >
      au < manifest ; 1982 ; 13 ; BMGN - Low Countries Historical Review Volume 1982 ; 1982 ; https://www.bmgn-lchr.nl/ >
      au < manifest ; 1983 ; 14 ; BMGN - Low Countries Historical Review Volume 1983 ; 1983 ; https://www.bmgn-lchr.nl/ >
      au < manifest ; 1984 ; 15 ; BMGN - Low Countries Historical Review Volume 1984 ; 1984 ; https://www.bmgn-lchr.nl/ >
      au < manifest ; 1985 ; 16 ; BMGN - Low Countries Historical Review Volume 1985 ; 1985 ; https://www.bmgn-lchr.nl/ >
      au < manifest ; 1986 ; 17 ; BMGN - Low Countries Historical Review Volume 1986 ; 1986 ; https://www.bmgn-lchr.nl/ >
      au < manifest ; 1987 ; 18 ; BMGN - Low Countries Historical Review Volume 1987 ; 1987 ; https://www.bmgn-lchr.nl/ >
      au < manifest ; 1988 ; 19 ; BMGN - Low Countries Historical Review Volume 1988 ; 1988 ; https://www.bmgn-lchr.nl/ >
      au < manifest ; 1989 ; 20 ; BMGN - Low Countries Historical Review Volume 1989 ; 1989 ; https://www.bmgn-lchr.nl/ >
      au < manifest ; 1990 ; 21 ; BMGN - Low Countries Historical Review Volume 1990 ; 1990 ; https://www.bmgn-lchr.nl/ >
      au < manifest ; 1991 ; 22 ; BMGN - Low Countries Historical Review Volume 1991 ; 1991 ; https://www.bmgn-lchr.nl/ >
      au < manifest ; 1992 ; 23 ; BMGN - Low Countries Historical Review Volume 1992 ; 1992 ; https://www.bmgn-lchr.nl/ >
      au < manifest ; 1993 ; 24 ; BMGN - Low Countries Historical Review Volume 1993 ; 1993 ; https://www.bmgn-lchr.nl/ >
      au < manifest ; 1994 ; 25 ; BMGN - Low Countries Historical Review Volume 1994 ; 1994 ; https://www.bmgn-lchr.nl/ >
      au < manifest ; 1995 ; 26 ; BMGN - Low Countries Historical Review Volume 1995 ; 1995 ; https://www.bmgn-lchr.nl/ >
      au < manifest ; 1996 ; 27 ; BMGN - Low Countries Historical Review Volume 1996 ; 1996 ; https://www.bmgn-lchr.nl/ >
      au < manifest ; 1997 ; 28 ; BMGN - Low Countries Historical Review Volume 1997 ; 1997 ; https://www.bmgn-lchr.nl/ >
      au < manifest ; 1998 ; 29 ; BMGN - Low Countries Historical Review Volume 1998 ; 1998 ; https://www.bmgn-lchr.nl/ >
      au < manifest ; 1999 ; 30 ; BMGN - Low Countries Historical Review Volume 1999 ; 1999 ; https://www.bmgn-lchr.nl/ >
      au < released ; 2000 ; 31 ; BMGN - Low Countries Historical Review Volume 2000 ; 2000 ; https://www.bmgn-lchr.nl/ >
      au < released ; 2001 ; 32 ; BMGN - Low Countries Historical Review Volume 2001 ; 2001 ; https://www.bmgn-lchr.nl/ >
      au < released ; 2002 ; 33 ; BMGN - Low Countries Historical Review Volume 2002 ; 2002 ; https://www.bmgn-lchr.nl/ >
      au < released ; 2003 ; 34 ; BMGN - Low Countries Historical Review Volume 2003 ; 2003 ; https://www.bmgn-lchr.nl/ >
      au < released ; 2004 ; 35 ; BMGN - Low Countries Historical Review Volume 2004 ; 2004 ; https://www.bmgn-lchr.nl/ >
      au < released ; 2005 ; 36 ; BMGN - Low Countries Historical Review Volume 2005 ; 2005 ; https://www.bmgn-lchr.nl/ >
      au < released ; 2006 ; 37 ; BMGN - Low Countries Historical Review Volume 2006 ; 2006 ; https://www.bmgn-lchr.nl/ >
      au < released ; 2007 ; 38 ; BMGN - Low Countries Historical Review Volume 2007 ; 2007 ; https://www.bmgn-lchr.nl/ >
      au < released ; 2008 ; 39 ; BMGN - Low Countries Historical Review Volume 2008 ; 2008 ; https://www.bmgn-lchr.nl/ >
      au < released ; 2009 ; 40 ; BMGN - Low Countries Historical Review Volume 2009 ; 2009 ; https://www.bmgn-lchr.nl/ >
      au < released ; 2010 ; 41 ; BMGN - Low Countries Historical Review Volume 2010 ; 2010 ; http://www.bmgn-lchr.nl/ >
      au < released ; 2011 ; 42 ; BMGN - Low Countries Historical Review Volume 2011 ; 2011 ; http://www.bmgn-lchr.nl/ >
      au < released ; 2012 ; 43 ; BMGN - Low Countries Historical Review Volume 2012 ; 2012 ; http://www.bmgn-lchr.nl/ >
      au < released ; 2013 ; 44 ; BMGN - Low Countries Historical Review Volume 2013 ; 2013 ; http://www.bmgn-lchr.nl/ >
      au < released ; 2014 ; 45 ; BMGN - Low Countries Historical Review Volume 2014 ; 2014 ; http://www.bmgn-lchr.nl/ >
      au < released ; 2015 ; 46 ; BMGN - Low Countries Historical Review Volume 2015 ; 2015 ; http://www.bmgn-lchr.nl/ >
      au < released ; 2016 ; 47 ; BMGN - Low Countries Historical Review Volume 2016 ; 2016 ; http://www.bmgn-lchr.nl/ >
      au < released ; 2017 ; 48 ; BMGN - Low Countries Historical Review Volume 2017 ; 2017 ; https://www.bmgn-lchr.nl/ >
      au < released ; 2018 ; 49 ; BMGN - Low Countries Historical Review Volume 2018 ; 2018 ; https://www.bmgn-lchr.nl/ >
      au < released ; 2019 ; 50 ; BMGN - Low Countries Historical Review Volume 2019 ; 2019 ; https://www.bmgn-lchr.nl/ >
      au < released ; 2020 ; 51 ; BMGN - Low Countries Historical Review Volume 2020 ; 2020 ; https://www.bmgn-lchr.nl/ >
      au < expected ; 2021 ; 52 ; BMGN - Low Countries Historical Review Volume 2021 ; 2021 ; https://www.bmgn-lchr.nl/ >

  }

  {

      title <
        name = De Zeventiende Eeuw. Cultuur in de Nederlanden in interdisciplinair perspectief ;
        eissn = 2212-7402
      >

      comment[publisher] = Utrecht University Library
#      param[base_url] = https://www.de-zeventiende-eeuw.nl/
#     stopped publication after 2016

      au < released ; 2012 ; 28 ; De Zeventiende Eeuw. Cultuur in de Nederlanden in interdisciplinair perspectief Volume 2012 ; 2012 ; https://www.de-zeventiende-eeuw.nl/ >
      au < released ; 2013 ; 29 ; De Zeventiende Eeuw. Cultuur in de Nederlanden in interdisciplinair perspectief Volume 2013 ; 2013 ; https://www.de-zeventiende-eeuw.nl/ >
      au < released ; 2014 ; 30 ; De Zeventiende Eeuw. Cultuur in de Nederlanden in interdisciplinair perspectief Volume 2014 ; 2014 ; https://www.de-zeventiende-eeuw.nl/ >
      au < released ; 2015 ; 31 ; De Zeventiende Eeuw. Cultuur in de Nederlanden in interdisciplinair perspectief Volume 2015 ; 2015 ; https://www.de-zeventiende-eeuw.nl/ >
      au < manifest ; 2016 ; 32 ; De Zeventiende Eeuw. Cultuur in de Nederlanden in interdisciplinair perspectief Volume 2016 ; 2016 ; https://www.de-zeventiende-eeuw.nl/ >
      au < released ; 2017 ; 33 ; De Zeventiende Eeuw. Cultuur in de Nederlanden in interdisciplinair perspectief Volume 2017 ; 2017 ; https://www.de-zeventiende-eeuw.nl/ >

  }

  {

      title <
        name = Early Modern Low Countries ;
        eissn = 2543-1587
      >

      comment[publisher] = Utrecht University Library
#      param[base_url] = https://www.emlc-journal.org/
#     refresh of De Zeventiende Eeuw

      au < manifest ; 2017 ; 1 ; Early Modern Low Countries Volume 2017 ; 2017 ; https://www.emlc-journal.org/ >
      au < manifest ; 2018 ; 2 ; Early Modern Low Countries Volume 2018 ; 2018 ; https://www.emlc-journal.org/ >
      au < manifest ; 2019 ; 3 ; Early Modern Low Countries Volume 2019 ; 2019 ; https://www.emlc-journal.org/ >
      au < manifest ; 2020 ; 4 ; Early Modern Low Countries Volume 2020 ; 2020 ; https://www.emlc-journal.org/ >
      au < expected ; 2021 ; 5 ; Early Modern Low Countries Volume 2021 ; 2021 ; https://www.emlc-journal.org/ >

  }

  {

      title <
        name = ERLACS ;
        eissn = 1879-4750
      >

      comment[publisher] = Utrecht University Library
#      param[base_url] = http://www.erlacs.org/

      au < released ; 2003 ; 1 ; ERLACS Volume 2003 ; 2003 ; https://www.erlacs.org/ >
      au < released ; 2004 ; 2 ; ERLACS Volume 2004 ; 2004 ; https://www.erlacs.org/ >
      au < released ; 2005 ; 3 ; ERLACS Volume 2005 ; 2005 ; https://www.erlacs.org/ >
      au < released ; 2006 ; 4 ; ERLACS Volume 2006 ; 2006 ; https://www.erlacs.org/ >
      au < released ; 2007 ; 5 ; ERLACS Volume 2007 ; 2007 ; https://www.erlacs.org/ >
      au < released ; 2008 ; 6 ; ERLACS Volume 2008 ; 2008 ; https://www.erlacs.org/ >
      au < released ; 2009 ; 7 ; ERLACS Volume 2009 ; 2009 ; https://www.erlacs.org/ >
      au < released ; 2010 ; 8 ; ERLACS Volume 2010 ; 2010 ; http://www.erlacs.org/ >
      au < released ; 2011 ; 9 ; ERLACS Volume 2011 ; 2011 ; http://www.erlacs.org/ >
      au < released ; 2012 ; 10 ; ERLACS Volume 2012 ; 2012 ; http://www.erlacs.org/ >
      au < released ; 2013 ; 11 ; ERLACS Volume 2013 ; 2013 ; http://www.erlacs.org/ >
      au < released ; 2014 ; 12 ; ERLACS Volume 2014 ; 2014 ; http://www.erlacs.org/ >
      au < released ; 2015 ; 13 ; ERLACS Volume 2015 ; 2015 ; http://www.erlacs.org/ >
      au < released ; 2016 ; 14 ; ERLACS Volume 2016 ; 2016 ; http://www.erlacs.org/ >
      au < released ; 2017 ; 15 ; ERLACS Volume 2017 ; 2017 ; https://www.erlacs.org/ >
      au < released ; 2018 ; 16 ; ERLACS Volume 2018 ; 2018 ; https://www.erlacs.org/ >
      au < manifest ; 2019 ; 17 ; ERLACS Volume 2019 ; 2019 ; https://www.erlacs.org/ >
      au < released ; 2020 ; 18 ; ERLACS Volume 2020 ; 2020 ; https://www.erlacs.org/ >
      au < manifest ; 2021 ; 19 ; ERLACS Volume 2021 ; 2021 ; https://www.erlacs.org/ >

  }

  {

      title <
        name = Incontri. Rivista europea di studi italiani ;
        eissn = 2214-7705
      >

      comment[publisher] = Utrecht University Library
#      param[base_url] = http://www.rivista-incontri.nl/

      au < released ; 2011 ; 1 ; Incontri. Rivista europea di studi italiani Volume 2011 ; 2011 ; http://www.rivista-incontri.nl/ >
      au < released ; 2012 ; 2 ; Incontri. Rivista europea di studi italiani Volume 2012 ; 2012 ; http://www.rivista-incontri.nl/ >
      au < released ; 2013 ; 3 ; Incontri. Rivista europea di studi italiani Volume 2013 ; 2013 ; http://www.rivista-incontri.nl/ >
      au < released ; 2014 ; 4 ; Incontri. Rivista europea di studi italiani Volume 2014 ; 2014 ; http://www.rivista-incontri.nl/ >
      au < released ; 2015 ; 5 ; Incontri. Rivista europea di studi italiani Volume 2015 ; 2015 ; http://www.rivista-incontri.nl/ >
      au < released ; 2016 ; 6 ; Incontri. Rivista europea di studi italiani Volume 2016 ; 2016 ; http://www.rivista-incontri.nl/ >
      au < released ; 2017 ; 7 ; Incontri. Rivista europea di studi italiani Volume 2017 ; 2017 ; https://www.rivista-incontri.nl/ >
      au < released ; 2018 ; 8 ; Incontri. Rivista europea di studi italiani Volume 2018 ; 2018 ; https://www.rivista-incontri.nl/ >
      au < released ; 2019 ; 9 ; Incontri. Rivista europea di studi italiani Volume 2019 ; 2019 ; https://www.rivista-incontri.nl/ >
      au < released ; 2020 ; 10 ; Incontri. Rivista europea di studi italiani Volume 2020 ; 2020 ; https://www.rivista-incontri.nl/ >
      au < expected ; 2021 ; 11 ; Incontri. Rivista europea di studi italiani Volume 2021 ; 2021 ; https://www.rivista-incontri.nl/ >

  }

  {

      title <
        name = International Journal for Court Administration ;
        eissn = 2156-7964
      >

      comment[publisher] = Utrecht University Library
#      param[base_url] = http://www.iacajournal.org/

      au < released ; 2008 ; 1 ; International Journal for Court Administration Volume 2008 ; 2008 ; https://www.iacajournal.org/ >
      au < released ; 2009 ; 2 ; International Journal for Court Administration Volume 2009 ; 2009 ; https://www.iacajournal.org/ >
      au < released ; 2010 ; 3 ; International Journal for Court Administration Volume 2010 ; 2010 ; http://www.iacajournal.org/ >
      au < released ; 2011 ; 4 ; International Journal for Court Administration Volume 2011 ; 2011 ; http://www.iacajournal.org/ >
      au < released ; 2012 ; 5 ; International Journal for Court Administration Volume 2012 ; 2012 ; http://www.iacajournal.org/ >
      au < released ; 2013 ; 6 ; International Journal for Court Administration Volume 2013 ; 2013 ; http://www.iacajournal.org/ >
      au < released ; 2014 ; 7 ; International Journal for Court Administration Volume 2014 ; 2014 ; http://www.iacajournal.org/ >
      au < released ; 2015 ; 8 ; International Journal for Court Administration Volume 2015 ; 2015 ; http://www.iacajournal.org/ >
      au < released ; 2016 ; 9 ; International Journal for Court Administration Volume 2016 ; 2016 ; http://www.iacajournal.org/ >
      au < released ; 2017 ; 10 ; International Journal for Court Administration Volume 2017 ; 2017 ; https://www.iacajournal.org/ >
      au < released ; 2018 ; 11 ; International Journal for Court Administration Volume 2018 ; 2018 ; https://www.iacajournal.org/ >
      au < released ; 2019 ; 12 ; International Journal for Court Administration Volume 2019 ; 2019 ; https://www.iacajournal.org/ >
      au < released ; 2020 ; 13 ; International Journal for Court Administration Volume 2020 ; 2020 ; https://www.iacajournal.org/ >
      au < manifest ; 2021 ; 14 ; International Journal for Court Administration Volume 2021 ; 2021 ; https://www.iacajournal.org/ >

  }

  {

      title <
        name = International Journal for History, Culture and Modernity ;
        eissn = 2213-0624
      >

      comment[publisher] = Utrecht University Library
#      param[base_url] = https://www.history-culture-modernity.org/
#      move to Brill in 2020

      au < released ; 2013 ; 1 ; International Journal for History, Culture and Modernity Volume 2013 ; 2013 ; https://www.history-culture-modernity.org/ >
      au < released ; 2014 ; 2 ; International Journal for History, Culture and Modernity Volume 2014 ; 2014 ; https://www.history-culture-modernity.org/ >
      au < released ; 2015 ; 3 ; International Journal for History, Culture and Modernity Volume 2015 ; 2015 ; https://www.history-culture-modernity.org/ >
      au < released ; 2016 ; 4 ; International Journal for History, Culture and Modernity Volume 2016 ; 2016 ; https://www.history-culture-modernity.org/ >
      au < released ; 2017 ; 5 ; International Journal for History, Culture and Modernity Volume 2017 ; 2017 ; https://www.history-culture-modernity.org/ >
      au < released ; 2018 ; 6 ; International Journal for History, Culture and Modernity Volume 2018 ; 2018 ; https://www.history-culture-modernity.org/ >
      au < released ; 2019 ; 7 ; International Journal for History, Culture and Modernity Volume 2019 ; 2019 ; https://www.history-culture-modernity.org/ >
      au < expected ; 2020 ; 8 ; International Journal for History, Culture and Modernity Volume 2020 ; 2020 ; https://www.history-culture-modernity.org/ >
      au < expected ; 2021 ; 9 ; International Journal for History, Culture and Modernity Volume 2021 ; 2021 ; https://www.history-culture-modernity.org/ >

  }

  {

      title <
        name = Journal of Social Intervention ;
        eissn = 1876-8830
      >

      comment[publisher] = Utrecht University Library
#      param[base_url] = https://www.journalsi.org/

      au < released ; 2005 ; 1 ; Journal of Social Intervention Volume 2005 ; 2005 ; https://www.journalsi.org/ >
      au < released ; 2006 ; 2 ; Journal of Social Intervention Volume 2006 ; 2006 ; https://www.journalsi.org/ >
      au < released ; 2007 ; 3 ; Journal of Social Intervention Volume 2007 ; 2007 ; https://www.journalsi.org/ >
      au < released ; 2008 ; 4 ; Journal of Social Intervention Volume 2008 ; 2008 ; https://www.journalsi.org/ >
      au < released ; 2009 ; 5 ; Journal of Social Intervention Volume 2009 ; 2009 ; https://www.journalsi.org/ >
      au < released ; 2010 ; 6 ; Journal of Social Intervention Volume 2010 ; 2010 ; https://www.journalsi.org/ >
      au < released ; 2011 ; 7 ; Journal of Social Intervention Volume 2011 ; 2011 ; https://www.journalsi.org/ >
      au < released ; 2012 ; 8 ; Journal of Social Intervention Volume 2012 ; 2012 ; https://www.journalsi.org/ >
      au < released ; 2013 ; 9 ; Journal of Social Intervention Volume 2013 ; 2013 ; https://www.journalsi.org/ >
      au < released ; 2014 ; 10 ; Journal of Social Intervention Volume 2014 ; 2014 ; https://www.journalsi.org/ >
      au < released ; 2015 ; 11 ; Journal of Social Intervention Volume 2015 ; 2015 ; https://www.journalsi.org/ >
      au < released ; 2016 ; 12 ; Journal of Social Intervention Volume 2016 ; 2016 ; https://www.journalsi.org/ >
      au < released ; 2017 ; 13 ; Journal of Social Intervention Volume 2017 ; 2017 ; https://www.journalsi.org/ >
      au < released ; 2018 ; 14 ; Journal of Social Intervention Volume 2018 ; 2018 ; https://www.journalsi.org/ >
      au < released ; 2019 ; 15 ; Journal of Social Intervention Volume 2019 ; 2019 ; https://www.journalsi.org/ >
      au < released ; 2020 ; 16 ; Journal of Social Intervention Volume 2020 ; 2020 ; https://www.journalsi.org/ >
      au < manifest ; 2021 ; 17 ; Journal of Social Intervention Volume 2021 ; 2021 ; https://www.journalsi.org/ >

  }

  {

      title <
        name = LIBER Quarterly ;
        eissn = 2213-056X
      >

      comment[publisher] = Utrecht University Library
#      param[base_url] = https://www.liberquarterly.eu/

      au < manifest ; 1999 ; 1 ; LIBER Quarterly Volume 1999 ; 1999 ; https://www.liberquarterly.eu/ >
      au < released ; 2000 ; 2 ; LIBER Quarterly Volume 2000 ; 2000 ; https://www.liberquarterly.eu/ >
      au < released ; 2001 ; 3 ; LIBER Quarterly Volume 2001 ; 2001 ; https://www.liberquarterly.eu/ >
      au < released ; 2002 ; 4 ; LIBER Quarterly Volume 2002 ; 2002 ; https://www.liberquarterly.eu/ >
      au < released ; 2003 ; 5 ; LIBER Quarterly Volume 2003 ; 2003 ; https://www.liberquarterly.eu/ >
      au < released ; 2004 ; 6 ; LIBER Quarterly Volume 2004 ; 2004 ; https://www.liberquarterly.eu/ >
      au < released ; 2005 ; 7 ; LIBER Quarterly Volume 2005 ; 2005 ; https://www.liberquarterly.eu/ >
      au < released ; 2006 ; 8 ; LIBER Quarterly Volume 2006 ; 2006 ; https://www.liberquarterly.eu/ >
      au < released ; 2007 ; 9 ; LIBER Quarterly Volume 2007 ; 2007 ; https://www.liberquarterly.eu/ >
      au < released ; 2008 ; 10 ; LIBER Quarterly Volume 2008 ; 2008 ; https://www.liberquarterly.eu/ >
      au < released ; 2009 ; 11 ; LIBER Quarterly Volume 2009 ; 2009 ; https://www.liberquarterly.eu/ >
      au < released ; 2010 ; 12 ; LIBER Quarterly Volume 2010 ; 2010 ; https://www.liberquarterly.eu/ >
      au < released ; 2011 ; 13 ; LIBER Quarterly Volume 2011 ; 2011 ; https://www.liberquarterly.eu/ >
      au < released ; 2012 ; 14 ; LIBER Quarterly Volume 2012 ; 2012 ; https://www.liberquarterly.eu/ >
      au < released ; 2013 ; 15 ; LIBER Quarterly Volume 2013 ; 2013 ; https://www.liberquarterly.eu/ >
      au < released ; 2014 ; 16 ; LIBER Quarterly Volume 2014 ; 2014 ; https://www.liberquarterly.eu/ >
      au < released ; 2015 ; 17 ; LIBER Quarterly Volume 2015 ; 2015 ; https://www.liberquarterly.eu/ >
      au < released ; 2016 ; 18 ; LIBER Quarterly Volume 2016 ; 2016 ; https://www.liberquarterly.eu/ >
      au < released ; 2017 ; 19 ; LIBER Quarterly Volume 2017 ; 2017 ; https://www.liberquarterly.eu/ >
      au < released ; 2018 ; 20 ; LIBER Quarterly Volume 2018 ; 2018 ; https://www.liberquarterly.eu/ >
      au < manifest ; 2019 ; 21 ; LIBER Quarterly Volume 2019 ; 2019 ; https://www.liberquarterly.eu/ >
      au < released ; 2020 ; 22 ; LIBER Quarterly Volume 2020 ; 2020 ; https://www.liberquarterly.eu/ >
      au < manifest ; 2021 ; 23 ; LIBER Quarterly Volume 2021 ; 2021 ; https://www.liberquarterly.eu/ >

  }

  {

      title <
        name = RELIEF ;
        eissn = 1873-5045
      >

      comment[publisher] = Utrecht University Library
#      param[base_url] = https://www.revue-relief.org/

      au < released ; 2007 ; 1 ; RELIEF Volume 2007 ; 2007 ; https://www.revue-relief.org/ >
      au < released ; 2008 ; 2 ; RELIEF Volume 2008 ; 2008 ; https://www.revue-relief.org/ >
      au < released ; 2009 ; 3 ; RELIEF Volume 2009 ; 2009 ; https://www.revue-relief.org/ >
      au < released ; 2010 ; 4 ; RELIEF Volume 2010 ; 2010 ; https://www.revue-relief.org/ >
      au < released ; 2011 ; 5 ; RELIEF Volume 2011 ; 2011 ; https://www.revue-relief.org/ >
      au < released ; 2012 ; 6 ; RELIEF Volume 2012 ; 2012 ; https://www.revue-relief.org/ >
      au < released ; 2013 ; 7 ; RELIEF Volume 2013 ; 2013 ; https://www.revue-relief.org/ >
      au < released ; 2014 ; 8 ; RELIEF Volume 2014 ; 2014 ; https://www.revue-relief.org/ >
      au < released ; 2015 ; 9 ; RELIEF Volume 2015 ; 2015 ; https://www.revue-relief.org/ >
      au < released ; 2016 ; 10 ; RELIEF Volume 2016 ; 2016 ; https://www.revue-relief.org/ >
      au < released ; 2017 ; 11 ; RELIEF Volume 2017 ; 2017 ; https://www.revue-relief.org/ >
      au < released ; 2018 ; 12 ; RELIEF Volume 2018 ; 2018 ; https://www.revue-relief.org/ >
      au < released ; 2019 ; 13 ; RELIEF Volume 2019 ; 2019 ; https://www.revue-relief.org/ >
      au < manifest ; 2020 ; 14 ; RELIEF Volume 2020 ; 2020 ; https://www.revue-relief.org/ >
      au < expected ; 2021 ; 15 ; RELIEF Volume 2021 ; 2021 ; https://www.revue-relief.org/ >

  }

  {

      title <
        name = Religion and Gender ;
        issn = 2589-8051 ;
        eissn = 1878-5417
      >

      comment[publisher] = Utrecht University Library
#      param[base_url] = https://www.religionandgender.org/
      #move to Brill in 2019-01-01

      au < released ; 2011 ; 1 ; Religion and Gender Volume 2011 ; 2011 ; https://www.religionandgender.org/ >
      au < released ; 2012 ; 2 ; Religion and Gender Volume 2012 ; 2012 ; https://www.religionandgender.org/ >
      au < released ; 2013 ; 3 ; Religion and Gender Volume 2013 ; 2013 ; https://www.religionandgender.org/ >
      au < released ; 2014 ; 4 ; Religion and Gender Volume 2014 ; 2014 ; https://www.religionandgender.org/ >
      au < released ; 2015 ; 5 ; Religion and Gender Volume 2015 ; 2015 ; https://www.religionandgender.org/ >
      au < released ; 2016 ; 6 ; Religion and Gender Volume 2016 ; 2016 ; https://www.religionandgender.org/ >
      au < released ; 2017 ; 7 ; Religion and Gender Volume 2017 ; 2017 ; https://www.religionandgender.org/ >
      au < manifest ; 2018 ; 8 ; Religion and Gender Volume 2018 ; 2018 ; https://www.religionandgender.org/ >
      #Moved to Brill
  }

  {

      title <
        name = Studium ;
        issn = 1876-9055 ;
        eissn = 2212-7283
      >

      comment[publisher] = Utrecht University Library
#      param[base_url] = http://www.gewina-studium.nl/

      au < released ; 2008 ; 1 ; Studium Volume 2008 ; 2008 ; https://www.gewina-studium.nl/ >
      au < released ; 2009 ; 2 ; Studium Volume 2009 ; 2009 ; https://www.gewina-studium.nl/ >
      au < released ; 2010 ; 3 ; Studium Volume 2010 ; 2010 ; http://www.gewina-studium.nl/ >
      au < released ; 2011 ; 4 ; Studium Volume 2011 ; 2011 ; http://www.gewina-studium.nl/ >
      au < released ; 2012 ; 5 ; Studium Volume 2012 ; 2012 ; http://www.gewina-studium.nl/ >
      au < released ; 2013 ; 6 ; Studium Volume 2013 ; 2013 ; http://www.gewina-studium.nl/ >
      au < released ; 2014 ; 7 ; Studium Volume 2014 ; 2014 ; http://www.gewina-studium.nl/ >
      au < released ; 2015 ; 8 ; Studium Volume 2015 ; 2015 ; http://www.gewina-studium.nl/ >
      au < released ; 2016 ; 9 ; Studium Volume 2016 ; 2016 ; http://www.gewina-studium.nl/ >
      au < released ; 2017 ; 10 ; Studium Volume 2017 ; 2017 ; https://www.gewina-studium.nl/ >
      au < released ; 2018 ; 11 ; Studium Volume 2018 ; 2018 ; https://www.gewina-studium.nl/ >
      au < released ; 2019 ; 12 ; Studium Volume 2019 ; 2019 ; https://www.gewina-studium.nl/ >
      
      # This additional AU is needed because the last two TOCs of 2019 only
      # appear on a 2020 manifest page. Note how only the param[year] is 2020.
      au < manifest ; 2019 ; 12 ; Studium Volume 2019 [additional tables of contents] ; 2020 ; https://www.gewina-studium.nl/ >

  }

  {

      title <
        name = Tijdschrift voor Tijdschriftstudies ;
        eissn = 2214-8965
      >

      comment[publisher] = Utrecht University Library
#      param[base_url] = https://www.tijdschriftstudies.nl/

      au < manifest ; 1997 ; 1-2 ; Tijdschrift voor Tijdschriftstudies Volume 1997 ; 1997 ; https://www.tijdschriftstudies.nl/ >
      au < manifest ; 1998 ; 3-4 ; Tijdschrift voor Tijdschriftstudies Volume 1998 ; 1998 ; https://www.tijdschriftstudies.nl/ >
      au < manifest ; 1999 ; 5-6 ; Tijdschrift voor Tijdschriftstudies Volume 1999 ; 1999 ; https://www.tijdschriftstudies.nl/ >
      au < released ; 2000 ; 7-8 ; Tijdschrift voor Tijdschriftstudies Volume 2000 ; 2000 ; https://www.tijdschriftstudies.nl/ >
      au < released ; 2001 ; 9-10 ; Tijdschrift voor Tijdschriftstudies Volume 2001 ; 2001 ; https://www.tijdschriftstudies.nl/ >
      au < released ; 2002 ; 11-12 ; Tijdschrift voor Tijdschriftstudies Volume 2002 ; 2002 ; https://www.tijdschriftstudies.nl/ >
      au < released ; 2003 ; 13-14 ; Tijdschrift voor Tijdschriftstudies Volume 2003 ; 2003 ; https://www.tijdschriftstudies.nl/ >
      au < released ; 2004 ; 15-16 ; Tijdschrift voor Tijdschriftstudies Volume 2004 ; 2004 ; https://www.tijdschriftstudies.nl/ >
      au < released ; 2005 ; 17-18 ; Tijdschrift voor Tijdschriftstudies Volume 2005 ; 2005 ; https://www.tijdschriftstudies.nl/ >
      au < released ; 2006 ; 19-20 ; Tijdschrift voor Tijdschriftstudies Volume 2006 ; 2006 ; https://www.tijdschriftstudies.nl/ >
      au < released ; 2007 ; 21-22 ; Tijdschrift voor Tijdschriftstudies Volume 2007 ; 2007 ; https://www.tijdschriftstudies.nl/ >
      au < released ; 2008 ; 23-24 ; Tijdschrift voor Tijdschriftstudies Volume 2008 ; 2008 ; https://www.tijdschriftstudies.nl/ >
      au < released ; 2009 ; 25-26 ; Tijdschrift voor Tijdschriftstudies Volume 2009 ; 2009 ; https://www.tijdschriftstudies.nl/ >
      au < released ; 2010 ; 27-28 ; Tijdschrift voor Tijdschriftstudies Volume 2010 ; 2010 ; https://www.tijdschriftstudies.nl/ >
      au < released ; 2011 ; 29-30 ; Tijdschrift voor Tijdschriftstudies Volume 2011 ; 2011 ; https://www.tijdschriftstudies.nl/ >
      au < released ; 2012 ; 31-32 ; Tijdschrift voor Tijdschriftstudies Volume 2012 ; 2012 ; https://www.tijdschriftstudies.nl/ >
      au < released ; 2013 ; 33-34 ; Tijdschrift voor Tijdschriftstudies Volume 2013 ; 2013 ; https://www.tijdschriftstudies.nl/ >
      au < released ; 2014 ; 35-36 ; Tijdschrift voor Tijdschriftstudies Volume 2014 ; 2014 ; https://www.tijdschriftstudies.nl/ >
      au < released ; 2015 ; 37-38 ; Tijdschrift voor Tijdschriftstudies Volume 2015 ; 2015 ; https://www.tijdschriftstudies.nl/ >

  }

  {

      title <
        name = Utrecht Law Review ;
        eissn = 1871-515X
      >

      comment[publisher] = Utrecht University Library
#      param[base_url] = https://www.utrechtlawreview.org/

      au < released ; 2005 ; 1 ; Utrecht Law Review Volume 2005 ; 2005 ; https://www.utrechtlawreview.org/ >
      au < released ; 2006 ; 2 ; Utrecht Law Review Volume 2006 ; 2006 ; https://www.utrechtlawreview.org/ >
      au < released ; 2007 ; 3 ; Utrecht Law Review Volume 2007 ; 2007 ; https://www.utrechtlawreview.org/ >
      au < released ; 2008 ; 4 ; Utrecht Law Review Volume 2008 ; 2008 ; https://www.utrechtlawreview.org/ >
      au < released ; 2009 ; 5 ; Utrecht Law Review Volume 2009 ; 2009 ; https://www.utrechtlawreview.org/ >
      au < released ; 2010 ; 6 ; Utrecht Law Review Volume 2010 ; 2010 ; https://www.utrechtlawreview.org/ >
      au < released ; 2011 ; 7 ; Utrecht Law Review Volume 2011 ; 2011 ; https://www.utrechtlawreview.org/ >
      au < released ; 2012 ; 8 ; Utrecht Law Review Volume 2012 ; 2012 ; https://www.utrechtlawreview.org/ >
      au < released ; 2013 ; 9 ; Utrecht Law Review Volume 2013 ; 2013 ; https://www.utrechtlawreview.org/ >
      au < released ; 2014 ; 10 ; Utrecht Law Review Volume 2014 ; 2014 ; https://www.utrechtlawreview.org/ >
      au < released ; 2015 ; 11 ; Utrecht Law Review Volume 2015 ; 2015 ; https://www.utrechtlawreview.org/ >
      au < released ; 2016 ; 12 ; Utrecht Law Review Volume 2016 ; 2016 ; https://www.utrechtlawreview.org/ >
      au < released ; 2017 ; 13 ; Utrecht Law Review Volume 2017 ; 2017 ; https://www.utrechtlawreview.org/ >
      au < released ; 2018 ; 14 ; Utrecht Law Review Volume 2018 ; 2018 ; https://www.utrechtlawreview.org/ >
      au < released ; 2019 ; 15 ; Utrecht Law Review Volume 2019 ; 2019 ; https://www.utrechtlawreview.org/ >
      au < released ; 2020 ; 16 ; Utrecht Law Review Volume 2020 ; 2020 ; https://www.utrechtlawreview.org/ >
      au < manifest ; 2021 ; 17 ; Utrecht Law Review Volume 2021 ; 2021 ; https://www.utrechtlawreview.org/ >

  }

}
{
  publisher <
    name = University of California Press
  >

    provider = Ubiquity Press
    plugin = org.lockss.plugin.ubiquitypress.upn.UbiquityPartnerNetworkPlugin
    implicit < status ; year ; volume ; name ; param[year] ; param[base_url] >

  {

      title <
        name = Collabra: Psychology ;
        eissn = 2474-7394
      >

      comment[publisher] = University of California Press
#      param[base_url] = https://www.collabra.org/

      au < released ; 2015 ; 1 ; Collabra: Psychology Volume 2015 ; 2015 ; https://www.collabra.org/ >
      au < released ; 2016 ; 2 ; Collabra: Psychology Volume 2016 ; 2016 ; https://www.collabra.org/ >
      au < released ; 2017 ; 3 ; Collabra: Psychology Volume 2017 ; 2017 ; https://www.collabra.org/ >
      au < released ; 2018 ; 4 ; Collabra: Psychology Volume 2018 ; 2018 ; https://www.collabra.org/ >
      au < released ; 2019 ; 5 ; Collabra: Psychology Volume 2019 ; 2019 ; https://www.collabra.org/ >
      #Moved to UC Press on SC
  }

  {

      title <
        name = Elementa: Science of the Anthropocene ;
        eissn = 2325-1026
      >

      comment[publisher] = University of California Press
#      param[base_url] = https://www.elementascience.org/

      au < released ; 2013 ; 1 ; Elementa: Science of the Anthropocene Volume 2013 ; 2013 ; https://www.elementascience.org/ >
      au < released ; 2014 ; 2 ; Elementa: Science of the Anthropocene Volume 2014 ; 2014 ; https://www.elementascience.org/ >
      au < released ; 2015 ; 3 ; Elementa: Science of the Anthropocene Volume 2015 ; 2015 ; https://www.elementascience.org/ >
      au < released ; 2016 ; 4 ; Elementa: Science of the Anthropocene Volume 2016 ; 2016 ; https://www.elementascience.org/ >
      au < released ; 2017 ; 5 ; Elementa: Science of the Anthropocene Volume 2017 ; 2017 ; https://www.elementascience.org/ >
      au < released ; 2018 ; 6 ; Elementa: Science of the Anthropocene Volume 2018 ; 2018 ; https://www.elementascience.org/ >
      au < released ; 2019 ; 7 ; Elementa: Science of the Anthropocene Volume 2019 ; 2019 ; https://www.elementascience.org/ >
      au < manifest ; 2020 ; 8 ; Elementa: Science of the Anthropocene Volume 2020 ; 2020 ; https://www.elementascience.org/ >
      au < expected ; 2021 ; 9 ; Elementa: Science of the Anthropocene Volume 2021 ; 2021 ; https://www.elementascience.org/ >

  }

}
{
  publisher <
    name = White Rose University Press
  >

    provider = Ubiquity Press
    plugin = org.lockss.plugin.ubiquitypress.upn.UbiquityPartnerNetworkPlugin
    implicit < status ; year ; volume ; name ; param[year] ; param[base_url] >

  {

      title <
        name = British and Irish Orthoptic Journal ;
        eissn = 2516-3590
      >

      comment[publisher] = White Rose University Press
#      param[base_url] = https://www.bioj-online.com/

      au < released ; 2009 ; 6 ; British and Irish Orthoptic Journal Volume 2009 ; 2009 ; https://www.bioj-online.com/ >
      au < released ; 2010 ; 7 ; British and Irish Orthoptic Journal Volume 2010 ; 2010 ; https://www.bioj-online.com/ >
      au < released ; 2011 ; 8 ; British and Irish Orthoptic Journal Volume 2011 ; 2011 ; https://www.bioj-online.com/ >
      au < released ; 2012 ; 9 ; British and Irish Orthoptic Journal Volume 2012 ; 2012 ; https://www.bioj-online.com/ >
      au < released ; 2013 ; 10 ; British and Irish Orthoptic Journal Volume 2013 ; 2013 ; https://www.bioj-online.com/ >
      au < released ; 2014 ; 11 ; British and Irish Orthoptic Journal Volume 2014 ; 2014 ; https://www.bioj-online.com/ >
      au < released ; 2015 ; 12 ; British and Irish Orthoptic Journal Volume 2015 ; 2015 ; https://www.bioj-online.com/ >
      au < released ; 2016 ; 13 ; British and Irish Orthoptic Journal Volume 2016 ; 2016 ; https://www.bioj-online.com/ >
      au < released ; 2018 ; 14 ; British and Irish Orthoptic Journal Volume 2018 ; 2018 ; https://www.bioj-online.com/ >
      au < released ; 2019 ; 16 ; British and Irish Orthoptic Journal Volume 2019 ; 2019 ; https://www.bioj-online.com/ >
      au < released ; 2020 ; 17 ; British and Irish Orthoptic Journal Volume 2020 ; 2020 ; https://www.bioj-online.com/ >
      au < manifest ; 2021 ; 18 ; British and Irish Orthoptic Journal Volume 2021 ; 2021 ; https://www.bioj-online.com/ >

  }

  {

      title <
        name = Journal of the European Second Language Association ;
        eissn = 2399-9101
      >

      comment[publisher] = White Rose University Press
#      param[base_url] = https://www.euroslajournal.org/

      au < released ; 2017 ; 1 ; Journal of the European Second Language Association Volume 2017 ; 2017 ; https://www.euroslajournal.org/ >
      au < released ; 2018 ; 2 ; Journal of the European Second Language Association Volume 2018 ; 2018 ; https://www.euroslajournal.org/ >
      au < released ; 2019 ; 3 ; Journal of the European Second Language Association Volume 2019 ; 2019 ; https://www.euroslajournal.org/ >
      au < released ; 2020 ; 4 ; Journal of the European Second Language Association Volume 2020 ; 2020 ; https://www.euroslajournal.org/ >
      au < manifest ; 2021 ; 5 ; Journal of the European Second Language Association Volume 2021 ; 2021 ; https://www.euroslajournal.org/ >

  }

  {

      title <
        name = Undergraduate Journal of Politics and International Relations ;
        eissn = 2398-5992
      >

      comment[publisher] = White Rose University Press
#      param[base_url] = https://www.ujpir-journal.com/

      au < released ; 2018 ; 1 ; Undergraduate Journal of Politics and International Relations Volume 2018 ; 2018 ; https://www.ujpir-journal.com/ >
      au < released ; 2019 ; 2 ; Undergraduate Journal of Politics and International Relations Volume 2019 ; 2019 ; https://www.ujpir-journal.com/ >
      au < expected ; 2020 ; 3 ; Undergraduate Journal of Politics and International Relations Volume 2020 ; 2020 ; https://www.ujpir-journal.com/ >
      au < expected ; 2021 ; 4 ; Undergraduate Journal of Politics and International Relations Volume 2021 ; 2021 ; https://www.ujpir-journal.com/ >

  }
}
{
  publisher <
    name = Centre for Security Governance
  >

    provider = Ubiquity Press
    plugin = org.lockss.plugin.ubiquitypress.upn.UbiquityPartnerNetworkPlugin
    implicit < status ; year ; volume ; name ; param[year] ; param[base_url] >

  {

      title <
        name = Stability: International Journal of Security & Development ;
        eissn = 2165-2627
      >

      comment[publisher] = Centre for Security Governance
#      param[base_url] = http://www.stabilityjournal.org/

      au < manifest ; 2012 ; 1 ; Stability: International Journal of Security & Development Volume 2012 ; 2012 ; https://www.stabilityjournal.org/ >
      au < manifest ; 2013 ; 2 ; Stability: International Journal of Security & Development Volume 2013 ; 2013 ; https://www.stabilityjournal.org/ >
      au < manifest ; 2014 ; 3 ; Stability: International Journal of Security & Development Volume 2014 ; 2014 ; https://www.stabilityjournal.org/ >
      au < released ; 2015 ; 4 ; Stability: International Journal of Security & Development Volume 2015 ; 2015 ; http://www.stabilityjournal.org/ >
      au < released ; 2016 ; 5 ; Stability: International Journal of Security & Development Volume 2016 ; 2016 ; http://www.stabilityjournal.org/ >
      au < released ; 2017 ; 6 ; Stability: International Journal of Security & Development Volume 2017 ; 2017 ; https://www.stabilityjournal.org/ >
      au < released ; 2018 ; 7 ; Stability: International Journal of Security & Development Volume 2018 ; 2018 ; https://www.stabilityjournal.org/ >
      au < released ; 2019 ; 8 ; Stability: International Journal of Security & Development Volume 2019 ; 2019 ; https://www.stabilityjournal.org/ >
      au < released ; 2020 ; 9 ; Stability: International Journal of Security & Development Volume 2020 ; 2020 ; https://www.stabilityjournal.org/ >
      au < expected ; 2021 ; 10 ; Stability: International Journal of Security & Development Volume 2021 ; 2021 ; https://www.stabilityjournal.org/ >

  }

}

{
  publisher <
    name = Scandinavian Military Studies ;
    info[contract] = 2011 ;
    info[back] = 2000 ;
    info[tester] = 8 ;
    info[poller] = 8
  >

    provider = Ubiquity Press
    plugin = org.lockss.plugin.ubiquitypress.upn.UbiquityPartnerNetworkPlugin
    implicit < status ; year ; volume ; name ; param[year] ; param[base_url] >
  {

      title <
        name = Scandinavian Journal of Military Studies ;
        eissn = 2596-3856
      >

      comment[publisher] = Scandinavian Military Studies
#      param[base_url] = https://sjms.nu/

      au < released ; 2018 ; 1 ; Scandinavian Military Studies Volume 2018 ; 2018 ; https://sjms.nu/ >
      au < released ; 2019 ; 2 ; Scandinavian Military Studies Volume 2019 ; 2019 ; https://sjms.nu/ >
      au < released ; 2020 ; 3 ; Scandinavian Military Studies Volume 2020 ; 2020 ; https://sjms.nu/ >
      au < manifest ; 2021 ; 4 ; Scandinavian Military Studies Volume 2021 ; 2021 ; https://sjms.nu/ >

  }
}
{
  publisher <
    name = Aperio ;
    info[contract] = 2011 ;
    info[back] = 2000 ;
    info[tester] = 8 ;
    info[poller] = 8
  >

    provider = Ubiquity Press
    plugin = org.lockss.plugin.ubiquitypress.upn.UbiquityPartnerNetworkPlugin
    implicit < status ; year ; volume ; name ; param[year] ; param[base_url] >
  {

      title <
        name = Journal of Modern Philosophy ;
        eissn = 2644-0652
      >

      comment[publisher] = Aperio
#      param[base_url] = https://jmphil.org/

      au < released ; 2019 ; 1 ; Journal of Modern Philosophy Volume 2019 ; 2019 ; https://jmphil.org/ >
      au < released ; 2020 ; 2 ; Journal of Modern Philosophy Volume 2020 ; 2020 ; https://jmphil.org/ >
      au < manifest ; 2021 ; 3 ; Journal of Modern Philosophy Volume 2021 ; 2021 ; https://jmphil.org/ >

  }

}<|MERGE_RESOLUTION|>--- conflicted
+++ resolved
@@ -53,11 +53,7 @@
       au < released ; 2002 ; 1 ; Journal of Hate Studies Volume 2002 ; 2002 ; https://jhs.press.gonzaga.edu/ >
       au < released ; 2003 ; 2 ; Journal of Hate Studies Volume 2003 ; 2003 ; https://jhs.press.gonzaga.edu/ >
       au < released ; 2004 ; 3 ; Journal of Hate Studies Volume 2004 ; 2004 ; https://jhs.press.gonzaga.edu/ >
-<<<<<<< HEAD
-      au < manifest ; 2005 ; 4 ; Journal of Hate Studies Volume 2005 ; 2005 ; https://jhs.press.gonzaga.edu/ >
-=======
       au < released ; 2005 ; 4 ; Journal of Hate Studies Volume 2005 ; 2005 ; https://jhs.press.gonzaga.edu/ >
->>>>>>> ecf3b879
       au < released ; 2006 ; 5 ; Journal of Hate Studies Volume 2006 ; 2006 ; https://jhs.press.gonzaga.edu/ >
       au < released ; 2007 ; 6 ; Journal of Hate Studies Volume 2007 ; 2007 ; https://jhs.press.gonzaga.edu/ >
       au < released ; 2009 ; 7 ; Journal of Hate Studies Volume 2009 ; 2009 ; https://jhs.press.gonzaga.edu/ >
@@ -67,14 +63,9 @@
       au < released ; 2013 ; 11 ; Journal of Hate Studies Volume 2013 ; 2013 ; https://jhs.press.gonzaga.edu/ >
       au < released ; 2014 ; 12 ; Journal of Hate Studies Volume 2014 ; 2014 ; https://jhs.press.gonzaga.edu/ >
       au < released ; 2016 ; 13 ; Journal of Hate Studies Volume 2016 ; 2016 ; https://jhs.press.gonzaga.edu/ >
-<<<<<<< HEAD
-      au < manifest ; 2019 ; 14-15 ; Journal of Hate Studies Volume 2019 ; 2019 ; https://jhs.press.gonzaga.edu/ >
-      au < manifest ; 2020 ; 16-17 ; Journal of Hate Studies Volume 2020 ; 2020 ; https://jhs.press.gonzaga.edu/ >
-=======
       au < released ; 2019 ; 14-15 ; Journal of Hate Studies Volume 2019 ; 2019 ; https://jhs.press.gonzaga.edu/ >
       au < manifest ; 2020 ; 16 ; Journal of Hate Studies Volume 2020 ; 2020 ; https://jhs.press.gonzaga.edu/ >
       au < expected ; 2021 ; 17 ; Journal of Hate Studies Volume 2021 ; 2021 ; https://jhs.press.gonzaga.edu/ >
->>>>>>> ecf3b879
 
   }
 }
@@ -104,15 +95,9 @@
 
       au < released ; 2011 ; 1 ; Nordic Journal of Migration Research Volume 2011 ; 2011 ; https://journal-njmr.org/ >
       au < released ; 2012 ; 2 ; Nordic Journal of Migration Research Volume 2012 ; 2012 ; https://journal-njmr.org/ >
-<<<<<<< HEAD
-      au < manifest ; 2013 ; 3 ; Nordic Journal of Migration Research Volume 2013 ; 2013 ; https://journal-njmr.org/ >
-      au < released ; 2014 ; 4 ; Nordic Journal of Migration Research Volume 2014 ; 2014 ; https://journal-njmr.org/ >
-      au < manifest ; 2015 ; 5 ; Nordic Journal of Migration Research Volume 2015 ; 2015 ; https://journal-njmr.org/ >
-=======
       au < released ; 2013 ; 3 ; Nordic Journal of Migration Research Volume 2013 ; 2013 ; https://journal-njmr.org/ >
       au < released ; 2014 ; 4 ; Nordic Journal of Migration Research Volume 2014 ; 2014 ; https://journal-njmr.org/ >
       au < released ; 2015 ; 5 ; Nordic Journal of Migration Research Volume 2015 ; 2015 ; https://journal-njmr.org/ >
->>>>>>> ecf3b879
       au < released ; 2016 ; 6 ; Nordic Journal of Migration Research Volume 2016 ; 2016 ; https://journal-njmr.org/ >
       au < released ; 2017 ; 7 ; Nordic Journal of Migration Research Volume 2017 ; 2017 ; https://journal-njmr.org/ >
       au < released ; 2018 ; 8 ; Nordic Journal of Migration Research Volume 2018 ; 2018 ; https://journal-njmr.org/ >
@@ -135,11 +120,7 @@
       au < manifest ; 1998 ; 2 ; Redescriptions Volume 1998 ; 1998 ; https://journal-redescriptions.org/ >
       au < manifest ; 1999 ; 3 ; Redescriptions Volume 1999 ; 1999 ; https://journal-redescriptions.org/ >
       au < released ; 2000 ; 4 ; Redescriptions Volume 2000 ; 2000 ; https://journal-redescriptions.org/ >
-<<<<<<< HEAD
-      au < manifest ; 2001 ; 5 ; Redescriptions Volume 2001 ; 2001 ; https://journal-redescriptions.org/ >
-=======
       au < released ; 2001 ; 5 ; Redescriptions Volume 2001 ; 2001 ; https://journal-redescriptions.org/ >
->>>>>>> ecf3b879
       au < released ; 2002 ; 6 ; Redescriptions Volume 2002 ; 2002 ; https://journal-redescriptions.org/ >
       au < released ; 2003 ; 7 ; Redescriptions Volume 2003 ; 2003 ; https://journal-redescriptions.org/ >
       au < released ; 2004 ; 8 ; Redescriptions Volume 2004 ; 2004 ; https://journal-redescriptions.org/ >
@@ -148,11 +129,7 @@
       au < released ; 2007 ; 11 ; Redescriptions Volume 2007 ; 2007 ; https://journal-redescriptions.org/ >
       au < released ; 2008 ; 12 ; Redescriptions Volume 2008 ; 2008 ; https://journal-redescriptions.org/ >
       au < released ; 2009 ; 13 ; Redescriptions Volume 2009 ; 2009 ; https://journal-redescriptions.org/ >
-<<<<<<< HEAD
-      au < manifest ; 2010 ; 14 ; Redescriptions Volume 2010 ; 2010 ; https://journal-redescriptions.org/ >
-=======
       au < released ; 2010 ; 14 ; Redescriptions Volume 2010 ; 2010 ; https://journal-redescriptions.org/ >
->>>>>>> ecf3b879
       au < released ; 2011 ; 15 ; Redescriptions Volume 2011 ; 2011 ; https://journal-redescriptions.org/ >
       au < doesNotExist ; 2012 ; 16 ; Redescriptions Volume 2012 ; 2012 ; https://journal-redescriptions.org/ >
       au < released ; 2013 ; 17 ; Redescriptions Volume 2013 ; 2013 ; https://journal-redescriptions.org/ >
@@ -1944,21 +1921,12 @@
 
       au < released ; 2011 ; 1 ; Tremor and Other Hyperkinetic Movements Volume 2011 ; 2011 ; https://tremorjournal.org/ >
       au < released ; 2012 ; 2 ; Tremor and Other Hyperkinetic Movements Volume 2012 ; 2012 ; https://tremorjournal.org/ >
-<<<<<<< HEAD
-      au < manifest ; 2013 ; 3 ; Tremor and Other Hyperkinetic Movements Volume 2013 ; 2013 ; https://tremorjournal.org/ >
-      au < released ; 2014 ; 4 ; Tremor and Other Hyperkinetic Movements Volume 2014 ; 2014 ; https://tremorjournal.org/ >
-      au < released ; 2015 ; 5 ; Tremor and Other Hyperkinetic Movements Volume 2015 ; 2015 ; https://tremorjournal.org/ >
-      au < manifest ; 2016 ; 6 ; Tremor and Other Hyperkinetic Movements Volume 2016 ; 2016 ; https://tremorjournal.org/ >
-      au < released ; 2017 ; 7 ; Tremor and Other Hyperkinetic Movements Volume 2017 ; 2017 ; https://tremorjournal.org/ >
-      au < manifest ; 2018 ; 8 ; Tremor and Other Hyperkinetic Movements Volume 2018 ; 2018 ; https://tremorjournal.org/ >
-=======
       au < released ; 2013 ; 3 ; Tremor and Other Hyperkinetic Movements Volume 2013 ; 2013 ; https://tremorjournal.org/ >
       au < released ; 2014 ; 4 ; Tremor and Other Hyperkinetic Movements Volume 2014 ; 2014 ; https://tremorjournal.org/ >
       au < released ; 2015 ; 5 ; Tremor and Other Hyperkinetic Movements Volume 2015 ; 2015 ; https://tremorjournal.org/ >
       au < released ; 2016 ; 6 ; Tremor and Other Hyperkinetic Movements Volume 2016 ; 2016 ; https://tremorjournal.org/ >
       au < released ; 2017 ; 7 ; Tremor and Other Hyperkinetic Movements Volume 2017 ; 2017 ; https://tremorjournal.org/ >
       au < released ; 2018 ; 8 ; Tremor and Other Hyperkinetic Movements Volume 2018 ; 2018 ; https://tremorjournal.org/ >
->>>>>>> ecf3b879
       au < released ; 2019 ; 9 ; Tremor and Other Hyperkinetic Movements Volume 2019 ; 2019 ; https://tremorjournal.org/ >
       au < released ; 2020 ; 10 ; Tremor and Other Hyperkinetic Movements Volume 2020 ; 2020 ; https://tremorjournal.org/ >
       au < manifest ; 2021 ; 11 ; Tremor and Other Hyperkinetic Movements Volume 2021 ; 2021 ; https://tremorjournal.org/ >
@@ -2064,12 +2032,8 @@
 
       au < manifest ; 2018 ; 1 ; Journal of Cognition Volume 2018 ; 2018 ; https://www.journalofcognition.org/ >
       au < released ; 2019 ; 2 ; Journal of Cognition Volume 2019 ; 2019 ; https://www.journalofcognition.org/ >
-<<<<<<< HEAD
-      au < manifest ; 2020 ; 3 ; Journal of Cognition Volume 2020 ; 2020 ; https://www.journalofcognition.org/ >
-=======
       au < released ; 2020 ; 3 ; Journal of Cognition Volume 2020 ; 2020 ; https://www.journalofcognition.org/ >
       au < manifest ; 2021 ; 4 ; Journal of Cognition Volume 2021 ; 2021 ; https://www.journalofcognition.org/ >
->>>>>>> ecf3b879
 
   }
 
