{

  publisher <
    name = International Water Association Publishing
  >
 
    plugin = org.lockss.plugin.silverchair.iwap.IwapSilverchairPlugin
    implicit < status ; year ; param[year] ; name ; volume >
    param[base_url] = https://iwaponline.com/
    #plugin = org.lockss.plugin.highwire.iwa.IWADrupalPlugin
    #implicit < status ; year ; name ; param[volume_name] >
    #param[base_url] = http://www.iwaponline.com/


  {
  
    title <
      name = H2Open Journal ;
      eissn = 2616-6518 ;
      issnl = 2616-6518
    >

    param[journal_id] = h2open

<<<<<<< HEAD
    au < ready ; 2018 ; 2018 ; H2Open Journal Volume 1 ; 1 > # manifest page exists, but is missing permission statement
    au < ready ; 2019 ; 2019 ; H2Open Journal Volume 2 ; 2 > 
    au < manifest ; 2020 ; 2020 ; H2Open Journal Volume 3 ; 3 > 
    
=======
    au < released ; 2018 ; 2018 ; H2Open Journal Volume 1 ; 1 > # manifest page exists, but is missing permission statement
    au < released ; 2019 ; 2019 ; H2Open Journal Volume 2 ; 2 > 
    au < released ; 2020 ; 2020 ; H2Open Journal Volume 3 ; 3 > 
    au < manifest ; 2021 ; 2021 ; H2Open Journal Volume 4 ; 4 >

>>>>>>> ecf3b879
  }
  
  
  {
 
    title <
      name = Hydrology Research ;
      issn = 0029-1277 ;
      eissn = 2224-7955 ;
      issnl = 0029-1277
    >

    param[journal_id] = hr
    #param[base_url] = http://hr.iwaponline.com/
    # V1-V38 were formerly Nordic Hydrology

    au < doNotProcess ; 1970 ; 1970 ; Nordic Hydrology Volume 1 ; 1 >
    au < doNotProcess ; 1971 ; 1971 ; Nordic Hydrology Volume 2 ; 2 >
    au < doNotProcess ; 1972 ; 1972 ; Nordic Hydrology Volume 3 ; 3 >
    au < doNotProcess ; 1973 ; 1973 ; Nordic Hydrology Volume 4 ; 4 >
    au < doNotProcess ; 1974 ; 1974 ; Nordic Hydrology Volume 5 ; 5 >
    au < doNotProcess ; 1975 ; 1975 ; Nordic Hydrology Volume 6 ; 6 >
    au < doNotProcess ; 1976 ; 1976 ; Nordic Hydrology Volume 7 ; 7 >
    au < doNotProcess ; 1977 ; 1977 ; Nordic Hydrology Volume 8 ; 8 >
    au < doNotProcess ; 1978 ; 1978 ; Nordic Hydrology Volume 9 ; 9 >
    au < doNotProcess ; 1979 ; 1979 ; Nordic Hydrology Volume 10 ; 10 >
    au < doNotProcess ; 1980 ; 1980 ; Nordic Hydrology Volume 11 ; 11 >
    au < doNotProcess ; 1981 ; 1981 ; Nordic Hydrology Volume 12 ; 12 >
    au < doNotProcess ; 1982 ; 1982 ; Nordic Hydrology Volume 13 ; 13 >
    au < doNotProcess ; 1983 ; 1983 ; Nordic Hydrology Volume 14 ; 14 >
    au < doNotProcess ; 1984 ; 1984 ; Nordic Hydrology Volume 15 ; 15 >
    au < doNotProcess ; 1985 ; 1985 ; Nordic Hydrology Volume 16 ; 16 >
    au < doNotProcess ; 1986 ; 1986 ; Nordic Hydrology Volume 17 ; 17 >
    au < doNotProcess ; 1987 ; 1987 ; Nordic Hydrology Volume 18 ; 18 >
    au < doNotProcess ; 1988 ; 1988 ; Nordic Hydrology Volume 19 ; 19 >
    au < doNotProcess ; 1989 ; 1989 ; Nordic Hydrology Volume 20 ; 20 >
    au < doNotProcess ; 1990 ; 1990 ; Nordic Hydrology Volume 21 ; 21 >
    au < doNotProcess ; 1991 ; 1991 ; Nordic Hydrology Volume 22 ; 22 >
    au < doNotProcess ; 1992 ; 1992 ; Nordic Hydrology Volume 23 ; 23 >
    au < doNotProcess ; 1993 ; 1993 ; Nordic Hydrology Volume 24 ; 24 >
    au < doNotProcess ; 1994 ; 1994 ; Nordic Hydrology Volume 25 ; 25 >
    au < doNotProcess ; 1995 ; 1995 ; Nordic Hydrology Volume 26 ; 26 >
    au < doNotProcess ; 1996 ; 1996 ; Nordic Hydrology Volume 27 ; 27 >
    au < doNotProcess ; 1997 ; 1997 ; Nordic Hydrology Volume 28 ; 28 >
    au < doNotProcess ; 1998 ; 1998 ; Nordic Hydrology Volume 29 ; 29 >
    au < doNotProcess ; 1999 ; 1999 ; Nordic Hydrology Volume 30 ; 30 >
    au < doNotProcess ; 2000 ; 2000 ; Nordic Hydrology Volume 31 ; 31 >
    au < doNotProcess ; 2001 ; 2001 ; Nordic Hydrology Volume 32 ; 32 >
    au < doNotProcess ; 2002 ; 2002 ; Nordic Hydrology Volume 33 ; 33 >
    au < doNotProcess ; 2003 ; 2003 ; Nordic Hydrology Volume 34 ; 34 >
    au < doNotProcess ; 2004 ; 2004 ; Nordic Hydrology Volume 35 ; 35 >
    au < doNotProcess ; 2005 ; 2005 ; Nordic Hydrology Volume 36 ; 36 >
    au < doNotProcess ; 2006 ; 2006 ; Nordic Hydrology Volume 37 ; 37 >
    au < doNotProcess ; 2007 ; 2007 ; Nordic Hydrology Volume 38 ; 38 >
    au < doNotProcess ; 2008 ; 2008 ; Hydrology Research Volume 39 ; 39 >
    au < doNotProcess ; 2009 ; 2009 ; Hydrology Research Volume 40 ; 40 >
    au < doNotProcess ; 2010 ; 2010 ; Hydrology Research Volume 41 ; 41 >
    au < doNotProcess ; 2011 ; 2011 ; Hydrology Research Volume 42 ; 42 >
    au < doNotProcess ; 2012 ; 2012 ; Hydrology Research Volume 43 ; 43 >
    au < doNotProcess ; 2013 ; 2013 ; Hydrology Research Volume 44 ; 44 >
    au < doNotProcess ; 2014 ; 2014 ; Hydrology Research Volume 45 ; 45 >
    au < doNotProcess ; 2015 ; 2015 ; Hydrology Research Volume 46 ; 46 >
    au < doNotProcess ; 2016 ; 2016 ; Hydrology Research Volume 47 ; 47 >
    au < doNotProcess ; 2017 ; 2017 ; Hydrology Research Volume 48 ; 48 >
<<<<<<< HEAD
    au < ready ; 2018 ; 2018 ; Hydrology Research Volume 49 ; 49 >
    au < ready ; 2019 ; 2019 ; Hydrology Research Volume 50 ; 50 >
    au < manifest ; 2020 ; 2020 ; Hydrology Research Volume 51 ; 51 >
=======
    au < released ; 2018 ; 2018 ; Hydrology Research Volume 49 ; 49 >
    au < released ; 2019 ; 2019 ; Hydrology Research Volume 50 ; 50 >
    au < released ; 2020 ; 2020 ; Hydrology Research Volume 51 ; 51 >
    au < manifest ; 2021 ; 2021 ; Hydrology Research Volume 52 ; 52 >
>>>>>>> ecf3b879

  }

  {
 
    title <
      name = Journal of Water and Climate Change ;
      issn = 2040-2244 ;
      eissn = 2408-9354 ;
      issnl = 2040-2244
    >

    param[journal_id] = jwcc
    #param[base_url] = http://jwcc.iwaponline.com/

    au < doNotProcess ; 2010 ; 2010 ; Journal of Water and Climate Change Volume 1 ; 1 >
    au < doNotProcess ; 2011 ; 2011 ; Journal of Water and Climate Change Volume 2 ; 2 >
    au < doNotProcess ; 2012 ; 2012 ; Journal of Water and Climate Change Volume 3 ; 3 >
    au < doNotProcess ; 2013 ; 2013 ; Journal of Water and Climate Change Volume 4 ; 4 >
    au < doNotProcess ; 2014 ; 2014 ; Journal of Water and Climate Change Volume 5 ; 5 >
    au < doNotProcess ; 2015 ; 2015 ; Journal of Water and Climate Change Volume 6 ; 6 >
    au < doNotProcess ; 2016 ; 2016 ; Journal of Water and Climate Change Volume 7 ; 7 >
    au < doNotProcess ; 2017 ; 2017 ; Journal of Water and Climate Change Volume 8 ; 8 >
<<<<<<< HEAD
    au < ready ; 2018 ; 2018 ; Journal of Water and Climate Change Volume 9 ; 9 >
    au < ready ; 2019 ; 2019 ; Journal of Water and Climate Change Volume 10 ; 10 >
    au < manifest ; 2020 ; 2020 ; Journal of Water and Climate Change Volume 11 ; 11 >
=======
    au < released ; 2018 ; 2018 ; Journal of Water and Climate Change Volume 9 ; 9 >
    au < released ; 2019 ; 2019 ; Journal of Water and Climate Change Volume 10 ; 10 >
    au < released ; 2020 ; 2020 ; Journal of Water and Climate Change Volume 11 ; 11 >
    au < manifest ; 2021 ; 2021 ; Journal of Water and Climate Change Volume 12 ; 12 >
>>>>>>> ecf3b879

  }

  {
 
    title <
      name = Journal of Water and Health ;
      issn = 1477-8920 ;
      eissn = 1996-7829 ;
      issnl = 1477-8920
    >

    param[journal_id] = jwh
    #param[base_url] = http://jwh.iwaponline.com/

    au < doNotProcess ; 2003 ; 2003 ; Journal of Water and Health Volume 1 ; 1 >
    au < doNotProcess ; 2004 ; 2004 ; Journal of Water and Health Volume 2 ; 2 >
    au < doNotProcess ; 2005 ; 2005 ; Journal of Water and Health Volume 3 ; 3 >
    au < doNotProcess ; 2006 ; 2006 ; Journal of Water and Health Volume 4 ; 4 >
    au < doNotProcess ; 2007 ; 2007 ; Journal of Water and Health Volume 5 ; 5 >
    au < doNotProcess ; 2008 ; 2008 ; Journal of Water and Health Volume 6 ; 6 >
    au < doNotProcess ; 2009 ; 2009 ; Journal of Water and Health Volume 7 ; 7 >
    au < doNotProcess ; 2010 ; 2010 ; Journal of Water and Health Volume 8 ; 8 >
    au < doNotProcess ; 2011 ; 2011 ; Journal of Water and Health Volume 9 ; 9 >
    au < doNotProcess ; 2012 ; 2012 ; Journal of Water and Health Volume 10 ; 10 >
    au < doNotProcess ; 2013 ; 2013 ; Journal of Water and Health Volume 11 ; 11 >
    au < doNotProcess ; 2014 ; 2014 ; Journal of Water and Health Volume 12 ; 12 >
    au < doNotProcess ; 2015 ; 2015 ; Journal of Water and Health Volume 13 ; 13 >
    au < doNotProcess ; 2016 ; 2016 ; Journal of Water and Health Volume 14 ; 14 >
    au < doNotProcess ; 2017 ; 2017 ; Journal of Water and Health Volume 15 ; 15 >
<<<<<<< HEAD
    au < ready ; 2018 ; 2018 ; Journal of Water and Health Volume 16 ; 16 >
    au < ready ; 2019 ; 2019 ; Journal of Water and Health Volume 17 ; 17 >
    au < manifest ; 2020 ; 2020 ; Journal of Water and Health Volume 18 ; 18 >
=======
    au < released ; 2018 ; 2018 ; Journal of Water and Health Volume 16 ; 16 >
    au < released ; 2019 ; 2019 ; Journal of Water and Health Volume 17 ; 17 >
    au < released ; 2020 ; 2020 ; Journal of Water and Health Volume 18 ; 18 >
    au < manifest ; 2021 ; 2021 ; Journal of Water and Health Volume 19 ; 19 >
>>>>>>> ecf3b879

  }

  {
 
    title <
      name = Journal of Water Reuse and Desalination ;
      issn = 2220-1319 ;
      eissn = 2408-9370 ;
      issnl = 2220-1319
    >

    param[journal_id] = jwrd
    #param[base_url] = http://jwrd.iwaponline.com/

    au < doNotProcess ; 2011 ; 2011 ; Journal of Water Reuse and Desalination Volume 1 ; 1 >
    au < doNotProcess ; 2012 ; 2012 ; Journal of Water Reuse and Desalination Volume 2 ; 2 >
    au < doNotProcess ; 2013 ; 2013 ; Journal of Water Reuse and Desalination Volume 3 ; 3 >
    au < doNotProcess ; 2014 ; 2014 ; Journal of Water Reuse and Desalination Volume 4 ; 4 >
    au < doNotProcess ; 2015 ; 2015 ; Journal of Water Reuse and Desalination Volume 5 ; 5 >
    au < doNotProcess ; 2016 ; 2016 ; Journal of Water Reuse and Desalination Volume 6 ; 6 >
    au < doNotProcess ; 2017 ; 2017 ; Journal of Water Reuse and Desalination Volume 7 ; 7 >
<<<<<<< HEAD
    au < ready ; 2018 ; 2018 ; Journal of Water Reuse and Desalination Volume 8 ; 8 >
    au < ready ; 2019 ; 2019 ; Journal of Water Reuse and Desalination Volume 9 ; 9 >
    au < manifest ; 2020 ; 2020 ; Journal of Water Reuse and Desalination Volume 10 ; 10 >
=======
    au < released ; 2018 ; 2018 ; Journal of Water Reuse and Desalination Volume 8 ; 8 >
    au < released ; 2019 ; 2019 ; Journal of Water Reuse and Desalination Volume 9 ; 9 >
    au < released ; 2020 ; 2020 ; Journal of Water Reuse and Desalination Volume 10 ; 10 >
    au < manifest ; 2021 ; 2021 ; Journal of Water Reuse and Desalination Volume 11 ; 11 >
>>>>>>> ecf3b879

  }

  {
 
    title <
      name = Journal of Water, Sanitation and Hygiene for Development ;
      issn = 2043-9083 ;
      eissn = 2408-9362 ;
      issnl = 2043-9083
    >

    param[journal_id] = washdev
    #param[base_url] = http://washdev.iwaponline.com/

    au < doNotProcess ; 2011 ; 2011 ; Journal of Water, Sanitation and Hygiene for Development Volume 1 ; 1 >
    au < doNotProcess ; 2012 ; 2012 ; Journal of Water, Sanitation and Hygiene for Development Volume 2 ; 2 >
    au < doNotProcess ; 2013 ; 2013 ; Journal of Water, Sanitation and Hygiene for Development Volume 3 ; 3 >
    au < doNotProcess ; 2014 ; 2014 ; Journal of Water, Sanitation and Hygiene for Development Volume 4 ; 4 >
    au < doNotProcess ; 2015 ; 2015 ; Journal of Water, Sanitation and Hygiene for Development Volume 5 ; 5 >
    au < doNotProcess ; 2016 ; 2016 ; Journal of Water, Sanitation and Hygiene for Development Volume 6 ; 6 >
    au < doNotProcess ; 2017 ; 2017 ; Journal of Water, Sanitation and Hygiene for Development Volume 7 ; 7 >
    au < manifest ; 2018 ; 2018 ; Journal of Water, Sanitation and Hygiene for Development Volume 8 ; 8 >
    au < manifest ; 2019 ; 2019 ; Journal of Water, Sanitation and Hygiene for Development Volume 9 ; 9 >
    au < expected ; 2020 ; 2020 ; Journal of Water, Sanitation and Hygiene for Development Volume 10 ; 10 >
    au < expected ; 2021 ; 2021 ; Journal of Water, Sanitation and Hygiene for Development Volume 11 ; 11 >

  }

  {
 
    title <
      name = Journal of Water Supply: Research and Technology - Aqua ;
      issn = 0003-7214 ;
      eissn = 1605-3974 ;
      issnl = 0003-7214
    >

    param[journal_id] = aqua
    #param[base_url] = http://aqua.iwaponline.com/

    au < doNotProcess ; 1998 ; 1998 ; Journal of Water Supply: Research and Technology - Aqua Volume 47 ; 47 >
    au < doNotProcess ; 1999 ; 1999 ; Journal of Water Supply: Research and Technology - Aqua Volume 48 ; 48 >
    au < doNotProcess ; 2000 ; 2000 ; Journal of Water Supply: Research and Technology - Aqua Volume 49 ; 49 >
    au < doNotProcess ; 2001 ; 2001 ; Journal of Water Supply: Research and Technology - Aqua Volume 50 ; 50 >
    au < doNotProcess ; 2002 ; 2002 ; Journal of Water Supply: Research and Technology - Aqua Volume 51 ; 51 >
    au < doNotProcess ; 2003 ; 2003 ; Journal of Water Supply: Research and Technology - Aqua Volume 52 ; 52 >
    au < doNotProcess ; 2004 ; 2004 ; Journal of Water Supply: Research and Technology - Aqua Volume 53 ; 53 >
    au < doNotProcess ; 2005 ; 2005 ; Journal of Water Supply: Research and Technology - Aqua Volume 54 ; 54 >
    au < doNotProcess ; 2006 ; 2006 ; Journal of Water Supply: Research and Technology - Aqua Volume 55 ; 55 >
    au < doNotProcess ; 2007 ; 2007 ; Journal of Water Supply: Research and Technology - Aqua Volume 56 ; 56 >
    au < doNotProcess ; 2008 ; 2008 ; Journal of Water Supply: Research and Technology - Aqua Volume 57 ; 57 >
    au < doNotProcess ; 2009 ; 2009 ; Journal of Water Supply: Research and Technology - Aqua Volume 58 ; 58 >
    au < doNotProcess ; 2010 ; 2010 ; Journal of Water Supply: Research and Technology - Aqua Volume 59 ; 59 >
    au < doNotProcess ; 2011 ; 2011 ; Journal of Water Supply: Research and Technology - Aqua Volume 60 ; 60 >
    au < doNotProcess ; 2012 ; 2012 ; Journal of Water Supply: Research and Technology - Aqua Volume 61 ; 61 >
    au < doNotProcess ; 2013 ; 2013 ; Journal of Water Supply: Research and Technology - Aqua Volume 62 ; 62 >
    au < doNotProcess ; 2014 ; 2014 ; Journal of Water Supply: Research and Technology - Aqua Volume 63 ; 63 >
    au < doNotProcess ; 2015 ; 2015 ; Journal of Water Supply: Research and Technology - Aqua Volume 64 ; 64 >
    au < doNotProcess ; 2016 ; 2016 ; Journal of Water Supply: Research and Technology - Aqua Volume 65 ; 65 >
    au < manifest ; 2017 ; 2017 ; Journal of Water Supply: Research and Technology - Aqua Volume 66 ; 66 >
    au < released ; 2018 ; 2018 ; Journal of Water Supply: Research and Technology - Aqua Volume 67 ; 67 >
    au < released ; 2019 ; 2019 ; Journal of Water Supply: Research and Technology - Aqua Volume 68 ; 68 >
    au < released ; 2020 ; 2020 ; Journal of Water Supply: Research and Technology - Aqua Volume 69 ; 69 >
    au < manifest ; 2021 ; 2021 ; Journal of Water Supply: Research and Technology - Aqua Volume 70 ; 70 >

  }
 
  {
 
    title <
      name = Journal of Hydroinformatics ;
      issn = 1464-7141 ;
      eissn = 1465-1734 ;
      issnl = 1464-7141
    >

    param[journal_id] = jh
    #param[base_url] = http://jh.iwaponline.com/

    au < doNotProcess ; 1999 ; 1999 ; Journal of Hydroinformatics Volume 1 ; 1 >
    au < doNotProcess ; 2000 ; 2000 ; Journal of Hydroinformatics Volume 2 ; 2 >
    au < doNotProcess ; 2001 ; 2001 ; Journal of Hydroinformatics Volume 3 ; 3 >
    au < doNotProcess ; 2002 ; 2002 ; Journal of Hydroinformatics Volume 4 ; 4 >
    au < doNotProcess ; 2003 ; 2003 ; Journal of Hydroinformatics Volume 5 ; 5 >
    au < doNotProcess ; 2004 ; 2004 ; Journal of Hydroinformatics Volume 6 ; 6 >
    au < doNotProcess ; 2005 ; 2005 ; Journal of Hydroinformatics Volume 7 ; 7 >
    au < doNotProcess ; 2006 ; 2006 ; Journal of Hydroinformatics Volume 8 ; 8 >
    au < doNotProcess ; 2007 ; 2007 ; Journal of Hydroinformatics Volume 9 ; 9 >
    au < doNotProcess ; 2008 ; 2008 ; Journal of Hydroinformatics Volume 10 ; 10 >
    au < doNotProcess ; 2009 ; 2009 ; Journal of Hydroinformatics Volume 11 ; 11 >
    au < doNotProcess ; 2010 ; 2010 ; Journal of Hydroinformatics Volume 12 ; 12 >
    au < doNotProcess ; 2011 ; 2011 ; Journal of Hydroinformatics Volume 13 ; 13 >
    au < doNotProcess ; 2012 ; 2012 ; Journal of Hydroinformatics Volume 14 ; 14 >
    au < doNotProcess ; 2013 ; 2013 ; Journal of Hydroinformatics Volume 15 ; 15 >
    au < doNotProcess ; 2014 ; 2014 ; Journal of Hydroinformatics Volume 16 ; 16 >
    au < doNotProcess ; 2015 ; 2015 ; Journal of Hydroinformatics Volume 17 ; 17 >
    au < doNotProcess ; 2016 ; 2016 ; Journal of Hydroinformatics Volume 18 ; 18 >
    au < doNotProcess ; 2017 ; 2017 ; Journal of Hydroinformatics Volume 19 ; 19 >
<<<<<<< HEAD
    au < ready ; 2018 ; 2018 ; Journal of Hydroinformatics Volume 20 ; 20 >
    au < ready ; 2019 ; 2019 ; Journal of Hydroinformatics Volume 21 ; 21 >
    au < manifest ; 2020 ; 2020 ; Journal of Hydroinformatics Volume 22 ; 22 >
=======
    au < released ; 2018 ; 2018 ; Journal of Hydroinformatics Volume 20 ; 20 >
    au < released ; 2019 ; 2019 ; Journal of Hydroinformatics Volume 21 ; 21 >
    au < released ; 2020 ; 2020 ; Journal of Hydroinformatics Volume 22 ; 22 >
    au < manifest ; 2021 ; 2021 ; Journal of Hydroinformatics Volume 23 ; 23 >
>>>>>>> ecf3b879

  }
 
  {
 
    title <
      name = Water Practice and Technology ;
      eissn = 1751-231X ;
      issnl = 1751-231X
    >

    param[journal_id] = wpt
    #param[base_url] = http://wpt.iwaponline.com/

    au < doNotProcess ; 2006 ; 2006 ; Water Practice and Technology Volume 1 ; 1 >
    au < doNotProcess ; 2007 ; 2007 ; Water Practice and Technology Volume 2 ; 2 >
    au < doNotProcess ; 2008 ; 2008 ; Water Practice and Technology Volume 3 ; 3 >
    au < doNotProcess ; 2009 ; 2009 ; Water Practice and Technology Volume 4 ; 4 >
    au < doNotProcess ; 2010 ; 2010 ; Water Practice and Technology Volume 5 ; 5 >
    au < doNotProcess ; 2011 ; 2011 ; Water Practice and Technology Volume 6 ; 6 >
    au < doNotProcess ; 2012 ; 2012 ; Water Practice and Technology Volume 7 ; 7 >
    au < doNotProcess ; 2013 ; 2013 ; Water Practice and Technology Volume 8 ; 8 >
    au < doNotProcess ; 2014 ; 2014 ; Water Practice and Technology Volume 9 ; 9 >
    au < doNotProcess ; 2015 ; 2015 ; Water Practice and Technology Volume 10 ; 10 >
    au < doNotProcess ; 2016 ; 2016 ; Water Practice and Technology Volume 11 ; 11 >
    au < doNotProcess ; 2017 ; 2017 ; Water Practice and Technology Volume 12 ; 12 >
<<<<<<< HEAD
    au < ready ; 2018 ; 2018 ; Water Practice and Technology Volume 13 ; 13 >
    au < ready ; 2019 ; 2019 ; Water Practice and Technology Volume 14 ; 14 >
    au < manifest ; 2020 ; 2020 ; Water Practice and Technology Volume 15 ; 15 >
=======
    au < released ; 2018 ; 2018 ; Water Practice and Technology Volume 13 ; 13 >
    au < released ; 2019 ; 2019 ; Water Practice and Technology Volume 14 ; 14 >
    au < released ; 2020 ; 2020 ; Water Practice and Technology Volume 15 ; 15 >
    au < manifest ; 2021 ; 2021 ; Water Practice and Technology Volume 16 ; 16 >
>>>>>>> ecf3b879

  }
 
  {
 
    title <
      name = Water Policy ;
      issn = 1366-7017 ;
      eissn = 1996-9759 ;
      issnl = 1366-7017
    >

    param[journal_id] = wp
    #param[base_url] = http://wp.iwaponline.com/

    au < doNotProcess ; 2003 ; 2003 ; Water Policy Volume 5 ; 5 >
    au < doNotProcess ; 2004 ; 2004 ; Water Policy Volume 6 ; 6 >
    au < doNotProcess ; 2005 ; 2005 ; Water Policy Volume 7 ; 7 >
    au < doNotProcess ; 2006 ; 2006 ; Water Policy Volume 8 ; 8 >
    au < doNotProcess ; 2007 ; 2007 ; Water Policy Volume 9 ; 9 >
    au < doNotProcess ; 2008 ; 2008 ; Water Policy Volume 10 ; 10 >
    au < doNotProcess ; 2009 ; 2009 ; Water Policy Volume 11 ; 11 >
    au < doNotProcess ; 2010 ; 2010 ; Water Policy Volume 12 ; 12 >
    au < doNotProcess ; 2011 ; 2011 ; Water Policy Volume 13 ; 13 >
    au < doNotProcess ; 2012 ; 2012 ; Water Policy Volume 14 ; 14 >
    au < doNotProcess ; 2013 ; 2013 ; Water Policy Volume 15 ; 15 >
    au < doNotProcess ; 2014 ; 2014 ; Water Policy Volume 16 ; 16 >
    au < doNotProcess ; 2015 ; 2015 ; Water Policy Volume 17 ; 17 >
    au < doNotProcess ; 2016 ; 2016 ; Water Policy Volume 18 ; 18 >
    au < doNotProcess ; 2017 ; 2017 ; Water Policy Volume 19 ; 19 >
<<<<<<< HEAD
    au < ready ; 2018 ; 2018 ; Water Policy Volume 20 ; 20 >
    au < ready ; 2019 ; 2019 ; Water Policy Volume 21 ; 21 >
    au < manifest ; 2020 ; 2020 ; Water Policy Volume 22 ; 22 >
=======
    au < released ; 2018 ; 2018 ; Water Policy Volume 20 ; 20 >
    au < released ; 2019 ; 2019 ; Water Policy Volume 21 ; 21 >
    au < released ; 2020 ; 2020 ; Water Policy Volume 22 ; 22 >
    au < manifest ; 2021 ; 2021 ; Water Policy Volume 23 ; 23 >
>>>>>>> ecf3b879

  }
 
  {
 
    title <
      name = Water Quality Research Journal ;
      issn = 1201-3080 ;
      eissn = 2408-9443 ;
      issnl = 1201-3080
    >

    param[journal_id] = wqrj
    #param[base_url] = http://wqrjc.iwaponline.com/
#      name = Water Quality Research Journal of Canada ; title removed the of Canada in 2018

    au < doNotProcess ; 2011 ; 2011 ; Water Quality Research Journal of Canada Volume 46 ; 46 >
    au < doNotProcess ; 2012 ; 2012 ; Water Quality Research Journal of Canada Volume 47 ; 47 >
    au < doNotProcess ; 2013 ; 2013 ; Water Quality Research Journal of Canada Volume 48 ; 48 >
    au < doNotProcess ; 2014 ; 2014 ; Water Quality Research Journal of Canada Volume 49 ; 49 >
    au < doNotProcess ; 2015 ; 2015 ; Water Quality Research Journal of Canada Volume 50 ; 50 >
    au < doNotProcess ; 2016 ; 2016 ; Water Quality Research Journal of Canada Volume 51 ; 51 >
    au < doNotProcess ; 2017 ; 2017 ; Water Quality Research Journal of Canada Volume 52 ; 52 >
<<<<<<< HEAD
    au < manifest ; 2018 ; 2018 ; Water Quality Research Journal Volume 53 ; 53 >
    au < ready ; 2019 ; 2019 ; Water Quality Research Journal Volume 54 ; 54 >
    au < manifest ; 2020 ; 2020 ; Water Quality Research Journal Volume 55 ; 55 >
=======
    au < released ; 2018 ; 2018 ; Water Quality Research Journal Volume 53 ; 53 >
    au < released ; 2019 ; 2019 ; Water Quality Research Journal Volume 54 ; 54 >
    au < released ; 2020 ; 2020 ; Water Quality Research Journal Volume 55 ; 55 >
    au < manifest ; 2021 ; 2021 ; Water Quality Research Journal Volume 56 ; 56 >
>>>>>>> ecf3b879

  }
 
  {
 
    title <
      name = Water Science and Technology ;
      issn = 0273-1223 ;
      eissn = 1996-9732 ; 
      issnl = 0273-1223
    >

    param[journal_id] = wst
    #param[base_url] = http://wst.iwaponline.com/

    au < doNotProcess ; 1982 ; 1982 ; Water Science and Technology Volume 14 ; 14 >
    au < doNotProcess ; 1983 ; 1983 ; Water Science and Technology Volume 15 ; 15 >
    au < doNotProcess ; 1984 ; 1984 ; Water Science and Technology Volume 16 ; 16 >
    au < doNotProcess ; 1985 ; 1985 ; Water Science and Technology Volume 17 ; 17 >
    au < doNotProcess ; 1986 ; 1986 ; Water Science and Technology Volume 18 ; 18 >
    au < doNotProcess ; 1987 ; 1987 ; Water Science and Technology Volume 19 ; 19 >
    au < doNotProcess ; 1988 ; 1988 ; Water Science and Technology Volume 20 ; 20 >
    au < doNotProcess ; 1989 ; 1989 ; Water Science and Technology Volume 21 ; 21 >
    au < doNotProcess ; 1990 ; 1990 ; Water Science and Technology Volume 22 ; 22 >
    au < doNotProcess ; 1991 ; 1991 ; Water Science and Technology Volume 23-24 ; 23-24 >
    au < doNotProcess ; 1992 ; 1992 ; Water Science and Technology Volume 25-26 ; 25-26 >
    au < doNotProcess ; 1993 ; 1993 ; Water Science and Technology Volume 27-28 ; 27-28 >
    au < doNotProcess ; 1994 ; 1994 ; Water Science and Technology Volume 29-30 ; 29-30 >
    au < doNotProcess ; 1995 ; 1995 ; Water Science and Technology Volume 31-32 ; 31-32 >
    au < doNotProcess ; 1996 ; 1996 ; Water Science and Technology Volume 33-34 ; 33-34 >
    au < doNotProcess ; 1997 ; 1997 ; Water Science and Technology Volume 35-36 ; 35-36 >
    au < doNotProcess ; 1998 ; 1998 ; Water Science and Technology Volume 37-38 ; 37-38 >
    au < doNotProcess ; 1999 ; 1999 ; Water Science and Technology Volume 39-40 ; 39-40 >
    au < doNotProcess ; 2000 ; 2000 ; Water Science and Technology Volume 41-42 ; 41-42 >
    au < manifest ; 2001 ; 2001 ; Water Science and Technology Volume 43-44 ; 43-44 >
    au < doNotProcess ; 2002 ; 2002 ; Water Science and Technology Volume 45-46 ; 45-46 >
    au < doNotProcess ; 2003 ; 2003 ; Water Science and Technology Volume 47-48 ; 47-48 >
    au < doNotProcess ; 2004 ; 2004 ; Water Science and Technology Volume 49-50 ; 49-50 >
    au < doNotProcess ; 2005 ; 2005 ; Water Science and Technology Volume 51-52 ; 51-52 >
    au < doNotProcess ; 2006 ; 2006 ; Water Science and Technology Volume 53-54 ; 53-54 >
    au < doNotProcess ; 2007 ; 2007 ; Water Science and Technology Volume 55-56 ; 55-56 >
    au < doNotProcess ; 2008 ; 2008 ; Water Science and Technology Volume 57-58 ; 57-58 >
    au < doNotProcess ; 2009 ; 2009 ; Water Science and Technology Volume 59-60 ; 59-60 >
    au < doNotProcess ; 2010 ; 2010 ; Water Science and Technology Volume 61-62 ; 61-62 >
    au < doNotProcess ; 2011 ; 2011 ; Water Science and Technology Volume 63-64 ; 63-64 >
    au < doNotProcess ; 2012 ; 2012 ; Water Science and Technology Volume 65-66 ; 65-66 >
    au < doNotProcess ; 2013 ; 2013 ; Water Science and Technology Volume 67-68 ; 67-68 >
    au < doNotProcess ; 2014 ; 2014 ; Water Science and Technology Volume 69-70 ; 69-70 >
    au < doNotProcess ; 2015 ; 2015 ; Water Science and Technology Volume 71-72 ; 71-72 >
    au < doNotProcess ; 2016 ; 2016 ; Water Science and Technology Volume 73-74 ; 73-74 >
    au < doNotProcess ; 2017 ; 2017 ; Water Science and Technology Volume 75-76 ; 75-76 >
<<<<<<< HEAD
    au < ready ; 2018 ; 2018 ; Water Science and Technology Volume 77-78 ; 77-78 >
    au < ready ; 2019 ; 2019 ; Water Science and Technology Volume 79-80 ; 79-80 >
    au < manifest ; 2020 ; 2020 ; Water Science and Technology Volume 81-82 ; 81-82 >
=======
    au < released ; 2018 ; 2018 ; Water Science and Technology Volume 77-78 ; 77-78 >
    au < released ; 2019 ; 2019 ; Water Science and Technology Volume 79-80 ; 79-80 >
    au < released ; 2020 ; 2020 ; Water Science and Technology Volume 81-82 ; 81-82 >
    au < manifest ; 2021 ; 2021 ; Water Science and Technology Volume 83-84 ; 83-84 >
>>>>>>> ecf3b879

  }
 
  {
 
    title <
      name = Water Science and Technology: Water Supply ;
      issn = 1606-9749 ;
      eissn = 1607-0798 ; 
      issnl = 1606-9749
    >

    param[journal_id] = ws
    #param[base_url] = http://ws.iwaponline.com/
   
    au < doNotProcess ; 2001 ; 2001 ; Water Science and Technology: Water Supply Volume 1 ; 1 >
    au < doNotProcess ; 2002 ; 2002 ; Water Science and Technology: Water Supply Volume 2 ; 2 >
    au < doNotProcess ; 2003 ; 2003 ; Water Science and Technology: Water Supply Volume 3 ; 3 >
    au < doNotProcess ; 2004 ; 2004 ; Water Science and Technology: Water Supply Volume 4 ; 4 >
    au < doNotProcess ; 2005 ; 2005 ; Water Science and Technology: Water Supply Volume 5 ; 5 >
    au < doNotProcess ; 2006 ; 2006 ; Water Science and Technology: Water Supply Volume 6 ; 6 >
    au < doNotProcess ; 2007 ; 2007 ; Water Science and Technology: Water Supply Volume 7 ; 7 >
    au < doNotProcess ; 2008 ; 2008 ; Water Science and Technology: Water Supply Volume 8 ; 8 >
    au < doNotProcess ; 2009 ; 2009 ; Water Science and Technology: Water Supply Volume 9 ; 9 >
    au < doNotProcess ; 2010 ; 2010 ; Water Science and Technology: Water Supply Volume 10 ; 10 >
    au < doNotProcess ; 2011 ; 2011 ; Water Science and Technology: Water Supply Volume 11 ; 11 >
    au < doNotProcess ; 2012 ; 2012 ; Water Science and Technology: Water Supply Volume 12 ; 12 >
    au < doNotProcess ; 2013 ; 2013 ; Water Science and Technology: Water Supply Volume 13 ; 13 >
    au < doNotProcess ; 2014 ; 2014 ; Water Science and Technology: Water Supply Volume 14 ; 14 >
    au < doNotProcess ; 2015 ; 2015 ; Water Science and Technology: Water Supply Volume 15 ; 15 >
    au < doNotProcess ; 2016 ; 2016 ; Water Science and Technology: Water Supply Volume 16 ; 16 >
    au < doNotProcess ; 2017 ; 2017 ; Water Science and Technology: Water Supply Volume 17 ; 17 >
<<<<<<< HEAD
    au < ready ; 2018 ; 2018 ; Water Science and Technology: Water Supply Volume 18 ; 18 >
    au < manifest ; 2019 ; 2019 ; Water Science and Technology: Water Supply Volume 19 ; 19 >
    au < manifest ; 2020 ; 2020 ; Water Science and Technology: Water Supply Volume 20 ; 20 >
=======
    au < released ; 2018 ; 2018 ; Water Science and Technology: Water Supply Volume 18 ; 18 >
    au < released ; 2019 ; 2019 ; Water Science and Technology: Water Supply Volume 19 ; 19 >
    au < released ; 2020 ; 2020 ; Water Science and Technology: Water Supply Volume 20 ; 20 >
    au < manifest ; 2021 ; 2021 ; Water Science and Technology: Water Supply Volume 21 ; 21 >
>>>>>>> ecf3b879

  }
 
}<|MERGE_RESOLUTION|>--- conflicted
+++ resolved
@@ -22,18 +22,11 @@
 
     param[journal_id] = h2open
 
-<<<<<<< HEAD
-    au < ready ; 2018 ; 2018 ; H2Open Journal Volume 1 ; 1 > # manifest page exists, but is missing permission statement
-    au < ready ; 2019 ; 2019 ; H2Open Journal Volume 2 ; 2 > 
-    au < manifest ; 2020 ; 2020 ; H2Open Journal Volume 3 ; 3 > 
-    
-=======
     au < released ; 2018 ; 2018 ; H2Open Journal Volume 1 ; 1 > # manifest page exists, but is missing permission statement
     au < released ; 2019 ; 2019 ; H2Open Journal Volume 2 ; 2 > 
     au < released ; 2020 ; 2020 ; H2Open Journal Volume 3 ; 3 > 
     au < manifest ; 2021 ; 2021 ; H2Open Journal Volume 4 ; 4 >
 
->>>>>>> ecf3b879
   }
   
   
@@ -98,16 +91,10 @@
     au < doNotProcess ; 2015 ; 2015 ; Hydrology Research Volume 46 ; 46 >
     au < doNotProcess ; 2016 ; 2016 ; Hydrology Research Volume 47 ; 47 >
     au < doNotProcess ; 2017 ; 2017 ; Hydrology Research Volume 48 ; 48 >
-<<<<<<< HEAD
-    au < ready ; 2018 ; 2018 ; Hydrology Research Volume 49 ; 49 >
-    au < ready ; 2019 ; 2019 ; Hydrology Research Volume 50 ; 50 >
-    au < manifest ; 2020 ; 2020 ; Hydrology Research Volume 51 ; 51 >
-=======
     au < released ; 2018 ; 2018 ; Hydrology Research Volume 49 ; 49 >
     au < released ; 2019 ; 2019 ; Hydrology Research Volume 50 ; 50 >
     au < released ; 2020 ; 2020 ; Hydrology Research Volume 51 ; 51 >
     au < manifest ; 2021 ; 2021 ; Hydrology Research Volume 52 ; 52 >
->>>>>>> ecf3b879
 
   }
 
@@ -131,16 +118,10 @@
     au < doNotProcess ; 2015 ; 2015 ; Journal of Water and Climate Change Volume 6 ; 6 >
     au < doNotProcess ; 2016 ; 2016 ; Journal of Water and Climate Change Volume 7 ; 7 >
     au < doNotProcess ; 2017 ; 2017 ; Journal of Water and Climate Change Volume 8 ; 8 >
-<<<<<<< HEAD
-    au < ready ; 2018 ; 2018 ; Journal of Water and Climate Change Volume 9 ; 9 >
-    au < ready ; 2019 ; 2019 ; Journal of Water and Climate Change Volume 10 ; 10 >
-    au < manifest ; 2020 ; 2020 ; Journal of Water and Climate Change Volume 11 ; 11 >
-=======
     au < released ; 2018 ; 2018 ; Journal of Water and Climate Change Volume 9 ; 9 >
     au < released ; 2019 ; 2019 ; Journal of Water and Climate Change Volume 10 ; 10 >
     au < released ; 2020 ; 2020 ; Journal of Water and Climate Change Volume 11 ; 11 >
     au < manifest ; 2021 ; 2021 ; Journal of Water and Climate Change Volume 12 ; 12 >
->>>>>>> ecf3b879
 
   }
 
@@ -171,16 +152,10 @@
     au < doNotProcess ; 2015 ; 2015 ; Journal of Water and Health Volume 13 ; 13 >
     au < doNotProcess ; 2016 ; 2016 ; Journal of Water and Health Volume 14 ; 14 >
     au < doNotProcess ; 2017 ; 2017 ; Journal of Water and Health Volume 15 ; 15 >
-<<<<<<< HEAD
-    au < ready ; 2018 ; 2018 ; Journal of Water and Health Volume 16 ; 16 >
-    au < ready ; 2019 ; 2019 ; Journal of Water and Health Volume 17 ; 17 >
-    au < manifest ; 2020 ; 2020 ; Journal of Water and Health Volume 18 ; 18 >
-=======
     au < released ; 2018 ; 2018 ; Journal of Water and Health Volume 16 ; 16 >
     au < released ; 2019 ; 2019 ; Journal of Water and Health Volume 17 ; 17 >
     au < released ; 2020 ; 2020 ; Journal of Water and Health Volume 18 ; 18 >
     au < manifest ; 2021 ; 2021 ; Journal of Water and Health Volume 19 ; 19 >
->>>>>>> ecf3b879
 
   }
 
@@ -203,16 +178,10 @@
     au < doNotProcess ; 2015 ; 2015 ; Journal of Water Reuse and Desalination Volume 5 ; 5 >
     au < doNotProcess ; 2016 ; 2016 ; Journal of Water Reuse and Desalination Volume 6 ; 6 >
     au < doNotProcess ; 2017 ; 2017 ; Journal of Water Reuse and Desalination Volume 7 ; 7 >
-<<<<<<< HEAD
-    au < ready ; 2018 ; 2018 ; Journal of Water Reuse and Desalination Volume 8 ; 8 >
-    au < ready ; 2019 ; 2019 ; Journal of Water Reuse and Desalination Volume 9 ; 9 >
-    au < manifest ; 2020 ; 2020 ; Journal of Water Reuse and Desalination Volume 10 ; 10 >
-=======
     au < released ; 2018 ; 2018 ; Journal of Water Reuse and Desalination Volume 8 ; 8 >
     au < released ; 2019 ; 2019 ; Journal of Water Reuse and Desalination Volume 9 ; 9 >
     au < released ; 2020 ; 2020 ; Journal of Water Reuse and Desalination Volume 10 ; 10 >
     au < manifest ; 2021 ; 2021 ; Journal of Water Reuse and Desalination Volume 11 ; 11 >
->>>>>>> ecf3b879
 
   }
 
@@ -312,16 +281,10 @@
     au < doNotProcess ; 2015 ; 2015 ; Journal of Hydroinformatics Volume 17 ; 17 >
     au < doNotProcess ; 2016 ; 2016 ; Journal of Hydroinformatics Volume 18 ; 18 >
     au < doNotProcess ; 2017 ; 2017 ; Journal of Hydroinformatics Volume 19 ; 19 >
-<<<<<<< HEAD
-    au < ready ; 2018 ; 2018 ; Journal of Hydroinformatics Volume 20 ; 20 >
-    au < ready ; 2019 ; 2019 ; Journal of Hydroinformatics Volume 21 ; 21 >
-    au < manifest ; 2020 ; 2020 ; Journal of Hydroinformatics Volume 22 ; 22 >
-=======
     au < released ; 2018 ; 2018 ; Journal of Hydroinformatics Volume 20 ; 20 >
     au < released ; 2019 ; 2019 ; Journal of Hydroinformatics Volume 21 ; 21 >
     au < released ; 2020 ; 2020 ; Journal of Hydroinformatics Volume 22 ; 22 >
     au < manifest ; 2021 ; 2021 ; Journal of Hydroinformatics Volume 23 ; 23 >
->>>>>>> ecf3b879
 
   }
  
@@ -348,16 +311,10 @@
     au < doNotProcess ; 2015 ; 2015 ; Water Practice and Technology Volume 10 ; 10 >
     au < doNotProcess ; 2016 ; 2016 ; Water Practice and Technology Volume 11 ; 11 >
     au < doNotProcess ; 2017 ; 2017 ; Water Practice and Technology Volume 12 ; 12 >
-<<<<<<< HEAD
-    au < ready ; 2018 ; 2018 ; Water Practice and Technology Volume 13 ; 13 >
-    au < ready ; 2019 ; 2019 ; Water Practice and Technology Volume 14 ; 14 >
-    au < manifest ; 2020 ; 2020 ; Water Practice and Technology Volume 15 ; 15 >
-=======
     au < released ; 2018 ; 2018 ; Water Practice and Technology Volume 13 ; 13 >
     au < released ; 2019 ; 2019 ; Water Practice and Technology Volume 14 ; 14 >
     au < released ; 2020 ; 2020 ; Water Practice and Technology Volume 15 ; 15 >
     au < manifest ; 2021 ; 2021 ; Water Practice and Technology Volume 16 ; 16 >
->>>>>>> ecf3b879
 
   }
  
@@ -388,16 +345,10 @@
     au < doNotProcess ; 2015 ; 2015 ; Water Policy Volume 17 ; 17 >
     au < doNotProcess ; 2016 ; 2016 ; Water Policy Volume 18 ; 18 >
     au < doNotProcess ; 2017 ; 2017 ; Water Policy Volume 19 ; 19 >
-<<<<<<< HEAD
-    au < ready ; 2018 ; 2018 ; Water Policy Volume 20 ; 20 >
-    au < ready ; 2019 ; 2019 ; Water Policy Volume 21 ; 21 >
-    au < manifest ; 2020 ; 2020 ; Water Policy Volume 22 ; 22 >
-=======
     au < released ; 2018 ; 2018 ; Water Policy Volume 20 ; 20 >
     au < released ; 2019 ; 2019 ; Water Policy Volume 21 ; 21 >
     au < released ; 2020 ; 2020 ; Water Policy Volume 22 ; 22 >
     au < manifest ; 2021 ; 2021 ; Water Policy Volume 23 ; 23 >
->>>>>>> ecf3b879
 
   }
  
@@ -421,16 +372,10 @@
     au < doNotProcess ; 2015 ; 2015 ; Water Quality Research Journal of Canada Volume 50 ; 50 >
     au < doNotProcess ; 2016 ; 2016 ; Water Quality Research Journal of Canada Volume 51 ; 51 >
     au < doNotProcess ; 2017 ; 2017 ; Water Quality Research Journal of Canada Volume 52 ; 52 >
-<<<<<<< HEAD
-    au < manifest ; 2018 ; 2018 ; Water Quality Research Journal Volume 53 ; 53 >
-    au < ready ; 2019 ; 2019 ; Water Quality Research Journal Volume 54 ; 54 >
-    au < manifest ; 2020 ; 2020 ; Water Quality Research Journal Volume 55 ; 55 >
-=======
     au < released ; 2018 ; 2018 ; Water Quality Research Journal Volume 53 ; 53 >
     au < released ; 2019 ; 2019 ; Water Quality Research Journal Volume 54 ; 54 >
     au < released ; 2020 ; 2020 ; Water Quality Research Journal Volume 55 ; 55 >
     au < manifest ; 2021 ; 2021 ; Water Quality Research Journal Volume 56 ; 56 >
->>>>>>> ecf3b879
 
   }
  
@@ -482,16 +427,10 @@
     au < doNotProcess ; 2015 ; 2015 ; Water Science and Technology Volume 71-72 ; 71-72 >
     au < doNotProcess ; 2016 ; 2016 ; Water Science and Technology Volume 73-74 ; 73-74 >
     au < doNotProcess ; 2017 ; 2017 ; Water Science and Technology Volume 75-76 ; 75-76 >
-<<<<<<< HEAD
-    au < ready ; 2018 ; 2018 ; Water Science and Technology Volume 77-78 ; 77-78 >
-    au < ready ; 2019 ; 2019 ; Water Science and Technology Volume 79-80 ; 79-80 >
-    au < manifest ; 2020 ; 2020 ; Water Science and Technology Volume 81-82 ; 81-82 >
-=======
     au < released ; 2018 ; 2018 ; Water Science and Technology Volume 77-78 ; 77-78 >
     au < released ; 2019 ; 2019 ; Water Science and Technology Volume 79-80 ; 79-80 >
     au < released ; 2020 ; 2020 ; Water Science and Technology Volume 81-82 ; 81-82 >
     au < manifest ; 2021 ; 2021 ; Water Science and Technology Volume 83-84 ; 83-84 >
->>>>>>> ecf3b879
 
   }
  
@@ -524,16 +463,10 @@
     au < doNotProcess ; 2015 ; 2015 ; Water Science and Technology: Water Supply Volume 15 ; 15 >
     au < doNotProcess ; 2016 ; 2016 ; Water Science and Technology: Water Supply Volume 16 ; 16 >
     au < doNotProcess ; 2017 ; 2017 ; Water Science and Technology: Water Supply Volume 17 ; 17 >
-<<<<<<< HEAD
-    au < ready ; 2018 ; 2018 ; Water Science and Technology: Water Supply Volume 18 ; 18 >
-    au < manifest ; 2019 ; 2019 ; Water Science and Technology: Water Supply Volume 19 ; 19 >
-    au < manifest ; 2020 ; 2020 ; Water Science and Technology: Water Supply Volume 20 ; 20 >
-=======
     au < released ; 2018 ; 2018 ; Water Science and Technology: Water Supply Volume 18 ; 18 >
     au < released ; 2019 ; 2019 ; Water Science and Technology: Water Supply Volume 19 ; 19 >
     au < released ; 2020 ; 2020 ; Water Science and Technology: Water Supply Volume 20 ; 20 >
     au < manifest ; 2021 ; 2021 ; Water Science and Technology: Water Supply Volume 21 ; 21 >
->>>>>>> ecf3b879
 
   }
  
