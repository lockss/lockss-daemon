{
  publisher <
    name = Ploughshares
  >

  plugin = org.lockss.plugin.projmuse.ProjectMuse2017Plugin
  param[base_url] = https://muse.jhu.edu/
  implicit < status ; year ; name ; param[resource_id] >
  #publisher_id:155

    {
    title <
      name = Ploughshares ;
      issn = 0048-4474  ;
      eissn = 2162-0903  ;
      issnl = 0048-4474

    >

      attr[journal_id] = 542

        au < released ; 2011 ; Ploughshares Volume 37 [2011] ; 7325 >
        au < released ; 2012 ; Ploughshares Volume 38 [2012] ; 8245 >
        au < released ; 2013-2014 ; Ploughshares Volume 39 [2013-2014] ; 8923 >
        au < released ; 2014-2015 ; Ploughshares Volume 40 [2014-2015] ; 9859 >
        au < released ; 2015-2016 ; Ploughshares Volume 41 [2015-2016] ; 10580 >
        au < released ; 2016-2017 ; Ploughshares Volume 42 [2016-2017] ; 11242 >
        au < released ; 2017-2018 ; Ploughshares Volume 43 [2017-2018] ; 12607 >
        au < released ; 2018-2019 ; Ploughshares Volume 44 [2018-2019] ; 13472 >
<<<<<<< HEAD
        au < testing ; 2019-2020 ; Ploughshares Volume 45 [2019-2020] ; 14147 >
=======
        au < manifest ; 2019-2020 ; Ploughshares Volume 45 [2019-2020] ; 14147 >
>>>>>>> ecf3b879
        au < released ; 2020-2021 ; Ploughshares Volume 46 [2020-2021] ; 14878 >

    }

}<|MERGE_RESOLUTION|>--- conflicted
+++ resolved
@@ -27,11 +27,7 @@
         au < released ; 2016-2017 ; Ploughshares Volume 42 [2016-2017] ; 11242 >
         au < released ; 2017-2018 ; Ploughshares Volume 43 [2017-2018] ; 12607 >
         au < released ; 2018-2019 ; Ploughshares Volume 44 [2018-2019] ; 13472 >
-<<<<<<< HEAD
-        au < testing ; 2019-2020 ; Ploughshares Volume 45 [2019-2020] ; 14147 >
-=======
         au < manifest ; 2019-2020 ; Ploughshares Volume 45 [2019-2020] ; 14147 >
->>>>>>> ecf3b879
         au < released ; 2020-2021 ; Ploughshares Volume 46 [2020-2021] ; 14878 >
 
     }
