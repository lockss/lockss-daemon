{

  publisher <
    name = American Medical Association ;
<<<<<<< HEAD
    info[platform] = SC
=======
    info[platform] = SC. Clockss version exists!
>>>>>>> ecf3b879
  >

  plugin = org.lockss.plugin.silverchair.ama.AmaSilverchairPlugin
  implicit < status ; year ; name ; param[year] >
  
  param[base_url] = https://jamanetwork.com/
  
  {

    title <
      name = JAMA Cardiology ;
      issn = 2380-6583 ;
      eissn = 2380-6591 ;
      issnl = 2380-6583
    >

    param[resource_id] = 184
    param[journal_id] = jamacardiology
    
<<<<<<< HEAD
    au < manifest ; 2016 ; JAMA Cardiology Volume 1 ; 2016 >
    au < manifest ; 2017 ; JAMA Cardiology Volume 2 ; 2017 >
    au < manifest ; 2018 ; JAMA Cardiology Volume 3 ; 2018 >
    au < manifest ; 2019 ; JAMA Cardiology Volume 4 ; 2019 >
    au < manifest ; 2020 ; JAMA Cardiology Volume 5 ; 2020 >
=======
    au < released ; 2016 ; JAMA Cardiology Volume 1 ; 2016 >
    au < released ; 2017 ; JAMA Cardiology Volume 2 ; 2017 >
    au < released ; 2018 ; JAMA Cardiology Volume 3 ; 2018 >
    au < released ; 2019 ; JAMA Cardiology Volume 4 ; 2019 >
    au < released ; 2020 ; JAMA Cardiology Volume 5 ; 2020 >
    au < manifest ; 2021 ; JAMA Cardiology Volume 6 ; 2021 >
>>>>>>> ecf3b879

  }

  {

    title <
      name = JAMA Dermatology ;
      issn = 0003-987X ;
      eissn = 0096-5359 ;
      issnl = 0003-987X
    >

    param[resource_id] = 68
    param[journal_id] = jamadermatology
    
    au < exists ; 2012 ; JAMA Dermatology Volume 148 ; 2012 >
<<<<<<< HEAD
    au < exists ; 2013 ; JAMA Dermatology Volume 149 ; 2013 >
    au < exists ; 2014 ; JAMA Dermatology Volume 150 ; 2014 >
    au < exists ; 2015 ; JAMA Dermatology Volume 151 ; 2015 >
    au < exists ; 2016 ; JAMA Dermatology Volume 152 ; 2016 >
    au < exists ; 2017 ; JAMA Dermatology Volume 153 ; 2017 >
    au < exists ; 2018 ; JAMA Dermatology Volume 154 ; 2018 >
    au < exists ; 2019 ; JAMA Dermatology Volume 155 ; 2019 >
    au < exists ; 2020 ; JAMA Dermatology Volume 156 ; 2020 >
=======
    au < released ; 2013 ; JAMA Dermatology Volume 149 ; 2013 >
    au < released ; 2014 ; JAMA Dermatology Volume 150 ; 2014 >
    au < released ; 2015 ; JAMA Dermatology Volume 151 ; 2015 >
    au < released ; 2016 ; JAMA Dermatology Volume 152 ; 2016 >
    au < released ; 2017 ; JAMA Dermatology Volume 153 ; 2017 >
    au < released ; 2018 ; JAMA Dermatology Volume 154 ; 2018 >
    au < released ; 2019 ; JAMA Dermatology Volume 155 ; 2019 >
    au < released ; 2020 ; JAMA Dermatology Volume 156 ; 2020 >
    au < manifest ; 2021 ; JAMA Dermatology Volume 157 ; 2021 >
>>>>>>> ecf3b879

  }

  {

    title <
      name = JAMA Facial Plastic Surgery ;
      issn = 1521-2491 ;
      eissn = 1538-3660 ;
      issnl = 1521-2491
    >

    param[resource_id] = 69
    param[journal_id] = jamafacialplasticsurgery
    
<<<<<<< HEAD
    au < exists ; 2012 ; JAMA Facial Plastic Surgery Volume 14 ; 2012 >
    au < exists ; 2013 ; JAMA Facial Plastic Surgery Volume 15 ; 2013 >
    au < exists ; 2014 ; JAMA Facial Plastic Surgery Volume 16 ; 2014 >
    au < exists ; 2015 ; JAMA Facial Plastic Surgery Volume 17 ; 2015 >
    au < exists ; 2016 ; JAMA Facial Plastic Surgery Volume 18 ; 2016 >
    au < exists ; 2017 ; JAMA Facial Plastic Surgery Volume 19 ; 2017 >
    au < exists ; 2018 ; JAMA Facial Plastic Surgery Volume 20 ; 2018 >
    au < exists ; 2019 ; JAMA Facial Plastic Surgery Volume 21 ; 2019 >
    au < exists ; 2020 ; JAMA Facial Plastic Surgery Volume 22 ; 2020 >
=======
    au < manifest ; 2012 ; JAMA Facial Plastic Surgery Volume 14 ; 2012 >
    au < manifest ; 2013 ; JAMA Facial Plastic Surgery Volume 15 ; 2013 >
    au < manifest ; 2014 ; JAMA Facial Plastic Surgery Volume 16 ; 2014 >
    au < manifest ; 2015 ; JAMA Facial Plastic Surgery Volume 17 ; 2015 >
    au < released ; 2016 ; JAMA Facial Plastic Surgery Volume 18 ; 2016 >
    au < released ; 2017 ; JAMA Facial Plastic Surgery Volume 19 ; 2017 >
    au < released ; 2018 ; JAMA Facial Plastic Surgery Volume 20 ; 2018 >
    au < released ; 2019 ; JAMA Facial Plastic Surgery Volume 21 ; 2019 >
    au < exists ; 2020 ; JAMA Facial Plastic Surgery Volume 22 ; 2020 >
    au < exists ; 2021 ; JAMA Facial Plastic Surgery Volume 23 ; 2021 >
>>>>>>> ecf3b879

  }

  {

    title <
      name = JAMA Internal Medicine ;
      issn = 0003-9926 ;
      eissn = 1538-3679 ;
      issnl = 0003-9926
    >

    param[resource_id] = 71
    param[journal_id] = jamainternalmedicine
    
    au < exists ; 2012 ; JAMA Internal Medicine Volume 172 ; 2012 >
    au < exists ; 2013 ; JAMA Internal Medicine Volume 173 ; 2013 >
<<<<<<< HEAD
    au < exists ; 2014 ; JAMA Internal Medicine Volume 174 ; 2014 >
    au < exists ; 2015 ; JAMA Internal Medicine Volume 175 ; 2015 >
    au < exists ; 2016 ; JAMA Internal Medicine Volume 176 ; 2016 >
    au < exists ; 2017 ; JAMA Internal Medicine Volume 177 ; 2017 >
    au < exists ; 2018 ; JAMA Internal Medicine Volume 178 ; 2018 >
    au < exists ; 2019 ; JAMA Internal Medicine Volume 179 ; 2019 >
    au < exists ; 2020 ; JAMA Internal Medicine Volume 180 ; 2020 >
=======
    au < ready ; 2014 ; JAMA Internal Medicine Volume 174 ; 2014 >
    au < ready ; 2015 ; JAMA Internal Medicine Volume 175 ; 2015 >
    au < released ; 2016 ; JAMA Internal Medicine Volume 176 ; 2016 >
    au < ready ; 2017 ; JAMA Internal Medicine Volume 177 ; 2017 >
    au < released ; 2018 ; JAMA Internal Medicine Volume 178 ; 2018 >
    au < released ; 2019 ; JAMA Internal Medicine Volume 179 ; 2019 >
    au < released ; 2020 ; JAMA Internal Medicine Volume 180 ; 2020 >
    au < manifest ; 2021 ; JAMA Internal Medicine Volume 181 ; 2021 >
>>>>>>> ecf3b879

  }

  {

    title <
      name = JAMA Network Open ;
      issn = 2574-3805 ;
      issnl = 2574-3805
    >

    param[resource_id] = 187
    param[journal_id] = jamanetworkopen
    
<<<<<<< HEAD
    au < exists ; 2018 ; JAMA Network Open Volume 1 ; 2018 >
    au < exists ; 2019 ; JAMA Network Open Volume 2 ; 2019 >
    au < exists ; 2020 ; JAMA Network Open Volume 3 ; 2020 >
=======
    au < released ; 2018 ; JAMA Network Open Volume 1 ; 2018 >
    au < released ; 2019 ; JAMA Network Open Volume 2 ; 2019 >
    au < released ; 2020 ; JAMA Network Open Volume 3 ; 2020 >
    au < manifest ; 2021 ; JAMA Network Open Volume 4 ; 2021 >
>>>>>>> ecf3b879

  }

  {

    title <
      name = JAMA Neurology ;
      issn = 0003-9942 ;
      eissn = 1538-3687 ;
      issnl = 0003-9942
    >

    param[resource_id] = 72
    param[journal_id] = jamaneurology
    
<<<<<<< HEAD
    au < exists ; 2012 ; JAMA Neurology Volume 69 ; 2012 >
    au < exists ; 2013 ; JAMA Neurology Volume 70 ; 2013 >
    au < exists ; 2014 ; JAMA Neurology Volume 71 ; 2014 >
    au < exists ; 2015 ; JAMA Neurology Volume 72 ; 2015 >
    au < exists ; 2016 ; JAMA Neurology Volume 73 ; 2016 >
    au < exists ; 2017 ; JAMA Neurology Volume 74 ; 2017 >
    au < exists ; 2018 ; JAMA Neurology Volume 75 ; 2018 >
    au < exists ; 2019 ; JAMA Neurology Volume 76 ; 2019 >
    au < exists ; 2020 ; JAMA Neurology Volume 77 ; 2020 >
=======
    au < ready ; 2012 ; JAMA Neurology Volume 69 ; 2012 >
    au < ready ; 2013 ; JAMA Neurology Volume 70 ; 2013 >
    au < ready ; 2014 ; JAMA Neurology Volume 71 ; 2014 >
    au < ready ; 2015 ; JAMA Neurology Volume 72 ; 2015 >
    au < released ; 2016 ; JAMA Neurology Volume 73 ; 2016 >
    au < released ; 2017 ; JAMA Neurology Volume 74 ; 2017 >
    au < released ; 2018 ; JAMA Neurology Volume 75 ; 2018 >
    au < released ; 2019 ; JAMA Neurology Volume 76 ; 2019 >
    au < released ; 2020 ; JAMA Neurology Volume 77 ; 2020 >
    au < manifest ; 2021 ; JAMA Neurology Volume 78 ; 2021 >
>>>>>>> ecf3b879

  }

  {

    title <
      name = JAMA Oncology ;
      issn = 2374-2437 ;
      eissn = 2374-2445
    >

    # Hypothetical resource_id: 174
    param[resource_id] = 174
    param[journal_id] = jamaoncology
    
<<<<<<< HEAD
    au < exists ; 2015 ; JAMA Oncology Volume 1 ; 2015 >
    au < exists ; 2016 ; JAMA Oncology Volume 2 ; 2016 >
    au < exists ; 2017 ; JAMA Oncology Volume 3 ; 2017 >
    au < exists ; 2018 ; JAMA Oncology Volume 4 ; 2018 >
    au < exists ; 2019 ; JAMA Oncology Volume 5 ; 2019 >
    au < exists ; 2020 ; JAMA Oncology Volume 6 ; 2020 >
=======
    au < released ; 2015 ; JAMA Oncology Volume 1 ; 2015 >
    au < released ; 2016 ; JAMA Oncology Volume 2 ; 2016 >
    au < released ; 2017 ; JAMA Oncology Volume 3 ; 2017 >
    au < released ; 2018 ; JAMA Oncology Volume 4 ; 2018 >
    au < released ; 2019 ; JAMA Oncology Volume 5 ; 2019 >
    au < released ; 2020 ; JAMA Oncology Volume 6 ; 2020 >
    au < manifest ; 2021 ; JAMA Oncology Volume 7 ; 2021 >
>>>>>>> ecf3b879

  }

  {

    title <
      name = JAMA Ophthalmology ;
      issn = 0003-9950 ;
      eissn = 0096-6339 ;
      issnl = 0003-9950
    >

    param[resource_id] = 73
    param[journal_id] = jamaophthalmology
    
    au < exists ; 2012 ; JAMA Ophthalmology Volume 130 ; 2012 >
<<<<<<< HEAD
    au < exists ; 2013 ; JAMA Ophthalmology Volume 131 ; 2013 >
    au < exists ; 2014 ; JAMA Ophthalmology Volume 132 ; 2014 >
    au < exists ; 2015 ; JAMA Ophthalmology Volume 133 ; 2015 >
    au < exists ; 2016 ; JAMA Ophthalmology Volume 134 ; 2016 >
    au < exists ; 2017 ; JAMA Ophthalmology Volume 135 ; 2017 >
    au < exists ; 2018 ; JAMA Ophthalmology Volume 136 ; 2018 >
    au < exists ; 2019 ; JAMA Ophthalmology Volume 137 ; 2019 >
    au < exists ; 2020 ; JAMA Ophthalmology Volume 138 ; 2020 >
=======
    au < ready ; 2013 ; JAMA Ophthalmology Volume 131 ; 2013 >
    au < ready ; 2014 ; JAMA Ophthalmology Volume 132 ; 2014 >
    au < ready ; 2015 ; JAMA Ophthalmology Volume 133 ; 2015 >
    au < released ; 2016 ; JAMA Ophthalmology Volume 134 ; 2016 >
    au < released ; 2017 ; JAMA Ophthalmology Volume 135 ; 2017 >
    au < released ; 2018 ; JAMA Ophthalmology Volume 136 ; 2018 >
    au < released ; 2019 ; JAMA Ophthalmology Volume 137 ; 2019 >
    au < released ; 2020 ; JAMA Ophthalmology Volume 138 ; 2020 >
    au < manifest ; 2021 ; JAMA Ophthalmology Volume 139 ; 2021 >
>>>>>>> ecf3b879

  }

  {

    title <
      name = JAMA Otolaryngology - Head & Neck Surgery ;
      issn = 0886-4470 ;
      eissn = 1538-361X ;
      issnl = 0886-4470
    >

    param[resource_id] = 74
    param[journal_id] = jamaotolaryngology
    
    au < exists ; 2012 ; JAMA Otolaryngology - Head & Neck Surgery Volume 138 ; 2012 >
<<<<<<< HEAD
    au < exists ; 2013 ; JAMA Otolaryngology - Head & Neck Surgery Volume 139 ; 2013 >
    au < exists ; 2014 ; JAMA Otolaryngology - Head & Neck Surgery Volume 140 ; 2014 >
    au < exists ; 2015 ; JAMA Otolaryngology - Head & Neck Surgery Volume 141 ; 2015 >
    au < exists ; 2016 ; JAMA Otolaryngology - Head & Neck Surgery Volume 142 ; 2016 >
    au < exists ; 2017 ; JAMA Otolaryngology - Head & Neck Surgery Volume 143 ; 2017 >
    au < exists ; 2018 ; JAMA Otolaryngology - Head & Neck Surgery Volume 144 ; 2018 >
    au < exists ; 2019 ; JAMA Otolaryngology - Head & Neck Surgery Volume 145 ; 2019 >
    au < exists ; 2020 ; JAMA Otolaryngology - Head & Neck Surgery Volume 146 ; 2020 >
=======
    au < ready ; 2013 ; JAMA Otolaryngology - Head & Neck Surgery Volume 139 ; 2013 >
    au < ready ; 2014 ; JAMA Otolaryngology - Head & Neck Surgery Volume 140 ; 2014 >
    au < ready ; 2015 ; JAMA Otolaryngology - Head & Neck Surgery Volume 141 ; 2015 >
    au < released ; 2016 ; JAMA Otolaryngology - Head & Neck Surgery Volume 142 ; 2016 >
    au < released ; 2017 ; JAMA Otolaryngology - Head & Neck Surgery Volume 143 ; 2017 >
    au < released ; 2018 ; JAMA Otolaryngology - Head & Neck Surgery Volume 144 ; 2018 >
    au < released ; 2019 ; JAMA Otolaryngology - Head & Neck Surgery Volume 145 ; 2019 >
    au < released ; 2020 ; JAMA Otolaryngology - Head & Neck Surgery Volume 146 ; 2020 >
    au < manifest ; 2021 ; JAMA Otolaryngology - Head & Neck Surgery Volume 147 ; 2021 >
>>>>>>> ecf3b879

  }

  {

    title <
      name = JAMA Pediatrics ;
      issn = 1072-4710 ;
      eissn = 1538-3628 ;
      issnl = 1072-4710
    >

    param[resource_id] = 75
    param[journal_id] = jamapediatrics
    
    au < exists ; 2012 ; JAMA Pediatrics Volume 166 ; 2012 >
<<<<<<< HEAD
    au < exists ; 2013 ; JAMA Pediatrics Volume 167 ; 2013 >
    au < exists ; 2014 ; JAMA Pediatrics Volume 168 ; 2014 >
    au < exists ; 2015 ; JAMA Pediatrics Volume 169 ; 2015 >
    au < exists ; 2016 ; JAMA Pediatrics Volume 170 ; 2016 >
    au < exists ; 2017 ; JAMA Pediatrics Volume 171 ; 2017 >
    au < exists ; 2018 ; JAMA Pediatrics Volume 172 ; 2018 >
    au < exists ; 2019 ; JAMA Pediatrics Volume 173 ; 2019 >
    au < exists ; 2020 ; JAMA Pediatrics Volume 174 ; 2020 >
=======
    au < ready ; 2013 ; JAMA Pediatrics Volume 167 ; 2013 >
    au < ready ; 2014 ; JAMA Pediatrics Volume 168 ; 2014 >
    au < ready ; 2015 ; JAMA Pediatrics Volume 169 ; 2015 >
    au < released ; 2016 ; JAMA Pediatrics Volume 170 ; 2016 >
    au < released ; 2017 ; JAMA Pediatrics Volume 171 ; 2017 >
    au < released ; 2018 ; JAMA Pediatrics Volume 172 ; 2018 >
    au < released ; 2019 ; JAMA Pediatrics Volume 173 ; 2019 >
    au < released ; 2020 ; JAMA Pediatrics Volume 174 ; 2020 >
    au < manifest ; 2021 ; JAMA Pediatrics Volume 175 ; 2021 >
>>>>>>> ecf3b879

  }

  {

    title <
      name = JAMA Psychiatry ;
      issn = 0003-990X ;
      eissn = 1538-3636 ;
      issnl = 0003-990X
    >

    param[resource_id] = 70
    param[journal_id] = jamapsychiatry
    
    au < exists ; 2012 ; JAMA Psychiatry Volume 69 ; 2012 >
<<<<<<< HEAD
    au < exists ; 2013 ; JAMA Psychiatry Volume 70 ; 2013 >
    au < exists ; 2014 ; JAMA Psychiatry Volume 71 ; 2014 >
    au < exists ; 2015 ; JAMA Psychiatry Volume 72 ; 2015 >
    au < exists ; 2016 ; JAMA Psychiatry Volume 73 ; 2016 >
    au < exists ; 2017 ; JAMA Psychiatry Volume 74 ; 2017 >
    au < exists ; 2018 ; JAMA Psychiatry Volume 75 ; 2018 >
    au < exists ; 2019 ; JAMA Psychiatry Volume 76 ; 2019 >
    au < exists ; 2020 ; JAMA Psychiatry Volume 77 ; 2020 >
=======
    au < ready ; 2013 ; JAMA Psychiatry Volume 70 ; 2013 >
    au < ready ; 2014 ; JAMA Psychiatry Volume 71 ; 2014 >
    au < ready ; 2015 ; JAMA Psychiatry Volume 72 ; 2015 >
    au < released ; 2016 ; JAMA Psychiatry Volume 73 ; 2016 >
    au < ready ; 2017 ; JAMA Psychiatry Volume 74 ; 2017 >
    au < released ; 2018 ; JAMA Psychiatry Volume 75 ; 2018 >
    au < released ; 2019 ; JAMA Psychiatry Volume 76 ; 2019 >
    au < released ; 2020 ; JAMA Psychiatry Volume 77 ; 2020 >
    au < manifest ; 2021 ; JAMA Psychiatry Volume 78 ; 2021 >
>>>>>>> ecf3b879

  }

  {

    title <
      name = JAMA Surgery ;
      issn =  2168-6254 ;
      eissn = 2168-6262
    >

    #JAMA Surgery started 2013. Continues Archives of Surgery years 1960-2012 issn 1538-3644
    param[resource_id] = 76
    param[journal_id] = jamasurgery
    
<<<<<<< HEAD
    au < exists ; 2013 ; JAMA Surgery Volume 148 ; 2013 >
    au < exists ; 2014 ; JAMA Surgery Volume 149 ; 2014 >
    au < exists ; 2015 ; JAMA Surgery Volume 150 ; 2015 >
    au < exists ; 2016 ; JAMA Surgery Volume 151 ; 2016 >
    au < exists ; 2017 ; JAMA Surgery Volume 152 ; 2017 >
    au < exists ; 2018 ; JAMA Surgery Volume 153 ; 2018 >
    au < exists ; 2019 ; JAMA Surgery Volume 154 ; 2019 >
    au < exists ; 2020 ; JAMA Surgery Volume 155 ; 2020 >
=======
    au < released ; 2013 ; JAMA Surgery Volume 148 ; 2013 >
    au < ready ; 2014 ; JAMA Surgery Volume 149 ; 2014 >
    au < ready ; 2015 ; JAMA Surgery Volume 150 ; 2015 >
    au < released ; 2016 ; JAMA Surgery Volume 151 ; 2016 >
    au < released ; 2017 ; JAMA Surgery Volume 152 ; 2017 >
    au < released ; 2018 ; JAMA Surgery Volume 153 ; 2018 >
    au < released ; 2019 ; JAMA Surgery Volume 154 ; 2019 >
    au < released ; 2020 ; JAMA Surgery Volume 155 ; 2020 >
    au < manifest ; 2021 ; JAMA Surgery Volume 156 ; 2021 >
>>>>>>> ecf3b879

  }

  {

    title <
      name = Archives of Surgery ;
      issn = 0004-0010 ;
      eissn = 1538-3644
    >

    #Archives of Surgery years 1960-2012 issn 1538-3644. After 2013: JAMA Surgery years 2013-present eissn 2168-6262. 
    param[resource_id] = 76
    param[journal_id] = jamasurgery
    #content 1920 to 2011 had be processed on HW platform
    
    au < exists ; 2012 ; Archives of Surgery Volume 147 ; 2012 > #no manifest page

  }

  {

    title <
      name = JAMA: The Journal of the American Medical Association ;
      issn = 0098-7484 ;
      eissn = 1538-3598 ;
      issnl = 0098-7484
    >

    param[resource_id] = 67
    param[journal_id] = jama
    
    au < exists ; 1957 ; Journal of the American Medical Association Volume 163-165 ; 1957 > #never collection on HW platform.
    au < exists ; 2011 ; JAMA: The Journal of the American Medical Association Volume 305-306 ; 2011 >
    au < exists ; 2012 ; JAMA: The Journal of the American Medical Association Volume 307-308 ; 2012 >
    au < exists ; 2013 ; JAMA: The Journal of the American Medical Association Volume 309-310 ; 2013 >
<<<<<<< HEAD
    au < exists ; 2014 ; JAMA: The Journal of the American Medical Association Volume 311-312 ; 2014 >
    au < exists ; 2015 ; JAMA: The Journal of the American Medical Association Volume 313-314 ; 2015 >
    au < exists ; 2016 ; JAMA: The Journal of the American Medical Association Volume 315-316 ; 2016 >
    au < exists ; 2017 ; JAMA: The Journal of the American Medical Association Volume 317-318 ; 2017 >
    au < exists ; 2018 ; JAMA: The Journal of the American Medical Association Volume 319-320 ; 2018 >
    au < exists ; 2019 ; JAMA: The Journal of the American Medical Association Volume 321-322 ; 2019 >
    au < exists ; 2020 ; JAMA: The Journal of the American Medical Association Volume 323-324 ; 2020 >
=======
    au < ready ; 2014 ; JAMA: The Journal of the American Medical Association Volume 311-312 ; 2014 >
    au < ready ; 2015 ; JAMA: The Journal of the American Medical Association Volume 313-314 ; 2015 >
    au < released ; 2016 ; JAMA: The Journal of the American Medical Association Volume 315-316 ; 2016 >
    au < released ; 2017 ; JAMA: The Journal of the American Medical Association Volume 317-318 ; 2017 >
    au < released ; 2018 ; JAMA: The Journal of the American Medical Association Volume 319-320 ; 2018 >
    au < released ; 2019 ; JAMA: The Journal of the American Medical Association Volume 321-322 ; 2019 >
    au < released ; 2020 ; JAMA: The Journal of the American Medical Association Volume 323-324 ; 2020 >
    au < manifest ; 2021 ; JAMA: The Journal of the American Medical Association Volume 325-326 ; 2021 >
>>>>>>> ecf3b879

  }

  {

    title <
      name = AMA Archives of Neurology and Psychiatry ;
      issn = 0096-6886 ;
      issnl = 0096-6886
    >

    # This publication ceased in 1959
    # These AUs not available through highwire archive. Re-collected.

    param[resource_id] = 91
    param[journal_id] = archneurpsyc
    #content from 1919 to 1959 had been processed on HW platform

  }

}<|MERGE_RESOLUTION|>--- conflicted
+++ resolved
@@ -2,11 +2,7 @@
 
   publisher <
     name = American Medical Association ;
-<<<<<<< HEAD
-    info[platform] = SC
-=======
     info[platform] = SC. Clockss version exists!
->>>>>>> ecf3b879
   >
 
   plugin = org.lockss.plugin.silverchair.ama.AmaSilverchairPlugin
@@ -26,20 +22,12 @@
     param[resource_id] = 184
     param[journal_id] = jamacardiology
     
-<<<<<<< HEAD
-    au < manifest ; 2016 ; JAMA Cardiology Volume 1 ; 2016 >
-    au < manifest ; 2017 ; JAMA Cardiology Volume 2 ; 2017 >
-    au < manifest ; 2018 ; JAMA Cardiology Volume 3 ; 2018 >
-    au < manifest ; 2019 ; JAMA Cardiology Volume 4 ; 2019 >
-    au < manifest ; 2020 ; JAMA Cardiology Volume 5 ; 2020 >
-=======
     au < released ; 2016 ; JAMA Cardiology Volume 1 ; 2016 >
     au < released ; 2017 ; JAMA Cardiology Volume 2 ; 2017 >
     au < released ; 2018 ; JAMA Cardiology Volume 3 ; 2018 >
     au < released ; 2019 ; JAMA Cardiology Volume 4 ; 2019 >
     au < released ; 2020 ; JAMA Cardiology Volume 5 ; 2020 >
     au < manifest ; 2021 ; JAMA Cardiology Volume 6 ; 2021 >
->>>>>>> ecf3b879
 
   }
 
@@ -56,16 +44,6 @@
     param[journal_id] = jamadermatology
     
     au < exists ; 2012 ; JAMA Dermatology Volume 148 ; 2012 >
-<<<<<<< HEAD
-    au < exists ; 2013 ; JAMA Dermatology Volume 149 ; 2013 >
-    au < exists ; 2014 ; JAMA Dermatology Volume 150 ; 2014 >
-    au < exists ; 2015 ; JAMA Dermatology Volume 151 ; 2015 >
-    au < exists ; 2016 ; JAMA Dermatology Volume 152 ; 2016 >
-    au < exists ; 2017 ; JAMA Dermatology Volume 153 ; 2017 >
-    au < exists ; 2018 ; JAMA Dermatology Volume 154 ; 2018 >
-    au < exists ; 2019 ; JAMA Dermatology Volume 155 ; 2019 >
-    au < exists ; 2020 ; JAMA Dermatology Volume 156 ; 2020 >
-=======
     au < released ; 2013 ; JAMA Dermatology Volume 149 ; 2013 >
     au < released ; 2014 ; JAMA Dermatology Volume 150 ; 2014 >
     au < released ; 2015 ; JAMA Dermatology Volume 151 ; 2015 >
@@ -75,7 +53,6 @@
     au < released ; 2019 ; JAMA Dermatology Volume 155 ; 2019 >
     au < released ; 2020 ; JAMA Dermatology Volume 156 ; 2020 >
     au < manifest ; 2021 ; JAMA Dermatology Volume 157 ; 2021 >
->>>>>>> ecf3b879
 
   }
 
@@ -91,17 +68,6 @@
     param[resource_id] = 69
     param[journal_id] = jamafacialplasticsurgery
     
-<<<<<<< HEAD
-    au < exists ; 2012 ; JAMA Facial Plastic Surgery Volume 14 ; 2012 >
-    au < exists ; 2013 ; JAMA Facial Plastic Surgery Volume 15 ; 2013 >
-    au < exists ; 2014 ; JAMA Facial Plastic Surgery Volume 16 ; 2014 >
-    au < exists ; 2015 ; JAMA Facial Plastic Surgery Volume 17 ; 2015 >
-    au < exists ; 2016 ; JAMA Facial Plastic Surgery Volume 18 ; 2016 >
-    au < exists ; 2017 ; JAMA Facial Plastic Surgery Volume 19 ; 2017 >
-    au < exists ; 2018 ; JAMA Facial Plastic Surgery Volume 20 ; 2018 >
-    au < exists ; 2019 ; JAMA Facial Plastic Surgery Volume 21 ; 2019 >
-    au < exists ; 2020 ; JAMA Facial Plastic Surgery Volume 22 ; 2020 >
-=======
     au < manifest ; 2012 ; JAMA Facial Plastic Surgery Volume 14 ; 2012 >
     au < manifest ; 2013 ; JAMA Facial Plastic Surgery Volume 15 ; 2013 >
     au < manifest ; 2014 ; JAMA Facial Plastic Surgery Volume 16 ; 2014 >
@@ -112,7 +78,6 @@
     au < released ; 2019 ; JAMA Facial Plastic Surgery Volume 21 ; 2019 >
     au < exists ; 2020 ; JAMA Facial Plastic Surgery Volume 22 ; 2020 >
     au < exists ; 2021 ; JAMA Facial Plastic Surgery Volume 23 ; 2021 >
->>>>>>> ecf3b879
 
   }
 
@@ -130,15 +95,6 @@
     
     au < exists ; 2012 ; JAMA Internal Medicine Volume 172 ; 2012 >
     au < exists ; 2013 ; JAMA Internal Medicine Volume 173 ; 2013 >
-<<<<<<< HEAD
-    au < exists ; 2014 ; JAMA Internal Medicine Volume 174 ; 2014 >
-    au < exists ; 2015 ; JAMA Internal Medicine Volume 175 ; 2015 >
-    au < exists ; 2016 ; JAMA Internal Medicine Volume 176 ; 2016 >
-    au < exists ; 2017 ; JAMA Internal Medicine Volume 177 ; 2017 >
-    au < exists ; 2018 ; JAMA Internal Medicine Volume 178 ; 2018 >
-    au < exists ; 2019 ; JAMA Internal Medicine Volume 179 ; 2019 >
-    au < exists ; 2020 ; JAMA Internal Medicine Volume 180 ; 2020 >
-=======
     au < ready ; 2014 ; JAMA Internal Medicine Volume 174 ; 2014 >
     au < ready ; 2015 ; JAMA Internal Medicine Volume 175 ; 2015 >
     au < released ; 2016 ; JAMA Internal Medicine Volume 176 ; 2016 >
@@ -147,7 +103,6 @@
     au < released ; 2019 ; JAMA Internal Medicine Volume 179 ; 2019 >
     au < released ; 2020 ; JAMA Internal Medicine Volume 180 ; 2020 >
     au < manifest ; 2021 ; JAMA Internal Medicine Volume 181 ; 2021 >
->>>>>>> ecf3b879
 
   }
 
@@ -162,16 +117,10 @@
     param[resource_id] = 187
     param[journal_id] = jamanetworkopen
     
-<<<<<<< HEAD
-    au < exists ; 2018 ; JAMA Network Open Volume 1 ; 2018 >
-    au < exists ; 2019 ; JAMA Network Open Volume 2 ; 2019 >
-    au < exists ; 2020 ; JAMA Network Open Volume 3 ; 2020 >
-=======
     au < released ; 2018 ; JAMA Network Open Volume 1 ; 2018 >
     au < released ; 2019 ; JAMA Network Open Volume 2 ; 2019 >
     au < released ; 2020 ; JAMA Network Open Volume 3 ; 2020 >
     au < manifest ; 2021 ; JAMA Network Open Volume 4 ; 2021 >
->>>>>>> ecf3b879
 
   }
 
@@ -187,17 +136,6 @@
     param[resource_id] = 72
     param[journal_id] = jamaneurology
     
-<<<<<<< HEAD
-    au < exists ; 2012 ; JAMA Neurology Volume 69 ; 2012 >
-    au < exists ; 2013 ; JAMA Neurology Volume 70 ; 2013 >
-    au < exists ; 2014 ; JAMA Neurology Volume 71 ; 2014 >
-    au < exists ; 2015 ; JAMA Neurology Volume 72 ; 2015 >
-    au < exists ; 2016 ; JAMA Neurology Volume 73 ; 2016 >
-    au < exists ; 2017 ; JAMA Neurology Volume 74 ; 2017 >
-    au < exists ; 2018 ; JAMA Neurology Volume 75 ; 2018 >
-    au < exists ; 2019 ; JAMA Neurology Volume 76 ; 2019 >
-    au < exists ; 2020 ; JAMA Neurology Volume 77 ; 2020 >
-=======
     au < ready ; 2012 ; JAMA Neurology Volume 69 ; 2012 >
     au < ready ; 2013 ; JAMA Neurology Volume 70 ; 2013 >
     au < ready ; 2014 ; JAMA Neurology Volume 71 ; 2014 >
@@ -208,7 +146,6 @@
     au < released ; 2019 ; JAMA Neurology Volume 76 ; 2019 >
     au < released ; 2020 ; JAMA Neurology Volume 77 ; 2020 >
     au < manifest ; 2021 ; JAMA Neurology Volume 78 ; 2021 >
->>>>>>> ecf3b879
 
   }
 
@@ -224,14 +161,6 @@
     param[resource_id] = 174
     param[journal_id] = jamaoncology
     
-<<<<<<< HEAD
-    au < exists ; 2015 ; JAMA Oncology Volume 1 ; 2015 >
-    au < exists ; 2016 ; JAMA Oncology Volume 2 ; 2016 >
-    au < exists ; 2017 ; JAMA Oncology Volume 3 ; 2017 >
-    au < exists ; 2018 ; JAMA Oncology Volume 4 ; 2018 >
-    au < exists ; 2019 ; JAMA Oncology Volume 5 ; 2019 >
-    au < exists ; 2020 ; JAMA Oncology Volume 6 ; 2020 >
-=======
     au < released ; 2015 ; JAMA Oncology Volume 1 ; 2015 >
     au < released ; 2016 ; JAMA Oncology Volume 2 ; 2016 >
     au < released ; 2017 ; JAMA Oncology Volume 3 ; 2017 >
@@ -239,7 +168,6 @@
     au < released ; 2019 ; JAMA Oncology Volume 5 ; 2019 >
     au < released ; 2020 ; JAMA Oncology Volume 6 ; 2020 >
     au < manifest ; 2021 ; JAMA Oncology Volume 7 ; 2021 >
->>>>>>> ecf3b879
 
   }
 
@@ -256,16 +184,6 @@
     param[journal_id] = jamaophthalmology
     
     au < exists ; 2012 ; JAMA Ophthalmology Volume 130 ; 2012 >
-<<<<<<< HEAD
-    au < exists ; 2013 ; JAMA Ophthalmology Volume 131 ; 2013 >
-    au < exists ; 2014 ; JAMA Ophthalmology Volume 132 ; 2014 >
-    au < exists ; 2015 ; JAMA Ophthalmology Volume 133 ; 2015 >
-    au < exists ; 2016 ; JAMA Ophthalmology Volume 134 ; 2016 >
-    au < exists ; 2017 ; JAMA Ophthalmology Volume 135 ; 2017 >
-    au < exists ; 2018 ; JAMA Ophthalmology Volume 136 ; 2018 >
-    au < exists ; 2019 ; JAMA Ophthalmology Volume 137 ; 2019 >
-    au < exists ; 2020 ; JAMA Ophthalmology Volume 138 ; 2020 >
-=======
     au < ready ; 2013 ; JAMA Ophthalmology Volume 131 ; 2013 >
     au < ready ; 2014 ; JAMA Ophthalmology Volume 132 ; 2014 >
     au < ready ; 2015 ; JAMA Ophthalmology Volume 133 ; 2015 >
@@ -275,7 +193,6 @@
     au < released ; 2019 ; JAMA Ophthalmology Volume 137 ; 2019 >
     au < released ; 2020 ; JAMA Ophthalmology Volume 138 ; 2020 >
     au < manifest ; 2021 ; JAMA Ophthalmology Volume 139 ; 2021 >
->>>>>>> ecf3b879
 
   }
 
@@ -292,16 +209,6 @@
     param[journal_id] = jamaotolaryngology
     
     au < exists ; 2012 ; JAMA Otolaryngology - Head & Neck Surgery Volume 138 ; 2012 >
-<<<<<<< HEAD
-    au < exists ; 2013 ; JAMA Otolaryngology - Head & Neck Surgery Volume 139 ; 2013 >
-    au < exists ; 2014 ; JAMA Otolaryngology - Head & Neck Surgery Volume 140 ; 2014 >
-    au < exists ; 2015 ; JAMA Otolaryngology - Head & Neck Surgery Volume 141 ; 2015 >
-    au < exists ; 2016 ; JAMA Otolaryngology - Head & Neck Surgery Volume 142 ; 2016 >
-    au < exists ; 2017 ; JAMA Otolaryngology - Head & Neck Surgery Volume 143 ; 2017 >
-    au < exists ; 2018 ; JAMA Otolaryngology - Head & Neck Surgery Volume 144 ; 2018 >
-    au < exists ; 2019 ; JAMA Otolaryngology - Head & Neck Surgery Volume 145 ; 2019 >
-    au < exists ; 2020 ; JAMA Otolaryngology - Head & Neck Surgery Volume 146 ; 2020 >
-=======
     au < ready ; 2013 ; JAMA Otolaryngology - Head & Neck Surgery Volume 139 ; 2013 >
     au < ready ; 2014 ; JAMA Otolaryngology - Head & Neck Surgery Volume 140 ; 2014 >
     au < ready ; 2015 ; JAMA Otolaryngology - Head & Neck Surgery Volume 141 ; 2015 >
@@ -311,7 +218,6 @@
     au < released ; 2019 ; JAMA Otolaryngology - Head & Neck Surgery Volume 145 ; 2019 >
     au < released ; 2020 ; JAMA Otolaryngology - Head & Neck Surgery Volume 146 ; 2020 >
     au < manifest ; 2021 ; JAMA Otolaryngology - Head & Neck Surgery Volume 147 ; 2021 >
->>>>>>> ecf3b879
 
   }
 
@@ -328,16 +234,6 @@
     param[journal_id] = jamapediatrics
     
     au < exists ; 2012 ; JAMA Pediatrics Volume 166 ; 2012 >
-<<<<<<< HEAD
-    au < exists ; 2013 ; JAMA Pediatrics Volume 167 ; 2013 >
-    au < exists ; 2014 ; JAMA Pediatrics Volume 168 ; 2014 >
-    au < exists ; 2015 ; JAMA Pediatrics Volume 169 ; 2015 >
-    au < exists ; 2016 ; JAMA Pediatrics Volume 170 ; 2016 >
-    au < exists ; 2017 ; JAMA Pediatrics Volume 171 ; 2017 >
-    au < exists ; 2018 ; JAMA Pediatrics Volume 172 ; 2018 >
-    au < exists ; 2019 ; JAMA Pediatrics Volume 173 ; 2019 >
-    au < exists ; 2020 ; JAMA Pediatrics Volume 174 ; 2020 >
-=======
     au < ready ; 2013 ; JAMA Pediatrics Volume 167 ; 2013 >
     au < ready ; 2014 ; JAMA Pediatrics Volume 168 ; 2014 >
     au < ready ; 2015 ; JAMA Pediatrics Volume 169 ; 2015 >
@@ -347,7 +243,6 @@
     au < released ; 2019 ; JAMA Pediatrics Volume 173 ; 2019 >
     au < released ; 2020 ; JAMA Pediatrics Volume 174 ; 2020 >
     au < manifest ; 2021 ; JAMA Pediatrics Volume 175 ; 2021 >
->>>>>>> ecf3b879
 
   }
 
@@ -364,16 +259,6 @@
     param[journal_id] = jamapsychiatry
     
     au < exists ; 2012 ; JAMA Psychiatry Volume 69 ; 2012 >
-<<<<<<< HEAD
-    au < exists ; 2013 ; JAMA Psychiatry Volume 70 ; 2013 >
-    au < exists ; 2014 ; JAMA Psychiatry Volume 71 ; 2014 >
-    au < exists ; 2015 ; JAMA Psychiatry Volume 72 ; 2015 >
-    au < exists ; 2016 ; JAMA Psychiatry Volume 73 ; 2016 >
-    au < exists ; 2017 ; JAMA Psychiatry Volume 74 ; 2017 >
-    au < exists ; 2018 ; JAMA Psychiatry Volume 75 ; 2018 >
-    au < exists ; 2019 ; JAMA Psychiatry Volume 76 ; 2019 >
-    au < exists ; 2020 ; JAMA Psychiatry Volume 77 ; 2020 >
-=======
     au < ready ; 2013 ; JAMA Psychiatry Volume 70 ; 2013 >
     au < ready ; 2014 ; JAMA Psychiatry Volume 71 ; 2014 >
     au < ready ; 2015 ; JAMA Psychiatry Volume 72 ; 2015 >
@@ -383,7 +268,6 @@
     au < released ; 2019 ; JAMA Psychiatry Volume 76 ; 2019 >
     au < released ; 2020 ; JAMA Psychiatry Volume 77 ; 2020 >
     au < manifest ; 2021 ; JAMA Psychiatry Volume 78 ; 2021 >
->>>>>>> ecf3b879
 
   }
 
@@ -399,16 +283,6 @@
     param[resource_id] = 76
     param[journal_id] = jamasurgery
     
-<<<<<<< HEAD
-    au < exists ; 2013 ; JAMA Surgery Volume 148 ; 2013 >
-    au < exists ; 2014 ; JAMA Surgery Volume 149 ; 2014 >
-    au < exists ; 2015 ; JAMA Surgery Volume 150 ; 2015 >
-    au < exists ; 2016 ; JAMA Surgery Volume 151 ; 2016 >
-    au < exists ; 2017 ; JAMA Surgery Volume 152 ; 2017 >
-    au < exists ; 2018 ; JAMA Surgery Volume 153 ; 2018 >
-    au < exists ; 2019 ; JAMA Surgery Volume 154 ; 2019 >
-    au < exists ; 2020 ; JAMA Surgery Volume 155 ; 2020 >
-=======
     au < released ; 2013 ; JAMA Surgery Volume 148 ; 2013 >
     au < ready ; 2014 ; JAMA Surgery Volume 149 ; 2014 >
     au < ready ; 2015 ; JAMA Surgery Volume 150 ; 2015 >
@@ -418,7 +292,6 @@
     au < released ; 2019 ; JAMA Surgery Volume 154 ; 2019 >
     au < released ; 2020 ; JAMA Surgery Volume 155 ; 2020 >
     au < manifest ; 2021 ; JAMA Surgery Volume 156 ; 2021 >
->>>>>>> ecf3b879
 
   }
 
@@ -455,15 +328,6 @@
     au < exists ; 2011 ; JAMA: The Journal of the American Medical Association Volume 305-306 ; 2011 >
     au < exists ; 2012 ; JAMA: The Journal of the American Medical Association Volume 307-308 ; 2012 >
     au < exists ; 2013 ; JAMA: The Journal of the American Medical Association Volume 309-310 ; 2013 >
-<<<<<<< HEAD
-    au < exists ; 2014 ; JAMA: The Journal of the American Medical Association Volume 311-312 ; 2014 >
-    au < exists ; 2015 ; JAMA: The Journal of the American Medical Association Volume 313-314 ; 2015 >
-    au < exists ; 2016 ; JAMA: The Journal of the American Medical Association Volume 315-316 ; 2016 >
-    au < exists ; 2017 ; JAMA: The Journal of the American Medical Association Volume 317-318 ; 2017 >
-    au < exists ; 2018 ; JAMA: The Journal of the American Medical Association Volume 319-320 ; 2018 >
-    au < exists ; 2019 ; JAMA: The Journal of the American Medical Association Volume 321-322 ; 2019 >
-    au < exists ; 2020 ; JAMA: The Journal of the American Medical Association Volume 323-324 ; 2020 >
-=======
     au < ready ; 2014 ; JAMA: The Journal of the American Medical Association Volume 311-312 ; 2014 >
     au < ready ; 2015 ; JAMA: The Journal of the American Medical Association Volume 313-314 ; 2015 >
     au < released ; 2016 ; JAMA: The Journal of the American Medical Association Volume 315-316 ; 2016 >
@@ -472,7 +336,6 @@
     au < released ; 2019 ; JAMA: The Journal of the American Medical Association Volume 321-322 ; 2019 >
     au < released ; 2020 ; JAMA: The Journal of the American Medical Association Volume 323-324 ; 2020 >
     au < manifest ; 2021 ; JAMA: The Journal of the American Medical Association Volume 325-326 ; 2021 >
->>>>>>> ecf3b879
 
   }
 
