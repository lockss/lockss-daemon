{

  publisher <
    name = American Association for Cancer Research 
  >
  
   pluginPrefix = org.lockss.plugin.highwire.
   implicit < pluginSuffix ; status ; year ; name ; param[volume_name] ; param[base_url] >

  {

    title <
      name = Cancer Discovery ;
      issn = 2159-8274 ;
      eissn = 2159-8290 

    >

    #param[base_url] = http://cancerdiscovery.aacrjournals.org/
    
    au < HighWirePressH20Plugin ; down ; 2011 ; Cancer Discovery Volume 1 ; 1 ; http://cancerdiscovery.aacrjournals.org/ >
    au < HighWirePressH20Plugin ; down ; 2012 ; Cancer Discovery Volume 2 ; 2 ; http://cancerdiscovery.aacrjournals.org/ >
    au < HighWirePressH20Plugin ; down ; 2013 ; Cancer Discovery Volume 3 ; 3 ; http://cancerdiscovery.aacrjournals.org/ >
    au < HighWirePressH20Plugin ; down ; 2014 ; Cancer Discovery Volume 4 ; 4 ; http://cancerdiscovery.aacrjournals.org/ >
    au < HighWirePressH20Plugin ; down ; 2015 ; Cancer Discovery Volume 5 ; 5 ; http://cancerdiscovery.aacrjournals.org/ >
    au < aacr.AmAssocCancerResearchDrupalPlugin ; released ; 2016 ; Cancer Discovery Volume 6 ; 6 ; http://cancerdiscovery.aacrjournals.org/ >
    au < aacr.AmAssocCancerResearchDrupalPlugin ; released ; 2017 ; Cancer Discovery Volume 7 ; 7 ; http://cancerdiscovery.aacrjournals.org/ >
    au < aacr.AmAssocCancerResearchDrupalPlugin ; released ; 2018 ; Cancer Discovery Volume 8 ; 8 ; http://cancerdiscovery.aacrjournals.org/ >
    au < aacr.AmAssocCancerResearchDrupalPlugin ; released ; 2019 ; Cancer Discovery Volume 9 ; 9 ; https://cancerdiscovery.aacrjournals.org/ >
    au < aacr.AmAssocCancerResearchDrupalPlugin ; manifest ; 2020 ; Cancer Discovery Volume 10 ; 10 ; https://cancerdiscovery.aacrjournals.org/ >
<<<<<<< HEAD
=======
    au < aacr.AmAssocCancerResearchDrupalPlugin ; manifest ; 2021 ; Cancer Discovery Volume 11 ; 11 ; https://cancerdiscovery.aacrjournals.org/ >
>>>>>>> ecf3b879

  }

  {

    title <
      name = Cancer Epidemiology Biomarkers & Prevention ;
      issn = 1055-9965 ;
      eissn = 1538-7755 ;
      issnl = 1055-9965
    >

    {

      #param[base_url] = http://cebp.aacrjournals.org/

      au < HighWirePressH20Plugin ; down ; 1991-1992 ; Cancer Epidemiology Biomarkers & Prevention Volume 1 ; 1 ; http://cebp.aacrjournals.org/ >
      au < HighWirePressH20Plugin ; down ; 1993 ; Cancer Epidemiology Biomarkers & Prevention Volume 2 ; 2 ; http://cebp.aacrjournals.org/ >
      au < HighWirePressH20Plugin ; down ; 1994 ; Cancer Epidemiology Biomarkers & Prevention Volume 3 ; 3 ; http://cebp.aacrjournals.org/ >
      au < HighWirePressH20Plugin ; down ; 1995 ; Cancer Epidemiology Biomarkers & Prevention Volume 4 ; 4 ; http://cebp.aacrjournals.org/ >
      au < HighWirePressH20Plugin ; down ; 1996 ; Cancer Epidemiology Biomarkers & Prevention Volume 5 ; 5 ; http://cebp.aacrjournals.org/ >
      au < HighWirePressH20Plugin ; down ; 1997 ; Cancer Epidemiology Biomarkers & Prevention Volume 6 ; 6 ; http://cebp.aacrjournals.org/ >
      au < HighWirePressH20Plugin ; down ; 1998 ; Cancer Epidemiology Biomarkers & Prevention Volume 7 ; 7 ; http://cebp.aacrjournals.org/ >
      au < HighWirePressH20Plugin ; down ; 1999 ; Cancer Epidemiology Biomarkers & Prevention Volume 8 ; 8 ; http://cebp.aacrjournals.org/ >
      au < HighWirePressH20Plugin ; down ; 2000 ; Cancer Epidemiology Biomarkers & Prevention Volume 9 ; 9 ; http://cebp.aacrjournals.org/ >
      au < HighWirePressH20Plugin ; down ; 2001 ; Cancer Epidemiology Biomarkers & Prevention Volume 10 ; 10 ; http://cebp.aacrjournals.org/ >
      au < HighWirePressH20Plugin ; down ; 2002 ; Cancer Epidemiology Biomarkers & Prevention Volume 11 ; 11 ; http://cebp.aacrjournals.org/ >
      au < HighWirePressH20Plugin ; down ; 2003 ; Cancer Epidemiology Biomarkers & Prevention Volume 12 ; 12 ; http://cebp.aacrjournals.org/ >
      au < HighWirePressH20Plugin ; down ; 2004 ; Cancer Epidemiology Biomarkers & Prevention Volume 13 ; 13 ; http://cebp.aacrjournals.org/ >
      au < HighWirePressH20Plugin ; down ; 2005 ; Cancer Epidemiology Biomarkers & Prevention Volume 14 ; 14 ; http://cebp.aacrjournals.org/ >
      au < HighWirePressH20Plugin ; down ; 2006 ; Cancer Epidemiology Biomarkers & Prevention Volume 15 ; 15 ; http://cebp.aacrjournals.org/ >
      au < HighWirePressH20Plugin ; down ; 2007 ; Cancer Epidemiology Biomarkers & Prevention Volume 16 ; 16 ; http://cebp.aacrjournals.org/ >
      au < HighWirePressH20Plugin ; down ; 2008 ; Cancer Epidemiology Biomarkers & Prevention Volume 17 ; 17 ; http://cebp.aacrjournals.org/ >
      au < HighWirePressH20Plugin ; down ; 2009 ; Cancer Epidemiology Biomarkers & Prevention Volume 18 ; 18 ; http://cebp.aacrjournals.org/ >
      au < HighWirePressH20Plugin ; down ; 2010 ; Cancer Epidemiology Biomarkers & Prevention Volume 19 ; 19 ; http://cebp.aacrjournals.org/ >
      au < HighWirePressH20Plugin ; down ; 2011 ; Cancer Epidemiology Biomarkers & Prevention Volume 20 ; 20 ; http://cebp.aacrjournals.org/ >
      au < HighWirePressH20Plugin ; down ; 2012 ; Cancer Epidemiology Biomarkers & Prevention Volume 21 ; 21 ; http://cebp.aacrjournals.org/ >
      au < HighWirePressH20Plugin ; down ; 2013 ; Cancer Epidemiology Biomarkers & Prevention Volume 22 ; 22 ; http://cebp.aacrjournals.org/ >
      au < HighWirePressH20Plugin ; down ; 2014 ; Cancer Epidemiology Biomarkers & Prevention Volume 23 ; 23 ; http://cebp.aacrjournals.org/ >
      au < HighWirePressH20Plugin ; down ; 2015 ; Cancer Epidemiology Biomarkers & Prevention Volume 24 ; 24 ; http://cebp.aacrjournals.org/ >
      au < aacr.AmAssocCancerResearchDrupalPlugin ; released ; 2016 ; Cancer Epidemiology Biomarkers & Prevention Volume 25 ; 25 ; http://cebp.aacrjournals.org/ >
      au < aacr.AmAssocCancerResearchDrupalPlugin ; released ; 2017 ; Cancer Epidemiology Biomarkers & Prevention Volume 26 ; 26 ; http://cebp.aacrjournals.org/ >
      au < aacr.AmAssocCancerResearchDrupalPlugin ; released ; 2018 ; Cancer Epidemiology Biomarkers & Prevention Volume 27 ; 27 ; http://cebp.aacrjournals.org/ >
      au < aacr.AmAssocCancerResearchDrupalPlugin ; released ; 2019 ; Cancer Epidemiology Biomarkers & Prevention Volume 28 ; 28 ; https://cebp.aacrjournals.org/ >
      au < aacr.AmAssocCancerResearchDrupalPlugin ; manifest ; 2020 ; Cancer Epidemiology Biomarkers & Prevention Volume 29 ; 29 ; https://cebp.aacrjournals.org/ >
<<<<<<< HEAD
=======
      au < aacr.AmAssocCancerResearchDrupalPlugin ; manifest ; 2021 ; Cancer Epidemiology Biomarkers & Prevention Volume 30 ; 30 ; https://cebp.aacrjournals.org/ >
>>>>>>> ecf3b879

    }

  }

  {

    title <
      name = Cancer Immunology Research ;
      issn = 2326-6066 ;
      eissn = 2326-6074 ;
      issnl = 2326-6066
    >

    {

      #param[base_url] = http://cancerimmunolres.aacrjournals.org/

      au < HighWirePressH20Plugin ; down ; 2013 ; Cancer Immunology Research Volume 1 ; 1 ; http://cancerimmunolres.aacrjournals.org/ >
      au < HighWirePressH20Plugin ; down ; 2014 ; Cancer Immunology Research Volume 2 ; 2 ; http://cancerimmunolres.aacrjournals.org/ >
      au < HighWirePressH20Plugin ; down ; 2015 ; Cancer Immunology Research Volume 3 ; 3 ; http://cancerimmunolres.aacrjournals.org/ >
      au < aacr.AmAssocCancerResearchDrupalPlugin ; released ; 2016 ; Cancer Immunology Research Volume 4 ; 4 ; http://cancerimmunolres.aacrjournals.org/ >
      au < aacr.AmAssocCancerResearchDrupalPlugin ; released ; 2017 ; Cancer Immunology Research Volume 5 ; 5 ; http://cancerimmunolres.aacrjournals.org/ >
      au < aacr.AmAssocCancerResearchDrupalPlugin ; released ; 2018 ; Cancer Immunology Research Volume 6 ; 6 ; http://cancerimmunolres.aacrjournals.org/ >
      au < aacr.AmAssocCancerResearchDrupalPlugin ; released ; 2019 ; Cancer Immunology Research Volume 7 ; 7 ; https://cancerimmunolres.aacrjournals.org/ >
      au < aacr.AmAssocCancerResearchDrupalPlugin ; manifest ; 2020 ; Cancer Immunology Research Volume 8 ; 8 ; https://cancerimmunolres.aacrjournals.org/ >
<<<<<<< HEAD
=======
      au < aacr.AmAssocCancerResearchDrupalPlugin ; manifest ; 2021 ; Cancer Immunology Research Volume 9 ; 9 ; https://cancerimmunolres.aacrjournals.org/ >
>>>>>>> ecf3b879

    }

  }

  {

    title <
      name = Cancer Prevention Research ;
      issn = 1940-6207 ;
      eissn = 1940-6215 ;
      issnl = 1940-6215
    >

    {

      #param[base_url] = http://cancerpreventionresearch.aacrjournals.org/

      au < HighWirePressPlugin ; down ; 2008 ; Cancer Prevention Research Volume 1 ; 1 ; http://cancerpreventionresearch.aacrjournals.org/ >
      au < HighWirePressPlugin ; down ; 2009 ; Cancer Prevention Research Volume 2 ; 2 ; http://cancerpreventionresearch.aacrjournals.org/ >
      au < HighWirePressPlugin ; down ; 2010 ; Cancer Prevention Research Volume 3 ; 3 ; http://cancerpreventionresearch.aacrjournals.org/ >
      au < HighWirePressH20Plugin ; down ; 2011 ; Cancer Prevention Research Volume 4 ; 4 ; http://cancerpreventionresearch.aacrjournals.org/ >
      au < HighWirePressH20Plugin ; down ; 2012 ; Cancer Prevention Research Volume 5 ; 5 ; http://cancerpreventionresearch.aacrjournals.org/ >
      au < HighWirePressH20Plugin ; down ; 2013 ; Cancer Prevention Research Volume 6 ; 6 ; http://cancerpreventionresearch.aacrjournals.org/ >
      au < HighWirePressH20Plugin ; down ; 2014 ; Cancer Prevention Research Volume 7 ; 7 ; http://cancerpreventionresearch.aacrjournals.org/ >
      au < HighWirePressH20Plugin ; down ; 2015 ; Cancer Prevention Research Volume 8 ; 8 ; http://cancerpreventionresearch.aacrjournals.org/ >
      au < aacr.AmAssocCancerResearchDrupalPlugin ; released ; 2016 ; Cancer Prevention Research Volume 9 ; 9 ; http://cancerpreventionresearch.aacrjournals.org/ >
      au < aacr.AmAssocCancerResearchDrupalPlugin ; released ; 2017 ; Cancer Prevention Research Volume 10 ; 10 ; http://cancerpreventionresearch.aacrjournals.org/ >
      au < aacr.AmAssocCancerResearchDrupalPlugin ; released ; 2018 ; Cancer Prevention Research Volume 11 ; 11 ; http://cancerpreventionresearch.aacrjournals.org/ >
      au < aacr.AmAssocCancerResearchDrupalPlugin ; released ; 2019 ; Cancer Prevention Research Volume 12 ; 12 ; https://cancerpreventionresearch.aacrjournals.org/ >
      au < aacr.AmAssocCancerResearchDrupalPlugin ; manifest ; 2020 ; Cancer Prevention Research Volume 13 ; 13 ; https://cancerpreventionresearch.aacrjournals.org/ >
<<<<<<< HEAD
=======
      au < aacr.AmAssocCancerResearchDrupalPlugin ; manifest ; 2021 ; Cancer Prevention Research Volume 14 ; 14 ; https://cancerpreventionresearch.aacrjournals.org/ >
>>>>>>> ecf3b879

    }

  }

  {

    title <
      name = Cancer Research ;
      issn = 0008-5472 ;
      eissn = 1538-7445 ;
      issnl = 0008-5472
    >

    {

      #param[base_url] = http://cancerres.aacrjournals.org/

      au < HighWirePressPlugin ; down ; 1941 ; Cancer Research Volume 1 ; 1 ; http://cancerres.aacrjournals.org/ >
      au < HighWirePressPlugin ; down ; 1942 ; Cancer Research Volume 2 ; 2 ; http://cancerres.aacrjournals.org/ >
      au < HighWirePressPlugin ; down ; 1943 ; Cancer Research Volume 3 ; 3 ; http://cancerres.aacrjournals.org/ >
      au < HighWirePressPlugin ; down ; 1944 ; Cancer Research Volume 4 ; 4 ; http://cancerres.aacrjournals.org/ >
      au < HighWirePressPlugin ; down ; 1945 ; Cancer Research Volume 5 ; 5 ; http://cancerres.aacrjournals.org/ >
      au < HighWirePressPlugin ; down ; 1946 ; Cancer Research Volume 6 ; 6 ; http://cancerres.aacrjournals.org/ >
      au < HighWirePressPlugin ; down ; 1947 ; Cancer Research Volume 7 ; 7 ; http://cancerres.aacrjournals.org/ >
      au < HighWirePressPlugin ; down ; 1948 ; Cancer Research Volume 8 ; 8 ; http://cancerres.aacrjournals.org/ >
      au < HighWirePressPlugin ; down ; 1949 ; Cancer Research Volume 9 ; 9 ; http://cancerres.aacrjournals.org/ >
      au < HighWirePressPlugin ; down ; 1950 ; Cancer Research Volume 10 ; 10 ; http://cancerres.aacrjournals.org/ >
      au < HighWirePressPlugin ; down ; 1951 ; Cancer Research Volume 11 ; 11 ; http://cancerres.aacrjournals.org/ >
      au < HighWirePressPlugin ; down ; 1952 ; Cancer Research Volume 12 ; 12 ; http://cancerres.aacrjournals.org/ >
      au < HighWirePressPlugin ; down ; 1953 ; Cancer Research Volume 13 ; 13 ; http://cancerres.aacrjournals.org/ >
      au < HighWirePressPlugin ; down ; 1954 ; Cancer Research Volume 14 ; 14 ; http://cancerres.aacrjournals.org/ >
      au < HighWirePressPlugin ; down ; 1955 ; Cancer Research Volume 15 ; 15 ; http://cancerres.aacrjournals.org/ >
      au < HighWirePressPlugin ; down ; 1956 ; Cancer Research Volume 16 ; 16 ; http://cancerres.aacrjournals.org/ >
      au < HighWirePressPlugin ; down ; 1957 ; Cancer Research Volume 17 ; 17 ; http://cancerres.aacrjournals.org/ >
      au < HighWirePressPlugin ; down ; 1958 ; Cancer Research Volume 18 ; 18 ; http://cancerres.aacrjournals.org/ >
      au < HighWirePressPlugin ; down ; 1959 ; Cancer Research Volume 19 ; 19 ; http://cancerres.aacrjournals.org/ >
      au < HighWirePressPlugin ; down ; 1960 ; Cancer Research Volume 20 ; 20 ; http://cancerres.aacrjournals.org/ >
      au < HighWirePressPlugin ; down ; 1961 ; Cancer Research Volume 21 ; 21 ; http://cancerres.aacrjournals.org/ >
      au < HighWirePressPlugin ; down ; 1962 ; Cancer Research Volume 22 ; 22 ; http://cancerres.aacrjournals.org/ >
      au < HighWirePressPlugin ; down ; 1963 ; Cancer Research Volume 23 ; 23 ; http://cancerres.aacrjournals.org/ >
      au < HighWirePressPlugin ; down ; 1964 ; Cancer Research Volume 24 ; 24 ; http://cancerres.aacrjournals.org/ >
      au < HighWirePressPlugin ; down ; 1965 ; Cancer Research Volume 25 ; 25 ; http://cancerres.aacrjournals.org/ >
      au < HighWirePressPlugin ; down ; 1966 ; Cancer Research Volume 26 ; 26 ; http://cancerres.aacrjournals.org/ >
      au < HighWirePressPlugin ; down ; 1967 ; Cancer Research Volume 27 ; 27 ; http://cancerres.aacrjournals.org/ >
      au < HighWirePressPlugin ; down ; 1968 ; Cancer Research Volume 28 ; 28 ; http://cancerres.aacrjournals.org/ >
      au < HighWirePressPlugin ; down ; 1969 ; Cancer Research Volume 29 ; 29 ; http://cancerres.aacrjournals.org/ >
      au < HighWirePressPlugin ; down ; 1970 ; Cancer Research Volume 30 ; 30 ; http://cancerres.aacrjournals.org/ >
      au < HighWirePressPlugin ; down ; 1971 ; Cancer Research Volume 31 ; 31 ; http://cancerres.aacrjournals.org/ >
      au < HighWirePressPlugin ; down ; 1972 ; Cancer Research Volume 32 ; 32 ; http://cancerres.aacrjournals.org/ >
      au < HighWirePressPlugin ; down ; 1973 ; Cancer Research Volume 33 ; 33 ; http://cancerres.aacrjournals.org/ >
      au < HighWirePressPlugin ; down ; 1974 ; Cancer Research Volume 34 ; 34 ; http://cancerres.aacrjournals.org/ >
      au < HighWirePressPlugin ; down ; 1975 ; Cancer Research Volume 35 ; 35 ; http://cancerres.aacrjournals.org/ >
      au < HighWirePressPlugin ; down ; 1976 ; Cancer Research Volume 36 ; 36 ; http://cancerres.aacrjournals.org/ >
      au < HighWirePressPlugin ; down ; 1977 ; Cancer Research Volume 37 ; 37 ; http://cancerres.aacrjournals.org/ >
      au < HighWirePressPlugin ; down ; 1978 ; Cancer Research Volume 38 ; 38 ; http://cancerres.aacrjournals.org/ >
      au < HighWirePressPlugin ; down ; 1979 ; Cancer Research Volume 39 ; 39 ; http://cancerres.aacrjournals.org/ >
      au < HighWirePressPlugin ; down ; 1980 ; Cancer Research Volume 40 ; 40 ; http://cancerres.aacrjournals.org/ >
      au < HighWirePressPlugin ; down ; 1981 ; Cancer Research Volume 41 ; 41 ; http://cancerres.aacrjournals.org/ >
      au < HighWirePressPlugin ; down ; 1982 ; Cancer Research Volume 42 ; 42 ; http://cancerres.aacrjournals.org/ >
      au < HighWirePressPlugin ; down ; 1983 ; Cancer Research Volume 43 ; 43 ; http://cancerres.aacrjournals.org/ >
      au < HighWirePressPlugin ; down ; 1984 ; Cancer Research Volume 44 ; 44 ; http://cancerres.aacrjournals.org/ >
      au < HighWirePressPlugin ; down ; 1985 ; Cancer Research Volume 45 ; 45 ; http://cancerres.aacrjournals.org/ >
      au < HighWirePressPlugin ; down ; 1986 ; Cancer Research Volume 46 ; 46 ; http://cancerres.aacrjournals.org/ >
      au < HighWirePressPlugin ; down ; 1987 ; Cancer Research Volume 47 ; 47 ; http://cancerres.aacrjournals.org/ >
      au < HighWirePressPlugin ; down ; 1988 ; Cancer Research Volume 48 ; 48 ; http://cancerres.aacrjournals.org/ >
      au < HighWirePressPlugin ; down ; 1989 ; Cancer Research Volume 49 ; 49 ; http://cancerres.aacrjournals.org/ >
      au < HighWirePressPlugin ; down ; 1990 ; Cancer Research Volume 50 ; 50 ; http://cancerres.aacrjournals.org/ >
      au < HighWirePressPlugin ; down ; 1991 ; Cancer Research Volume 51 ; 51 ; http://cancerres.aacrjournals.org/ >
      au < HighWirePressPlugin ; down ; 1992 ; Cancer Research Volume 52 ; 52 ; http://cancerres.aacrjournals.org/ >
      au < HighWirePressPlugin ; down ; 1993 ; Cancer Research Volume 53 ; 53 ; http://cancerres.aacrjournals.org/ >
      au < HighWirePressPlugin ; down ; 1994 ; Cancer Research Volume 54 ; 54 ; http://cancerres.aacrjournals.org/ >
      au < HighWirePressPlugin ; down ; 1995 ; Cancer Research Volume 55 ; 55 ; http://cancerres.aacrjournals.org/ >
      au < HighWirePressPlugin ; down ; 1996 ; Cancer Research Volume 56 ; 56 ; http://cancerres.aacrjournals.org/ >
      au < HighWirePressPlugin ; down ; 1997 ; Cancer Research Volume 57 ; 57 ; http://cancerres.aacrjournals.org/ >
      au < HighWirePressPlugin ; down ; 1998 ; Cancer Research Volume 58 ; 58 ; http://cancerres.aacrjournals.org/ >
      au < HighWirePressPlugin ; down ; 1999 ; Cancer Research Volume 59 ; 59 ; http://cancerres.aacrjournals.org/ >
      au < HighWirePressPlugin ; down ; 2000 ; Cancer Research Volume 60 ; 60 ; http://cancerres.aacrjournals.org/ >
      au < HighWirePressPlugin ; down ; 2001 ; Cancer Research Volume 61 ; 61 ; http://cancerres.aacrjournals.org/ >
      au < HighWirePressPlugin ; down ; 2002 ; Cancer Research Volume 62 ; 62 ; http://cancerres.aacrjournals.org/ >
      au < HighWirePressPlugin ; down ; 2003 ; Cancer Research Volume 63 ; 63 ; http://cancerres.aacrjournals.org/ >
      au < HighWirePressPlugin ; down ; 2004 ; Cancer Research Volume 64 ; 64 ; http://cancerres.aacrjournals.org/ >
      au < HighWirePressPlugin ; down ; 2005 ; Cancer Research Volume 65 ; 65 ; http://cancerres.aacrjournals.org/ >
      au < HighWirePressPlugin ; down ; 2006 ; Cancer Research Volume 66 ; 66 ; http://cancerres.aacrjournals.org/ >
      au < HighWirePressPlugin ; down ; 2007 ; Cancer Research Volume 67 ; 67 ; http://cancerres.aacrjournals.org/ >
      au < HighWirePressPlugin ; down ; 2008 ; Cancer Research Volume 68 ; 68 ; http://cancerres.aacrjournals.org/ >
      au < HighWirePressPlugin ; down ; 2009 ; Cancer Research Volume 69 ; 69 ; http://cancerres.aacrjournals.org/ >
      au < HighWirePressPlugin ; down ; 2010 ; Cancer Research Volume 70 ; 70 ; http://cancerres.aacrjournals.org/ >
      au < HighWirePressH20Plugin ; down ; 2011 ; Cancer Research Volume 71 ; 71 ; http://cancerres.aacrjournals.org/ >
      au < HighWirePressH20Plugin ; down ; 2012 ; Cancer Research Volume 72 ; 72 ; http://cancerres.aacrjournals.org/ >
      au < HighWirePressH20Plugin ; down ; 2013 ; Cancer Research Volume 73 ; 73 ; http://cancerres.aacrjournals.org/ >
      au < HighWirePressH20Plugin ; down ; 2014 ; Cancer Research Volume 74 ; 74 ; http://cancerres.aacrjournals.org/ >
      au < HighWirePressH20Plugin ; down ; 2015 ; Cancer Research Volume 75 ; 75 ; http://cancerres.aacrjournals.org/ >
      au < aacr.AmAssocCancerResearchDrupalPlugin ; released ; 2016 ; Cancer Research Volume 76 ; 76 ; http://cancerres.aacrjournals.org/ >
      au < aacr.AmAssocCancerResearchDrupalPlugin ; released ; 2017 ; Cancer Research Volume 77 ; 77 ; http://cancerres.aacrjournals.org/ >
      au < aacr.AmAssocCancerResearchDrupalPlugin ; released ; 2018 ; Cancer Research Volume 78 ; 78 ; http://cancerres.aacrjournals.org/ >
      au < aacr.AmAssocCancerResearchDrupalPlugin ; released ; 2019 ; Cancer Research Volume 79 ; 79 ; https://cancerres.aacrjournals.org/ >
      au < aacr.AmAssocCancerResearchDrupalPlugin ; manifest ; 2020 ; Cancer Research Volume 80 ; 80 ; https://cancerres.aacrjournals.org/ >
<<<<<<< HEAD
=======
      au < aacr.AmAssocCancerResearchDrupalPlugin ; manifest ; 2021 ; Cancer Research Volume 81 ; 81 ; https://cancerres.aacrjournals.org/ >
>>>>>>> ecf3b879

    }

  }

  {
  
    title <
      name = Clinical Cancer Research ;
      issn = 1078-0432 ;
      eissn = 1557-3265 ;
      issnl = 1078-0432
    >

    {

      #param[base_url] = http://clincancerres.aacrjournals.org/

      au < HighWirePressH20Plugin ; down ; 1995 ; Clinical Cancer Research Volume 1 ; 1 ; http://clincancerres.aacrjournals.org/ >
      au < HighWirePressH20Plugin ; down ; 1996 ; Clinical Cancer Research Volume 2 ; 2 ; http://clincancerres.aacrjournals.org/ >
      au < HighWirePressH20Plugin ; down ; 1997 ; Clinical Cancer Research Volume 3 ; 3 ; http://clincancerres.aacrjournals.org/ >
      au < HighWirePressH20Plugin ; down ; 1998 ; Clinical Cancer Research Volume 4 ; 4 ; http://clincancerres.aacrjournals.org/ >
      au < HighWirePressH20Plugin ; down ; 1999 ; Clinical Cancer Research Volume 5 ; 5 ; http://clincancerres.aacrjournals.org/ >
      au < HighWirePressH20Plugin ; down ; 2000 ; Clinical Cancer Research Volume 6 ; 6 ; http://clincancerres.aacrjournals.org/ >
      au < HighWirePressH20Plugin ; down ; 2001 ; Clinical Cancer Research Volume 7 ; 7 ; http://clincancerres.aacrjournals.org/ >
      au < HighWirePressH20Plugin ; down ; 2002 ; Clinical Cancer Research Volume 8 ; 8 ; http://clincancerres.aacrjournals.org/ >
      au < HighWirePressH20Plugin ; down ; 2003 ; Clinical Cancer Research Volume 9 ; 9 ; http://clincancerres.aacrjournals.org/ >
      au < HighWirePressH20Plugin ; down ; 2004 ; Clinical Cancer Research Volume 10 ; 10 ; http://clincancerres.aacrjournals.org/ >
      au < HighWirePressH20Plugin ; down ; 2005 ; Clinical Cancer Research Volume 11 ; 11 ; http://clincancerres.aacrjournals.org/ >
      au < HighWirePressH20Plugin ; down ; 2006 ; Clinical Cancer Research Volume 12 ; 12 ; http://clincancerres.aacrjournals.org/ >
      au < HighWirePressH20Plugin ; down ; 2007 ; Clinical Cancer Research Volume 13 ; 13 ; http://clincancerres.aacrjournals.org/ >
      au < HighWirePressH20Plugin ; down ; 2008 ; Clinical Cancer Research Volume 14 ; 14 ; http://clincancerres.aacrjournals.org/ >
      au < HighWirePressH20Plugin ; down ; 2009 ; Clinical Cancer Research Volume 15 ; 15 ; http://clincancerres.aacrjournals.org/ >
      au < HighWirePressH20Plugin ; down ; 2010 ; Clinical Cancer Research Volume 16 ; 16 ; http://clincancerres.aacrjournals.org/ >
      au < HighWirePressH20Plugin ; down ; 2011 ; Clinical Cancer Research Volume 17 ; 17 ; http://clincancerres.aacrjournals.org/ >
      au < HighWirePressH20Plugin ; down ; 2012 ; Clinical Cancer Research Volume 18 ; 18 ; http://clincancerres.aacrjournals.org/ >
      au < HighWirePressH20Plugin ; down ; 2013 ; Clinical Cancer Research Volume 19 ; 19 ; http://clincancerres.aacrjournals.org/ >
      au < HighWirePressH20Plugin ; down ; 2014 ; Clinical Cancer Research Volume 20 ; 20 ; http://clincancerres.aacrjournals.org/ >
      au < HighWirePressH20Plugin ; down ; 2015 ; Clinical Cancer Research Volume 21 ; 21 ; http://clincancerres.aacrjournals.org/ >
      au < aacr.AmAssocCancerResearchDrupalPlugin ; released ; 2016 ; Clinical Cancer Research Volume 22 ; 22 ; http://clincancerres.aacrjournals.org/ >
      au < aacr.AmAssocCancerResearchDrupalPlugin ; released ; 2017 ; Clinical Cancer Research Volume 23 ; 23 ; http://clincancerres.aacrjournals.org/ >
      au < aacr.AmAssocCancerResearchDrupalPlugin ; released ; 2018 ; Clinical Cancer Research Volume 24 ; 24 ; http://clincancerres.aacrjournals.org/ >
      au < aacr.AmAssocCancerResearchDrupalPlugin ; released ; 2019 ; Clinical Cancer Research Volume 25 ; 25 ; https://clincancerres.aacrjournals.org/ >
      au < aacr.AmAssocCancerResearchDrupalPlugin ; manifest ; 2020 ; Clinical Cancer Research Volume 26 ; 26 ; https://clincancerres.aacrjournals.org/ >
<<<<<<< HEAD
=======
      au < aacr.AmAssocCancerResearchDrupalPlugin ; manifest ; 2021 ; Clinical Cancer Research Volume 27 ; 27 ; https://clincancerres.aacrjournals.org/ >
>>>>>>> ecf3b879

    }

  }

  {
  
    title <
      name = Molecular Cancer Research ;
      issn = 1541-7786 ;
      eissn = 1557-3125 ;
      issnl = 1541-7786
    >

    {

      #param[base_url] = http://mcr.aacrjournals.org/

      au < HighWirePressH20Plugin ; down ; 2002-2003 ; Molecular Cancer Research Volume 1 ; 1 ; http://mcr.aacrjournals.org/ >
      au < HighWirePressH20Plugin ; down ; 2004 ; Molecular Cancer Research Volume 2 ; 2 ; http://mcr.aacrjournals.org/ >
      au < HighWirePressH20Plugin ; down ; 2005 ; Molecular Cancer Research Volume 3 ; 3 ; http://mcr.aacrjournals.org/ >
      au < HighWirePressH20Plugin ; down ; 2006 ; Molecular Cancer Research Volume 4 ; 4 ; http://mcr.aacrjournals.org/ >
      au < HighWirePressH20Plugin ; down ; 2007 ; Molecular Cancer Research Volume 5 ; 5 ; http://mcr.aacrjournals.org/ >
      au < HighWirePressH20Plugin ; down ; 2008 ; Molecular Cancer Research Volume 6 ; 6 ; http://mcr.aacrjournals.org/ >
      au < HighWirePressH20Plugin ; down ; 2009 ; Molecular Cancer Research Volume 7 ; 7 ; http://mcr.aacrjournals.org/ >
      au < HighWirePressH20Plugin ; down ; 2010 ; Molecular Cancer Research Volume 8 ; 8 ; http://mcr.aacrjournals.org/ >
      au < HighWirePressH20Plugin ; down ; 2011 ; Molecular Cancer Research Volume 9 ; 9 ; http://mcr.aacrjournals.org/ >
      au < HighWirePressH20Plugin ; down ; 2012 ; Molecular Cancer Research Volume 10 ; 10 ; http://mcr.aacrjournals.org/ >
      au < HighWirePressH20Plugin ; down ; 2013 ; Molecular Cancer Research Volume 11 ; 11 ; http://mcr.aacrjournals.org/ >
      au < HighWirePressH20Plugin ; down ; 2014 ; Molecular Cancer Research Volume 12 ; 12 ; http://mcr.aacrjournals.org/ >
      au < HighWirePressH20Plugin ; down ; 2015 ; Molecular Cancer Research Volume 13 ; 13 ; http://mcr.aacrjournals.org/ >
      au < aacr.AmAssocCancerResearchDrupalPlugin ; released ; 2016 ; Molecular Cancer Research Volume 14 ; 14 ; http://mcr.aacrjournals.org/ >
      au < aacr.AmAssocCancerResearchDrupalPlugin ; released ; 2017 ; Molecular Cancer Research Volume 15 ; 15 ; http://mcr.aacrjournals.org/ >
      au < aacr.AmAssocCancerResearchDrupalPlugin ; released ; 2018 ; Molecular Cancer Research Volume 16 ; 16 ; http://mcr.aacrjournals.org/ >
      au < aacr.AmAssocCancerResearchDrupalPlugin ; manifest ; 2019 ; Molecular Cancer Research Volume 17 ; 17 ; https://mcr.aacrjournals.org/ >
      au < aacr.AmAssocCancerResearchDrupalPlugin ; manifest ; 2020 ; Molecular Cancer Research Volume 18 ; 18 ; https://mcr.aacrjournals.org/ >
<<<<<<< HEAD
=======
      au < aacr.AmAssocCancerResearchDrupalPlugin ; manifest ; 2021 ; Molecular Cancer Research Volume 19 ; 19 ; https://mcr.aacrjournals.org/ >
>>>>>>> ecf3b879

    }

  }

  {
  
    title <
      name = Molecular Cancer Therapeutics ;
      issn = 1535-7163 ;
      eissn = 1538-8514 ;
      issnl = 1535-7163
    >

    {

      #param[base_url] = http://mct.aacrjournals.org/

      au < HighWirePressH20Plugin ; down ; 2001-2002 ; Molecular Cancer Therapeutics Volume 1 ; 1 ; http://mct.aacrjournals.org/ >
      au < HighWirePressH20Plugin ; down ; 2003 ; Molecular Cancer Therapeutics Volume 2 ; 2 ; http://mct.aacrjournals.org/ >
      au < HighWirePressH20Plugin ; down ; 2004 ; Molecular Cancer Therapeutics Volume 3 ; 3 ; http://mct.aacrjournals.org/ >
      au < HighWirePressH20Plugin ; down ; 2005 ; Molecular Cancer Therapeutics Volume 4 ; 4 ; http://mct.aacrjournals.org/ >
      au < HighWirePressH20Plugin ; down ; 2006 ; Molecular Cancer Therapeutics Volume 5 ; 5 ; http://mct.aacrjournals.org/ >
      au < HighWirePressH20Plugin ; down ; 2007 ; Molecular Cancer Therapeutics Volume 6 ; 6 ; http://mct.aacrjournals.org/ >
      au < HighWirePressH20Plugin ; down ; 2008 ; Molecular Cancer Therapeutics Volume 7 ; 7 ; http://mct.aacrjournals.org/ >
      au < HighWirePressH20Plugin ; down ; 2009 ; Molecular Cancer Therapeutics Volume 8 ; 8 ; http://mct.aacrjournals.org/ >
      au < HighWirePressH20Plugin ; down ; 2010 ; Molecular Cancer Therapeutics Volume 9 ; 9 ; http://mct.aacrjournals.org/ >
      au < HighWirePressH20Plugin ; down ; 2011 ; Molecular Cancer Therapeutics Volume 10 ; 10 ; http://mct.aacrjournals.org/ >
      au < HighWirePressH20Plugin ; down ; 2012 ; Molecular Cancer Therapeutics Volume 11 ; 11 ; http://mct.aacrjournals.org/ >
      au < HighWirePressH20Plugin ; down ; 2013 ; Molecular Cancer Therapeutics Volume 12 ; 12 ; http://mct.aacrjournals.org/ >
      au < HighWirePressH20Plugin ; down ; 2014 ; Molecular Cancer Therapeutics Volume 13 ; 13 ; http://mct.aacrjournals.org/ >
      au < HighWirePressH20Plugin ; down ; 2015 ; Molecular Cancer Therapeutics Volume 14 ; 14 ; http://mct.aacrjournals.org/ >
      au < aacr.AmAssocCancerResearchDrupalPlugin ; released ; 2016 ; Molecular Cancer Therapeutics Volume 15 ; 15 ; http://mct.aacrjournals.org/ >
      au < aacr.AmAssocCancerResearchDrupalPlugin ; released ; 2017 ; Molecular Cancer Therapeutics Volume 16 ; 16 ; http://mct.aacrjournals.org/ >
      au < aacr.AmAssocCancerResearchDrupalPlugin ; released ; 2018 ; Molecular Cancer Therapeutics Volume 17 ; 17 ; http://mct.aacrjournals.org/ >
      au < aacr.AmAssocCancerResearchDrupalPlugin ; manifest ; 2019 ; Molecular Cancer Therapeutics Volume 18 ; 18 ; https://mct.aacrjournals.org/ >
      au < aacr.AmAssocCancerResearchDrupalPlugin ; manifest ; 2020 ; Molecular Cancer Therapeutics Volume 19 ; 19 ; https://mct.aacrjournals.org/ >
<<<<<<< HEAD
=======
      au < aacr.AmAssocCancerResearchDrupalPlugin ; manifest ; 2021 ; Molecular Cancer Therapeutics Volume 20 ; 20 ; https://mct.aacrjournals.org/ >
>>>>>>> ecf3b879

    }

  }

}<|MERGE_RESOLUTION|>--- conflicted
+++ resolved
@@ -28,10 +28,7 @@
     au < aacr.AmAssocCancerResearchDrupalPlugin ; released ; 2018 ; Cancer Discovery Volume 8 ; 8 ; http://cancerdiscovery.aacrjournals.org/ >
     au < aacr.AmAssocCancerResearchDrupalPlugin ; released ; 2019 ; Cancer Discovery Volume 9 ; 9 ; https://cancerdiscovery.aacrjournals.org/ >
     au < aacr.AmAssocCancerResearchDrupalPlugin ; manifest ; 2020 ; Cancer Discovery Volume 10 ; 10 ; https://cancerdiscovery.aacrjournals.org/ >
-<<<<<<< HEAD
-=======
     au < aacr.AmAssocCancerResearchDrupalPlugin ; manifest ; 2021 ; Cancer Discovery Volume 11 ; 11 ; https://cancerdiscovery.aacrjournals.org/ >
->>>>>>> ecf3b879
 
   }
 
@@ -77,10 +74,7 @@
       au < aacr.AmAssocCancerResearchDrupalPlugin ; released ; 2018 ; Cancer Epidemiology Biomarkers & Prevention Volume 27 ; 27 ; http://cebp.aacrjournals.org/ >
       au < aacr.AmAssocCancerResearchDrupalPlugin ; released ; 2019 ; Cancer Epidemiology Biomarkers & Prevention Volume 28 ; 28 ; https://cebp.aacrjournals.org/ >
       au < aacr.AmAssocCancerResearchDrupalPlugin ; manifest ; 2020 ; Cancer Epidemiology Biomarkers & Prevention Volume 29 ; 29 ; https://cebp.aacrjournals.org/ >
-<<<<<<< HEAD
-=======
       au < aacr.AmAssocCancerResearchDrupalPlugin ; manifest ; 2021 ; Cancer Epidemiology Biomarkers & Prevention Volume 30 ; 30 ; https://cebp.aacrjournals.org/ >
->>>>>>> ecf3b879
 
     }
 
@@ -107,10 +101,7 @@
       au < aacr.AmAssocCancerResearchDrupalPlugin ; released ; 2018 ; Cancer Immunology Research Volume 6 ; 6 ; http://cancerimmunolres.aacrjournals.org/ >
       au < aacr.AmAssocCancerResearchDrupalPlugin ; released ; 2019 ; Cancer Immunology Research Volume 7 ; 7 ; https://cancerimmunolres.aacrjournals.org/ >
       au < aacr.AmAssocCancerResearchDrupalPlugin ; manifest ; 2020 ; Cancer Immunology Research Volume 8 ; 8 ; https://cancerimmunolres.aacrjournals.org/ >
-<<<<<<< HEAD
-=======
       au < aacr.AmAssocCancerResearchDrupalPlugin ; manifest ; 2021 ; Cancer Immunology Research Volume 9 ; 9 ; https://cancerimmunolres.aacrjournals.org/ >
->>>>>>> ecf3b879
 
     }
 
@@ -142,10 +133,7 @@
       au < aacr.AmAssocCancerResearchDrupalPlugin ; released ; 2018 ; Cancer Prevention Research Volume 11 ; 11 ; http://cancerpreventionresearch.aacrjournals.org/ >
       au < aacr.AmAssocCancerResearchDrupalPlugin ; released ; 2019 ; Cancer Prevention Research Volume 12 ; 12 ; https://cancerpreventionresearch.aacrjournals.org/ >
       au < aacr.AmAssocCancerResearchDrupalPlugin ; manifest ; 2020 ; Cancer Prevention Research Volume 13 ; 13 ; https://cancerpreventionresearch.aacrjournals.org/ >
-<<<<<<< HEAD
-=======
       au < aacr.AmAssocCancerResearchDrupalPlugin ; manifest ; 2021 ; Cancer Prevention Research Volume 14 ; 14 ; https://cancerpreventionresearch.aacrjournals.org/ >
->>>>>>> ecf3b879
 
     }
 
@@ -244,10 +232,7 @@
       au < aacr.AmAssocCancerResearchDrupalPlugin ; released ; 2018 ; Cancer Research Volume 78 ; 78 ; http://cancerres.aacrjournals.org/ >
       au < aacr.AmAssocCancerResearchDrupalPlugin ; released ; 2019 ; Cancer Research Volume 79 ; 79 ; https://cancerres.aacrjournals.org/ >
       au < aacr.AmAssocCancerResearchDrupalPlugin ; manifest ; 2020 ; Cancer Research Volume 80 ; 80 ; https://cancerres.aacrjournals.org/ >
-<<<<<<< HEAD
-=======
       au < aacr.AmAssocCancerResearchDrupalPlugin ; manifest ; 2021 ; Cancer Research Volume 81 ; 81 ; https://cancerres.aacrjournals.org/ >
->>>>>>> ecf3b879
 
     }
 
@@ -292,10 +277,7 @@
       au < aacr.AmAssocCancerResearchDrupalPlugin ; released ; 2018 ; Clinical Cancer Research Volume 24 ; 24 ; http://clincancerres.aacrjournals.org/ >
       au < aacr.AmAssocCancerResearchDrupalPlugin ; released ; 2019 ; Clinical Cancer Research Volume 25 ; 25 ; https://clincancerres.aacrjournals.org/ >
       au < aacr.AmAssocCancerResearchDrupalPlugin ; manifest ; 2020 ; Clinical Cancer Research Volume 26 ; 26 ; https://clincancerres.aacrjournals.org/ >
-<<<<<<< HEAD
-=======
       au < aacr.AmAssocCancerResearchDrupalPlugin ; manifest ; 2021 ; Clinical Cancer Research Volume 27 ; 27 ; https://clincancerres.aacrjournals.org/ >
->>>>>>> ecf3b879
 
     }
 
@@ -332,10 +314,7 @@
       au < aacr.AmAssocCancerResearchDrupalPlugin ; released ; 2018 ; Molecular Cancer Research Volume 16 ; 16 ; http://mcr.aacrjournals.org/ >
       au < aacr.AmAssocCancerResearchDrupalPlugin ; manifest ; 2019 ; Molecular Cancer Research Volume 17 ; 17 ; https://mcr.aacrjournals.org/ >
       au < aacr.AmAssocCancerResearchDrupalPlugin ; manifest ; 2020 ; Molecular Cancer Research Volume 18 ; 18 ; https://mcr.aacrjournals.org/ >
-<<<<<<< HEAD
-=======
       au < aacr.AmAssocCancerResearchDrupalPlugin ; manifest ; 2021 ; Molecular Cancer Research Volume 19 ; 19 ; https://mcr.aacrjournals.org/ >
->>>>>>> ecf3b879
 
     }
 
@@ -373,10 +352,7 @@
       au < aacr.AmAssocCancerResearchDrupalPlugin ; released ; 2018 ; Molecular Cancer Therapeutics Volume 17 ; 17 ; http://mct.aacrjournals.org/ >
       au < aacr.AmAssocCancerResearchDrupalPlugin ; manifest ; 2019 ; Molecular Cancer Therapeutics Volume 18 ; 18 ; https://mct.aacrjournals.org/ >
       au < aacr.AmAssocCancerResearchDrupalPlugin ; manifest ; 2020 ; Molecular Cancer Therapeutics Volume 19 ; 19 ; https://mct.aacrjournals.org/ >
-<<<<<<< HEAD
-=======
       au < aacr.AmAssocCancerResearchDrupalPlugin ; manifest ; 2021 ; Molecular Cancer Therapeutics Volume 20 ; 20 ; https://mct.aacrjournals.org/ >
->>>>>>> ecf3b879
 
     }
 
