--- conflicted
+++ resolved
@@ -148,10 +148,7 @@
     au < HWDrupalPlugin ; manifest ; 2018 ; Proceedings of the National Academy of Sciences Volume 115 ; 115 >
     au < HWDrupalPlugin ; manifest ; 2019 ; Proceedings of the National Academy of Sciences Volume 116 ; 116 >
     au < HWDrupalPlugin ; manifest ; 2020 ; Proceedings of the National Academy of Sciences Volume 117 ; 117 >
-<<<<<<< HEAD
-=======
     au < HWDrupalPlugin ; manifest ; 2021 ; Proceedings of the National Academy of Sciences Volume 118 ; 118 >
->>>>>>> ecf3b879
 
     }
 
