{
  publisher <
    name = American Institute of Aeronautics and Astronautics
  >
  
  plugin = org.lockss.plugin.atypon.aiaa.AIAABooksPlugin
#  param[base_url] = http://arc.aiaa.org/
  implicit < status ; year ; isbn ; eisbn ; param[book_eisbn] ; name ; param[base_url] >

  {
    title <
      name = AIAA Education Series ;
      type = bookSeries
    >


    au < released ; 1985 ; 9780915928972 ; 9781600861338 ; 9781600861338 ; Aerothermodynamics of Aircraft Engine Components (9781600861338) ; http://arc.aiaa.org/ >
    au < released ; 1986 ; 9780930403126 ; 9781600861871 ; 9781600861871 ; Gasdynamics (9781600861871) ; http://arc.aiaa.org/ >
    au < released ; 1988 ; 9780930403287 ; 9781600861291 ; 9781600861291 ; Advanced Classical Thermodynamics (9781600861291) ; http://arc.aiaa.org/ >
    au < released ; 1988 ; 9780930403454 ; 9781600861888 ; 9781600861888 ; Gust Loads on Aircraft: Concepts and Applications (9781600861888) ; http://arc.aiaa.org/ >
    au < released ; 1988 ; 9780930403331 ; 9781600862342 ; 9781600862342 ; Re-Entry Aerodynamics (9781600862342) ; http://arc.aiaa.org/ >
    au < doesNotExist ; 1988 ; 9780930403225 ; ; 9780930403225 ; Radar Electronic Warfare ; https://arc.aiaa.org/ >
    au < manifest ; 1988 ; ; 9781600861468 ; 9781600861468 ; Aircraft Landing Gear Design: Principles and Practices ; https://arc.aiaa.org/ >
    au < released ; 1989 ; 9780930403249 ; 9781600861499 ; 9781600861499 ; Aircraft Propulsion Systems Technology and Design (9781600861499) ; https://arc.aiaa.org/ > #AIAA is down. Access is intermittent 6/27/2017
    au < doesNotExist ; 1991 ; 9781563470097 ; ; 9781563470097 ; Critical Technologies for National Defense ; https://arc.aiaa.org/ >
    au < doesNotExist ; 1991 ; 9780930403799 ; ; 9780930403799 ; Inlets for Supersonic Missiles ; https://arc.aiaa.org/ >
    au < released ; 1992 ; 9781563470332 ; 9781600862199 ; 9781600862199 ; Nonlinear Analysis of Shell Structures (9781600862199) ; http://arc.aiaa.org/ >
    au < released ; 1992 ; 9781563470400 ; 9781600862229 ; 9781600862229 ; Optimization of Observation and Control Processes (9781600862229) ; http://arc.aiaa.org/ >
    au < released ; 1993 ; 9781563470547 ; 9781600862076 ; 9781600862076 ; Introduction to Dynamics and Control of Flexible Structures (9781600862076) ; http://arc.aiaa.org/ >
    au < doesNotExist ; 1993 ; 9781563470691 ; ; 9781563470691 ; Acquisition of Defense Systems ; https://arc.aiaa.org/ >
    au < manifest ; 1993 ; ; 9781600861741 ; 9781600861741 ; Dynamics of Atmospheric Re-Entry ; https://arc.aiaa.org/ >
    au < released ; 1994 ; 9781563470837 ; 9781600862090 ; 9781600862090 ; Introduction to the Control of Dynamic Systems (9781600862090) ; http://arc.aiaa.org/ >
    au < doesNotExist ; 1994 ; 9781563470356 ; ; 9781563470356 ; Hypersonic Airbreathing Propulsion ; https://arc.aiaa.org/ >
    au < released ; 1995 ; 9781563471131 ; 9781600861826 ; 9781600861826 ; Flight Performance of Aircraft (9781600861826) ; http://arc.aiaa.org/ >
    au < manifest ; 1995 ; ; 9781600862212 ; 9781600862212 ; Operations Research Analysis in Test and Evaluation ; https://arc.aiaa.org/ >
    au < released ; 1996 ; 9781563471148 ; 9781600862465 ; 9781600862465 ; Structural Loads Analysis for Commercial Transport Aircraft (9781600862465) ; http://arc.aiaa.org/ >
    au < released ; 1996 ; 9781563471902 ; 9781600862540 ; 9781600862540 ; Thermal Structures for Aerospace Applications (9781600862540) ; http://arc.aiaa.org/ >
    au < manifest ; 1996 ; ; 9781600862441 ; 9781600862441 ; Spacecraft Propulsion ; https://arc.aiaa.org/ >
    au < released ; 1997 ; 9781563472244 ; 9781600861307 ; 9781600861307 ; Advanced Dynamics (9781600861307) ; http://arc.aiaa.org/ >
    au < released ; 1997 ; 9781563472411 ; 9781600861345 ; 9781600861345 ; Aerothermodynamics of Gas Turbine and Rocket Propulsion (9781600861345) ; http://arc.aiaa.org/ >
    au < released ; 1997 ; 9781563472428 ; 9781600862113 ; 9781600862113 ; Introductory Aerodynamics and Hydrodynamics of Wings and Bodies: A Software-Based Approach (9781600862113) ; http://arc.aiaa.org/ >
    au < manifest ; 1997 ; ; 9781600861529 ; 9781600861529 ; An Introduction to Aircraft Performance ; https://arc.aiaa.org/ >
    au < released ; 1998 ; 9781563472596 ; 9781600861697 ; 9781600861697 ; Computational Flight Dynamics (9781600861697) ; http://arc.aiaa.org/ >
    au < released ; 1998 ; 9781563472268 ; 9781600862052 ; 9781600862052 ; Introduction to Aircraft Flight Dynamics (9781600862052) ; http://arc.aiaa.org/ >
    au < manifest ; 1998 ; ; 9781600862434 ; 9781600862434 ; Spacecraft Mission Design, Second Edition ; https://arc.aiaa.org/ >
    au < released ; 1999 ; 9781563472916 ; 9781600861994 ; 9781600861994 ; Integrated Navigation and Guidance Systems (9781600861994) ; http://arc.aiaa.org/ >
    au < released ; 1999 ; 9781563470325 ; 9781600862380 ; 9781600862380 ; Space Transportation: A Systems Approach to Analysis and Design (9781600862380) ; http://arc.aiaa.org/ >
    au < released ; 1999 ; 9781563473234 ; 9781600862458 ; 9781600862458 ; Structural Dynamics in Aeronautical Engineering (9781600862458) ; http://arc.aiaa.org/ >
    au < doesNotExist ; 1999 ; 9781563473500 ; ; 9781563473500 ; Civil Jet Aircraft Design ; https://arc.aiaa.org/ >
    au < manifest ; 1999 ; ; 9781600861543 ; 9781600861543 ; An Introduction to the Mathematics and Methods of Astrodynamics, Revised Edition ; https://arc.aiaa.org/ >
    au < released ; 2000 ; 9781563473975 ; 9781600862137 ; 9781600862137 ; Mathematical Methods in Defense Analyses, 3e (9781600862137) ; http://arc.aiaa.org/ >
    au < doesNotExist ; 2000 ; 9781563473982 ; ; 9781563473982 ; Aircraft Performance: Theory and Practice ; https://arc.aiaa.org/ >
    au < released ; 2001 ; 9781563474729 ; 9781600861734 ; 9781600861734 ; Design Methodologies for Space Transportation Systems (9781600861734) ; http://arc.aiaa.org/ >
    au < released ; 2001 ; 9781563474637 ; 9781600861857 ; 9781600861857 ; Flight Vehicle Performance and Aerodynamic Control (9781600861857) ; http://arc.aiaa.org/ >
    au < released ; 2002 ; 9781563475757 ; 9781600861758 ; 9781600861758 ; Dynamics, Control, and Flying Qualities of V/STOL Aircraft (9781600861758) ; http://arc.aiaa.org/ >
<<<<<<< HEAD
    au < manifest ; 2002 ; ; 9781600861444 ; 9781600861444 ; Aircraft Engine Design, Second Edition ; https://arc.aiaa.org/ >
    au < manifest ; 2002 ; ; 9781600862250 ; 9781600862250 ; Orbital Mechanics, Third Edition ; https://arc.aiaa.org/ >
=======
    au < released ; 2002 ; ; 9781600861444 ; 9781600861444 ; Aircraft Engine Design, Second Edition ; https://arc.aiaa.org/ >
    au < released ; 2002 ; ; 9781600862250 ; 9781600862250 ; Orbital Mechanics, Third Edition ; https://arc.aiaa.org/ >
>>>>>>> ecf3b879
    au < released ; 2002 ; ; 9781600861796 ; 9781600861796 ; Elements of Spacecraft Design ; https://arc.aiaa.org/ >
    au < released ; 2003 ; 9781563475634 ; 9781600861550 ; 9781600861550 ; Analytical Mechanics of Space Systems (9781600861550) ; http://arc.aiaa.org/ >
    au < released ; 2003 ; 9781563475801 ; 9781600861819 ; 9781600861819 ; Finite Element Multidisciplinary Analysis, Second Edition (9781600861819) ; http://arc.aiaa.org/ >
    au < released ; 2003 ; 9781563475825 ; 9781600862519 ; 9781600862519 ; The Fundamentals of Aircraft Combat Survivability Analysis and Design, Second Edition (9781600862519) ; http://arc.aiaa.org/ >
    au < released ; 2003 ; ; 9781600862069 ; 9781600862069 ; Introduction to Aircraft Flight Mechanics ; https://arc.aiaa.org/ >
    au < released ; 2003 ; ; 9781600861840 ; 9781600861840 ; Flight Testing Of Fixed-Wing Aircraft ; https://arc.aiaa.org/ >
    au < doesNotExist ; 2003 ; 9781563476198 ; ; 9781563476198 ; Aircraft Design Projects for Engineering Students ; https://arc.aiaa.org/ >
    au < released ; 2004 ; ; 9781600861680 ; 9781600861680 ; Composite Materials for Aircraft Structures, Second Edition ; https://arc.aiaa.org/ >
    au < released ; 2004 ; ; 9781600862274 ; 9781600862274 ; Performance, Stability, Dynamics, and Control of Airplanes, Second Edition ; https://arc.aiaa.org/ >
    au < doesNotExist ; 2004 ; 9781563477041 ; ; 9781563477041 ; Aircraft Loading and Structural Layout ; https://arc.aiaa.org/ >
    au < doesNotExist ; 2004 ; 9781563476891 ; ; 9781563476891 ; AeroDYNAMIC 3.0 ; https://arc.aiaa.org/ >
    au < released ; 2004 ; ; 9781600862007 ; 9781600862007 ; Introduction to Aeronautics ; https://arc.aiaa.org/ >
    au < doesNotExist ; 2005 ; 9781563477027 ; ; 9781563477027 ; Radar and Laser Cross Section Engineering, Second Edition ; https://arc.aiaa.org/ >
    au < doesNotExist ; 2005 ; ; 9781600862403 ; 9781600862403 ; Space Vehicle Design, Second Edition ; https://arc.aiaa.org/ >
    au < released ; 2006 ; 9781563478376 ; 9781600861352 ; 9781600861352 ; Aircraft and Rotorcraft System Identification (9781600861352) ; http://arc.aiaa.org/ >
    au < released ; 2006 ; 9781563477935 ; 9781600861567 ; 9781600861567 ; Applied Cartesian Tensors for Aerospace Simulations (9781600861567) ; http://arc.aiaa.org/ >
    au < released ; 2006 ; 9781563476990 ; 9781600861765 ; 9781600861765 ; Elements of Continuum Mechanics (9781600861765) ; http://arc.aiaa.org/ >
    au < released ; 2006 ; 9781563476983 ; 9781600862373 ; 9781600862373 ; Rotary Wing Structural Dynamics and Aeroelasticity, 2e (9781600862373) ; http://arc.aiaa.org/ >
    au < released ; 2006 ; 9781563477812 ; 9781600862502 ; 9781600862502 ; The Biokinetics of Flying and Swimming, 2e (9781600862502) ; http://arc.aiaa.org/ >
    au < released ; 2006 ; ; 9781600861789 ; 9781600861789 ; Elements of Propulsion: Gas Turbines and Rockets ; https://arc.aiaa.org/ >
<<<<<<< HEAD
    au < manifest ; 2006 ; ; 9781600861956 ; 9781600861956 ; Hypersonic and High-Temperature Gas Dynamics, Second Edition ; https://arc.aiaa.org/ >
=======
    au < released ; 2006 ; ; 9781600861956 ; 9781600861956 ; Hypersonic and High-Temperature Gas Dynamics, Second Edition ; https://arc.aiaa.org/ >
>>>>>>> ecf3b879
    au < doesNotExist ; 2006 ; 9781563478338 ; ; 9781563478338 ; Military Avionics Systems ; https://arc.aiaa.org/ >
    au < doesNotExist ; 2006 ; 9781563478390 ; ; 9781563478390 ; Flight Performance of Fixed and Rotary Wing Aircraft ; https://arc.aiaa.org/ >
    au < released ; 2007 ; 9781563478383 ; 9781600861628 ; 9781600861628 ; Basic MATLAB®, Simulink®, and Stateflow® (9781600861628) ; http://arc.aiaa.org/ >
    au < released ; 2007 ; 9781563479175 ; 9781600861925 ; 9781600861925 ; Highly Flexible Structures: Modeling, Computation, and Experimentation (9781600861925) ; http://arc.aiaa.org/ >
    au < released ; 2007 ; 9781563478734 ; 9781600862083 ; 9781600862083 ; Introduction to Helicopter and Tiltrotor Flight Simulation (9781600862083) ; http://arc.aiaa.org/ >
    au < released ; 2007 ; 9781563478499 ; 9781600862106 ; 9781600862106 ; Introduction to the Design of Fixed-Wing Micro Air Vehicles Including Three Case Studies (9781600862106) ; http://arc.aiaa.org/ >
    au < released ; 2007 ; ; 9781600862182 ; 9781600862182 ; Modeling and Simulation of Aerospace Vehicle Dynamics, Second Edition ; https://arc.aiaa.org/ >
    au < released ; 2007 ; ; 9781600861598 ; 9781600861598 ; Applied Mathematics in Integrated Navigation Systems, Third Edition ; https://arc.aiaa.org/ >
    au < doesNotExist ; 2007 ; 9781563479205 ; ; 9781563479205 ; Helicopter Flight Dynamics, Second Edition ; https://arc.aiaa.org/ >
    au < doesNotExist ; 2007 ; 9781563479359 ; ; 9781563479359 ; Introduction to Aircraft Aeroelasticity and Loads ; https://arc.aiaa.org/ >
    au < doesNotExist ; 2008 ; 9781563479526 ; ; 9781563479526 ; Aircraft Systems: Mechanical, Electrical, and Avionics Subsystems Integration, Third Edition ; https://arc.aiaa.org/ >
    au < released ; 2008 ; ; 9781600862533 ; 9781600862533 ; The Space Environment and Its Effects on Space Systems ; https://arc.aiaa.org/ >
    au < released ; 2008 ; ; 9781600860119 ; 9781600860119 ; Space Vehicle Dynamics and Control, Second Edition ; https://arc.aiaa.org/ >
    au < released ; 2009 ; 9781563479977 ; 9781563479991 ; 9781563479991 ; Finite Element Structural Analysis (9781563479991) ; http://arc.aiaa.org/ >
    au < doesNotExist ; 2009 ; 9781600867040 ; ; 9781600867040 ; Computational Modelling and Simulation of Aircraft and the Environment: Volume I ; https://arc.aiaa.org/ >
    au < doesNotExist ; 2009 ; 9781563479632 ; ; 9781563479632 ; Aircraft Fuel Systems ; https://arc.aiaa.org/ >
    au < doesNotExist ; 2009 ; 9781600867057 ; ; 9781600867057 ; Aircraft Engine Controls ; https://arc.aiaa.org/ >
    au < released ; 2009 ; ; 9781600867231 ; 9781600867231 ; Analytical Mechanics of Space Systems, Second Edition ; https://arc.aiaa.org/ >
    au < doesNotExist ; 2009 ; 9781600867033 ; ; 9781600867033 ; Principles of Flight Simulation ; https://arc.aiaa.org/ >
    au < released ; 2010 ; 9781600867620 ; 9781600867644 ; 9781600867644 ; Multiple Scales Theory and Aerospace Applications (9781600867644) ; http://arc.aiaa.org/ >
    au < released ; 2010 ; 9781600867323 ; 9781600867347 ; 9781600867347 ; Optimal Control Theory with Aerospace Applications (9781600867347) ; http://arc.aiaa.org/ >
    au < released ; 2010 ; ; 9781600867538 ; 9781600867538 ; Fundamentals of Aircraft and Airship Design, Volume 1 – Aircraft Design ; https://arc.aiaa.org/ >
    au < doesNotExist ; 2010 ; 9781600867606 ; ; 9781600867606 ; Test and Evaluation of Aircraft Avionics and Weapon Systems ; https://arc.aiaa.org/ >
    au < doesNotExist ; 2010 ; 9781600867804 ; ; 9781600867804 ; Design and Analysis of Composite Structures ; https://arc.aiaa.org/ >
    au < released ; 2011 ; ; 9781600868245 ; 9781600868245 ; Boundary Layer Analysis, Second Edition ; https://arc.aiaa.org/ >
    au < released ; 2011 ; ; 9781600867743 ; 9781600867743 ; Introduction to Theoretical Aerodynamics and Hydrodynamics ; https://arc.aiaa.org/ >
    au < doesNotExist ; 2011 ; 9781600868610 ; ; 9781600868610 ; Basic Helicopter Aerodynamics, Third Edition ; https://arc.aiaa.org/ >
    au < released ; 2011 ; ; 9781600868283 ; 9781600868283 ; Introduction to Flight Testing and Applied Aerodynamics ; https://arc.aiaa.org/ >
    au < doesNotExist ; 2011 ; 9781600868467 ; ; 9781600868467 ; Gas Turbine Propulsion Systems ; https://arc.aiaa.org/ >
    au < released ; 2011 ; ; 9781600867828 ; 9781600867828 ; Engineering Computations and Modeling in MATLAB®/Simulink® ; https://arc.aiaa.org/ >
    au < doesNotExist ; 2012 ; 9781600869204 ; ; 9781600869204 ; RDSWin Student ; https://arc.aiaa.org/ >
    au < doesNotExist ; 2012 ; 9781600869228 ; ; 9781600869228 ; The Aerodynamic Design of Aircraft ; https://arc.aiaa.org/ >
    au < released ; 2012 ; ; 9781600868443 ; 9781600868443 ; Designing Unmanned Aircraft Systems ; https://arc.aiaa.org/ >
    au < doesNotExist ; 2012 ; 9781600869198 ; ; 9781600869198 ; Introduction to Aerospace Materials ; https://arc.aiaa.org/ >
    au < doesNotExist ; 2012 ; 9781624101809 ; ; 9781624101809 ; Design and Development of Aircraft Systems, Second Edition ; https://arc.aiaa.org/ >
    au < doesNotExist ; 2012 ; 9781600869082 ; ; 9781600869082 ; Missile Design and System Engineering ; https://arc.aiaa.org/ >
    au < doesNotExist ; 2012 ; 9781600869112 ; ; 9781600869112 ; Aircraft Design: A Conceptual Approach, Fifth Edition ; https://arc.aiaa.org/ >
    au < doesNotExist ; 2012 ; 9781600868207 ; ; 9781600868207 ; Aircraft and Rotorcraft System Identification, Second Edition ; https://arc.aiaa.org/ >
    au < doesNotExist ; 2012 ; 9781600869211 ; ; 9781600869211 ; Aircraft Design: A Conceptual Approach 5e and RDSWin STUDENT ; https://arc.aiaa.org/ >
    au < doesNotExist ; 2013 ; 9781624101748 ; ; 9781624101748 ; Primer for the Finite Element Multidisciplinary Analysis Computer Program – STARS ; https://arc.aiaa.org/ >
    au < doesNotExist ; 2013 ; 9781600869259 ; ; 9781600869259 ; Weaponeering, Second Edition ; https://arc.aiaa.org/ >
    au < doesNotExist ; 2013 ; 9781624102288 ; ; 9781624102288 ; Civil Avionics Systems, Second Edition ; https://arc.aiaa.org/ >
    au < doesNotExist ; 2013 ; 9781624101977 ; ; 9781624101977 ; Global Aeronautical Communication, Navigation, and Surveillance (CNS): Volume 2 - Applications ; https://arc.aiaa.org/ >
    au < doesNotExist ; 2013 ; 9781624101717 ; ; 9781624101717 ; Ablative Thermal Protection Systems Modeling ; https://arc.aiaa.org/ >
    au < doesNotExist ; 2013 ; 9781624101946 ; ; 9781624101946 ; Global Aeronautical Communications, Navigation, and Surveillance (CNS): Volume 1-Theory ; https://arc.aiaa.org/ >
    au < doesNotExist ; 2013 ; 9781600868986 ; ; 9781600868986 ; Fundamentals of Aircraft and Airship Design, Volume 2 – Airship Design and Case Studies ; https://arc.aiaa.org/ >
    au < doesNotExist ; 2014 ; 9781624102646 ; ; 9781624102646 ; Numerical Computation of Compressible and Viscous Flow ; https://arc.aiaa.org/ >
    au < doesNotExist ; 2014 ; 9781624102509 ; ; 9781624102509 ; Modeling and Simulation of Aerospace Vehicle Dynamics, Third Edition ; https://arc.aiaa.org/ >
    au < doesNotExist ; 2014 ; 9781624102400 ; ; 9781624102400 ; Analytical Mechanics of Space Systems, Third Edition ; https://arc.aiaa.org/ >
    au < doesNotExist ; 2014 ; 9781624102615 ; ; 9781624102615 ; Designing Unmanned Aircraft Systems: A Comprehensive Approach, Second Edition ; https://arc.aiaa.org/ >
    au < doesNotExist ; 2014 ; 9781624102547 ; ; 9781624102547 ; Introduction to Aircraft Flight Mechanics, Second Edition ; https://arc.aiaa.org/ >
    au < doesNotExist ; 2015 ; 9781624103797 ; ; 9781624103797 ; Global Aeronautical Communications, Navigation, and Surveillance (CNS): Two Volume Set ; https://arc.aiaa.org/ >
    au < doesNotExist ; 2015 ; 9781624102745 ; ; 9781624102745 ; Performance, Stability, Dynamics and Control of Airplanes, Third Edition ; https://arc.aiaa.org/ >
    au < doesNotExist ; 2015 ; 9781624102752 ; ; 9781624102752 ; Space Vehicle Guidance, Control and Astrodynamics ; https://arc.aiaa.org/ >
    au < doesNotExist ; 2015 ; 9781624103278 ; ; 9781624103278 ; Introduction to Aeronautics: A Design Perspective, Third Edition ; https://arc.aiaa.org/ >
    au < doesNotExist ; 2016 ; 9781624103261 ; ; 9781624103261 ; Composite Materials for Aircraft Structures, Third Edition ; https://arc.aiaa.org/ >
    au < doesNotExist ; 2016 ; 9781624103544 ; ; 9781624103544 ; Civil and Commercial Unmanned Aircraft Systems ; https://arc.aiaa.org/ >
    au < doesNotExist ; 2016 ; 9781624103711 ; ; 9781624103711 ; Elements of Propulsion: Gas Turbines and Rockets, Second Edition ; https://arc.aiaa.org/ >
    au < released ; 2016 ; ; 9781624103803 ; 9781624103803 ; Space Vehicle Dynamics and Control, Revised First Edition ; https://arc.aiaa.org/ >
    au < doesNotExist ; 2016 ; 9781624103537 ; ; 9781624103537 ; The Space Environment and Its Effects on Space Systems, Second Edition ; https://arc.aiaa.org/ >
    au < doesNotExist ; 2017 ; 9781624104435 ; ; 9781624104435 ; Practical Methods for Aircraft and Rotorcraft Flight Control Design: An Optimization-Based Approach ; https://arc.aiaa.org/ >
    au < doesNotExist ; 2017 ; 9781624104848 ; ; 9781624104848 ; Introduction to Engineering: A Project-Based Experience in Engineering Methods, Book/Electronic Materials Set ; https://arc.aiaa.org/ >
    au < doesNotExist ; 2017 ; 9781624104596 ; ; 9781624104596 ; Introduction to Engineering: A Project-Based Experience in Engineering Methods ; https://arc.aiaa.org/ >
    au < doesNotExist ; 2017 ; 9781624104800 ; ; 9781624104800 ; Introduction to Engineering: A Project-Based Experience in Engineering Methods – Electronic Materials ; https://arc.aiaa.org/ >
    au < doesNotExist ; 2018 ; 9781624105173 ; ; 9781624105173 ; Aircraft Engine Design, Third Edition ; https://arc.aiaa.org/ >
    au < doesNotExist ; 2018 ; 9781624105210 ; ; 9781624105210 ; Analytical Mechanics of Space Systems, Fourth Edition ; https://arc.aiaa.org/ >
    au < doesNotExist ; 2018 ; 9781624104909 ; ; 9781624104909 ; Aircraft Design: A Conceptual Approach, Sixth Edition ; https://arc.aiaa.org/ >
    au < doesNotExist ; 2018 ; 9781624105135 ; ; 9781624105135 ; Introduction to Helicopter and Tiltrotor Flight Simulation, Second Edition ; https://arc.aiaa.org/ >
    au < doesNotExist ; 2019 ; 9781624105746 ; ; 9781624105746 ; Aircraft Design: A Conceptual Approach, Sixth Edition and RDSwin Student SET ; https://arc.aiaa.org/ >
    au < doesNotExist ; 2019 ; 9781624105739 ; ; 9781624105739 ; RDSWin Student v10 ; https://arc.aiaa.org/ >
    au < doesNotExist ; 2019 ; 9781624105142 ; ; 9781624105142 ; Hypersonic and High-Temperature Gas Dynamics, Third Edition ; https://arc.aiaa.org/ >
    au < doesNotExist ; 2019 ; 9781624105630 ; ; 9781624105630 ; Radar and Laser Cross Section Engineering, Third Edition ; https://arc.aiaa.org/ >
    au < doesNotExist ; 2019 ; 9781624105159 ; ; 9781624105159 ; Engineering Computations and Modeling in MATLAB®/Simulink®, Second Edition ; https://arc.aiaa.org/ >
    au < doesNotExist ; 2020 ; 9781624105357 ; ; 9781624105357 ; Weaponeering: An Introduction, Third Edition, Volume 1 ; https://arc.aiaa.org/ >
    au < doesNotExist ; 2020 ; 9781624105364 ; ; 9781624105364 ; Advanced Weaponeering, Third Edition, Volume 2 ; https://arc.aiaa.org/ >
    au < doesNotExist ; 2020 ; 9781624105937 ; ; 9781624105937 ; Design of Rockets and Space Launch Vehicles ; https://arc.aiaa.org/ >
    au < doesNotExist ; 2020 ; 9781624105999 ; ; 9781624105999 ; Active Spanwise Lift Control: A Distributed Parameter Approach ; https://arc.aiaa.org/ >
    au < doesNotExist ; 2021 ; 9781624105920 ; ; 9781624105920 ; Operational Aircraft Performance and Flight Test Practices ; https://arc.aiaa.org/ >

  }

  {
    title <
      name = AIAA Meeting Papers ;
      type = proceedings
    >

    au < manifest ; 1987 ; ; 9781624105470 ; 9781624105470 ; 22nd Intersociety Energy Conversion Engineering Conference ; https://arc.aiaa.org/ >
    au < doesNotExist ; 1992 ; ; 9781563470622 ; 9781563470622 ; Proceedings of the 35th Colloquium on the Law of Outer Space ; https://arc.aiaa.org/ >
    au < doesNotExist ; 1993 ; ; 9781563471049 ; 9781563471049 ; Proceedings of the 36th Colloquium on the Law of Outer Space ; https://arc.aiaa.org/ >
    au < manifest ; 1994 ; ; 9781624105449 ; 9781624105449 ; 19th Atmospheric Flight Mechanics Conference ; https://arc.aiaa.org/ >
    au < manifest ; 1994 ; ; 9781624105463 ; 9781624105463 ; Guidance, Navigation, and Control Conference ; https://arc.aiaa.org/ >
    au < manifest ; 1994 ; ; 9781624105432 ; 9781624105432 ; Astrodynamics Conference ; https://arc.aiaa.org/ >
    au < doesNotExist ; 1994 ; ; 9781563471308 ; 9781563471308 ; Proceedings of the 37th Colloquium on the Law of Outer Space ; https://arc.aiaa.org/ >
    au < manifest ; 1994 ; ; 9781624105456 ; 9781624105456 ; Flight Simualtion Technologies Conference ; https://arc.aiaa.org/ >
    au < doesNotExist ; 1995 ; ; 9781563472138 ; 9781563472138 ; Proceedings of the 38th Colloquium on the Law of Outer Space ; https://arc.aiaa.org/ >
    au < doesNotExist ; 1996 ; ; 9781563472510 ; 9781563472510 ; Proceedings of the 39th Colloquium on the Law of Outer Space ; https://arc.aiaa.org/ >
    au < doesNotExist ; 1997 ; ; 9781563472787 ; 9781563472787 ; Proceedings of the 40th Colloquium on the Law of Outer Space ; https://arc.aiaa.org/ >
    au < doesNotExist ; 1998 ; ; 9781563473524 ; 9781563473524 ; Proceedings of the 41st Colloquium on the Law of Outer Space ; https://arc.aiaa.org/ >
    au < doesNotExist ; 1999 ; ; 9781563473821 ; 9781563473821 ; Proceedings of the 42nd Colloquium on the Law of Outer Space ; https://arc.aiaa.org/ >
    au < released ; 2000 ; ; 9781624103018 ; 9781624103018 ; AIAA Guidance, Navigation, and Control Conference and Exhibit (9781624103018) ; https://arc.aiaa.org/ >
    au < doesNotExist ; 2000 ; ; 9781563474880 ; 9781563474880 ; Proceedings of the 43rd Colloquium on the Law of Outer Space ; https://arc.aiaa.org/ >
    au < doesNotExist ; 2001 ; ; 9781563475559 ; 9781563475559 ; Proceedings of the 44th Colloquium on the Law of Outer Space ; https://arc.aiaa.org/ >
    au < released ; 2002 ; ; 9781624101076 ; 9781624101076 ; AIAA Atmospheric Flight Mechanics Conference and Exhibit (9781624101076) ; https://arc.aiaa.org/ >
    au < released ; 2002 ; ; 9781624101083 ; 9781624101083 ; AIAA Guidance, Navigation, and Control Conference and Exhibit (9781624101083) ; https://arc.aiaa.org/ >
    au < released ; 2002 ; ; 9781624101212 ; 9781624101212 ; AIAA Modeling and Simulation Technologies Conference and Exhibit (9781624101212) ; https://arc.aiaa.org/ >
    au < released ; 2002 ; ; 9781624101229 ; 9781624101229 ; AIAA Space Architecture Symposium (9781624101229) ; https://arc.aiaa.org/ >
    au < released ; 2002 ; ; 9781624101250 ; 9781624101250 ; AIAA's Aircraft Technology, Integration, and Operations (ATIO) 2002 Technical Forum (9781624101250) ; https://arc.aiaa.org/ >
    au < released ; 2002 ; ; 9781624101236 ; 9781624101236 ; AIAA/AAAF 11th International Space Planes and Hypersonic Systems and Technologies Conference (9781624101236) ; https://arc.aiaa.org/ >
    au < released ; 2002 ; ; 9781624101243 ; 9781624101243 ; AIAA/AAS Astrodynamics Specialist Conference and Exhibit (9781624101243) ; https://arc.aiaa.org/ >
    au < released ; 2002 ; ; 9781624101267 ; 9781624101267 ; NanoTech 2002 - "At the Edge of Revolution" (9781624101267) ; https://arc.aiaa.org/ >
    au < released ; 2002 ; ; 9781624101052 ; 9781624101052 ; 1st Flow Control Conference (9781624101052) ; https://arc.aiaa.org/ >
    au < released ; 2002 ; ; 9781624101069 ; 9781624101069 ; 1st UAV Conference (9781624101069) ; https://arc.aiaa.org/ >
    au < released ; 2002 ; ; 9781624101168 ; 9781624101168 ; 3rd Theoretical Fluid Mechanics Meeting (9781624101168) ; https://arc.aiaa.org/ >
    au < released ; 2002 ; ; 9781624101182 ; 9781624101182 ; 8th AIAA/ASME Joint Thermophysics and Heat Transfer Conference (9781624101182) ; https://arc.aiaa.org/ >
    au < released ; 2002 ; ; 9781624101199 ; 9781624101199 ; 8th AIAA/CEAS Aeroacoustics Conference & Exhibit (9781624101199) ; https://arc.aiaa.org/ >
    au < released ; 2002 ; ; 9781624101205 ; 9781624101205 ; 9th AIAA/ISSMO Symposium on Multidisciplinary Analysis and Optimization (9781624101205) ; https://arc.aiaa.org/ >
    au < released ; 2002 ; ; 9781624101106 ; 9781624101106 ; 20th AIAA Applied Aerodynamics Conference (9781624101106) ; https://arc.aiaa.org/ >
    au < released ; 2002 ; ; 9781624101113 ; 9781624101113 ; 20th AIAA International Communication Satellite Systems Conference and Exhibit (9781624101113) ; https://arc.aiaa.org/ >
    au < released ; 2002 ; ; 9781624101120 ; 9781624101120 ; 22nd AIAA Aerodynamic Measurement Technology and Ground Testing Conference (9781624101120) ; https://arc.aiaa.org/ >
    au < released ; 2002 ; ; 9781624101137 ; 9781624101137 ; 32nd AIAA Fluid Dynamics Conference and Exhibit (9781624101137) ; https://arc.aiaa.org/ >
    au < released ; 2002 ; ; 9781624101144 ; 9781624101144 ; 33rd Plasmadynamics and Lasers Conference (9781624101144) ; https://arc.aiaa.org/ >
    au < released ; 2002 ; ; 9781624101151 ; 9781624101151 ; 38th AIAA/ASME/SAE/ASEE Joint Propulsion Conference & Exhibit (9781624101151) ; https://arc.aiaa.org/ >
    au < released ; 2002 ; ; 9781624101175 ; 9781624101175 ; 43rd AIAA/ASME/ASCE/AHS/ASC Structures, Structural Dynamics, and Materials Conference (9781624101175) ; https://arc.aiaa.org/ >
    au < released ; 2002 ; ; 9781624101090 ; 9781624101090 ; 2002 Biennial International Powered Lift Conference and Exhibit (9781624101090) ; https://arc.aiaa.org/ >
    au < doesNotExist ; 2002 ; ; 9781563476259 ; 9781563476259 ; Proceedings of the 45th Colloquium on the Law of Outer Space ; https://arc.aiaa.org/ >
    au < released ; 2003 ; ; 9781624100895 ; 9781624100895 ; AIAA Atmospheric Flight Mechanics Conference and Exhibit (9781624100895) ; https://arc.aiaa.org/ >
    au < released ; 2003 ; ; 9781624100901 ; 9781624100901 ; AIAA Guidance, Navigation, and Control Conference and Exhibit (9781624100901) ; https://arc.aiaa.org/ >
    au < released ; 2003 ; ; 9781624101656 ; 9781624101656 ; AIAA International Air and Space Symposium and Exposition: The Next 100 Years (9781624101656) ; https://arc.aiaa.org/ >
    au < released ; 2003 ; ; 9781624100918 ; 9781624100918 ; AIAA Modeling and Simulation Technologies Conference and Exhibit (9781624100918) ; https://arc.aiaa.org/ >
    au < released ; 2003 ; ; 9781624101038 ; 9781624101038 ; AIAA Space 2003 Conference & Exposition (9781624101038) ; https://arc.aiaa.org/ >
    au < released ; 2003 ; ; 9781624101045 ; 9781624101045 ; AIAA's 3rd Annual Aviation Technology, Integration, and Operations (ATIO) Forum (9781624101045) ; https://arc.aiaa.org/ >
    au < released ; 2003 ; ; 9781624100888 ; 9781624100888 ; 1st International Energy Conversion Engineering Conference (IECEC) (9781624100888) ; https://arc.aiaa.org/ >
    au < released ; 2003 ; ; 9781624100949 ; 9781624100949 ; 2nd AIAA "Unmanned Unlimited"  Conf. and Workshop & Exhibit (9781624100949) ; https://arc.aiaa.org/ >
    au < released ; 2003 ; ; 9781624101021 ; 9781624101021 ; 9th AIAA/CEAS Aeroacoustics Conference and Exhibit (9781624101021) ; https://arc.aiaa.org/ >
    au < released ; 2003 ; ; 9781624100857 ; 9781624100857 ; 12th AIAA International Space Planes and Hypersonic Systems and Technologies (9781624100857) ; https://arc.aiaa.org/ >
    au < released ; 2003 ; ; 9781624100864 ; 9781624100864 ; 16th AIAA Computational Fluid Dynamics Conference (9781624100864) ; https://arc.aiaa.org/ >
    au < released ; 2003 ; ; 9781624100871 ; 9781624100871 ; 17th AIAA Aerodynamic Decelerator Systems Technology Conference and Seminar (9781624100871) ; https://arc.aiaa.org/ >
    au < released ; 2003 ; ; 9781624100925 ; 9781624100925 ; 21st AIAA Applied Aerodynamics Conference (9781624100925) ; https://arc.aiaa.org/ >
    au < released ; 2003 ; ; 9781624100932 ; 9781624100932 ; 21st International Communications Satellite Systems Conference and Exhibit (9781624100932) ; https://arc.aiaa.org/ >
    au < released ; 2003 ; ; 9781624100956 ; 9781624100956 ; 33rd AIAA Fluid Dynamics Conference and Exhibit (9781624100956) ; https://arc.aiaa.org/ >
    au < released ; 2003 ; ; 9781624100963 ; 9781624100963 ; 34th AIAA Plasmadynamics and Lasers Conference (9781624100963) ; https://arc.aiaa.org/ >
    au < released ; 2003 ; ; 9781624100970 ; 9781624100970 ; 36th AIAA Thermophysics Conference (9781624100970) ; https://arc.aiaa.org/ >
    au < released ; 2003 ; ; 9781624100987 ; 9781624100987 ; 39th AIAA/ASME/SAE/ASEE Joint Propulsion Conference and Exhibit (9781624100987) ; https://arc.aiaa.org/ >
    au < released ; 2003 ; ; 9781624100994 ; 9781624100994 ; 41st Aerospace Sciences Meeting and Exhibit (9781624100994) ; https://arc.aiaa.org/ >
    au < released ; 2003 ; ; 9781624101007 ; 9781624101007 ; 44th AIAA/ASME/ASCE/AHS/ASC Structures, Structural Dynamics, and Materials Conference (9781624101007) ; https://arc.aiaa.org/ >
    au < doesNotExist ; 2003 ; ; 9781563476730 ; 9781563476730 ; Proceedings of the 46th Colloquium on the Law of Outer Space ; https://arc.aiaa.org/ >
    au < released ; 2004 ; ; 9781624100802 ; 9781624100802 ; AIAA 1st Intelligent Systems Technical Conference (9781624100802) ; https://arc.aiaa.org/ >
    au < released ; 2004 ; ; 9781624100819 ; 9781624100819 ; AIAA 3rd "Unmanned Unlimited" Technical Conference, Workshop and Exhibit (9781624100819) ; https://arc.aiaa.org/ >
    au < released ; 2004 ; ; 9781624100826 ; 9781624100826 ; AIAA 4th Aviation Technology, Integration and Operations (ATIO) Forum (9781624100826) ; https://arc.aiaa.org/ >
    au < released ; 2004 ; ; 9781624100727 ; 9781624100727 ; AIAA Atmospheric Flight Mechanics Conference and Exhibit (9781624100727) ; https://arc.aiaa.org/ >
    au < released ; 2004 ; ; 9781624100734 ; 9781624100734 ; AIAA Guidance, Navigation, and Control Conference and Exhibit (9781624100734) ; https://arc.aiaa.org/ >
    au < released ; 2004 ; ; 9781624100741 ; 9781624100741 ; AIAA Modeling and Simulation Technologies Conference and Exhibit (9781624100741) ; https://arc.aiaa.org/ >
    au < released ; 2004 ; ; 9781624100758 ; 9781624100758 ; AIAA/AAS Astrodynamics Specialist Conference and Exhibit (9781624100758) ; https://arc.aiaa.org/ >
    au < released ; 2004 ; ; 9781624100833 ; 9781624100833 ; CANEUS 2004 Conference on Micro-Nano-Technologies (9781624100833) ; https://arc.aiaa.org/ >
    au < released ; 2004 ; ; 9781624100840 ; 9781624100840 ; Space 2004 Conference and Exhibit (9781624100840) ; https://arc.aiaa.org/ >
    au < released ; 2004 ; ; 9781624100765 ; 9781624100765 ; USAF Developmental Test and Evaluation Summit (9781624100765) ; https://arc.aiaa.org/ >
    au < released ; 2004 ; ; 9781624100307 ; 9781624100307 ; 2nd AIAA Flow Control Conference (9781624100307) ; https://arc.aiaa.org/ >
    au < released ; 2004 ; ; 9781624100772 ; 9781624100772 ; 2nd International Energy Conversion Engineering Conference (9781624100772) ; https://arc.aiaa.org/ >
    au < released ; 2004 ; ; 9781624100710 ; 9781624100710 ; 10th AIAA/CEAS Aeroacoustics Conference (9781624100710) ; https://arc.aiaa.org/ >
    au < released ; 2004 ; ; 9781624100192 ; 9781624100192 ; 10th AIAA/ISSMO Multidisciplinary Analysis and Optimization Conference (9781624100192) ; https://arc.aiaa.org/ >
    au < released ; 2004 ; ; 9781624100246 ; 9781624100246 ; 22nd AIAA International Communications Satellite Systems Conference & Exhibit 2004 (ICSSC) (9781624100246) ; https://arc.aiaa.org/ >
    au < released ; 2004 ; ; 9781624100253 ; 9781624100253 ; 22nd Applied Aerodynamics Conference and Exhibit (9781624100253) ; https://arc.aiaa.org/ >
    au < released ; 2004 ; ; 9781624100260 ; 9781624100260 ; 24th AIAA Aerodynamic Measurement Technology and Ground Testing Conference (9781624100260) ; https://arc.aiaa.org/ >
    au < released ; 2004 ; ; 9781624100314 ; 9781624100314 ; 34th AIAA Fluid Dynamics Conference and Exhibit (9781624100314) ; https://arc.aiaa.org/ >
    au < released ; 2004 ; ; 9781624100321 ; 9781624100321 ; 35th AIAA Plasmadynamics and Lasers Conference (9781624100321) ; https://arc.aiaa.org/ >
    au < released ; 2004 ; ; 9781624100352 ; 9781624100352 ; 37th AIAA Thermophysics Conference (9781624100352) ; https://arc.aiaa.org/ >
    au < released ; 2004 ; ; 9781624100376 ; 9781624100376 ; 40th AIAA/ASME/SAE/ASEE Joint Propulsion Conference and Exhibit (9781624100376) ; https://arc.aiaa.org/ >
    au < released ; 2004 ; ; 9781624100789 ; 9781624100789 ; 42nd AIAA Aerospace Sciences Meeting and Exhibit (9781624100789) ; https://arc.aiaa.org/ >
    au < released ; 2004 ; ; 9781624100796 ; 9781624100796 ; 45th AIAA/ASME/ASCE/AHS/ASC Structures, Structural Dynamics & Materials Conference (9781624100796) ; https://arc.aiaa.org/ >
    au < released ; 2004 ; ; 9781624101625 ; 9781624101625 ; 2004 Planetary Defense Conference: Protecting Earth from Asteroids (9781624101625) ; https://arc.aiaa.org/ >
    au < doesNotExist ; 2004 ; ; 9781563477836 ; 9781563477836 ; Proceedings of the 47th Colloquium on the Law of Outer Space ; https://arc.aiaa.org/ >
    au < released ; 2005 ; ; 9781624100673 ; 9781624100673 ; AIAA 5th ATIO and16th Lighter-Than-Air Sys Tech. and Balloon Systems Conferences (9781624100673) ; https://arc.aiaa.org/ >
    au < released ; 2005 ; ; 9781624100550 ; 9781624100550 ; AIAA Atmospheric Flight Mechanics Conference and Exhibit (9781624100550) ; https://arc.aiaa.org/ >
    au < released ; 2005 ; ; 9781624100567 ; 9781624100567 ; AIAA Guidance, Navigation, and Control Conference and Exhibit (9781624100567) ; https://arc.aiaa.org/ >
    au < released ; 2005 ; ; 9781624100574 ; 9781624100574 ; AIAA Modeling and Simulation Technologies Conference and Exhibit (9781624100574) ; https://arc.aiaa.org/ >
    au < released ; 2005 ; ; 9781624100680 ; 9781624100680 ; AIAA/CIRA 13th International Space Planes and Hypersonics Systems and Technologies Conference (9781624100680) ; https://arc.aiaa.org/ >
    au < released ; 2005 ; ; 9781624100222 ; 9781624100222 ; Continuing the Voyage of Discovery (9781624100222) ; https://arc.aiaa.org/ >
    au < released ; 2005 ; ; 9781624100697 ; 9781624100697 ; Infotech@Aerospace (9781624100697) ; https://arc.aiaa.org/ >
    au < released ; 2005 ; ; 9781624100703 ; 9781624100703 ; Space 2005 (9781624100703) ; https://arc.aiaa.org/ >
    au < released ; 2005 ; ; 9781624100628 ; 9781624100628 ; 3rd International Energy Conversion Engineering Conference (9781624100628) ; https://arc.aiaa.org/ >
    au < released ; 2005 ; ; 9781624100666 ; 9781624100666 ; 4th AIAA Theoretical Fluid Mechanics Meeting (9781624100666) ; https://arc.aiaa.org/ >
    au < released ; 2005 ; ; 9781624100529 ; 9781624100529 ; 11th AIAA/CEAS Aeroacoustics Conference (9781624100529) ; https://arc.aiaa.org/ >
    au < released ; 2005 ; ; 9781624100536 ; 9781624100536 ; 17th AIAA Computational Fluid Dynamics Conference (9781624100536) ; https://arc.aiaa.org/ >
    au < released ; 2005 ; ; 9781624100543 ; 9781624100543 ; 18th AIAA Aerodynamic Decelerator Systems Technology Conference and Seminar (9781624100543) ; https://arc.aiaa.org/ >
    au < released ; 2005 ; ; 9781624100581 ; 9781624100581 ; 23rd AIAA Applied Aerodynamics Conference (9781624100581) ; https://arc.aiaa.org/ >
    au < released ; 2005 ; ; 9781624100598 ; 9781624100598 ; 35th AIAA Fluid Dynamics Conference and Exhibit (9781624100598) ; https://arc.aiaa.org/ >
    au < released ; 2005 ; ; 9781624100604 ; 9781624100604 ; 36th AIAA Plasmadynamics and Lasers Conference (9781624100604) ; https://arc.aiaa.org/ >
    au < released ; 2005 ; ; 9781624100611 ; 9781624100611 ; 38th AIAA Thermophysics Conference (9781624100611) ; https://arc.aiaa.org/ >
    au < released ; 2005 ; ; 9781624100635 ; 9781624100635 ; 41st AIAA/ASME/SAE/ASEE Joint Propulsion Conference & Exhibit (9781624100635) ; https://arc.aiaa.org/ >
    au < released ; 2005 ; ; 9781624100642 ; 9781624100642 ; 43rd AIAA Aerospace Sciences Meeting and Exhibit (9781624100642) ; https://arc.aiaa.org/ >
    au < released ; 2005 ; ; 9781624100659 ; 9781624100659 ; 46th AIAA/ASME/ASCE/AHS/ASC Structures, Structural Dynamics and Materials Conference (9781624100659) ; https://arc.aiaa.org/ >
    au < released ; 2005 ; ; 9781624100239 ; 9781624100239 ; 2005 U.S. Air Force T&E Days (9781624100239) ; https://arc.aiaa.org/ >
    au < doesNotExist ; 2005 ; ; 9781563478277 ; 9781563478277 ; Proceedings of the 48th Colloquium on the Law of Outer Space ; https://arc.aiaa.org/ >
    au < released ; 2006 ; ; 9781624100451 ; 9781624100451 ; AIAA Atmospheric Flight Mechanics Conference and Exhibit (9781624100451) ; https://arc.aiaa.org/ >
    au < released ; 2006 ; ; 9781624100468 ; 9781624100468 ; AIAA Guidance, Navigation, and Control Conference and Exhibit (9781624100468) ; https://arc.aiaa.org/ >
    au < released ; 2006 ; ; 9781624100475 ; 9781624100475 ; AIAA Modeling and Simulation Technologies Conference and Exhibit (9781624100475) ; https://arc.aiaa.org/ >
    au < released ; 2006 ; ; 9781624100482 ; 9781624100482 ; AIAA/AAS Astrodynamics Specialist Conference and Exhibit (9781624100482) ; https://arc.aiaa.org/ >
    au < released ; 2006 ; ; 9781624100499 ; 9781624100499 ; Space 2006 (9781624100499) ; https://arc.aiaa.org/ >
    au < released ; 2006 ; ; 9781624100512 ; 9781624100512 ; SpaceOps 2006 Conference (9781624100512) ; https://arc.aiaa.org/ >
    au < released ; 2006 ; ; 9781624100369 ; 9781624100369 ; 3rd AIAA Flow Control Conference (9781624100369) ; https://arc.aiaa.org/ >
    au < released ; 2006 ; ; 9781624100413 ; 9781624100413 ; 4th International Energy Conversion Engineering Conference and Exhibit (IECEC) (9781624100413) ; https://arc.aiaa.org/ >
    au < released ; 2006 ; ; 9781624100437 ; 9781624100437 ; 6th AIAA Aviation Technology, Integration and Operations Conference (ATIO) (9781624100437) ; https://arc.aiaa.org/ >
    au < released ; 2006 ; ; 9781624100444 ; 9781624100444 ; 9th AIAA/ASME Joint Thermophysics and Heat Transfer Conference (9781624100444) ; https://arc.aiaa.org/ >
    au < released ; 2006 ; ; 9781624100208 ; 9781624100208 ; 11th AIAA/ISSMO Multidisciplinary Analysis and Optimization Conference (9781624100208) ; https://arc.aiaa.org/ >
    au < released ; 2006 ; ; 9781624100215 ; 9781624100215 ; 12th AIAA/CEAS Aeroacoustics Conference (27th AIAA Aeroacoustics Conference) (9781624100215) ; https://arc.aiaa.org/ >
    au < released ; 2006 ; ; 9781624100505 ; 9781624100505 ; 14th AIAA/AHI Space Planes and Hypersonic Systems and Technologies Conference (9781624100505) ; https://arc.aiaa.org/ >
    au < released ; 2006 ; ; 9781624100284 ; 9781624100284 ; 24th AIAA Applied Aerodynamics Conference (9781624100284) ; https://arc.aiaa.org/ >
    au < released ; 2006 ; ; 9781624100277 ; 9781624100277 ; 24th AIAA International Communications Satellite Systems Conference (9781624100277) ; https://arc.aiaa.org/ >
    au < released ; 2006 ; ; 9781624100291 ; 9781624100291 ; 25th AIAA Aerodynamic Measurement Technology and Ground Testing Conference (9781624100291) ; https://arc.aiaa.org/ >
    au < released ; 2006 ; ; 9781624100338 ; 9781624100338 ; 36th AIAA Fluid Dynamics Conference and Exhibit (9781624100338) ; https://arc.aiaa.org/ >
    au < released ; 2006 ; ; 9781624100345 ; 9781624100345 ; 37th AIAA Plasmadynamics and Lasers Conference (9781624100345) ; https://arc.aiaa.org/ >
    au < released ; 2006 ; ; 9781624100383 ; 9781624100383 ; 42nd AIAA/ASME/SAE/ASEE Joint Propulsion Conference & Exhibit (9781624100383) ; https://arc.aiaa.org/ >
    au < released ; 2006 ; ; 9781624100390 ; 9781624100390 ; 44th AIAA Aerospace Sciences Meeting and Exhibit (9781624100390) ; https://arc.aiaa.org/ >
    au < released ; 2006 ; ; 9781624100406 ; 9781624100406 ; 47th AIAA/ASME/ASCE/AHS/ASC Structures, Structural Dynamics, and Materials Conference (9781624100406) ; https://arc.aiaa.org/ >
    au < released ; 2006 ; ; 9781624100420 ; 9781624100420 ; 57th International Astronautical Congress (9781624100420) ; https://arc.aiaa.org/ >
    au < doesNotExist ; 2006 ; ; 9781563478772 ; 9781563478772 ; Proceedings of the 49th Colloquium on the Law of Outer Space ; https://arc.aiaa.org/ >
    au < released ; 2007 ; ; 9781624101311 ; 9781624101311 ; AIAA Atmospheric Flight Mechanics Conference and Exhibit (9781624101311) ; https://arc.aiaa.org/ >
    au < released ; 2007 ; ; 9781624101359 ; 9781624101359 ; AIAA Balloon Systems Conference (9781624101359) ; https://arc.aiaa.org/ >
    au < released ; 2007 ; ; 9781624100154 ; 9781624100154 ; AIAA Guidance, Navigation and Control Conference and Exhibit (9781624100154) ; https://arc.aiaa.org/ >
    au < released ; 2007 ; ; 9781624100178 ; 9781624100178 ; AIAA Infotech@Aerospace 2007 Conference and Exhibit (9781624100178) ; https://arc.aiaa.org/ >
    au < released ; 2007 ; ; 9781624101601 ; 9781624101601 ; AIAA Modeling and Simulation Technologies Conference and Exhibit (9781624101601) ; https://arc.aiaa.org/ >
    au < released ; 2007 ; ; 9781624100161 ; 9781624100161 ; AIAA SPACE 2007 Conference & Exposition (9781624100161) ; https://arc.aiaa.org/ >
    au < released ; 2007 ; ; 9781624101557 ; 9781624101557 ; 5th International Energy Conversion Engineering Conference and Exhibit (IECEC) (9781624101557) ; https://arc.aiaa.org/ >
    au < released ; 2007 ; ; 9781624100147 ; 9781624100147 ; "7th AIAA ATIO Conf, 2nd CEIAT Int'l Conf on Innov and Integr in Aero Sciences,17th LTA Systems Tech Conf ; followed by 2nd TEOS Forum (9781624100147)" ; https://arc.aiaa.org/ >
    au < released ; 2007 ; ; 9781624101298 ; 9781624101298 ; 18th AIAA Computational Fluid Dynamics Conference (9781624101298) ; https://arc.aiaa.org/ >
    au < released ; 2007 ; ; 9781624100055 ; 9781624100055 ; 19th AIAA Aerodynamic Decelerator Systems Technology Conference and Seminar (9781624100055) ; https://arc.aiaa.org/ >
    au < released ; 2007 ; ; 9781624100062 ; 9781624100062 ; 25th AIAA Applied Aerodynamics Conference (9781624100062) ; https://arc.aiaa.org/ >
    au < released ; 2007 ; ; 9781624100079 ; 9781624100079 ; 25th AIAA International Communications Satellite Systems Conference (organized by APSCC) (9781624100079) ; https://arc.aiaa.org/ >
    au < released ; 2007 ; ; 9781624100031 ; 9781624100031 ; 28th AIAA Aeroacoustics Conference (9781624100031) ; https://arc.aiaa.org/ >
    au < released ; 2007 ; ; 9781624100086 ; 9781624100086 ; 37th AIAA Fluid Dynamics Conference and Exhibit (9781624100086) ; https://arc.aiaa.org/ >
    au < released ; 2007 ; ; 9781624100093 ; 9781624100093 ; 38th Plasmadynamics and Lasers Conference (9781624100093) ; https://arc.aiaa.org/ >
    au < released ; 2007 ; ; 9781624100109 ; 9781624100109 ; 39th AIAA Thermophysics Conference (9781624100109) ; https://arc.aiaa.org/ >
    au < released ; 2007 ; ; 9781624100116 ; 9781624100116 ; 43rd AIAA/ASME/SAE/ASEE Joint Propulsion Conference & Exhibit (9781624100116) ; https://arc.aiaa.org/ >
    au < released ; 2007 ; ; 9781624100123 ; 9781624100123 ; 45th AIAA Aerospace Sciences Meeting and Exhibit (9781624100123) ; https://arc.aiaa.org/ >
    au < released ; 2007 ; ; 9781624100130 ; 9781624100130 ; 48th AIAA/ASME/ASCE/AHS/ASC Structures, Structural Dynamics, and Materials Conference (9781624100130) ; https://arc.aiaa.org/ >
    au < released ; 2007 ; ; 9781624100185 ; 9781624100185 ; 2007 U.S. Air Force T&E Days (9781624100185) ; https://arc.aiaa.org/ >
    au < doesNotExist ; 2007 ; ; 97816241020185 ; 97816241020185 ; 2007 U.S. Air Force T&E Days ; https://arc.aiaa.org/ >
    au < doesNotExist ; 2007 ; ; 9781563479625 ; 9781563479625 ; Proceedings of the 50th Colloquium on the Law of Outer Space ; https://arc.aiaa.org/ >
    au < released ; 2008 ; ; 9781600869983 ; 9781600869983 ; AIAA Atmospheric Flight Mechanics Conference and Exhibit (9781600869983) ; https://arc.aiaa.org/ >
    au < released ; 2008 ; ; 9781600869990 ; 9781600869990 ; AIAA Guidance, Navigation and Control Conference and Exhibit (9781600869990) ; https://arc.aiaa.org/ >
    au < released ; 2008 ; ; 9781624100000 ; 9781624100000 ; AIAA Modeling and Simulation Technologies Conference and Exhibit (9781624100000) ; https://arc.aiaa.org/ >
    au < released ; 2008 ; ; 9781624100024 ; 9781624100024 ; AIAA SPACE 2008 Conference & Exposition (9781624100024) ; https://arc.aiaa.org/ >
    au < released ; 2008 ; ; 9781624100017 ; 9781624100017 ; AIAA/AAS Astrodynamics Specialist Conference and Exhibit (9781624100017) ; https://arc.aiaa.org/ >
    au < released ; 2008 ; ; 9781624101670 ; 9781624101670 ; SpaceOps 2008 Conference (9781624101670) ; https://arc.aiaa.org/ >
    au < released ; 2008 ; ; 9781600869976 ; 9781600869976 ; The 26th Congress of ICAS and 8th AIAA ATIO (9781600869976) ; https://arc.aiaa.org/ >
    au < released ; 2008 ; ; 9781600869945 ; 9781600869945 ; 4th Flow Control Conference (9781600869945) ; https://arc.aiaa.org/ >
    au < released ; 2008 ; ; 9781600869952 ; 9781600869952 ; 5th AIAA Theoretical Fluid Mechanics Conference (9781600869952) ; https://arc.aiaa.org/ >
    au < released ; 2008 ; ; 9781600869969 ; 9781600869969 ; 6th International Energy Conversion Engineering Conference (IECEC) (9781600869969) ; https://arc.aiaa.org/ >
    au < released ; 2008 ; ; 9781600869822 ; 9781600869822 ; 12th AIAA/ISSMO Multidisciplinary Analysis and Optimization Conference (9781600869822) ; https://arc.aiaa.org/ >
    au < released ; 2008 ; ; 9781600869839 ; 9781600869839 ; 14th AIAA/CEAS Aeroacoustics Conference (29th AIAA Aeroacoustics Conference) (9781600869839) ; https://arc.aiaa.org/ >
    au < released ; 2008 ; ; 9781600869853 ; 9781600869853 ; 15th AIAA International Space Planes and Hypersonic Systems and Technologies Conference (9781600869853) ; https://arc.aiaa.org/ >
    au < released ; 2008 ; ; 9781600869938 ; 9781600869938 ; 16th AIAA/ASME/AHS Adaptive Structures Conference,10th AIAA Non-Deterministic Approaches Conference, 9th AIAA Gossamer Spacecraft Forum, 4th AIAA Multidisciplinary Design Optimization Specialists Conference (9781600869938) ; https://arc.aiaa.org/ >
    au < released ; 2008 ; ; 9781600869860 ; 9781600869860 ; 26th AIAA Aerodynamic Measurement Technology and Ground Testing Conference (9781600869860) ; https://arc.aiaa.org/ >
    au < released ; 2008 ; ; 9781600869877 ; 9781600869877 ; 26th AIAA Applied Aerodynamics Conference (9781600869877) ; https://arc.aiaa.org/ >
    au < released ; 2008 ; ; 9781600869884 ; 9781600869884 ; 26th International Communications Satellite Systems Conference (ICSSC) (9781600869884) ; https://arc.aiaa.org/ >
    au < released ; 2008 ; ; 9781600869891 ; 9781600869891 ; 38th Fluid Dynamics Conference and Exhibit (9781600869891) ; https://arc.aiaa.org/ >
    au < released ; 2008 ; ; 9781600869907 ; 9781600869907 ; 39th Plasmadynamics and Lasers Conference (9781600869907) ; https://arc.aiaa.org/ >
    au < released ; 2008 ; ; 9781600869914 ; 9781600869914 ; 40th Thermophysics Conference (9781600869914) ; https://arc.aiaa.org/ >
    au < released ; 2008 ; ; 9781600869921 ; 9781600869921 ; 44th AIAA/ASME/SAE/ASEE Joint Propulsion Conference & Exhibit (9781600869921) ; https://arc.aiaa.org/ >
    au < released ; 2008 ; ; 9781624101281 ; 9781624101281 ; 46th AIAA Aerospace Sciences Meeting and Exhibit (9781624101281) ; https://arc.aiaa.org/ >
    au < released ; 2008 ; ; 9781624101694 ; 9781624101694 ; 2008 U.S. Air Force T&E Days (9781624101694) ; https://arc.aiaa.org/ >
    au < doesNotExist ; 2008 ; ; 9781600867170 ; 9781600867170 ; Proceedings of the 51st Colloquium on the Law of Outer Space ; https://arc.aiaa.org/ >
    au < released ; 2009 ; ; 9781624101328 ; 9781624101328 ; AIAA Atmospheric Flight Mechanics Conference (9781624101328) ; https://arc.aiaa.org/ >
    au < released ; 2009 ; ; 9781624101366 ; 9781624101366 ; AIAA Balloon Systems Conference (9781624101366) ; https://arc.aiaa.org/ >
    au < released ; 2009 ; ; 9781600869785 ; 9781600869785 ; AIAA Guidance, Navigation, and Control Conference (9781600869785) ; https://arc.aiaa.org/ >
    au < released ; 2009 ; ; 9781600869792 ; 9781600869792 ; AIAA Infotech@Aerospace Conference (9781600869792) ; https://arc.aiaa.org/ >
    au < released ; 2009 ; ; 9781624101618 ; 9781624101618 ; AIAA Modeling and Simulation Technologies Conference (9781624101618) ; https://arc.aiaa.org/ >
    au < released ; 2009 ; ; 9781600869808 ; 9781600869808 ; AIAA SPACE 2009 Conference & Exposition (9781600869808) ; https://arc.aiaa.org/ >
    au < released ; 2009 ; ; 9781600869730 ; 9781600869730 ; The New Horizons Forum and Aerospace Exposition (9781600869730) ; https://arc.aiaa.org/ >
    au < released ; 2009 ; ; 9781624101700 ; 9781624101700 ; U.S. Air Force T&E Days 2009 (9781624101700) ; https://arc.aiaa.org/ >
    au < released ; 2009 ; ; 9781624101335 ; 9781624101335 ; 1st AIAA Atmospheric and Space Environments Conference (9781624101335) ; https://arc.aiaa.org/ >
    au < released ; 2009 ; ; 9781600869761 ; 9781600869761 ; 7th International Energy Conversion Engineering Conference (9781600869761) ; https://arc.aiaa.org/ >
    au < released ; 2009 ; ; 9781600869778 ; 9781600869778 ; 9th AIAA Aviation Technology, Integration, and Operations Conference (ATIO) (9781600869778) ; https://arc.aiaa.org/ >
    au < released ; 2009 ; ; 9781600869679 ; 9781600869679 ; 15th AIAA/CEAS Aeroacoustics Conference (30th AIAA Aeroacoustics Conference) (9781600869679) ; https://arc.aiaa.org/ >
    au < released ; 2009 ; ; 9781600869686 ; 9781600869686 ; 16th AIAA/DLR/DGLR International Space Planes and Hypersonic Systems and Technologies Conference (9781600869686) ; https://arc.aiaa.org/ >
    au < released ; 2009 ; ; 9781624101588 ; 9781624101588 ; 18th AIAA Lighter-Than-Air Systems Technology Conference (9781624101588) ; https://arc.aiaa.org/ >
    au < released ; 2009 ; ; 9781624101373 ; 9781624101373 ; 19th AIAA Computational Fluid Dynamics (9781624101373) ; https://arc.aiaa.org/ >
    au < released ; 2009 ; ; 9781600869693 ; 9781600869693 ; 20th AIAA Aerodynamic Decelerator Systems Technology Conference and Seminar (9781600869693) ; https://arc.aiaa.org/ >
    au < released ; 2009 ; ; 9781624101304 ; 9781624101304 ; 27th AIAA Applied Aerodynamics Conference (9781624101304) ; https://arc.aiaa.org/ >
    au < released ; 2009 ; ; 9781600869716 ; 9781600869716 ; 39th AIAA Fluid Dynamics Conference (9781600869716) ; https://arc.aiaa.org/ >
    au < released ; 2009 ; ; 9781624101632 ; 9781624101632 ; 40th AIAA Plasmadynamics and Lasers Conference (9781624101632) ; https://arc.aiaa.org/ >
    au < released ; 2009 ; ; 9781624101687 ; 9781624101687 ; 41st AIAA Thermophysics Conference (9781624101687) ; https://arc.aiaa.org/ >
    au < released ; 2009 ; ; 9781600869723 ; 9781600869723 ; 45th AIAA/ASME/SAE/ASEE Joint Propulsion Conference & Exhibit (9781600869723) ; https://arc.aiaa.org/ >
    au < released ; 2009 ; ; 9781600869754 ; 9781600869754 ; 50th AIAA/ASME/ASCE/AHS/ASC Structures, Structural Dynamics, and Materials Conference (9781600869754) ; https://arc.aiaa.org/ >
    au < doesNotExist ; 2009 ; ; 9781600867729 ; 9781600867729 ; Proceedings of the 52nd Colloquium on the Law of Outer Space ; https://arc.aiaa.org/ >
    au < released ; 2010 ; ; 9781624101519 ; 9781624101519 ; AIAA Atmospheric Flight Mechanics Conference (9781624101519) ; https://arc.aiaa.org/ >
    au < released ; 2010 ; ; 9781624101496 ; 9781624101496 ; AIAA Atmospheric and Space Environments Conference (9781624101496) ; https://arc.aiaa.org/ >
    au < notReady ; 2010 ; ; 9781600869624 ; 9781600869624 ; AIAA Guidance, Navigation, and Control Conference (9781600869624) ; https://arc.aiaa.org/ >
    au < released ; 2010 ; ; 9781600869631 ; 9781600869631 ; AIAA Infotech@Aerospace 2010 (9781600869631) ; https://arc.aiaa.org/ >
    au < released ; 2010 ; ; 9781624101526 ; 9781624101526 ; AIAA Modeling and Simulation Technologies Conference (9781624101526) ; https://arc.aiaa.org/ >
    au < released ; 2010 ; ; 9781600869662 ; 9781600869662 ; AIAA SPACE 2010 Conference & Exposition (9781600869662) ; https://arc.aiaa.org/ >
    au < released ; 2010 ; ; 9781624101502 ; 9781624101502 ; AIAA/AAS Astrodynamics Specialist Conference (9781624101502) ; https://arc.aiaa.org/ >
    au < released ; 2010 ; ; 9781624101649 ; 9781624101649 ; SpaceOps 2010 Conference (9781624101649) ; https://arc.aiaa.org/ >
    au < released ; 2010 ; ; 9781600869655 ; 9781600869655 ; U.S. Air Force T&E Days 2010 (9781600869655) ; https://arc.aiaa.org/ >
    au < notReady ; 2010 ; ; 9781624101403 ; 9781624101403 ; 5th Flow Control Conference (9781624101403) ; https://arc.aiaa.org/ >
    au < released ; 2010 ; ; 9781624101564 ; 9781624101564 ; 8th Annual International Energy Conversion Engineering Conference (9781624101564) ; https://arc.aiaa.org/ >
    au < released ; 2010 ; ; 9781624101595 ; 9781624101595 ; 10th AIAA Aviation Technology, Integration, and Operations (ATIO) Conference (9781624101595) ; https://arc.aiaa.org/ >
    au < released ; 2010 ; ; 9781624101397 ; 9781624101397 ; 10th AIAA/ASME Joint Thermophysics and Heat Transfer Conference (9781624101397) ; https://arc.aiaa.org/ >
    au < notReady ; 2010 ; ; 9781600869549 ; 9781600869549 ; 13th AIAA/ISSMO Multidisciplinary Analysis Optimization Conference (9781600869549) ; https://arc.aiaa.org/ >
    au < released ; 2010 ; ; 9781600869556 ; 9781600869556 ; 16th AIAA/CEAS Aeroacoustics Conference (9781600869556) ; https://arc.aiaa.org/ >
    au < notReady ; 2010 ; ; 9781624101427 ; 9781624101427 ; 27th AIAA Aerodynamic Measurement Technology and Ground Testing Conference (9781624101427) ; https://arc.aiaa.org/ >
    au < released ; 2010 ; ; 9781624101410 ; 9781624101410 ; 28th AIAA Applied Aerodynamics Conference (9781624101410) ; https://arc.aiaa.org/ >
    au < released ; 2010 ; ; 9781624101663 ; 9781624101663 ; 28th AIAA International Communications Satellite Systems Conference (ICSSC-2010) (9781624101663) ; https://arc.aiaa.org/ >
    au < released ; 2010 ; ; 9781600869563 ; 9781600869563 ; 40th Fluid Dynamics Conference and Exhibit (9781600869563) ; https://arc.aiaa.org/ >
    au < notReady ; 2010 ; ; 9781600869570 ; 9781600869570 ; 40th International Conference on Environmental Systems (9781600869570) ; https://arc.aiaa.org/ >
    au < released ; 2010 ; ; 9781624101380 ; 9781624101380 ; 41st Plasmadynamics and Lasers Conference (9781624101380) ; https://arc.aiaa.org/ >
    au < released ; 2010 ; ; 9781600869587 ; 9781600869587 ; 46th AIAA/ASME/SAE/ASEE Joint Propulsion Conference & Exhibit (9781600869587) ; https://arc.aiaa.org/ >
    au < notReady ; 2010 ; ; 9781600869594 ; 9781600869594 ; 48th AIAA Aerospace Sciences Meeting Including the New Horizons Forum and Aerospace Exposition (9781600869594) ; https://arc.aiaa.org/ >
    au < released ; 2010 ; ; 9781600869600 ; 9781600869600 ; 51st AIAA/ASME/ASCE/AHS/ASC Structures, Structural Dynamics, and Materials Conference (9781600869600) ; https://arc.aiaa.org/ >
    au < doesNotExist ; 2010 ; ; 9781600867859 ; 9781600867859 ; Proceedings of the 53rd Colloquium on the Law of Outer Space ; https://arc.aiaa.org/ >
    au < released ; 2011 ; ; 9781624101533 ; 9781624101533 ; AIAA Atmospheric Flight Mechanics Conference (9781624101533) ; https://arc.aiaa.org/ >
    au < released ; 2011 ; ; 9781624101342 ; 9781624101342 ; AIAA Centennial of Naval Aviation Forum "100 Years of Achievement and Progress" (9781624101342) ; https://arc.aiaa.org/ >
    au < released ; 2011 ; ; 9781600869525 ; 9781600869525 ; AIAA Guidance, Navigation, and Control Conference (9781600869525) ; https://arc.aiaa.org/ >
    au < released ; 2011 ; ; 9781624101540 ; 9781624101540 ; AIAA Modeling and Simulation Technologies Conference (9781624101540) ; https://arc.aiaa.org/ >
    au < released ; 2011 ; ; 9781600869532 ; 9781600869532 ; AIAA SPACE 2011 Conference & Exposition (9781600869532) ; https://arc.aiaa.org/ >
    au < released ; 2011 ; ; 9781600869440 ; 9781600869440 ; Infotech@Aerospace 2011 (9781600869440) ; https://arc.aiaa.org/ >
    au < released ; 2011 ; ; 9781624101434 ; 9781624101434 ; 3rd AIAA Atmospheric Space Environments Conference (9781624101434) ; https://arc.aiaa.org/ >
    au < released ; 2011 ; ; 9781624101441 ; 9781624101441 ; 6th AIAA Theoretical Fluid Mechanics Conference (9781624101441) ; https://arc.aiaa.org/ >
    au < released ; 2011 ; ; 9781624101571 ; 9781624101571 ; 9th Annual International Energy Conversion Engineering Conference (9781624101571) ; https://arc.aiaa.org/ >
    au < released ; 2011 ; ; 9781600869419 ; 9781600869419 ; 11th AIAA Aviation Technology, Integration, and Operations (ATIO) Conference (9781600869419) ; https://arc.aiaa.org/ >
    au < notReady ; 2011 ; ; 9781600869426 ; 9781600869426 ; 17th AIAA International Space Planes and Hypersonic Systems and Technologies Conference (9781600869426) ; https://arc.aiaa.org/ >
    au < released ; 2011 ; ; 9781624101489 ; 9781624101489 ; 20th AIAA Computational Fluid Dynamics Conference (9781624101489) ; https://arc.aiaa.org/ >
    au < released ; 2011 ; ; 9781600869457 ; 9781600869457 ; 21st AIAA Aerodynamic Decelerator Systems Technology Conference and Seminar (9781600869457) ; https://arc.aiaa.org/ >
    au < released ; 2011 ; ; 9781624101458 ; 9781624101458 ; 29th AIAA Applied Aerodynamics Conference (9781624101458) ; https://arc.aiaa.org/ >
    au < released ; 2011 ; ; 9781600869464 ; 9781600869464 ; 29th AIAA International Communications Satellite Systems Conference (ICSSC-2011) (9781600869464) ; https://arc.aiaa.org/ >
    au < released ; 2011 ; ; 9781600869433 ; 9781600869433 ; 32nd AIAA Aeroacoustics Conference (9781600869433) ; https://arc.aiaa.org/ >
    au < notReady ; 2011 ; ; 9781600869471 ; 9781600869471 ; 41st AIAA Fluid Dynamics Conference and Exhibit (9781600869471) ; https://arc.aiaa.org/ >
    au < notReady ; 2011 ; ; 9781600869488 ; 9781600869488 ; 41st International Conference on Environmental Systems (9781600869488) ; https://arc.aiaa.org/ >
    au < notReady ; 2011 ; ; 9781624101472 ; 9781624101472 ; 42nd AIAA Plasmadynamics and Lasers Conference (9781624101472) ; https://arc.aiaa.org/ >
    au < released ; 2011 ; ; 9781624101465 ; 9781624101465 ; 42nd AIAA Thermophysics Conference (9781624101465) ; https://arc.aiaa.org/ >
    au < notReady ; 2011 ; ; 9781600869495 ; 9781600869495 ; 47th AIAA/ASME/SAE/ASEE Joint Propulsion Conference & Exhibit (9781600869495) ; https://arc.aiaa.org/ >
    au < released ; 2011 ; ; 9781600869501 ; 9781600869501 ; 49th AIAA Aerospace Sciences Meeting including the New Horizons Forum and Aerospace Exposition (9781600869501) ; https://arc.aiaa.org/ >
    au < released ; 2011 ; ; 9781600869518 ; 9781600869518 ; 52nd AIAA/ASME/ASCE/AHS/ASC Structures, Structural Dynamics and Materials Conference (9781600869518) ; https://arc.aiaa.org/ >
    au < released ; 2012 ; ; 9781624101847 ; 9781624101847 ; AIAA Atmospheric Flight Mechanics Conference (9781624101847) ; https://arc.aiaa.org/ >
    au < released ; 2012 ; ; 9781600869389 ; 9781600869389 ; AIAA Guidance, Navigation, and Control Conference (9781600869389) ; https://arc.aiaa.org/ >
    au < released ; 2012 ; ; 9781624101830 ; 9781624101830 ; AIAA Modeling and Simulation Technologies Conference (9781624101830) ; https://arc.aiaa.org/ >
    au < released ; 2012 ; ; 9781600869402 ; 9781600869402 ; AIAA SPACE 2012 Conference & Exposition (9781600869402) ; https://arc.aiaa.org/ >
    au < released ; 2012 ; ; 9781624101823 ; 9781624101823 ; AIAA/AAS Astrodynamics Specialist Conference (9781624101823) ; https://arc.aiaa.org/ >
    au < released ; 2012 ; ; 9781600869396 ; 9781600869396 ; Infotech@Aerospace 2012 (9781600869396) ; https://arc.aiaa.org/ >
    au < released ; 2012 ; ; 9781624101922 ; 9781624101922 ; 4th AIAA Atmospheric and Space Environments Conference (9781624101922) ; https://arc.aiaa.org/ >
    au < notReady ; 2012 ; ; 9781624101885 ; 9781624101885 ; 6th AIAA Flow Control Conference (9781624101885) ; https://arc.aiaa.org/ >
    au < released ; 2012 ; ; 9781624101908 ; 9781624101908 ; 10th International Energy Conversion Engineering Conference (9781624101908) ; https://arc.aiaa.org/ >
    au < released ; 2012 ; ; 9781600869303 ; 9781600869303 ; 12th AIAA Aviation Technology, Integration, and Operations (ATIO) Conference and 14th AIAA/ISSMO Multidisciplinary Analysis and Optimization Conference (9781600869303) ; https://arc.aiaa.org/ >
    au < released ; 2012 ; ; 9781600869310 ; 9781600869310 ; 18th AIAA/3AF International Space Planes and Hypersonic Systems and Technologies Conference (9781600869310) ; https://arc.aiaa.org/ >
    au < released ; 2012 ; ; 9781600869327 ; 9781600869327 ; 18th AIAA/CEAS Aeroacoustics Conference (33rd AIAA Aeroacoustics Conference) (9781600869327) ; https://arc.aiaa.org/ >
    au < released ; 2012 ; ; 9781624101892 ; 9781624101892 ; 28th Aerodynamic Measurement Technology, Ground Testing, and Flight Testing Conference (9781624101892) ; https://arc.aiaa.org/ >
    au < released ; 2012 ; ; 9781624101854 ; 9781624101854 ; 30th AIAA Applied Aerodynamics Conference (9781624101854) ; https://arc.aiaa.org/ >
    au < released ; 2012 ; ; 9781624102424 ; 9781624102424 ; 30th AIAA International Communications Satellite System Conference (ICSSC) (9781624102424) ; https://arc.aiaa.org/ >
    au < released ; 2012 ; ; 9781600869334 ; 9781600869334 ; 42nd AIAA Fluid Dynamics Conference and Exhibit (9781600869334) ; https://arc.aiaa.org/ >
    au < notReady ; 2012 ; ; 9781600869341 ; 9781600869341 ; 42nd International Conference on Environmental Systems (9781600869341) ; https://arc.aiaa.org/ >
    au < released ; 2012 ; ; 9781624101878 ; 9781624101878 ; 43rd AIAA Plasmadynamics and Lasers Conference (9781624101878) ; https://arc.aiaa.org/ >
    au < released ; 2012 ; ; 9781624101861 ; 9781624101861 ; 43rd AIAA Thermophysics Conference (9781624101861) ; https://arc.aiaa.org/ >
    au < notReady ; 2012 ; ; 9781600869358 ; 9781600869358 ; 48th AIAA/ASME/SAE/ASEE Joint Propulsion Conference & Exhibit (9781600869358) ; https://arc.aiaa.org/ >
    au < notReady ; 2012 ; ; 9781600869365 ; 9781600869365 ; 50th AIAA Aerospace Sciences Meeting including the New Horizons Forum and Aerospace Exposition (9781600869365) ; https://arc.aiaa.org/ >
    au < released ; 2012 ; ; 9781600869372 ; 9781600869372 ; 53rd AIAA/ASME/ASCE/AHS/ASC Structures, Structural Dynamics and Materials Conference (9781600869372) ; https://arc.aiaa.org/ >
    au < doesNotExist ; 2012 ; ; 97816241201878 ; 97816241201878 ; 43rd AIAA Plasmadynamics and Lasers Conference ; https://arc.aiaa.org/ >
    au < doesNotExist ; 2012 ; ; 97816241201823 ; 97816241201823 ; AIAA/AAS Astrodynamics Specialist Conference ; https://arc.aiaa.org/ >
    au < doesNotExist ; 2012 ; ; 97816241201854 ; 97816241201854 ; 30th AIAA Applied Aerodynamics Conference ; https://arc.aiaa.org/ >
    au < doesNotExist ; 2012 ; ; 97816241201830 ; 97816241201830 ; AIAA Modeling and Simulation Technologies Conference ; https://arc.aiaa.org/ >
    au < doesNotExist ; 2012 ; ; 97816241201892 ; 97816241201892 ; 28th Aerodynamic Measurement Technology, Ground Testing, and Flight Testing Conference ; https://arc.aiaa.org/ >
    au < doesNotExist ; 2012 ; ; 97816241201847 ; 97816241201847 ; AIAA Atmospheric Flight Mechanics Conference ; https://arc.aiaa.org/ >
    au < doesNotExist ; 2012 ; ; 97816241201885 ; 97816241201885 ; 6th AIAA Flow Control Conference ; https://arc.aiaa.org/ >
    au < doesNotExist ; 2012 ; ; 97816241201861 ; 97816241201861 ; 43rd AIAA Thermophysics Conference ; https://arc.aiaa.org/ >
    au < released ; 2013 ; ; 9781624102028 ; 9781624102028 ; AIAA Aerodynamic Decelerator Systems (ADS) Conference (9781624102028) ; https://arc.aiaa.org/ >
    au < notReady ; 2013 ; ; 9781624102240 ; 9781624102240 ; AIAA Guidance, Navigation, and Control (GNC) Conference (9781624102240) ; https://arc.aiaa.org/ >
    au < released ; 2013 ; ; 9781624102394 ; 9781624102394 ; AIAA SPACE 2013 Conference and Exposition (9781624102394) ; https://arc.aiaa.org/ >
    au < notReady ; 2013 ; ; 9781624102134 ; 9781624102134 ; 19th AIAA/CEAS Aeroacoustics Conference (9781624102134) ; https://arc.aiaa.org/ >
    au < released ; 2013 ; ; 9781624102448 ; 9781624102448 ; 31st AIAA International Communications Satellite Systems Conference (9781624102448) ; https://arc.aiaa.org/ >
    au < notReady ; 2013 ; ; 9781624102141 ; 9781624102141 ; 43rd Fluid Dynamics Conference (9781624102141) ; https://arc.aiaa.org/ >
    au < notReady ; 2013 ; ; 9781624102158 ; 9781624102158 ; 43rd International Conference on Environmental Systems (9781624102158) ; https://arc.aiaa.org/ >
    au < notReady ; 2013 ; ; 9781624102226 ; 9781624102226 ; 49th AIAA/ASME/SAE/ASEE Joint Propulsion Conference (9781624102226) ; https://arc.aiaa.org/ >
    au < notReady ; 2013 ; ; 9781624101816 ; 9781624101816 ; 51st AIAA Aerospace Sciences Meeting including the New Horizons Forum and Aerospace Exposition (9781624101816) ; https://arc.aiaa.org/ >
    au < notReady ; 2013 ; ; 9781624102233 ; 9781624102233 ; 54th AIAA/ASME/ASCE/AHS/ASC Structures, Structural Dynamics, and Materials Conference (9781624102233) ; https://arc.aiaa.org/ >
    au < notReady ; 2013 ; ; 9781624102257 ; 9781624102257 ; 2013 Aviation Technology, Integration, and Operations Conference  (9781624102257) ; https://arc.aiaa.org/ >
    au < doesNotExist ; 2013 ; ; 97816241201816 ; 97816241201816 ; 51st AIAA Aerospace Sciences Meeting including the New Horizons Forum and Aerospace Exposition ; https://arc.aiaa.org/ >
    au < released ; 2014 ; ; 9781624102943 ; 9781624102943 ; AIAA Atmospheric Flight Mechanics Conference (9781624102943) ; https://arc.aiaa.org/ >
    au < released ; 2014 ; ; 9781624103162 ; 9781624103162 ; AIAA Atmospheric Flight Mechanics Conference (9781624103162) ; https://arc.aiaa.org/ >
    au < released ; 2014 ; ; 9781624102950 ; 9781624102950 ; AIAA Balloon Systems Conference (9781624102950) ; https://arc.aiaa.org/ >
    au < released ; 2014 ; ; 9781624102967 ; 9781624102967 ; AIAA Flight Testing Conference (9781624102967) ; https://arc.aiaa.org/ >
    au < notReady ; 2014 ; ; 9781624103179 ; 9781624103179 ; AIAA Guidance, Navigation, and Control Conference (9781624103179) ; https://arc.aiaa.org/ >
    au < released ; 2014 ; ; 9781624102974 ; 9781624102974 ; AIAA Modeling and Simulation Technologies Conference (9781624102974) ; https://arc.aiaa.org/ >
    au < released ; 2014 ; ; 9781624103186 ; 9781624103186 ; AIAA Modeling and Simulation Technologies Conference (9781624103186) ; https://arc.aiaa.org/ >
    au < notReady ; 2014 ; ; 9781624102578 ; 9781624102578 ; AIAA SPACE 2014 Conference and Exposition (9781624102578) ; https://arc.aiaa.org/ >
    au < released ; 2014 ; ; 9781624102981 ; 9781624102981 ; AIAA/3AF Aircraft Noise and Emissions Reduction Symposium (9781624102981) ; https://arc.aiaa.org/ >
    au < notReady ; 2014 ; ; 9781624103087 ; 9781624103087 ; AIAA/AAS Astrodynamics Specialist Conference (9781624103087) ; https://arc.aiaa.org/ >
    au < notReady ; 2014 ; ; 9781624102219 ; 9781624102219 ; SpaceOps 2014 Conference (9781624102219) ; https://arc.aiaa.org/ >
    au < notReady ; 2014 ; ; 9781624103193 ; 9781624103193 ; Spacecraft Structures Conference (9781624103193) ; https://arc.aiaa.org/ >
    au < notReady ; 2014 ; ; 9781624102912 ; 9781624102912 ; 6th AIAA Atmospheric and Space Environments Conference (9781624102912) ; https://arc.aiaa.org/ >
    au < released ; 2014 ; ; 9781624102929 ; 9781624102929 ; 7th AIAA Flow Control Conference (9781624102929) ; https://arc.aiaa.org/ >
    au < notReady ; 2014 ; ; 9781624102936 ; 9781624102936 ; 7th AIAA Theoretical Fluid Mechanics Conference (9781624102936) ; https://arc.aiaa.org/ >
    au < released ; 2014 ; ; 9781624103155 ; 9781624103155 ; 7th Symposium on Space Resource Utilization (9781624103155) ; https://arc.aiaa.org/ >
    au < notReady ; 2014 ; ; 9781624103100 ; 9781624103100 ; 10th AIAA Multidisciplinary Design Optimization Conference (9781624103100) ; https://arc.aiaa.org/ >
    au < released ; 2014 ; ; 9781624102813 ; 9781624102813 ; 11th AIAA/ASME Joint Thermophysics and Heat Transfer Conference (9781624102813) ; https://arc.aiaa.org/ >
    au < released ; 2014 ; ; 9781624103049 ; 9781624103049 ; 12th International Energy Conversion Engineering Conference (9781624103049) ; https://arc.aiaa.org/ >
    au < notReady ; 2014 ; ; 9781624102820 ; 9781624102820 ; 14th AIAA Aviation Technology, Integration, and Operations Conference (9781624102820) ; https://arc.aiaa.org/ >
    au < released ; 2014 ; ; 9781624102837 ; 9781624102837 ; 15th AIAA/ISSMO Multidisciplinary Analysis and Optimization Conference (9781624102837) ; https://arc.aiaa.org/ >
    au < released ; 2014 ; ; 9781624103124 ; 9781624103124 ; 16th AIAA Non-Deterministic Approaches Conference (9781624103124) ; https://arc.aiaa.org/ >
    au < released ; 2014 ; ; 9781624102844 ; 9781624102844 ; 19th AIAA International Space Planes and Hypersonic Systems and Technologies Conference (9781624102844) ; https://arc.aiaa.org/ >
    au < notReady ; 2014 ; ; 9781624102851 ; 9781624102851 ; 20th AIAA/CEAS Aeroacoustics Conference (9781624102851) ; https://arc.aiaa.org/ >
    au < released ; 2014 ; ; 9781624102868 ; 9781624102868 ; 21st AIAA Lighter-Than-Air Systems Technology Conference (9781624102868) ; https://arc.aiaa.org/ >
    au < released ; 2014 ; ; 9781624103117 ; 9781624103117 ; 22nd AIAA/ASME/AHS Adaptive Structures Conference (9781624103117) ; https://arc.aiaa.org/ >
    au < released ; 2014 ; ; 9781624102875 ; 9781624102875 ; 30th AIAA Aerodynamic Measurement Technology and Ground Testing Conference (9781624102875) ; https://arc.aiaa.org/ >
    au < notReady ; 2014 ; ; 9781624102882 ; 9781624102882 ; 32nd AIAA Applied Aerodynamics Conference (9781624102882) ; https://arc.aiaa.org/ >
    au < released ; 2014 ; ; 9781624103070 ; 9781624103070 ; 32nd AIAA International Communications Satellite Systems Conference (9781624103070) ; https://arc.aiaa.org/ >
    au < released ; 2014 ; ; 9781624103131 ; 9781624103131 ; 32nd ASME Wind Energy Symposium (9781624103131) ; https://arc.aiaa.org/ >
    au < released ; 2014 ; ; 9781624102899 ; 9781624102899 ; 44th AIAA Fluid Dynamics Conference (9781624102899) ; https://arc.aiaa.org/ >
    au < notReady ; 2014 ; ; 9781624102905 ; 9781624102905 ; 45th AIAA Plasmadynamics and Lasers Conference (9781624102905) ; https://arc.aiaa.org/ >
    au < released ; 2014 ; ; 9781624103032 ; 9781624103032 ; 50th AIAA/ASME/SAE/ASEE Joint Propulsion Conference (9781624103032) ; https://arc.aiaa.org/ >
    au < notReady ; 2014 ; ; 9781624102561 ; 9781624102561 ; 52nd Aerospace Sciences Meeting (9781624102561) ; https://arc.aiaa.org/ >
    au < notReady ; 2014 ; ; 9781624103148 ; 9781624103148 ; 55th AIAA/ASME/ASCE/AHS/ASC Structures, Structural Dynamics, and Materials Conference (9781624103148) ; https://arc.aiaa.org/ >
    au < released ; 2015 ; ; 9781624103407 ; 9781624103407 ; AIAA Atmospheric Flight Mechanics Conference (9781624103407) ; https://arc.aiaa.org/ >
    au < released ; 2015 ; ; 9781624103582 ; 9781624103582 ; AIAA Atmospheric Flight Mechanics Conference (9781624103582) ; https://arc.aiaa.org/ >
    au < released ; 2015 ; ; 9781624103575 ; 9781624103575 ; AIAA Balloon Systems Conference (9781624103575) ; https://arc.aiaa.org/ >
    au < released ; 2015 ; ; 9781624103568 ; 9781624103568 ; AIAA Flight Testing Conference (9781624103568) ; https://arc.aiaa.org/ >
    au < notReady ; 2015 ; ; 9781624103391 ; 9781624103391 ; AIAA Guidance, Navigation, and Control Conference (9781624103391) ; https://arc.aiaa.org/ >
    au < notReady ; 2015 ; ; 9781624103384 ; 9781624103384 ; AIAA Infotech @ Aerospace (9781624103384) ; https://arc.aiaa.org/ >
    au < released ; 2015 ; ; 9781624103377 ; 9781624103377 ; AIAA Modeling and Simulation Technologies Conference (9781624103377) ; https://arc.aiaa.org/ >
    au < released ; 2015 ; ; 9781624103551 ; 9781624103551 ; AIAA Modeling and Simulation Technologies Conference (9781624103551) ; https://arc.aiaa.org/ >
    au < notReady ; 2015 ; ; 9781624103346 ; 9781624103346 ; AIAA SPACE 2015 Conference and Exposition (9781624103346) ; https://arc.aiaa.org/ >
    au < released ; 2015 ; ; 9781624103452 ; 9781624103452 ; 2nd AIAA Spacecraft Structures Conference (9781624103452) ; https://arc.aiaa.org/ >
    au < released ; 2015 ; ; 9781624103599 ; 9781624103599 ; 7th AIAA Atmospheric and Space Environments Conference (9781624103599) ; https://arc.aiaa.org/ >
    au < released ; 2015 ; ; 9781624103414 ; 9781624103414 ; 8th Symposium on Space Resource Utilization (9781624103414) ; https://arc.aiaa.org/ >
    au < released ; 2015 ; ; 9781624103766 ; 9781624103766 ; 13th International Energy Conversion Engineering Conference (9781624103766) ; https://arc.aiaa.org/ >
    au < notReady ; 2015 ; ; 9781624103698 ; 9781624103698 ; 15th AIAA Aviation Technology, Integration, and Operations Conference (9781624103698) ; https://arc.aiaa.org/ >
    au < notReady ; 2015 ; ; 9781624103681 ; 9781624103681 ; 16th AIAA/ISSMO Multidisciplinary Analysis and Optimization Conference (9781624103681) ; https://arc.aiaa.org/ >
    au < released ; 2015 ; ; 9781624103476 ; 9781624103476 ; 17th AIAA Non-Deterministic Approaches Conference (9781624103476) ; https://arc.aiaa.org/ >
    au < released ; 2015 ; ; 9781624103209 ; 9781624103209 ; 20th AIAA International Space Planes and Hypersonic Systems and Technologies Conference (9781624103209) ; https://arc.aiaa.org/ >
    au < notReady ; 2015 ; ; 9781624103674 ; 9781624103674 ; 21st AIAA/CEAS Aeroacoustics Conference (9781624103674) ; https://arc.aiaa.org/ >
    au < notReady ; 2015 ; ; 9781624103667 ; 9781624103667 ; 22nd AIAA Computational Fluid Dynamics Conference (9781624103667) ; https://arc.aiaa.org/ >
    au < released ; 2015 ; ; 9781624103650 ; 9781624103650 ; 22nd AIAA Lighter-Than-Air Systems Technology Conference (9781624103650) ; https://arc.aiaa.org/ >
    au < released ; 2015 ; ; 9781624103360 ; 9781624103360 ; 23rd AIAA Aerodynamic Decelerator Systems Technology Conference (9781624103360) ; https://arc.aiaa.org/ >
    au < released ; 2015 ; ; 9781624103469 ; 9781624103469 ; 23rd AIAA/AHS Adaptive Structures Conference (9781624103469) ; https://arc.aiaa.org/ >
    au < released ; 2015 ; ; 9781624103643 ; 9781624103643 ; 31st AIAA Aerodynamic Measurement Technology and Ground Testing Conference (9781624103643) ; https://arc.aiaa.org/ >
    au < notReady ; 2015 ; ; 9781624103636 ; 9781624103636 ; 33rd AIAA Applied Aerodynamics Conference (9781624103636) ; https://arc.aiaa.org/ >
    au < released ; 2015 ; ; 9781624103759 ; 9781624103759 ; 33rd AIAA International Communications Satellite Systems Conference and Exhibition (9781624103759) ; https://arc.aiaa.org/ >
    au < released ; 2015 ; ; 9781624103445 ; 9781624103445 ; 33rd Wind Energy Symposium (9781624103445) ; https://arc.aiaa.org/ >
    au < notReady ; 2015 ; ; 9781624103629 ; 9781624103629 ; 45th AIAA Fluid Dynamics Conference (9781624103629) ; https://arc.aiaa.org/ >
    au < released ; 2015 ; ; 9781624103612 ; 9781624103612 ; 45th AIAA Thermophysics Conference (9781624103612) ; https://arc.aiaa.org/ >
    au < released ; 2015 ; ; 9781624103605 ; 9781624103605 ; 46th AIAA Plasmadynamics and Lasers Conference (9781624103605) ; https://arc.aiaa.org/ >
    au < notReady ; 2015 ; ; 9781624103216 ; 9781624103216 ; 51st AIAA/SAE/ASEE Joint Propulsion Conference (9781624103216) ; https://arc.aiaa.org/ >
    au < notReady ; 2015 ; ; 9781624103438 ; 9781624103438 ; 53rd AIAA Aerospace Sciences Meeting (9781624103438) ; https://arc.aiaa.org/ >
    au < notReady ; 2015 ; ; 9781624103421 ; 9781624103421 ; 56th AIAA/ASCE/AHS/ASC Structures, Structural Dynamics, and Materials Conference (9781624103421) ; https://arc.aiaa.org/ >
    au < released ; 2016 ; ; 9781624103902 ; 9781624103902 ; AIAA Atmospheric Flight Mechanics Conference (9781624103902) ; https://arc.aiaa.org/ >
    au < released ; 2016 ; ; 9781624104305 ; 9781624104305 ; AIAA Atmospheric Flight Mechanics Conference (9781624104305) ; https://arc.aiaa.org/ >
    au < released ; 2016 ; ; 9781624104312 ; 9781624104312 ; AIAA Flight Testing Conference (9781624104312) ; https://arc.aiaa.org/ >
    au < notReady ; 2016 ; ; 9781624103896 ; 9781624103896 ; AIAA Guidance, Navigation, and Control Conference (9781624103896) ; https://arc.aiaa.org/ >
    au < released ; 2016 ; ; 9781624103889 ; 9781624103889 ; AIAA Infotech @ Aerospace (9781624103889) ; https://arc.aiaa.org/ >
    au < released ; 2016 ; ; 9781624103872 ; 9781624103872 ; AIAA Modeling and Simulation Technologies Conference (9781624103872) ; https://arc.aiaa.org/ >
    au < released ; 2016 ; ; 9781624104299 ; 9781624104299 ; AIAA Modeling and Simulation Technologies Conference (9781624104299) ; https://arc.aiaa.org/ >
    au < notReady ; 2016 ; ; 9781624104275 ; 9781624104275 ; AIAA SPACE 2016 (9781624104275) ; https://arc.aiaa.org/ >
    au < released ; 2016 ; ; 9781624104459 ; 9781624104459 ; AIAA/AAS Astrodynamics Specialist Conference (9781624104459) ; https://arc.aiaa.org/ >
    au < released ; 2016 ; ; 9781624104268 ; 9781624104268 ; SpaceOps 2016 Conference (9781624104268) ; https://arc.aiaa.org/ >
    au < released ; 2016 ; ; 9781624103940 ; 9781624103940 ; 3rd AIAA Spacecraft Structures Conference (9781624103940) ; https://arc.aiaa.org/ >
    au < released ; 2016 ; ; 9781624104336 ; 9781624104336 ; 8th AIAA Atmospheric and Space Environments Conference (9781624104336) ; https://arc.aiaa.org/ >
    au < released ; 2016 ; ; 9781624104329 ; 9781624104329 ; 8th AIAA Flow Control Conference (9781624104329) ; https://arc.aiaa.org/ >
    au < released ; 2016 ; ; 9781624103919 ; 9781624103919 ; 9th Symposium on Space Resource Utilization (9781624103919) ; https://arc.aiaa.org/ >
    au < released ; 2016 ; ; 9781624104077 ; 9781624104077 ; 14th International Energy Conversion Engineering Conference (9781624104077) ; https://arc.aiaa.org/ >
    au < released ; 2016 ; ; 9781624103988 ; 9781624103988 ; 15th Dynamics Specialists Conference (9781624103988) ; https://arc.aiaa.org/ >
    au < released ; 2016 ; ; 9781624104404 ; 9781624104404 ; 16th AIAA Aviation Technology, Integration, and Operations Conference (9781624104404) ; https://arc.aiaa.org/ >
    au < released ; 2016 ; ; 9781624104398 ; 9781624104398 ; 17th AIAA/ISSMO Multidisciplinary Analysis and Optimization Conference (9781624104398) ; https://arc.aiaa.org/ >
    au < released ; 2016 ; ; 9781624103971 ; 9781624103971 ; 18th AIAA Non-Deterministic Approaches Conference (9781624103971) ; https://arc.aiaa.org/ >
    au < notReady ; 2016 ; ; 9781624103865 ; 9781624103865 ; 22nd AIAA/CEAS Aeroacoustics Conference (9781624103865) ; https://arc.aiaa.org/ >
    au < released ; 2016 ; ; 9781624103964 ; 9781624103964 ; 24th AIAA/AHS Adaptive Structures Conference (9781624103964) ; https://arc.aiaa.org/ >
    au < released ; 2016 ; ; 9781624104381 ; 9781624104381 ; 32nd AIAA Aerodynamic Measurement Technology and Ground Testing Conference (9781624104381) ; https://arc.aiaa.org/ >
    au < notReady ; 2016 ; ; 9781624104374 ; 9781624104374 ; 34th AIAA Applied Aerodynamics Conference (9781624104374) ; https://arc.aiaa.org/ >
    au < released ; 2016 ; ; 9781624104572 ; 9781624104572 ; 34th AIAA International Communications Satellite Systems Conference (9781624104572) ; https://arc.aiaa.org/ >
    au < released ; 2016 ; ; 9781624103957 ; 9781624103957 ; 34th Wind Energy Symposium (9781624103957) ; https://arc.aiaa.org/ >
    au < notReady ; 2016 ; ; 9781624104367 ; 9781624104367 ; 46th AIAA Fluid Dynamics Conference (9781624104367) ; https://arc.aiaa.org/ >
    au < notReady ; 2016 ; ; 9781624104350 ; 9781624104350 ; 46th AIAA Thermophysics Conference (9781624104350) ; https://arc.aiaa.org/ >
    au < released ; 2016 ; ; 9781624104343 ; 9781624104343 ; 47th AIAA Plasmadynamics and Lasers Conference (9781624104343) ; https://arc.aiaa.org/ >
    au < notReady ; 2016 ; ; 9781624104060 ; 9781624104060 ; 52nd AIAA/SAE/ASEE Joint Propulsion Conference (9781624104060) ; https://arc.aiaa.org/ >
    au < notReady ; 2016 ; ; 9781624103933 ; 9781624103933 ; 54th AIAA Aerospace Sciences Meeting (9781624103933) ; https://arc.aiaa.org/ >
    au < notReady ; 2016 ; ; 9781624103926 ; 9781624103926 ; 57th AIAA/ASCE/AHS/ASC Structures, Structural Dynamics, and Materials Conference (9781624103926) ; https://arc.aiaa.org/ >
    au < notReady ; 2017 ; ; 9781624104480 ; 9781624104480 ; AIAA Atmospheric Flight Mechanics Conference (9781624104480) ; https://arc.aiaa.org/ >
    au < released ; 2017 ; ; 9781624104930 ; 9781624104930 ; AIAA Atmospheric Flight Mechanics Conference (9781624104930) ; https://arc.aiaa.org/ >
    au < released ; 2017 ; ; 9781624104954 ; 9781624104954 ; AIAA Balloon Systems Conference (9781624104954) ; https://arc.aiaa.org/ >
    au < released ; 2017 ; ; 9781624104923 ; 9781624104923 ; AIAA Flight Testing Conference (9781624104923) ; https://arc.aiaa.org/ >
    au < notReady ; 2017 ; ; 9781624104503 ; 9781624104503 ; AIAA Guidance, Navigation, and Control Conference (9781624104503) ; https://arc.aiaa.org/ >
    au < released ; 2017 ; ; 9781624104497 ; 9781624104497 ; AIAA Information Systems-AIAA Infotech @ Aerospace (9781624104497) ; https://arc.aiaa.org/ >
    au < notReady ; 2017 ; ; 9781624104510 ; 9781624104510 ; AIAA Modeling and Simulation Technologies Conference (9781624104510) ; https://arc.aiaa.org/ >
    au < released ; 2017 ; ; 9781624104916 ; 9781624104916 ; AIAA Modeling and Simulation Technologies Conference (9781624104916) ; https://arc.aiaa.org/ >
    au < released ; 2017 ; ; 9781624104831 ; 9781624104831 ; AIAA SPACE and Astronautics Forum and Exposition (9781624104831) ; https://arc.aiaa.org/ >
    au < released ; 2017 ; ; 9781624104558 ; 9781624104558 ; 4th AIAA Spacecraft Structures Conference (9781624104558) ; https://arc.aiaa.org/ >
    au < released ; 2017 ; ; 9781624104978 ; 9781624104978 ; 8th AIAA Theoretical Fluid Mechanics Conference (9781624104978) ; https://arc.aiaa.org/ >
    au < released ; 2017 ; ; 9781624104961 ; 9781624104961 ; 9th AIAA Atmospheric and Space Environments Conference (9781624104961) ; https://arc.aiaa.org/ >
    au < released ; 2017 ; ; 9781624104541 ; 9781624104541 ; 10th Symposium on Space Resource Utilization (9781624104541) ; https://arc.aiaa.org/ >
    au < released ; 2017 ; ; 9781624105128 ; 9781624105128 ; 15th International Energy Conversion Engineering Conference (9781624105128) ; https://arc.aiaa.org/ >
    au < notReady ; 2017 ; ; 9781624105081 ; 9781624105081 ; 17th AIAA Aviation Technology, Integration, and Operations Conference (9781624105081) ; https://arc.aiaa.org/ >
    au < released ; 2017 ; ; 9781624105074 ; 9781624105074 ; 18th AIAA/ISSMO Multidisciplinary Analysis and Optimization Conference (9781624105074) ; https://arc.aiaa.org/ >
    au < released ; 2017 ; ; 9781624104527 ; 9781624104527 ; 19th AIAA Non-Deterministic Approaches Conference (9781624104527) ; https://arc.aiaa.org/ >
    au < notReady ; 2017 ; ; 9781624104633 ; 9781624104633 ; 21st AIAA International Space Planes and Hypersonics Technologies Conference (9781624104633) ; https://arc.aiaa.org/ >
    au < notReady ; 2017 ; ; 9781624105067 ; 9781624105067 ; 23rd AIAA Computational Fluid Dynamics Conference (9781624105067) ; https://arc.aiaa.org/ >
    au < released ; 2017 ; ; 9781624105050 ; 9781624105050 ; 23rd AIAA Lighter-Than-Air Systems Technology Conference (9781624105050) ; https://arc.aiaa.org/ >
    au < released ; 2017 ; ; 9781624105043 ; 9781624105043 ; 23rd AIAA/CEAS Aeroacoustics Conference (9781624105043) ; https://arc.aiaa.org/ >
    au < released ; 2017 ; ; 9781624105036 ; 9781624105036 ; 24th AIAA Aerodynamic Decelerator Systems Technology Conference (9781624105036) ; https://arc.aiaa.org/ >
    au < released ; 2017 ; ; 9781624104466 ; 9781624104466 ; 25th AIAA/AHS Adaptive Structures Conference (9781624104466) ; https://arc.aiaa.org/ >
    au < released ; 2017 ; ; 9781624105029 ; 9781624105029 ; 33rd AIAA Aerodynamic Measurement Technology and Ground Testing Conference (9781624105029) ; https://arc.aiaa.org/ >
    au < released ; 2017 ; ; 9781624105012 ; 9781624105012 ; 35th AIAA Applied Aerodynamics Conference (9781624105012) ; https://arc.aiaa.org/ >
    au < released ; 2017 ; ; 9781624104565 ; 9781624104565 ; 35th Wind Energy Symposium (9781624104565) ; https://arc.aiaa.org/ >
    au < released ; 2017 ; ; 9781624105005 ; 9781624105005 ; 47th AIAA Fluid Dynamics Conference (9781624105005) ; https://arc.aiaa.org/ >
    au < released ; 2017 ; ; 9781624104992 ; 9781624104992 ; 47th AIAA Thermophysics Conference (9781624104992) ; https://arc.aiaa.org/ >
    au < released ; 2017 ; ; 9781624104985 ; 9781624104985 ; 48th AIAA Plasmadynamics and Lasers Conference (9781624104985) ; https://arc.aiaa.org/ >
    au < released ; 2017 ; ; 9781624105111 ; 9781624105111 ; 53rd AIAA/SAE/ASEE Joint Propulsion Conference (9781624105111) ; https://arc.aiaa.org/ >
    au < released ; 2017 ; ; 9781624104473 ; 9781624104473 ; 55th AIAA Aerospace Sciences Meeting (9781624104473) ; https://arc.aiaa.org/ >
    au < released ; 2017 ; ; 9781624104534 ; 9781624104534 ; 58th AIAA/ASCE/AHS/ASC Structures, Structural Dynamics, and Materials Conference (9781624104534) ; https://arc.aiaa.org/ >
    au < released ; 2017 ; ; 9781624105180 ; 9781624105180 ; 35th AIAA International Communications Satellite Systems Conference (9781624105180) ; https://arc.aiaa.org/ >
    au < released ; 2018 ; ; 9781624105623 ; 9781624105623 ; 2018 SpaceOps Conference ; https://arc.aiaa.org/ >
    au < released ; 2018 ; ; 9781624105500 ; 9781624105500 ; 2018 Multidisciplinary Analysis and Optimization Conference ; https://arc.aiaa.org/ >
    au < released ; 2018 ; ; 9781624105517 ; 9781624105517 ; 2018 Modeling and Simulation Technologies Conference ; https://arc.aiaa.org/ >
    au < released ; 2018 ; ; 9781624105616 ; 9781624105616 ; 2018 Aerodynamic Measurement Technology and Ground Testing Conference ; https://arc.aiaa.org/ >
    au < released ; 2018 ; ; 9781624105289 ; 9781624105289 ; 2018 AIAA Modeling and Simulation Technologies Conference ; https://arc.aiaa.org/ >
    au < released ; 2018 ; ; 9781624105227 ; 9781624105227 ; 2018 Wind Energy Symposium ; https://arc.aiaa.org/ >
    au < released ; 2018 ; ; 9781624105753 ; 9781624105753 ; 2018 AIAA SPACE and Astronautics Forum and Exposition ; https://arc.aiaa.org/ >
    au < released ; 2018 ; ; 9781624105548 ; 9781624105548 ; 2018 Flow Control Conference ; https://arc.aiaa.org/ >
    au < released ; 2018 ; ; 9781624105296 ; 9781624105296 ; 2018 AIAA Non-Deterministic Approaches Conference ; https://arc.aiaa.org/ >
    au < released ; 2018 ; ; 9781624105562 ; 9781624105562 ; 2018 Aviation Technology, Integration, and Operations Conference ; https://arc.aiaa.org/ >
    au < released ; 2018 ; ; 9781624105302 ; 9781624105302 ; 2018 AIAA Spacecraft Structures Conference ; https://arc.aiaa.org/ >
    au < released ; 2018 ; ; 9781624105715 ; 9781624105715 ; 2018 International Energy Conversion Engineering Conference ; https://arc.aiaa.org/ >
    au < released ; 2018 ; ; 9781624105333 ; 9781624105333 ; 2018 Space Flight Mechanics Meeting ; https://arc.aiaa.org/ >
    au < released ; 2018 ; ; 9781624105593 ; 9781624105593 ; 2018 Applied Aerodynamics Conference ; https://arc.aiaa.org/ >
    au < released ; 2018 ; ; 9781624105586 ; 9781624105586 ; 2018 Atmospheric and Space Environments Conference ; https://arc.aiaa.org/ >
    au < released ; 2018 ; ; 9781624105722 ; 9781624105722 ; 2018 AIAA/IEEE Electric Aircraft Technologies Symposium ; https://arc.aiaa.org/ >
    au < released ; 2018 ; ; 9781624105531 ; 9781624105531 ; 2018 Fluid Dynamics Conference ; https://arc.aiaa.org/ >
    au < released ; 2018 ; ; 9781624105708 ; 9781624105708 ; 2018 Joint Propulsion Conference ; https://arc.aiaa.org/ >
    au < released ; 2018 ; ; 9781624105265 ; 9781624105265 ; 2018 AIAA Guidance, Navigation, and Control Conference ; https://arc.aiaa.org/ >
    au < released ; 2018 ; ; 9781624105555 ; 9781624105555 ; 2018 Flight Testing Conference ; https://arc.aiaa.org/ >
    au < released ; 2018 ; ; 9781624105241 ; 9781624105241 ; 2018  AIAA Aerospace Sciences Meeting ; https://arc.aiaa.org/ >
    au < released ; 2018 ; ; 9781624105494 ; 9781624105494 ; 2018 Plasmadynamics and Lasers Conference ; https://arc.aiaa.org/ >
    au < released ; 2018 ; ; 9781624105609 ; 9781624105609 ; 2018 AIAA/CEAS Aeroacoustics Conference ; https://arc.aiaa.org/ >
    au < released ; 2018 ; ; 9781624105258 ; 9781624105258 ; 2018 AIAA Atmospheric Flight Mechanics Conference ; https://arc.aiaa.org/ >
    au < released ; 2018 ; ; 9781624105777 ; 9781624105777 ; 22nd AIAA International Space Planes and Hypersonics Systems and Technologies Conference ; https://arc.aiaa.org/ >
    au < released ; 2018 ; ; 9781624105326 ; 9781624105326 ; 2018 AIAA/ASCE/AHS/ASC Structures, Structural Dynamics, and Materials Conference ; https://arc.aiaa.org/ >
    au < released ; 2018 ; ; 9781624105272 ; 9781624105272 ; 2018 AIAA Information Systems-AIAA Infotech @ Aerospace ; https://arc.aiaa.org/ >
    au < released ; 2018 ; ; 9781624105319 ; 9781624105319 ; 2018 AIAA/AHS Adaptive Structures Conference ; https://arc.aiaa.org/ >
    au < released ; 2018 ; ; 9781624105579 ; 9781624105579 ; 2018 Atmospheric Flight Mechanics Conference ; https://arc.aiaa.org/ >
    au < released ; 2018 ; ; 9781624105524 ; 9781624105524 ; 2018 Joint Thermophysics and Heat Transfer Conference ; https://arc.aiaa.org/ >
    au < released ; 2019 ; ; 9781624105784 ; 9781624105784 ; AIAA Scitech 2019 Forum ; https://arc.aiaa.org/ >
    au < released ; 2019 ; ; 9781624105883 ; 9781624105883 ; 25th AIAA/CEAS Aeroacoustics Conference ; https://arc.aiaa.org/ >
    au < manifest ; 2019 ; ; 9781624105890 ; 9781624105890 ; AIAA Aviation 2019 Forum ; https://arc.aiaa.org/ >
    au < manifest ; 2019 ; ; 9781624105906 ; 9781624105906 ; AIAA Propulsion and Energy 2019 Forum ; https://arc.aiaa.org/ >
    au < manifest ; 2020 ; ; 9781624105951 ; 9781624105951 ; AIAA Scitech 2020 Forum ; https://arc.aiaa.org/ >
    au < released ; 2020 ; ; 9781624106002 ; 9781624106002 ; 23rd AIAA International Space Planes and Hypersonic Systems and Technologies Conference ; https://arc.aiaa.org/ >
    au < manifest ; 2020 ; ; 9781624105982 ; 9781624105982 ; AIAA Aviation 2020 Forum ; https://arc.aiaa.org/ >
    au < manifest ; 2020 ; ; 9781624106026 ; 9781624106026 ; AIAA Propulsion and Energy 2020 Forum ; https://arc.aiaa.org/ >
    au < manifest ; 2020 ; ; 9781624106088 ; 9781624106088 ; ASCEND 2020 ; https://arc.aiaa.org/ >
    au < manifest ; 2021 ; ; 9781624106095 ; 9781624106095 ; AIAA Scitech 2021 Forum ; https://arc.aiaa.org/ >

  }

  {
    title <
      name = Library of Flight ;
      type = bookSeries
    >

    au < released ; 1974 ; 9781563473128 ; 9781600868672 ; 9781600868672 ; Lockheed C-5 Case Study in Aircraft Design (9781600868672) ; http://arc.aiaa.org/ >
    au < released ; 1978 ; 9781563473067 ; 9781600868634 ; 9781600868634 ; The British Aerospace Harrier Case Study in Aircraft Design (9781600868634) ; http://arc.aiaa.org/ >
    au < released ; 1978 ; 9781563473098 ; 9781600868696 ; 9781600868696 ; Northrop F-5 Case Study in Aircraft Design (9781600868696) ; http://arc.aiaa.org/ >
    au < manifest ; 1978 ; 9781563472770 ; ; 9781563472770 ; A Case Study in Aircraft Design: The Boeing 727 ; https://arc.aiaa.org/ >
    au < manifest ; 1978 ; 9780915928279 ; ; 9780915928279 ; Space Transportation Systems ; https://arc.aiaa.org/ >
    au < released ; 1979 ; 9781563473142 ; 9781600868009 ; 9781600868009 ; The International Ultraviolet Explorer Case Study in Spacecraft Design (9781600868009) ; http://arc.aiaa.org/ >
    au < released ; 1979 ; 9781563473135 ; 9781600868108 ; 9781600868108 ; Pioneer Venus Case Study in Spacecraft Design (9781600868108) ; http://arc.aiaa.org/ >
    au < released ; 1979 ; ; 9781600868566 ; 9781600868566 ; Case Study in Spacecraft Design (9781600868566) ; http://arc.aiaa.org/ >
    au < manifest ; 1979 ; 9780915928316 ; ; 9780915928316 ; Utilization of Alternative Fuels for Transportation ; https://arc.aiaa.org/ >
    au < manifest ; 1979 ; 9780915928347 ; ; 9780915928347 ; Potential Applications of Aerospace Technology in the Marine Transport Industry ; https://arc.aiaa.org/ >
    au < released ; 1980 ; 9781563473050 ; 9781600867897 ; 9781600867897 ; Gossamer Condor and Albatross: A Case Study in Aircraft Design (9781600867897) ; http://arc.aiaa.org/ >
    au < released ; 1980 ; 9781563473111 ; 9781600868061 ; 9781600868061 ; The Grumman Aerospace and Gulf Stream: American Gulfstream III (9781600868061) ; http://arc.aiaa.org/ >
    au < released ; 1980 ; 9781563473081 ; 9781600868122 ; 9781600868122 ; A Case Study by Aerospatiale and British Aerospace on the Concorde (9781600868122) ; http://arc.aiaa.org/ >
    au < released ; 1981 ; 9781563473104 ; 9781600867989 ; 9781600867989 ; A Case Study on the De Havilland Family of STOL Commuter Aircraft (9781600867989) ; http://arc.aiaa.org/ >
    au < manifest ; 1981 ; 9780915928590 ; ; 9780915928590 ; Aeronautics in China ; https://arc.aiaa.org/ >
    au < manifest ; 1982 ; 9780915928682 ; ; 9780915928682 ; Global Implications of Space Activities ; https://arc.aiaa.org/ >
    au < manifest ; 1982 ; 9780915928699 ; ; 9780915928699 ; Aerospace Technology and Commercial Nuclear Power ; https://arc.aiaa.org/ >
    au < manifest ; 1984 ; 9780915928880 ; ; 9780915928880 ; Radar Cross Section Lectures ; https://arc.aiaa.org/ >
    au < doesNotExist ; 1988 ; 9780962062902 ; ; 9780962062902 ; Missile Aerodynamics ; https://arc.aiaa.org/ >
    au < manifest ; 1993 ; 9781563470615 ; ; 9781563470615 ; Space Biology and Medicine – Volume I, Space and Its Exploration ; https://arc.aiaa.org/ >
    au < doesNotExist ; 1993 ; 9781563470721 ; ; 9781563470721 ; Methods to Extend Mechanical Component Life: Lessons Learned with Space Vehicle and Rocket Engine Components ; https://arc.aiaa.org/ >
    au < manifest ; 1994 ; 9781563470820 ; ; 9781563470820 ; Space Biology and Medicine – Volume II, Life Support and Habitability ; https://arc.aiaa.org/ >
    au < released ; 1996 ; 9781563471858 ; 9781600868023 ; 9781600868023 ; Journey to the Moon: The History of the Apollo Guidance Computer - AER (9781600868023) ; http://arc.aiaa.org/ >
    au < manifest ; 1996 ; 9781563471803 ; ; 9781563471803 ; Space Biology and Medicine - Volume III Books 1 & 2 - Humans in Spaceflight ; https://arc.aiaa.org/ >
    au < released ; 1997 ; 9781563472459 ; 9781600867958 ; 9781600867958 ; Have Blue and the F-117A: Evolution of the Stealth Fighter"" (9781600867958) ; http://arc.aiaa.org/ >
    au < released ; 1997 ; 9781563471933 ; 9781600868047 ; 9781600868047 ; The Lightweight Fighter Program: A Successful Approach to Fighter Technology Transition (9781600868047) ; http://arc.aiaa.org/ >
    au < released ; 1997 ; 9781563471926 ; 9781600868085 ; 9781600868085 ; The Orbital Express Project of Bristol Aerospace and MicroSat Launch Systems, Inc. (9781600868085) ; http://arc.aiaa.org/ >
    au < released ; 1997 ; 9781563472480 ; 9781600868146 ; 9781600868146 ; Soviet V/STOL Aircraft: The Struggle for a Shipborne Combat Capability (9781600868146) ; http://arc.aiaa.org/ >
    au < released ; 1997 ; 9781563472473 ; 9781600868580 ; 9781600868580 ; German V/STOL Fighter Program: A Quest for Survivability in a Theater Nuclear Environment (9781600868580) ; http://arc.aiaa.org/ >
    au < released ; 1997 ; 9781563472404 ; 9781600868832 ; 9781600868832 ; Augustine's Laws, Sixth Edition (9781600868832) ; http://arc.aiaa.org/ >
    au < released ; 1997 ; 9781563472527 ; 9781600868931 ; 9781600868931 ; Voyager Tales: Personal Views of the Grand Tour (9781600868931) ; http://arc.aiaa.org/ >
    au < doesNotExist ; 1997 ; 9781575662466 ; ; 9781575662466 ; When the Airlines Went to War ; https://arc.aiaa.org/ >
    au < doesNotExist ; 1997 ; 9781567502268 ; ; 9781567502268 ; Knowledge Diffusion in the U.S. Aerospace Industry ; https://arc.aiaa.org/ >
    au < doesNotExist ; 1997 ; 9781563472251 ; ; 9781563472251 ; Teaming a Product and a Global Market: A Canadian Marconi Company Success Story ; https://arc.aiaa.org/ >
    au < released ; 1998 ; 9781563472824 ; 9781600867910 ; 9781600867910 ; Advanced Tactical Fighter to F-22 Raptor: Origins of the 21st Century Air Dominance Fighter (9781600867910) ; http://arc.aiaa.org/ >
    au < released ; 1998 ; 9781563472534 ; 9781600868337 ; 9781600868337 ; The YC-14 STOL Prototype: Its Design, Development, and Flight Test (9781600868337) ; http://arc.aiaa.org/ >
    au < doesNotExist ; 1998 ; 9781563471155 ; ; 9781563471155 ; Propulsion Techniques: Action and Reaction ; https://arc.aiaa.org/ >
    au < doesNotExist ; 1998 ; 9781563471162 ; ; 9781563471162 ; Structures Technology: Historical Perspective and Evolution ; https://arc.aiaa.org/ >
    au < released ; 1999 ; 9781563472893 ; 9781600868917 ; 9781600868917 ; Starting Something Big: The Commercial Emergence of GE Aircraft Engines (9781600868917) ; http://arc.aiaa.org/ >
    au < doesNotExist ; 1999 ; 9781563473326 ; ; 9781563473326 ; The History of North American Small Gas Turbine Aircraft Engines ; https://arc.aiaa.org/ >
    au < manifest ; 1999 ; ; 9781624103704 ; 9781624103704 ; Performance of Light Aircraft ; https://arc.aiaa.org/ >
    au < doesNotExist ; 1999 ; 9781563473197 ; ; 9781563473197 ; The Superpower Odyssey: A Russian Perspective on Space Cooperation ; https://arc.aiaa.org/ >
    au < doesNotExist ; 2001 ; 9781563475160 ; ; 9781563475160 ; Early Development of Modern Aerodynamics ; https://arc.aiaa.org/ >
    au < doesNotExist ; 2001 ; 9781563475146 ; ; 9781563475146 ; The Design of the Airplane, Second Edition ; https://arc.aiaa.org/ >
    au < released ; 2002 ; 9781563475764 ; 9781600868160 ; 9781600868160 ; STOL Progenitors (9781600868160) ; http://arc.aiaa.org/ >
    au < doesNotExist ; 2002 ; 9781563475313 ; ; 9781563475313 ; Rockets ; https://arc.aiaa.org/ >
    au < doesNotExist ; 2002 ; 9781563475207 ; ; 9781563475207 ; Hans von Ohain ; https://arc.aiaa.org/ >
    au < released ; 2003 ; 9781624102998 ; 9781624102998 ; 9781624102998 ; The Airplane (9781624102998) ; http://arc.aiaa.org/ >
    au < doesNotExist ; 2003 ; 9781563475627 ; ; 9781563475627 ; 100 Years of Flight ; https://arc.aiaa.org/ >
    au < doesNotExist ; 2003 ; 9781563476433 ; ; 9781563476433 ; Centennial of Powered Flight ; https://arc.aiaa.org/ >
    au < doesNotExist ; 2003 ; 9781563476556 ; ; 9781563476556 ; Advice to Rocket Scientists ; https://arc.aiaa.org/ >
    au < doesNotExist ; 2003 ; 9781563475818 ; ; 9781563475818 ; Effective Risk Management ; https://arc.aiaa.org/ >
    au < released ; 2004 ; 9781563477058 ; 9781600868733 ; 9781600868733 ; Blazing the Trail (9781600868733) ; http://arc.aiaa.org/ >
    au < released ; 2004 ; 9781563476440 ; 9781600868894 ; 9781600868894 ; Unmanned Aviation (9781600868894) ; http://arc.aiaa.org/ >
    au < released ; 2004 ; 9781563476600 ; ; 9781563476600 ; Space Biology and Medicine – Volume IV, Health, Performance, and Safety of Space Crews ; https://arc.aiaa.org/ >
    au < doesNotExist ; 2004 ; 9781563477102 ; ; 9781563477102 ; Aerospace Engineering Education During the First Century of Flight ; https://arc.aiaa.org/ >
    au < doesNotExist ; 2004 ; 9781563476099 ; ; 9781563476099 ; The Missile Defense Equation ; https://arc.aiaa.org/ >
    au < doesNotExist ; 2004 ; 9781563477096 ; ; 9781563477096 ; The Power to Fly: An Engineer's Life ; https://arc.aiaa.org/ >
    au < doesNotExist ; 2004 ; 9781563475917 ; ; 9781563475917 ; International Reference Guide to Space Launch Systems, Fourth Edition ; https://arc.aiaa.org/ >
    au < doesNotExist ; 2004 ; 9781563477232 ; ; 9781563477232 ; Shades of Gray ; https://arc.aiaa.org/ >
    au < doesNotExist ; 2005 ; 9781563476969 ; ; 9781563476969 ; The Rocket Company ; https://arc.aiaa.org/ >
    au < doesNotExist ; 2005 ; 9781563477881 ; ; 9781563477881 ; Experiments in Aerodynamics ; https://arc.aiaa.org/ >
    au < doesNotExist ; 2005 ; 9781563477454 ; ; 9781563477454 ; Serious Accidents and Human Factors-Breaking the Chain of Events Leading to an Accident ; https://arc.aiaa.org/ >
    au < doesNotExist ; 2005 ; 9781563477546 ; ; 9781563477546 ; Rocketdyne: Powering Humans into Space ; https://arc.aiaa.org/ >
    au < released ; 2006 ; 9781563476495 ; 9781600868870 ; 9781600868870 ; History of Liquid Propellant Rocket Engines (9781600868870) ; http://arc.aiaa.org/ >
    au < doesNotExist ; 2006 ; 9781563477768 ; ; 9781563477768 ; Space: The Fragile Frontier ; https://arc.aiaa.org/ >
    au < doesNotExist ; 2006 ; 9781563476686 ; ; 9781563476686 ; Rocketeers and Gentlemen Engineers ; https://arc.aiaa.org/ >
    au < doesNotExist ; 2006 ; 9781563478406 ; ; 9781563478406 ; Space Vehicle Design Criteria Archive, 1964-1979 ; https://arc.aiaa.org/ >
    au < released ; 2007 ; 9781563478444 ; 9781600868351 ; 9781600868351 ; Space Exploration and Astronaut Safety (9781600868351) ; http://arc.aiaa.org/ >
    au < released ; 2007 ; 9781563479182 ; 9781600868856 ; 9781600868856 ; Black Hawk (9781600868856) ; http://arc.aiaa.org/ >
    au < doesNotExist ; 2007 ; 9781563478765 ; ; 9781563478765 ; Hired Minds ; https://arc.aiaa.org/ >
    au < released ; 2008 ; 9781563479496 ; 9781600868795 ; 9781600868795 ; Terminal Chaos (9781600868795) ; http://arc.aiaa.org/ >
    au < doesNotExist ; 2008 ; 9781563479649 ; ; 9781563479649 ; The Air Transport System ; https://arc.aiaa.org/ >
    au < doesNotExist ; 2008 ; 9781563479335 ; ; 9781563479335 ; From Archangel to Senior Crown ; https://arc.aiaa.org/ >
    au < doesNotExist ; 2008 ; 9781563479502 ; ; 9781563479502 ; Management of Defense Acquisition Projects ; https://arc.aiaa.org/ >
    au < doesNotExist ; 2008 ; 9781563479328 ; ; 9781563479328 ; Road to Mach 10: Lessons Learned from the X-43A Flight Research Program ; https://arc.aiaa.org/ >
    au < released ; 2009 ; 9781563479663 ; 9781563479670 ; 9781563479670 ; Success Stories in Satellite Systems (9781563479670) ; http://arc.aiaa.org/ >
    au < released ; 2009 ; 9781563479823 ; 9781563479878 ; 9781563479878 ; Out of This World - The New Field of Space Architecture (9781563479878) ; http://arc.aiaa.org/ >
    au < released ; 2009 ; 9781600867125 ; 9781600867316 ; 9781600867316 ; From Rainbow to Gusto (9781600867316) ; http://arc.aiaa.org/ >
    au < released ; 2009 ; 9781563479960 ; ; 9781563479960 ; Space Biology and Medicine – Volume V, U.S. and Russian Cooperation in Space Biology and Medicine ; https://arc.aiaa.org/ >
    au < doesNotExist ; 2009 ; 9781600867026 ; ; 9781600867026 ; The Global Airline Industry ; https://arc.aiaa.org/ >
    au < doesNotExist ; 2009 ; 9781600867019 ; ; 9781600867019 ; Handbook of Space Technology ; https://arc.aiaa.org/ >
    au < released ; 2010 ; 9781600867118 ; 9781600867293 ; 9781600867293 ; The Engines of Pratt & Whitney: A Technical History (9781600867293) ; http://arc.aiaa.org/ >
    au < released ; 2010 ; 9781600867149 ; 9781600867552 ; 9781600867552 ; German Development of the Swept Wing: 1935-1945 (9781600867552) ; http://arc.aiaa.org/ >
    au < released ; 2010 ; 9781600867569 ; 9781600867583 ; 9781600867583 ; Skycrane: Igor Sikorsky's Last Vision (9781600867583) ; http://arc.aiaa.org/ >
    au < released ; 2010 ; 9781563473074 ; 9781600867873 ; 9781600867873 ; The General Dynamics Case Study on the F-16 Fly-By-Wire Flight Control System (9781600867873) ; http://arc.aiaa.org/ >
    au < doesNotExist ; 2010 ; 9780470754405 ; ; 9780470754405 ; Encyclopedia of Aerospace Engineering ; https://arc.aiaa.org/ >
    au < released ; 2011 ; 9781600867767 ; 9781600867774 ; 9781600867774 ; Eleven Seconds Into the Unknown: A History of the Hyper-X Program (9781600867774) ; http://arc.aiaa.org/ >
    au < released ; 2012 ; 9781600869167 ; 9781600869174 ; 9781600869174 ; Aerodynamic Principles of Flight Vehicles (9781600869174) ; http://arc.aiaa.org/ >
    au < doesNotExist ; 2012 ; 9781600869129 ; ; 9781600869129 ; AIAA Aerospace Design Engineers Guide, Sixth Edition ; https://arc.aiaa.org/ >
    au < released ; 2013 ; 9781624101779 ; 9781624101786 ; 9781624101786 ; The Aircraft Designers: A Grumman Historical Perspective (9781624101786) ; http://arc.aiaa.org/ >
    au < released ; 2013 ; 9781624102035 ; 9781624102042 ; 9781624102042 ; Meeting the Challenge: The Hexagon KH-9 Reconnaissance Satellite (9781624102042) ; http://arc.aiaa.org/ >
    au < released ; 2013 ; 9781624102103 ; 9781624102110 ; 9781624102110 ; Safety Management Systems for Aviation Practitioners: Real-World Lessons (9781624102110) ; http://arc.aiaa.org/ >
    au < released ; 2013 ; 9781624102165 ; 9781624102172 ; 9781624102172 ; Space Shuttle Legacy (9781624102172) ; http://arc.aiaa.org/ >
    au < doesNotExist ; 2013 ; 9781624102585 ; ; 9781624102585 ; Launching Into Commercial Space: Innovations in Space Travel ; https://arc.aiaa.org/ >
    au < released ; 2014 ; 9781624102622 ; 9781624103223 ; 9781624103223 ; The Overview Effect: Space Exploration and Human Evolution, Third Edition (9781624103223) ; http://arc.aiaa.org/ >
    au < doesNotExist ; 2014 ; 9781624102523 ; ; 9781624102523 ; Advanced Six Degrees of Freedom Aerospace Simulation and Analysis in C++, Second Edition ; https://arc.aiaa.org/ >
    au < doesNotExist ; 2014 ; 9781624102530 ; ; 9781624102530 ; Building Aerospace Simulations in C++, Third Edition ; https://arc.aiaa.org/ >
    au < doesNotExist ; 2014 ; 9781624102592 ; ; 9781624102592 ; Unmanned Aircraft Systems Innovation at the Naval Research Laboratory ; https://arc.aiaa.org/ >
    au < doesNotExist ; 2014 ; 9781624102516 ; ; 9781624102516 ; Fundamentals of Six Degrees of Freedom Aerospace Simulation and Analysis in C++, Second Edition ; https://arc.aiaa.org/ >
    au < released ; 2015 ; 9781624102721 ; 9781624102738 ; 9781624102738 ; Gottinger Monograph N: German Research and Development on Rotary-Wing Aircraft (1939-1945) (9781624102738) ; http://arc.aiaa.org/ >
    au < released ; 2015 ; 9781624103490 ; 9781624103506 ; 9781624103506 ; Intercept 1961: The Birth of Soviet Missile Defense (9781624103506) ; http://arc.aiaa.org/ >
    au < released ; 2015 ; 9781624103513 ; 9781624103520 ; 9781624103520 ; Advanced Airship Technologies and Design Approaches (9781624103520) ; http://arc.aiaa.org/ >
<<<<<<< HEAD
    au < released ; 2016 ; 9781624103728 ; ; 9781624103728 ; The Art of Flight ; https://arc.aiaa.org/ >
    au < released ; 2016 ; 9781624103810 ; ; 9781624103810 ; Lessons Learned: A Guide to Improved Aircraft Design ; https://arc.aiaa.org/ >
    au < released ; 2017 ; 9781624104046 ; ; 9781624104046 ; Recent Successful Satellite Systems: Visions of the Future ; https://arc.aiaa.org/ >
    au < released ; 2017 ; 9781624103834 ; ; 9781624103834 ; Powering the Eagle…Over 90 Years and Counting: Pratt & Whitney’s Inspirational Women ; https://arc.aiaa.org/ >
    au < released ; 2017 ; 9781624104411 ; ; 9781624104411 ; America’s First Rocket Company: Reaction Motors, Inc. ; https://arc.aiaa.org/ >
    au < released ; 2018 ; 9781624104022 ; ; 9781624104022 ; AeroDynamic: Inside the High-Stakes Global Jetliner Ecosystem ; https://arc.aiaa.org/ >
=======
    au < released ; 2016 ; 9781624103728 ; 9781624103735 ; 9781624103728 ; The Art of Flight ; https://arc.aiaa.org/ >
    au < released ; 2016 ; 9781624103810 ; 9781624103827 ; 9781624103810 ; Lessons Learned: A Guide to Improved Aircraft Design ; https://arc.aiaa.org/ >
    au < released ; 2017 ; 9781624104046 ; 9781624104053 ; 9781624104046 ; Recent Successful Satellite Systems: Visions of the Future ; https://arc.aiaa.org/ >
    au < released ; 2017 ; 9781624103834 ; 9781624103841 ; 9781624103834 ; Powering the Eagle…Over 90 Years and Counting: Pratt & Whitney’s Inspirational Women ; https://arc.aiaa.org/ >
    au < released ; 2017 ; 9781624104411 ; 9781624104428 ; 9781624104411 ; America’s First Rocket Company: Reaction Motors, Inc. ; https://arc.aiaa.org/ >
    au < released ; 2018 ; 9781624104022 ; 9781624104039 ; 9781624104022 ; AeroDynamic: Inside the High-Stakes Global Jetliner Ecosystem ; https://arc.aiaa.org/ >
    au < doesNotExist ; 2019 ; 9781624105098 ; ; 9781624105098 ; Management of Defense Acquisition Projects, Second Edition ; https://arc.aiaa.org/ >
    au < manifest ; 2021 ; 9781624103995 ; 9781624104770 ; 9781624104770 ; Human Spaceflight Operations: Lessons Learned from 60 Years in Space ; https://arc.aiaa.org/ >
>>>>>>> ecf3b879

 }

  { 
    title <
      name = Progress in Astronautics and Aeronautics ;
      type = bookSeries
    >

    au < released ; 1960 ; 9781563478512 ; 9781600864759 ; 9781600864759 ; Liquid Rockets and Propellants (9781600864759) ; http://arc.aiaa.org/ >
    au < released ; 1960 ; 9781563478505 ; 9781600864766 ; 9781600864766 ; Solid Propellant Rocket Research (9781600864766) ; http://arc.aiaa.org/ >
    au < released ; 1961 ; 9781563478529 ; 9781600864773 ; 9781600864773 ; Energy Conversion for Space Power (9781600864773) ; http://arc.aiaa.org/ >
    au < released ; 1961 ; 9781563478536 ; 9781600864780 ; 9781600864780 ; Space Power Systems (9781600864780) ; http://arc.aiaa.org/ >
    au < released ; 1961 ; 9781563478543 ; 9781600864797 ; 9781600864797 ; Electrostatic Propulsion (9781600864797) ; http://arc.aiaa.org/ >
    au < released ; 1962 ; 9781563478550 ; 9781600864803 ; 9781600864803 ; Detonation and Two-Phase Flow (9781600864803) ; http://arc.aiaa.org/ >
    au < released ; 1962 ; 9781563478567 ; 9781600864810 ; 9781600864810 ; Hypersonic Flow Research (9781600864810) ; http://arc.aiaa.org/ >
    au < released ; 1962 ; 9781563478574 ; 9781600864827 ; 9781600864827 ; Guidance and Control (9781600864827) ; http://arc.aiaa.org/ >
    au < released ; 1963 ; 9781563478598 ; 9781600864834 ; 9781600864834 ; Technology of Lunar Exploration (9781600864834) ; http://arc.aiaa.org/ >
    au < released ; 1963 ; 9781563478604 ; 9781600864841 ; 9781600864841 ; Power Systems for Space Flight (9781600864841) ; http://arc.aiaa.org/ >
    au < released ; 1963 ; 9781563478611 ; 9781600864858 ; 9781600864858 ; Ionization in High-Temperature Gases (9781600864858) ; http://arc.aiaa.org/ >
    au < released ; 1963 ; 9781563478581 ; 9781600864865 ; 9781600864865 ; Electric Propulsion Development (9781600864865) ; http://arc.aiaa.org/ >
    au < released ; 1964 ; 9781563478628 ; 9781600864872 ; 9781600864872 ; Guidance and Control--II (9781600864872) ; http://arc.aiaa.org/ >
    au < released ; 1964 ; 9781563478635 ; 9781600864889 ; 9781600864889 ; Celestial Mechanics and Astrodynamics (9781600864889) ; http://arc.aiaa.org/ >
    au < released ; 1964 ; 9781563478642 ; 9781600864896 ; 9781600864896 ; Heterogeneous Combustion (9781600864896) ; http://arc.aiaa.org/ >
    au < released ; 1966 ; 9781563478659 ; 9781600864902 ; 9781600864902 ; Space Power Systems Engineering (9781600864902) ; http://arc.aiaa.org/ >
    au < released ; 1966 ; 9781563478666 ; 9781600864919 ; 9781600864919 ; Methods in Astrodynamics and Celestial Mechanics (9781600864919) ; http://arc.aiaa.org/ >
    au < released ; 1966 ; 9781563478673 ; 9781600864926 ; 9781600864926 ; Thermophysics and Temperature Control of Spacecraft and Entry Vehicles (9781600864926) ; http://arc.aiaa.org/ >
    au < released ; 1966 ; 9781563478680 ; 9781600864933 ; 9781600864933 ; Communication Satellite Systems Technology (9781600864933) ; http://arc.aiaa.org/ >
    au < released ; 1967 ; 9781563478697 ; 9781600864940 ; 9781600864940 ; Thermophysics of Spacecraft and Planetary Bodies: Radiation Properties of Solids and the Electromagnetic Radiation Environment in Space (9781600864940) ; http://arc.aiaa.org/ >
    au < released ; 1969 ; 9781563478703 ; 9781600864957 ; 9781600864957 ; Thermal Design Principles of Spacecraft and Entry Bodies (9781600864957) ; http://arc.aiaa.org/ >
    au < released ; 1969 ; 9781563478710 ; 9781600864964 ; 9781600864964 ; Stratospheric Circulation (9781600864964) ; http://arc.aiaa.org/ >
    au < released ; 1970 ; 9781563478727 ; 9781600864971 ; 9781600864971 ; Thermophysics: Applications to Thermal Design of Spacecraft (9781600864971) ; http://arc.aiaa.org/ >
    au < released ; 1971 ; 9780262120425 ; 9781600864988 ; 9781600864988 ; Heat Transfer and Spacecraft Thermal Control (9781600864988) ; http://arc.aiaa.org/ >
    au < released ; 1971 ; 9780262060448 ; 9781600864995 ; 9781600864995 ; Communications Satellites for the 70's: Technology (9781600864995) ; http://arc.aiaa.org/ >
    au < released ; 1971 ; 9780262060455 ; 9781600865008 ; 9781600865008 ; Communications Satellites for the 70’s: Systems (9781600865008) ; http://arc.aiaa.org/ >
    au < manifest ; 1971 ; 9780262060561 ; 9781600865077 ; 9781600865077 ; Instrumentation for Airbreathing Propulsion (9781600865077) ; https://arc.aiaa.org/ >
    au < released ; 1972 ; 9780262230537 ; 9781600865015 ; 9781600865015 ; Thermospheric Circulation (9781600865015) ; http://arc.aiaa.org/ >
    au < released ; 1972 ; 9780262120586 ; 9781600865022 ; 9781600865022 ; Thermal Characteristics of the Moon (9781600865022) ; http://arc.aiaa.org/ >
    au < released ; 1972 ; 9780262120593 ; 9781600865039 ; 9781600865039 ; Fundamentals of Spacecraft Thermal Design (9781600865039) ; http://arc.aiaa.org/ >
    au < released ; 1972 ; 9780262130868 ; 9781600865046 ; 9781600865046 ; Solar Activity Observations and Predictions (9781600865046) ; http://arc.aiaa.org/ >
    au < released ; 1973 ; 9780262200233 ; 9781600865053 ; 9781600865053 ; Thermal Control and Radiation (9781600865053) ; http://arc.aiaa.org/ >
    au < released ; 1974 ; 9780262021012 ; 9781600865060 ; 9781600865060 ; Communications Satellite Technology (9781600865060) ; http://arc.aiaa.org/ >
    au < released ; 1974 ; 9780262080750 ; 9781600865084 ; 9781600865084 ; Thermophysics and Spacecraft Thermal Control (9781600865084) ; http://arc.aiaa.org/ >
    au < released ; 1974 ; 9780262021005 ; 9781600865091 ; 9781600865091 ; Communications Satellite Systems (9781600865091) ; http://arc.aiaa.org/ >
    au < released ; 1975 ; 9780915928002 ; 9781600865107 ; 9781600865107 ; Thermal Pollution Analysis (9781600865107) ; http://arc.aiaa.org/ >
    au < released ; 1975 ; 9780915928019 ; 9781600865114 ; 9781600865114 ; "Aeroacoustics: Jet and Combustion Noise ; Duct Acoustics (9781600865114)" ; http://arc.aiaa.org/ >
    au < released ; 1975 ; 9780915928026 ; 9781600865121 ; 9781600865121 ; "Aeroacoustics: Fan, STOL, and Boundary Layer Noise ; Sonic Boom ; Aeroacoustics Instrumentation (9781600865121)" ; http://arc.aiaa.org/ >
    au < released ; 1975 ; 9780915928033 ; 9781600865138 ; 9781600865138 ; Heat Transfer with Thermal Control Applications (9781600865138) ; http://arc.aiaa.org/ >
    au < released ; 1976 ; 9780915928040 ; 9781600865145 ; 9781600865145 ; Aerodynamics of Base Combustion (9781600865145) ; http://arc.aiaa.org/ >
    au < released ; 1976 ; 9780915928057 ; 9781600865152 ; 9781600865152 ; Communications Satellite Developments: Systems (9781600865152) ; http://arc.aiaa.org/ >
    au < released ; 1976 ; 9780915928064 ; 9781600865169 ; 9781600865169 ; Communications Satellite Developments: Technology (9781600865169) ; http://arc.aiaa.org/ >
    au < released ; 1976 ; 9780915928071 ; 9781600865176 ; 9781600865176 ; "Aeroacoustics: Jet Noise, Combustion and Core Engine Noise (9781600865176)" ; http://arc.aiaa.org/ >
    au < released ; 1976 ; 9780915928088 ; 9781600865183 ; 9781600865183 ; "Aeroacoustics: Fan Noise and Control ; Duct Acoustics ; Rotor Noise (9781600865183)" ; http://arc.aiaa.org/ >
    au < released ; 1976 ; 9780915928095 ; 9781600865190 ; 9781600865190 ; "Aeroacoustics: STOL Noise: Airframe and Airfoil Noise (9781600865190)" ; http://arc.aiaa.org/ >
    au < released ; 1976 ; 9780915928101 ; 9781600865206 ; 9781600865206 ; "Aeroacoustics: Acoustic Wave Propagation ; Aircraft Noise Prediction ; Aeroacoustic Instrumentation (9781600865206)" ; http://arc.aiaa.org/ >
    au < released ; 1976 ; 9780915928118 ; 9781600865213 ; 9781600865213 ; Spacecraft Charging by Magnetospheric Plasmas (9781600865213) ; http://arc.aiaa.org/ >
    au < released ; 1976 ; 9780915928125 ; 9781600865220 ; 9781600865220 ; Scientific Investigations on the Skylab Satellite (9781600865220) ; http://arc.aiaa.org/ >
    au < released ; 1976 ; 9780915928132 ; 9781600865237 ; 9781600865237 ; Radiative Transfer and Thermal Control (9781600865237) ; http://arc.aiaa.org/ >
    au < released ; 1976 ; 9780915928149 ; 9781600865244 ; 9781600865244 ; Exploration of the Outer Solar System (9781600865244) ; http://arc.aiaa.org/ >
    au < released ; 1977 ; 9780915928156 ; 9781600865251 ; 9781600865251 ; Rarefied Gas Dynamics, Parts I and II (9781600865251) ; http://arc.aiaa.org/ >
    au < released ; 1977 ; 9780915928163 ; 9781600865268 ; 9781600865268 ; Materials Sciences in Space with Application to Space Processing (9781600865268) ; http://arc.aiaa.org/ >
    au < released ; 1977 ; ; 9781600865275 ; 9781600865275 ; Experimental Diagnostics in Gas Phase Combustion Systems (9781600865275) ; http://arc.aiaa.org/ >
    au < released ; 1977 ; 9780915928187 ; 9781600865282 ; 9781600865282 ; Satellite Communications: Future Systems (9781600865282) ; http://arc.aiaa.org/ >
    au < released ; 1977 ; 9780915928194 ; 9781600865299 ; 9781600865299 ; Satellite Communications: Advanced Technologies (9781600865299) ; http://arc.aiaa.org/ >
    au < released ; 1977 ; 9780915928200 ; 9781600865305 ; 9781600865305 ; Thermophysics of Spacecraft and Outer Planet Entry Probes (9781600865305) ; http://arc.aiaa.org/ >
    au < released ; 1977 ; 9780915928217 ; 9781600865312 ; 9781600865312 ; Space-Based Manufacturing from Nonterrestrial Materials (9781600865312) ; http://arc.aiaa.org/ >
    au < released ; 1978 ; 9780915928224 ; 9781600865329 ; 9781600865329 ; Turbulent Combustion (9781600865329) ; http://arc.aiaa.org/ >
    au < released ; 1978 ; 9780915928231 ; 9781600865336 ; 9781600865336 ; Aerodynamic Heating and Thermal Protection Systems (9781600865336) ; http://arc.aiaa.org/ >
    au < released ; 1978 ; 9780915928248 ; 9781600865343 ; 9781600865343 ; Heat Transfer and Thermal Control Systems (9781600865343) ; http://arc.aiaa.org/ >
    au < released ; 1978 ; 9780915928262 ; 9781600865350 ; 9781600865350 ; Radiation Energy Conversion in Space (9781600865350) ; http://arc.aiaa.org/ >
    au < released ; 1978 ; 9780915928255 ; 9781600865367 ; 9781600865367 ; Alternative Hydrocarbon Fuels: Combustion and Chemical Kinetics (9781600865367) ; http://arc.aiaa.org/ >
    au < released ; 1978 ; 9780915928286 ; 9781600865374 ; 9781600865374 ; Experimental Diagnostics in Combustion of Solids (9781600865374) ; http://arc.aiaa.org/ >
    au < released ; 1979 ; 9780915928293 ; 9781600865381 ; 9781600865381 ; Outer Planet Entry Heating and Thermal Protection (9781600865381) ; http://arc.aiaa.org/ >
    au < released ; 1979 ; 9780915928309 ; 9781600865398 ; 9781600865398 ; Thermophysics and Thermal Control (9781600865398) ; http://arc.aiaa.org/ >
    au < released ; 1979 ; 9780915928330 ; 9781600865411 ; 9781600865411 ; Remote Sensing of Earth from Space: Role of Smart Sensors"" (9781600865411) ; http://arc.aiaa.org/ >
    au < released ; 1980 ; 9780915928354 ; 9781600865428 ; 9781600865428 ; Injection and Mixing in Turbulent Flow (9781600865428) ; http://arc.aiaa.org/ >
    au < released ; 1980 ; 9780915928385 ; 9781600865435 ; 9781600865435 ; Entry Heating and Thermal Protection (9781600865435) ; http://arc.aiaa.org/ >
    au < released ; 1980 ; 9780915928392 ; 9781600865442 ; 9781600865442 ; Heat Transfer, Thermal Control, and Heat Pipes (9781600865442) ; http://arc.aiaa.org/ >
    au < released ; 1980 ; 9780915928415 ; 9781600865459 ; 9781600865459 ; Space Systems and Their Interactions with Earth’s Space Environment (9781600865459) ; http://arc.aiaa.org/ >
    au < released ; 1980 ; 9780915928446 ; 9781600865466 ; 9781600865466 ; Viscous Flow Drag Reduction (9781600865466) ; http://arc.aiaa.org/ >
    au < released ; 1981 ; 9780915928484 ; 9781600865473 ; 9781600865473 ; Combustion Experiments in a Zero-Gravity Laboratory (9781600865473) ; http://arc.aiaa.org/ >
    au < released ; 1981 ; 9780915928514 ; 9781600865480 ; 9781600865480 ; Rarefied Gas Dynamics, Parts I and II (9781600865480) ; http://arc.aiaa.org/ >
    au < released ; 1981 ; 9780915928460 ; 9781600865497 ; 9781600865497 ; Gasdynamics of Detonations and Explosions (9781600865497) ; http://arc.aiaa.org/ >
    au < released ; 1981 ; 9780915928477 ; 9781600865503 ; 9781600865503 ; Combustion in Reactive Systems (9781600865503) ; http://arc.aiaa.org/ >
    au < released ; 1981 ; 9780915928521 ; 9781600865510 ; 9781600865510 ; Aerothermodynamics and Planetary Entry (9781600865510) ; http://arc.aiaa.org/ >
    au < released ; 1981 ; 9780915928538 ; 9781600865527 ; 9781600865527 ; Heat Transfer and Thermal Control (9781600865527) ; http://arc.aiaa.org/ >
    au < released ; 1981 ; 9780915928552 ; 9781600865534 ; 9781600865534 ; Electric Propulsion and Its Applications to Space Missions (9781600865534) ; http://arc.aiaa.org/ >
    au < released ; 1982 ; 9780915928606 ; 9781600865541 ; 9781600865541 ; Aero-Optical Phenomena (9781600865541) ; http://arc.aiaa.org/ >
    au < released ; 1982 ; 9780915928651 ; 9781600865558 ; 9781600865558 ; Transonic Aerodynamics (9781600865558) ; http://arc.aiaa.org/ >
    au < released ; 1982 ; 9780915928668 ; 9781600865565 ; 9781600865565 ; Thermophysics of Atmospheric Entry (9781600865565) ; http://arc.aiaa.org/ >
    au < released ; 1982 ; 9780915928675 ; 9781600865572 ; 9781600865572 ; Spacecraft Radiative Transfer and Temperature Control (9781600865572) ; http://arc.aiaa.org/ >
    au < released ; 1983 ; 9780915928705 ; 9781600865589 ; 9781600865589 ; Liquid-Metal Flows and Magnetohydrodynamics (9781600865589) ; http://arc.aiaa.org/ >
    au < released ; 1983 ; 9780915928750 ; 9781600865596 ; 9781600865596 ; Spacecraft Thermal Control, Design, and Operation (9781600865596) ; http://arc.aiaa.org/ >
    au < released ; 1983 ; 9780915928767 ; 9781600865602 ; 9781600865602 ; Shock Waves, Explosions, and Detonations (9781600865602) ; http://arc.aiaa.org/ >
    au < released ; 1983 ; 9780915928774 ; 9781600865619 ; 9781600865619 ; Flames, Lasers and Reactive Systems (9781600865619) ; http://arc.aiaa.org/ >
    au < released ; 1983 ; 9780915928743 ; 9781600865626 ; 9781600865626 ; Entry Vehicle Heating and Thermal Protection Systems: Space Shuttle, Solar Starprobe, Jupiter Galileo Probe (9781600865626) ; http://arc.aiaa.org/ >
    au < released ; 1984 ; 9780915928828 ; 9781600865633 ; 9781600865633 ; Orbit-Raising and Maneuvering Propulsion: Research Status and Needs (9781600865633) ; http://arc.aiaa.org/ >
    au < released ; 1984 ; 9780915928859 ; 9781600865640 ; 9781600865640 ; Spacecraft Contamination: Sources and Prevention (9781600865640) ; http://arc.aiaa.org/ >
    au < released ; 1984 ; 9780915928866 ; 9781600865657 ; 9781600865657 ; Combustion Diagnostics by Nonintrusive Methods (9781600865657) ; http://arc.aiaa.org/ >
    au < released ; 1984 ; 9780915928903 ; 9781600865664 ; 9781600865664 ; The INTELSAT Global Satellite System (9781600865664) ; http://arc.aiaa.org/ >
    au < released ; 1984 ; 9780915928842 ; 9781600865671 ; 9781600865671 ; Fundamentals of Solid-Propellant Combustion (9781600865671) ; http://arc.aiaa.org/ >
    au < released ; 1985 ; 9780930403041 ; 9781600865688 ; 9781600865688 ; Single- and Multi-Phase Flows in an Electromagnetic Field: Energy, Metallurgical, and Solar Applications (9781600865688) ; http://arc.aiaa.org/ >
    au < released ; 1985 ; 9780915928910 ; 9781600865695 ; 9781600865695 ; Dynamics of Shock Waves, Explosions, and Detonations (9781600865695) ; http://arc.aiaa.org/ >
    au < released ; 1985 ; 9780915928927 ; 9781600865701 ; 9781600865701 ; Dynamics of Flames and Reactive Systems (9781600865701) ; http://arc.aiaa.org/ >
    au < released ; 1985 ; 9780915928941 ; 9781600865718 ; 9781600865718 ; Thermal Design of Aeroassisted Orbital Transfer Vehicles (9781600865718) ; http://arc.aiaa.org/ >
    au < released ; 1985 ; 9780915928989 ; 9781600865725 ; 9781600865725 ; Monitoring Earth's Ocean, Land, and Atmosphere from Space-Sensors, Systems, and Applications (9781600865725) ; http://arc.aiaa.org/ >
    au < released ; 1985 ; 9780930403003 ; 9781600865732 ; 9781600865732 ; Thrust and Drag: Its Prediction and Verification (9781600865732) ; http://arc.aiaa.org/ >
    au < released ; 1985 ; 9780930403010 ; 9781600865749 ; 9781600865749 ; Space Stations and Space Platforms-Concepts, Design, Infrastructure, and Uses (9781600865749) ; http://arc.aiaa.org/ >
    au < released ; 1986 ; 9780930403058 ; 9781600865756 ; 9781600865756 ; MHD Energy Conversion: Physicotechnical Problems (9781600865756) ; http://arc.aiaa.org/ >
    au < released ; 1986 ; 9780930403096 ; 9781600865763 ; 9781600865763 ; Numerical Methods for Engine-Airframe Integration (9781600865763) ; http://arc.aiaa.org/ >
    au < released ; 1986 ; 9780930403102 ; 9781600865770 ; 9781600865770 ; Thermophysical Aspects of Re-Entry Flows (9781600865770) ; http://arc.aiaa.org/ >
    au < released ; 1986 ; 9780930403140 ; 9781600865794 ; 9781600865794 ; "Dynamics of Reactive Systems Part I: Flames and Configurations ; Part II: Modeling and Heterogeneous Combustion (9781600865794)" ; http://arc.aiaa.org/ >
    au < released ; 1986 ; 9780930403157 ; 9781600865800 ; 9781600865800 ; Dynamics of Explosions (9781600865800) ; http://arc.aiaa.org/ >
    au < released ; 1986 ; 9780930403171 ; 9781600865817 ; 9781600865817 ; Spacecraft Dielectric Material Properties and Spacecraft Charging (9781600865817) ; http://arc.aiaa.org/ >
    au < released ; 1986 ; 9780930403188 ; 9781600865824 ; 9781600865824 ; Opportunities for Academic Research in a Low-Gravity Environment (9781600865824) ; http://arc.aiaa.org/ >
    au < released ; 1988 ; 9780930403447 ; 9781600865831 ; 9781600865831 ; Current Trends in Turbulence Research (9781600865831) ; http://arc.aiaa.org/ >
    au < released ; 1988 ; 9780930403393 ; 9781600865855 ; 9781600865855 ; Commercial Opportunities in Space (9781600865855) ; http://arc.aiaa.org/ >
    au < released ; 1988 ; 9780930403430 ; 9781600865862 ; 9781600865862 ; Liquid Metal Flows: Magnetohydrodynamics and Application (9781600865862) ; http://arc.aiaa.org/ >
    au < released ; 1988 ; 9780930403461 ; 9781600865879 ; 9781600865879 ; "Dynamics of Reactive Systems Part I: Flames ; Part II: Heterogeneous Combustion and Applications (9781600865879)" ; http://arc.aiaa.org/ >
    au < released ; 1988 ; 9780930403478 ; 9781600865886 ; 9781600865886 ; Dynamics of Explosions (9781600865886) ; http://arc.aiaa.org/ >
    au < released ; 1989 ; 9780930403485 ; 9781600865893 ; 9781600865893 ; Machine Intelligence and Autonomy for Aerospace Systems (9781600865893) ; http://arc.aiaa.org/ >
    au < released ; 1989 ; 9780930403539 ; 9781600865909 ; 9781600865909 ; Rarefied Gas Dynamics: Space-Related Studies (9781600865909) ; http://arc.aiaa.org/ >
    au < released ; 1989 ; 9780930403546 ; 9781600865916 ; 9781600865916 ; Rarefied Gas Dynamics: Physical Phenomena (9781600865916) ; http://arc.aiaa.org/ >
    au < released ; 1989 ; 9780930403553 ; 9781600865923 ; 9781600865923 ; Rarefied Gas Dynamics: Theoretical and Computational Techniques (9781600865923) ; http://arc.aiaa.org/ >
    au < released ; 1989 ; 9780930403522 ; 9781600865947 ; 9781600865947 ; Unsteady Transonic Aerodynamics (9781600865947) ; http://arc.aiaa.org/ >
    au < released ; 1989 ; 9780930403584 ; 9781600865954 ; 9781600865954 ; Orbital Debris from Upper-Stage Breakup (9781600865954) ; http://arc.aiaa.org/ >
    au < released ; 1990 ; 9780930403645 ; 9781600865961 ; 9781600865961 ; Thermal-Hydraulics for Space Power, Propulsion and Thermal Management System Design (9781600865961) ; http://arc.aiaa.org/ >
    au < released ; 1990 ; 9780930403669 ; 9781600865978 ; 9781600865978 ; Viscous Drag Reduction in Boundary Layers (9781600865978) ; http://arc.aiaa.org/ >
    au < released ; 1990 ; 9780930403690 ; 9781600865985 ; 9781600865985 ; Applied Computational Aerodynamics (9781600865985) ; http://arc.aiaa.org/ >
    au < released ; 1990 ; 9780930403751 ; 9781600865992 ; 9781600865992 ; Space Commercialization: Launch Vehicles and Programs (9781600865992) ; http://arc.aiaa.org/ >
    au < released ; 1990 ; 9780930403768 ; 9781600866005 ; 9781600866005 ; Space Commercialization: Platforms and Processing (9781600866005) ; http://arc.aiaa.org/ >
    au < released ; 1990 ; 9780930403775 ; 9781600866012 ; 9781600866012 ; Space Commercialization: Satellite Technology (9781600866012) ; http://arc.aiaa.org/ >
    au < released ; 1990 ; 9780930403737 ; 9781600866029 ; 9781600866029 ; Mechanics and Control of Large Flexible Structures (9781600866029) ; http://arc.aiaa.org/ >
    au < released ; 1990 ; 9780930403744 ; 9781600866036 ; 9781600866036 ; Low-Gravity Fluid Dynamics and Transport Phenomena (9781600866036) ; http://arc.aiaa.org/ >
    au < released ; 1991 ; 9780930403959 ; 9781600866043 ; 9781600866043 ; Dynamics of Deflagrations and Reactive Systems: Flames (9781600866043) ; http://arc.aiaa.org/ >
    au < released ; 1991 ; 9780930403966 ; 9781600866050 ; 9781600866050 ; Dynamics of Deflagrations and Reactive Systems: Heterogeneous Combustion (9781600866050) ; http://arc.aiaa.org/ >
    au < released ; 1991 ; 9780930403973 ; 9781600866067 ; 9781600866067 ; Dynamics of Detonations and Explosions: Detonations (9781600866067) ; http://arc.aiaa.org/ >
    au < released ; 1991 ; 9780930403980 ; 9781600866074 ; 9781600866074 ; Dynamics of Detonations and Explosions: Explosion Phenomena (9781600866074) ; http://arc.aiaa.org/ >
    au < released ; 1991 ; ; 9781600866081 ; 9781600866081 ; Numerical Approaches to Combustion Modeling (9781600866081) ; http://arc.aiaa.org/ >
    au < released ; 1991 ; 9781563470059 ; 9781600866098 ; 9781600866098 ; Aerospace Software Engineering: A Collection of Concepts (9781600866098) ; http://arc.aiaa.org/ >
    au < released ; 1991 ; 9781563470110 ; 9781600866104 ; 9781600866104 ; High-Speed Flight Propulsion Systems (9781600866104) ; http://arc.aiaa.org/ >
    au < released ; 1992 ; 9781563470202 ; 9781600866111 ; 9781600866111 ; Propagation of Intensive Laser Radiation in Clouds (9781600866111) ; http://arc.aiaa.org/ >
    au < released ; 1992 ; 9781563470172 ; 9781600866128 ; 9781600866128 ; Thermal Structures and Materials for High-Speed Flight (9781600866128) ; http://arc.aiaa.org/ >
    au < released ; 1992 ; 9781563470141 ; 9781600866159 ; 9781600866159 ; Nonsteady Burning and Combustion Stability of Solid Propellants (9781600866159) ; http://arc.aiaa.org/ >
    au < released ; 1992 ; 9781563470424 ; 9781600866166 ; 9781600866166 ; Space Economics (9781600866166) ; http://arc.aiaa.org/ >
    au < released ; 1992 ; 9781563470431 ; 9781600866173 ; 9781600866173 ; Mars: Past, Present, and Future (9781600866173) ; http://arc.aiaa.org/ >
    au < released ; 1992 ; 9781563470448 ; 9781600866180 ; 9781600866180 ; Computational Nonlinear Mechanics in Aerospace Engineering (9781600866180) ; http://arc.aiaa.org/ >
    au < released ; 1992 ; 9781563470134 ; 9781600866197 ; 9781600866197 ; Modern Engineering for Design of Liquid-Propellant Rocket Engines (9781600866197) ; http://arc.aiaa.org/ >
    au < doesNotExist ; 1992 ; 9781563470165 ; ; 9781563470165 ; Tactical Missile Aerodynamics: Prediction Methodology ; https://arc.aiaa.org/ >
    au < released ; 1993 ; 9781563470196 ; 9781600866210 ; 9781600866210 ; Metallurgical Technologies, Energy Conversion, and Magnetohydrodynamic Flows (9781600866210) ; http://arc.aiaa.org/ >
    au < released ; 1993 ; 9781563470189 ; 9781600866227 ; 9781600866227 ; Advances in Turbulence Studies (9781600866227) ; http://arc.aiaa.org/ >
    au < released ; 1993 ; 9781563470561 ; 9781600866234 ; 9781600866234 ; Structural Optimization: Status and Promise (9781600866234) ; http://arc.aiaa.org/ >
    au < released ; 1993 ; 9781563470608 ; 9781600866241 ; 9781600866241 ; Dynamics of Gaseous Combustion (9781600866241) ; http://arc.aiaa.org/ >
    au < released ; 1993 ; 9781563470585 ; 9781600866258 ; 9781600866258 ; Dynamics of Heterogeneous Combustion and Reacting Systems (9781600866258) ; http://arc.aiaa.org/ >
    au < released ; 1993 ; 9781563470578 ; 9781600866265 ; 9781600866265 ; Dynamic Aspects of Detonations (9781600866265) ; http://arc.aiaa.org/ >
    au < released ; 1993 ; 9781563470592 ; 9781600866272 ; 9781600866272 ; Dynamic Aspects of Explosion Phenomena (9781600866272) ; http://arc.aiaa.org/ >
    au < released ; 1993 ; 9781563470684 ; 9781600866296 ; 9781600866296 ; Toward a Science of Command, Control, and Communications (9781600866296) ; http://arc.aiaa.org/ >
    au < doesNotExist ; 1993 ; 9781563470677 ; ; 9781563470677 ; Tactical Missile Warheads ; https://arc.aiaa.org/ >
    au < released ; 1994 ; 9781563470790 ; 9781600866302 ; 9781600866302 ; Rarefied Gas Dynamics: Experimental Techniques and Physical Systems (9781600866302) ; http://arc.aiaa.org/ >
    au < released ; 1994 ; 9781563470806 ; 9781600866319 ; 9781600866319 ; Rarefied Gas Dynamics: Theory and Simulations (9781600866319) ; http://arc.aiaa.org/ >
    au < released ; 1994 ; 9781563470813 ; 9781600866326 ; 9781600866326 ; Rarefied Gas Dynamics: Space Science and Engineering (9781600866326) ; http://arc.aiaa.org/ >
    au < released ; 1994 ; 9781563470950 ; 9781600866333 ; 9781600866333 ; Teleoperation and Robotics in Space (9781600866333) ; http://arc.aiaa.org/ >
    au < released ; 1994 ; 9781563470998 ; 9781600866340 ; 9781600866340 ; Progress in Turbulence Research (9781600866340) ; http://arc.aiaa.org/ >
    au < released ; 1995 ; 9781563471841 ; 9781600866357 ; 9781600866357 ; Fusion Energy in Space Propulsion (9781600866357) ; http://arc.aiaa.org/ >
    au < released ; 1995 ; 9781563471827 ; 9781600866364 ; 9781600866364 ; Aerospace Thermal Structures and Materials for a New Era (9781600866364) ; http://arc.aiaa.org/ >
    au < released ; 1995 ; 9781563471834 ; 9781600866371 ; 9781600866371 ; Liquid Rocket Engine Combustion Instability (9781600866371) ; http://arc.aiaa.org/ >
    au < released ; 1996 ; 9781563471063 ; 9781600866388 ; 9781600866388 ; Global Positioning System: Theory and Applications, Volume I (9781600866388) ; http://arc.aiaa.org/ >
    au < released ; 1996 ; 9781563471070 ; 9781600866395 ; 9781600866395 ; Global Positioning System: Theory and Applications, Volume II (9781600866395) ; http://arc.aiaa.org/ >
    au < released ; 1996 ; 9781563471766 ; 9781600866401 ; 9781600866401 ; Developments in High-Speed Vehicle Propulsion Systems (9781600866401) ; http://arc.aiaa.org/ >
    au < released ; 1996 ; 9781563471759 ; 9781600866418 ; 9781600866418 ; Recent Advances in Spray Combustion: Spray Atomization and Drop Burning Phenomena (9781600866418) ; http://arc.aiaa.org/ >
    au < released ; 1996 ; 9781563471810 ; 9781600866432 ; 9781600866432 ; Recent Advances in Spray Combustion: Spray Combustion Measurements and Model Simulation (9781600866432) ; http://arc.aiaa.org/ >
    au < doesNotExist ; 1996 ; 9781563472497 ; ; 9781563472497 ; Global Positioning System: Theory and Applications, 2-Volume Set ; https://arc.aiaa.org/ >
    au < doesNotExist ; 1996 ; 9781563471186 ; ; 9781563471186 ; Tactical Missile Propulsion ; https://arc.aiaa.org/ >
    au < released ; 1997 ; 9781563471889 ; 9781600866449 ; 9781600866449 ; Future Aeronautical and Space Systems (9781600866449) ; http://arc.aiaa.org/ >
    au < released ; 1997 ; 9781563471780 ; 9781600866456 ; 9781600866456 ; Advances in Combustion Science: In Honor of Ya. B. Zel'dovich (9781600866456) ; http://arc.aiaa.org/ >
    au < released ; 1997 ; 9781563472435 ; 9781600866463 ; 9781600866463 ; Fundamentals of High Accuracy Inertial Navigation (9781600866463) ; http://arc.aiaa.org/ >
    au < released ; 1998 ; 9781563472565 ; 9781600866487 ; 9781600866487 ; Orbital and Celestial Mechanics (9781600866487) ; http://arc.aiaa.org/ >
    au < released ; 1998 ; 9781563472589 ; 9781600866494 ; 9781600866494 ; Some Engineering Applications in Random Vibrations and Random Structures (9781600866494) ; http://arc.aiaa.org/ >
    au < released ; 1998 ; 9781563472763 ; 9781600866524 ; 9781600866524 ; Satellite Thermal Control for Systems Engineers (9781600866524) ; http://arc.aiaa.org/ >
    au < released ; 1998 ; 9781563472848 ; 9781600866531 ; 9781600866531 ; Progress in Fluid Flow Research: Turbulence and Applied MHD (9781600866531) ; http://arc.aiaa.org/ >
    au < doesNotExist ; 1998 ; 9781563471964 ; ; 9781563471964 ; Liquid Propellant Gun Technology ; https://arc.aiaa.org/ >
    au < doesNotExist ; 1998 ; 9781563472558 ; ; 9781563472558 ; Conventional Warhead Systems Physics and Engineering Design ; https://arc.aiaa.org/ >
    au < doesNotExist ; 1999 ; 9781563473401 ; ; 9781563473401 ; Aviation Weather Surveillance Systems: Advanced Radar and Surface Sensors for Flight Safety and Air Traffic Management ; https://arc.aiaa.org/ >
    au < released ; 2000 ; 9781563474040 ; 9781600866555 ; 9781600866555 ; Flight Control Systems (9781600866555) ; http://arc.aiaa.org/ >
    au < released ; 2000 ; 9781563474422 ; 9781600866562 ; 9781600866562 ; Solid Propellant Chemistry, Combustion, and Motor Interior Ballistics (9781600866562) ; http://arc.aiaa.org/ >
    au < released ; 2000 ; 9781563474484 ; 9781600866586 ; 9781600866586 ; Micropropulsion for Small Spacecraft (9781600866586) ; http://arc.aiaa.org/ >
    au < released ; 2000 ; 9781563473845 ; 9781600866593 ; 9781600866593 ; Structures Technology for Future Aerospace Systems (9781600866593) ; http://arc.aiaa.org/ >
    au < doesNotExist ; 2000 ; 9781563473999 ; ; 9781563473999 ; Approximate Methods for Weapon Aerodynamics ; https://arc.aiaa.org/ >
    au < released ; 2001 ; 9781563473227 ; 9781600866609 ; 9781600866609 ; Scramjet Propulsion (9781600866609) ; http://arc.aiaa.org/ >
    au < released ; 2001 ; 9781563474033 ; 9781600866616 ; 9781600866616 ; Gossamer Spacecraft: Membrane and Inflatable Structures Technology for Space Applications (9781600866616) ; http://arc.aiaa.org/ >
    au < released ; 2001 ; 9781563474743 ; 9781600866630 ; 9781600866630 ; Air Transportation Systems Engineering (9781600866630) ; http://arc.aiaa.org/ >
    au < released ; 2001 ; 9781563475177 ; 9781600866654 ; 9781600866654 ; Fixed and Flapping Wing Aerodynamics for Micro Air Vehicle Applications (9781600866654) ; http://arc.aiaa.org/ >
    au < doesNotExist ; 2001 ; 9781563473852 ; ; 9781563473852 ; Theater Ballistic Missile Defense ; https://arc.aiaa.org/ >
    au < doesNotExist ; 2001 ; 9781563474736 ; ; 9781563474736 ; Physics of Direct Hit and Near Miss Warhead Technology ; https://arc.aiaa.org/ >
    au < released ; 2002 ; 9781563475184 ; 9781600866661 ; 9781600866661 ; Physical and Chemical Processes in Gas Dynamics Vol. 1 (9781600866661) ; http://arc.aiaa.org/ >
    au < released ; 2002 ; 9781563475412 ; 9781600866678 ; 9781600866678 ; Advanced Hypersonic Test Facilities (9781600866678) ; http://arc.aiaa.org/ >
    au < released ; 2003 ; 9781563476075 ; 9781600866685 ; 9781600866685 ; Economic Principles Applied to Space Industry Decisions (9781600866685) ; http://arc.aiaa.org/ >
    au < released ; 2003 ; 9781563475795 ; 9781600866692 ; 9781600866692 ; Satellite Communications in the 21st Century: Trends and Technologies (9781600866692) ; http://arc.aiaa.org/ >
    au < released ; 2004 ; 9781563476549 ; 9781600866708 ; 9781600866708 ; Spatial Disorientation in Aviation (9781600866708) ; http://arc.aiaa.org/ >
    au < released ; 2004 ; 9781563476662 ; 9781600866722 ; 9781600866722 ; Applications of Robust Control to Nonlinear Systems (9781600866722) ; http://arc.aiaa.org/ >
    au < released ; 2004 ; 9781563475191 ; 9781600866753 ; 9781600866753 ; Physical and Chemical Processes in Gas Dynamics Vol. 2 (9781600866753) ; http://arc.aiaa.org/ >
    au < released ; 2004 ; 9781563472237 ; 9781600866760 ; 9781600866760 ; Liquid Rocket Thrust Chambers (9781600866760) ; http://arc.aiaa.org/ >
    au < doesNotExist ; 2004 ; 9781563476914 ; ; 9781563476914 ; Basics of Aerothermodynamics ; https://arc.aiaa.org/ >
    au < doesNotExist ; 2004 ; 9781563476570 ; ; 9781563476570 ; Aircraft Display Systems ; https://arc.aiaa.org/ >
    au < released ; 2005 ; 9781563476945 ; 9781600866777 ; 9781600866777 ; Fundamentals of Kalman Filtering: A Practical Approach, Second Edition (9781600866777) ; http://arc.aiaa.org/ >
    au < doesNotExist ; 2005 ; 9781563476952 ; ; 9781563476952 ; Applied Min-Max Approach to Missile Guidance and Control ; https://arc.aiaa.org/ >
    au < doesNotExist ; 2005 ; 9781563477911 ; ; 9781563477911 ; Utilization of Space ; https://arc.aiaa.org/ >
    au < released ; 2006 ; 9781563476693 ; 9781600866807 ; 9781600866807 ; Combustion Instabilities in Gas Turbine Engines (9781600866807) ; http://arc.aiaa.org/ >
    au < released ; 2006 ; 9781563477775 ; 9781600866814 ; 9781600866814 ; Recent Advances in Gossamer Spacecraft (9781600866814) ; http://arc.aiaa.org/ >
    au < released ; 2006 ; 9781563476976 ; 9781600866821 ; 9781600866821 ; Nonlinear Composite Beam Theory (9781600866821) ; http://arc.aiaa.org/ >
    au < released ; 2006 ; 9781563477898 ; 9781600866838 ; 9781600866838 ; Applications of Circulation Control Technology (9781600866838) ; http://arc.aiaa.org/ >
    au < released ; 2006 ; 9781563478284 ; 9781600866845 ; 9781600866845 ; Airborne Doppler Radar (9781600866845) ; http://arc.aiaa.org/ >
    au < released ; 2006 ; 9781563478369 ; 9781600866852 ; 9781600866852 ; Flight Vehicle System Identification (9781600866852) ; http://arc.aiaa.org/ >
    au < released ; 2007 ; 9781563478413 ; 9781600866869 ; 9781600866869 ; Jet Induced Effects (9781600866869) ; http://arc.aiaa.org/ >
    au < released ; 2007 ; 9781563477034 ; 9781600866876 ; 9781600866876 ; Fundamentals of Hybrid Rocket Combustion and Propulsion (9781600866876) ; http://arc.aiaa.org/ >
    au < released ; 2007 ; 9781563479199 ; 9781600866890 ; 9781600866890 ; Space Operations: Mission Management, Technologies, and Current Applications (9781600866890) ; http://arc.aiaa.org/ >
    au < released ; 2007 ; 9781563479212 ; 9781600866906 ; 9781600866906 ; Combustion Instabilities in Liquid Rocket Engines (9781600866906) ; http://arc.aiaa.org/ >
    au < released ; 2008 ; 9781563479519 ; 9781600860096 ; 9781600860096 ; Nuclear Space Power and Propulsion Systems (9781600860096) ; http://arc.aiaa.org/ >
    au < released ; 2008 ; 9781563479281 ; 9781600866913 ; 9781600866913 ; Combustion Instability (9781600866913) ; http://arc.aiaa.org/ >
    au < released ; 2008 ; 9781563479342 ; 9781600866920 ; 9781600866920 ; NASA Space Science Vision Missions (9781600866920) ; http://arc.aiaa.org/ >
    au < released ; 2008 ; 9781563479298 ; 9781600866937 ; 9781600866937 ; Advanced Propulsion Systems and Technologies, Today to 2020 (9781600866937) ; http://arc.aiaa.org/ >
    au < doesNotExist ; 2008 ; 9781563479557 ; ; 9781563479557 ; Engineering Design via Surrogate Modelling: A Practical Guide ; https://arc.aiaa.org/ >
    au < released ; 2009 ; 9781563479656 ; 9781563479854 ; 9781563479854 ; Hypervelocity Gouging Impacts (9781563479854) ; http://arc.aiaa.org/ >
    au < released ; 2009 ; 9781563479830 ; 9781563479892 ; 9781563479892 ; Fundamentals and Applications of Modern Flow Control (9781563479892) ; http://arc.aiaa.org/ >
    au < released ; 2009 ; 9781563479564 ; 9781563479953 ; 9781563479953 ; Frontiers of Propulsion Science (9781563479953) ; http://arc.aiaa.org/ >
    au < released ; 2009 ; 9781600867187 ; 9781600867200 ; 9781600867200 ; Fundamentals of Kalman Filtering: A Practical Approach, Third Edition (9781600867200) ; http://arc.aiaa.org/ >
    au < doesNotExist ; 2009 ; 9781600860157 ; ; 9781600860157 ; Fundamentals of Ground Combat System Ballistic Vulnerability/Lethality ; https://arc.aiaa.org/ >
    au < doesNotExist ; 2009 ; 9781563479908 ; ; 9781563479908 ; Selected Aerothermodynamic Design Problems of Hypersonic Flight Vehicles ; https://arc.aiaa.org/ >
    au < released ; 2010 ; 9781600867255 ; 9781600867279 ; 9781600867279 ; Advances in Collaborative Civil Aeronautical Multidisciplinary Design Optimization (9781600867279) ; http://arc.aiaa.org/ >
    au < released ; 2010 ; 9781600867682 ; 9781600867699 ; 9781600867699 ; Emergence of Pico- and Nanosatellites for Atmospheric Research and Technology Testing (9781600867699) ; http://arc.aiaa.org/ >
    au < doesNotExist ; 2010 ; 9781600867798 ; ; 9781600867798 ; Cooperative Path Planning of Unmanned Aerial Vehicles ; https://arc.aiaa.org/ >
    au < released ; 2011 ; 9781600868177 ; 9781600868184 ; 9781600868184 ; Space Operations: Exploration, Scientific Utilization, and Technology Development (9781600868184) ; http://arc.aiaa.org/ >
    au < released ; 2011 ; 9781600868368 ; 9781600868375 ; 9781600868375 ; Spacecraft Charging (9781600868375) ; http://arc.aiaa.org/ >
    au < released ; 2011 ; 9781600868399 ; 9781600868405 ; 9781600868405 ; Exergy Analysis and Design Optimization (9781600868405) ; http://arc.aiaa.org/ >
    au < released ; 2012 ; 9781600868979 ; 9781600868962 ; 9781600868962 ; Advances in Intelligent and Autonomous Aerospace Systems, Volume 241 (9781600868962) ; http://arc.aiaa.org/ >
    au < doesNotExist ; 2012 ; 9781600869037 ; ; 9781600869037 ; Morphing Aerospace Vehicles and Structures ; https://arc.aiaa.org/ >
    au < doesNotExist ; 2012 ; 9781600868948 ; ; 9781600868948 ; Tactical and Strategic Missile Guidance, Sixth Edition ; https://arc.aiaa.org/ >
    au < released ; 2013 ; 9781624102073 ; 9781624102080 ; 9781624102080 ; Space Operations: Experience, Mission Systems, and Advanced Concepts, Volume 242 (9781624102080) ; http://arc.aiaa.org/ >
    au < released ; 2013 ; ; 9781624102776 ; 9781624102776 ; Fundamentals of Kalman Filtering: A Practical Approach, Fourth Edition ; https://arc.aiaa.org/ >
    au < released ; 2014 ; 9781624102639 ; 9781624102660 ; 9781624102660 ; Turbine Aerodynamics, Heat Transfer, Materials, and Mechanics (9781624102660) ; http://arc.aiaa.org/ >
    au < released ; 2014 ; 9781624102608 ; 9781624102714 ; 9781624102714 ; Computational Intelligence in Aerospace Sciences (9781624102714) ; http://arc.aiaa.org/ >
    au < released ; 2015 ; 9781624101953 ; 9781624101960 ; 9781624101960 ; Precision Aerial Delivery Systems: Modeling, Dynamics, and Control (9781624101960) ; http://arc.aiaa.org/ >
    au < released ; 2015 ; 9781624101984 ; 9781624101991 ; 9781624101991 ; Space Operations: Innovations, Inventions, and Discoveries (9781624101991) ; http://arc.aiaa.org/ >
    au < released ; 2015 ; 9781624102783 ; 9781624102790 ; 9781624102790 ; Flight Vehicle System Identification: A Time-Domain Methodology, Second Edition (9781624102790) ; http://arc.aiaa.org/ >
    au < released ; 2015 ; 9781624103285 ; 9781624103292 ; 9781624103292 ; Hypersonic Nonequilibrium Flows: Fundamentals and Recent Advances (9781624103292) ; http://arc.aiaa.org/ >
    au < released ; 2016 ; 9781624104084 ; 9781624104091 ; 9781624104084 ; Advances in Systems Engineering ; https://arc.aiaa.org/ >
    au < released ; 2016 ; 9781624103230 ; 9781624103247 ; 9781624103230 ; Asteroid and Space Debris Manipulation: Advances from the Stardust Research Network ; https://arc.aiaa.org/ >
    au < released ; 2017 ; 9781624104008 ; 9781624104015 ; 9781624104008 ; Space Traffic Control ; https://arc.aiaa.org/ >
    au < released ; 2017 ; 9781624104640 ; 9781624104657 ; 9781624104640 ; Testing Large Ultra-Lightweight Spacecraft ; https://arc.aiaa.org/ >
    au < released ; 2018 ; 9781624104787 ; 9781624104794 ; 9781624104787 ; Advances in Computational Intelligence and Autonomy for Aerospace Systems ; https://arc.aiaa.org/ >
    au < released ; 2018 ; 9781624104886 ; 9781624104893 ; 9781624104886 ; Aerospace Materials and Applications ; https://arc.aiaa.org/ >
    au < manifest ; 2019 ; 9781624105821 ; 9781624105838 ; 9781624105838 ; Methods of Orbital Maneuvering ; https://arc.aiaa.org/ >
    au < manifest ; 2019 ; 9781624105647 ; 9781624105654 ; 9781624105654 ; PAA256 Complex Systems Engineering: Theory and Practice ; https://arc.aiaa.org/ >
    au < manifest ; 2019 ; 9781624105661 ; 9781624105678 ; 9781624105678 ; PAA257 The F-35 Lightning II: From Concept to Cockpit ; https://arc.aiaa.org/ >
    au < doesNotExist ; 2019 ; 9781624105371 ; ; 9781624105371 ; Tactical and Strategic Missile Guidance: An Introduction, Seventh Edition, Volume 1 ; https://arc.aiaa.org/ >
    au < doesNotExist ; 2019 ; 9781624105388 ; ; 9781624105388 ; Advanced Tactical and Strategic Missile Guidance, Seventh Edition, Volume 2 ; https://arc.aiaa.org/ >
    au < released ; 2020 ; 9781624105807 ; 9781624105814 ; 9781624105814 ; High-Pressure Flows for Propulsion Applications ; https://arc.aiaa.org/ >

  }
  
  {
      title <
       name = The Aerospace Press ;
       type = bookSeries
      >
  
    au < doesNotExist ; 1997 ; 9781884989056 ; ; 9781884989056 ; Microengineering Technology for Space Systems ; https://arc.aiaa.org/ >
    au < doesNotExist ; 1997 ; 9781884989049 ; ; 9781884989049 ; Micro- and Nanotechnology for Space Systems ; https://arc.aiaa.org/ >
    au < doesNotExist ; 1999 ; 9781884989032 ; ; 9781884989032 ; Microengineering Aerospace Systems ; https://arc.aiaa.org/ >
    au < doesNotExist ; 2000 ; 9781884989087 ; ; 9781884989087 ; Rocket Exhaust Plume Phenomenology ; https://arc.aiaa.org/ >
    au < doesNotExist ; 2002 ; 9781884989117 ; ; 9781884989117 ; Spacecraft Thermal Control Handbook, Volume I: Fundamental Technologies ; https://arc.aiaa.org/ >
    au < doesNotExist ; 2003 ; 9781884989131 ; ; 9781884989131 ; Nickel-Hydrogen Life Cycle Testing ; https://arc.aiaa.org/ >
    au < doesNotExist ; 2004 ; 9781884989148 ; ; 9781884989148 ; Spacecraft Thermal Control Handbook, Volume II: Cryogenics ; https://arc.aiaa.org/ >
    au < doesNotExist ; 2004 ; 9781884989155 ; ; 9781884989155 ; Space Modeling and Simulation ; https://arc.aiaa.org/ >
    au < doesNotExist ; 2005 ; 9781884989179 ; ; 9781884989179 ; Applied Orbit Perturbation and Maintenance ; https://arc.aiaa.org/ >
    au < doesNotExist ; 2006 ; 9781884989162 ; ; 9781884989162 ; International Launch Site Guide, Second Edition ; https://arc.aiaa.org/ >
    au < doesNotExist ; 2007 ; 9781884989193 ; ; 9781884989193 ; Communication Satellites, Fifth Edition ; https://arc.aiaa.org/ >
    au < doesNotExist ; 2008 ; 9781884989186 ; ; 9781884989186 ; Spacecraft Collision Probability ; https://arc.aiaa.org/ >
    au < doesNotExist ; 2009 ; 9781884989209 ; ; 9781884989209 ; Nickel-Hydrogen Batteries: Principles and Practice ; https://arc.aiaa.org/ >
    au < doesNotExist ; 2009 ; 9781884989223 ; ; 9781884989223 ; Small Satellites: Past, Present, and Future ; https://arc.aiaa.org/ >
    au < doesNotExist ; 2013 ; 9781884989254 ; ; 9781884989254 ; Band Model Theory of Radiation Transport ; https://arc.aiaa.org/ >
    au < doesNotExist ; 2015 ; 9781884989230 ; ; 9781884989230 ; Spacecraft and Payload Pointing ; https://arc.aiaa.org/ >
    au < doesNotExist ; 2018 ; 9781884989278 ; ; 9781884989278 ; Applied Orbit Perturbation and Maintenance, Second Edition ; https://arc.aiaa.org/ >
  
   }

}<|MERGE_RESOLUTION|>--- conflicted
+++ resolved
@@ -53,13 +53,8 @@
     au < released ; 2001 ; 9781563474729 ; 9781600861734 ; 9781600861734 ; Design Methodologies for Space Transportation Systems (9781600861734) ; http://arc.aiaa.org/ >
     au < released ; 2001 ; 9781563474637 ; 9781600861857 ; 9781600861857 ; Flight Vehicle Performance and Aerodynamic Control (9781600861857) ; http://arc.aiaa.org/ >
     au < released ; 2002 ; 9781563475757 ; 9781600861758 ; 9781600861758 ; Dynamics, Control, and Flying Qualities of V/STOL Aircraft (9781600861758) ; http://arc.aiaa.org/ >
-<<<<<<< HEAD
-    au < manifest ; 2002 ; ; 9781600861444 ; 9781600861444 ; Aircraft Engine Design, Second Edition ; https://arc.aiaa.org/ >
-    au < manifest ; 2002 ; ; 9781600862250 ; 9781600862250 ; Orbital Mechanics, Third Edition ; https://arc.aiaa.org/ >
-=======
     au < released ; 2002 ; ; 9781600861444 ; 9781600861444 ; Aircraft Engine Design, Second Edition ; https://arc.aiaa.org/ >
     au < released ; 2002 ; ; 9781600862250 ; 9781600862250 ; Orbital Mechanics, Third Edition ; https://arc.aiaa.org/ >
->>>>>>> ecf3b879
     au < released ; 2002 ; ; 9781600861796 ; 9781600861796 ; Elements of Spacecraft Design ; https://arc.aiaa.org/ >
     au < released ; 2003 ; 9781563475634 ; 9781600861550 ; 9781600861550 ; Analytical Mechanics of Space Systems (9781600861550) ; http://arc.aiaa.org/ >
     au < released ; 2003 ; 9781563475801 ; 9781600861819 ; 9781600861819 ; Finite Element Multidisciplinary Analysis, Second Edition (9781600861819) ; http://arc.aiaa.org/ >
@@ -80,11 +75,7 @@
     au < released ; 2006 ; 9781563476983 ; 9781600862373 ; 9781600862373 ; Rotary Wing Structural Dynamics and Aeroelasticity, 2e (9781600862373) ; http://arc.aiaa.org/ >
     au < released ; 2006 ; 9781563477812 ; 9781600862502 ; 9781600862502 ; The Biokinetics of Flying and Swimming, 2e (9781600862502) ; http://arc.aiaa.org/ >
     au < released ; 2006 ; ; 9781600861789 ; 9781600861789 ; Elements of Propulsion: Gas Turbines and Rockets ; https://arc.aiaa.org/ >
-<<<<<<< HEAD
-    au < manifest ; 2006 ; ; 9781600861956 ; 9781600861956 ; Hypersonic and High-Temperature Gas Dynamics, Second Edition ; https://arc.aiaa.org/ >
-=======
     au < released ; 2006 ; ; 9781600861956 ; 9781600861956 ; Hypersonic and High-Temperature Gas Dynamics, Second Edition ; https://arc.aiaa.org/ >
->>>>>>> ecf3b879
     au < doesNotExist ; 2006 ; 9781563478338 ; ; 9781563478338 ; Military Avionics Systems ; https://arc.aiaa.org/ >
     au < doesNotExist ; 2006 ; 9781563478390 ; ; 9781563478390 ; Flight Performance of Fixed and Rotary Wing Aircraft ; https://arc.aiaa.org/ >
     au < released ; 2007 ; 9781563478383 ; 9781600861628 ; 9781600861628 ; Basic MATLAB®, Simulink®, and Stateflow® (9781600861628) ; http://arc.aiaa.org/ >
@@ -744,14 +735,6 @@
     au < released ; 2015 ; 9781624102721 ; 9781624102738 ; 9781624102738 ; Gottinger Monograph N: German Research and Development on Rotary-Wing Aircraft (1939-1945) (9781624102738) ; http://arc.aiaa.org/ >
     au < released ; 2015 ; 9781624103490 ; 9781624103506 ; 9781624103506 ; Intercept 1961: The Birth of Soviet Missile Defense (9781624103506) ; http://arc.aiaa.org/ >
     au < released ; 2015 ; 9781624103513 ; 9781624103520 ; 9781624103520 ; Advanced Airship Technologies and Design Approaches (9781624103520) ; http://arc.aiaa.org/ >
-<<<<<<< HEAD
-    au < released ; 2016 ; 9781624103728 ; ; 9781624103728 ; The Art of Flight ; https://arc.aiaa.org/ >
-    au < released ; 2016 ; 9781624103810 ; ; 9781624103810 ; Lessons Learned: A Guide to Improved Aircraft Design ; https://arc.aiaa.org/ >
-    au < released ; 2017 ; 9781624104046 ; ; 9781624104046 ; Recent Successful Satellite Systems: Visions of the Future ; https://arc.aiaa.org/ >
-    au < released ; 2017 ; 9781624103834 ; ; 9781624103834 ; Powering the Eagle…Over 90 Years and Counting: Pratt & Whitney’s Inspirational Women ; https://arc.aiaa.org/ >
-    au < released ; 2017 ; 9781624104411 ; ; 9781624104411 ; America’s First Rocket Company: Reaction Motors, Inc. ; https://arc.aiaa.org/ >
-    au < released ; 2018 ; 9781624104022 ; ; 9781624104022 ; AeroDynamic: Inside the High-Stakes Global Jetliner Ecosystem ; https://arc.aiaa.org/ >
-=======
     au < released ; 2016 ; 9781624103728 ; 9781624103735 ; 9781624103728 ; The Art of Flight ; https://arc.aiaa.org/ >
     au < released ; 2016 ; 9781624103810 ; 9781624103827 ; 9781624103810 ; Lessons Learned: A Guide to Improved Aircraft Design ; https://arc.aiaa.org/ >
     au < released ; 2017 ; 9781624104046 ; 9781624104053 ; 9781624104046 ; Recent Successful Satellite Systems: Visions of the Future ; https://arc.aiaa.org/ >
@@ -760,7 +743,6 @@
     au < released ; 2018 ; 9781624104022 ; 9781624104039 ; 9781624104022 ; AeroDynamic: Inside the High-Stakes Global Jetliner Ecosystem ; https://arc.aiaa.org/ >
     au < doesNotExist ; 2019 ; 9781624105098 ; ; 9781624105098 ; Management of Defense Acquisition Projects, Second Edition ; https://arc.aiaa.org/ >
     au < manifest ; 2021 ; 9781624103995 ; 9781624104770 ; 9781624104770 ; Human Spaceflight Operations: Lessons Learned from 60 Years in Space ; https://arc.aiaa.org/ >
->>>>>>> ecf3b879
 
  }
 
