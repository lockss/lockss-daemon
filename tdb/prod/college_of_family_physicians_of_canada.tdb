--- conflicted
+++ resolved
@@ -38,10 +38,7 @@
       au < cfpc.CollegeFamilyPhysCanadaDrupalPlugin ; released ; 2018 ; Canadian Family Physician Volume 64 ; 64 ; http://www.cfp.ca/ >
       au < cfpc.CollegeFamilyPhysCanadaDrupalPlugin ; released ; 2019 ; Canadian Family Physician Volume 65 ; 65 ; https://www.cfp.ca/ >
       au < cfpc.CollegeFamilyPhysCanadaDrupalPlugin ; manifest ; 2020 ; Canadian Family Physician Volume 66 ; 66 ; https://www.cfp.ca/ >
-<<<<<<< HEAD
-=======
       au < cfpc.CollegeFamilyPhysCanadaDrupalPlugin ; manifest ; 2021 ; Canadian Family Physician Volume 67 ; 67 ; https://www.cfp.ca/ >
->>>>>>> ecf3b879
 
     }
 
