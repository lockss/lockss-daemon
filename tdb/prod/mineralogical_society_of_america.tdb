{

  publisher <
    name = Mineralogical Society of America ;
    info[platform] = SC GSW.
  >
    
    plugin = org.lockss.plugin.silverchair.geoscienceworld.GeoscienceWorldSilverchairPlugin
    implicit < status ; year ; param[year] ; name ; param[volume_name] >
    param[base_url] = https://pubs.geoscienceworld.org/

  {
    
    title < 
      name = American Mineralogist ;
      issn = 0003-004X ;
      eissn = 1945-3027
    >

    param[journal_id] = ammin
    #back content of American Min and Reviews in M are processed as warcs/source content. See RT: 8104

    {
      au < doNotProcess ; 1976 ; 1976 ; American Mineralogist Volume 61 ; 61 >
      au < doNotProcess ; 1977 ; 1977 ; American Mineralogist Volume 62 ; 62 >
      au < doNotProcess ; 1978 ; 1978 ; American Mineralogist Volume 63 ; 63 >
      au < doNotProcess ; 1979 ; 1979 ; American Mineralogist Volume 64 ; 64 >
      au < doNotProcess ; 1980 ; 1980 ; American Mineralogist Volume 65 ; 65 >
      au < doNotProcess ; 1981 ; 1981 ; American Mineralogist Volume 66 ; 66 >
      au < doNotProcess ; 1982 ; 1982 ; American Mineralogist Volume 67 ; 67 >
      au < doNotProcess ; 1983 ; 1983 ; American Mineralogist Volume 68 ; 68 >
      au < doNotProcess ; 1984 ; 1984 ; American Mineralogist Volume 69 ; 69 >
      au < doNotProcess ; 1985 ; 1985 ; American Mineralogist Volume 70 ; 70 >
      au < doNotProcess ; 1986 ; 1986 ; American Mineralogist Volume 71 ; 71 >
      au < doNotProcess ; 1987 ; 1987 ; American Mineralogist Volume 72 ; 72 >
      au < doNotProcess ; 1988 ; 1988 ; American Mineralogist Volume 73 ; 73 >
      au < doNotProcess ; 1989 ; 1989 ; American Mineralogist Volume 74 ; 74 >
      au < doNotProcess ; 1990 ; 1990 ; American Mineralogist Volume 75 ; 75 >
      au < doNotProcess ; 1991 ; 1991 ; American Mineralogist Volume 76 ; 76 >
      au < doNotProcess ; 1992 ; 1992 ; American Mineralogist Volume 77 ; 77 >
      au < doNotProcess ; 1993 ; 1993 ; American Mineralogist Volume 78 ; 78 >
      au < doNotProcess ; 1994 ; 1994 ; American Mineralogist Volume 79 ; 79 >
      au < doNotProcess ; 1995 ; 1995 ; American Mineralogist Volume 80 ; 80 >
      au < doNotProcess ; 1996 ; 1996 ; American Mineralogist Volume 81 ; 81 >
      au < doNotProcess ; 1997 ; 1997 ; American Mineralogist Volume 82 ; 82 >
      au < doNotProcess ; 1998 ; 1998 ; American Mineralogist Volume 83 ; 83 >
      au < doNotProcess ; 1999 ; 1999 ; American Mineralogist Volume 84 ; 84 >
      au < doNotProcess ; 2000 ; 2000 ; American Mineralogist Volume 85 ; 85 >
      au < doNotProcess ; 2001 ; 2001 ; American Mineralogist Volume 86 ; 86 >
      au < doNotProcess ; 2002 ; 2002 ; American Mineralogist Volume 87 ; 87 >
      au < doNotProcess ; 2003 ; 2003 ; American Mineralogist Volume 88 ; 88 >
      au < doNotProcess ; 2004 ; 2004 ; American Mineralogist Volume 89 ; 89 >
      au < doNotProcess ; 2005 ; 2005 ; American Mineralogist Volume 90 ; 90 >
      au < doNotProcess ; 2006 ; 2006 ; American Mineralogist Volume 91 ; 91 >
      au < doNotProcess ; 2007 ; 2007 ; American Mineralogist Volume 92 ; 92 >
      au < doNotProcess ; 2008 ; 2008 ; American Mineralogist Volume 93 ; 93 >
      au < doNotProcess ; 2009 ; 2009 ; American Mineralogist Volume 94 ; 94 >
      au < doNotProcess ; 2010 ; 2010 ; American Mineralogist Volume 95 ; 95 >
      au < doNotProcess ; 2011 ; 2011 ; American Mineralogist Volume 96 ; 96 >
      au < doNotProcess ; 2012 ; 2012 ; American Mineralogist Volume 97 ; 97 >
      au < doNotProcess ; 2013 ; 2013 ; American Mineralogist Volume 98 ; 98 >
      au < doNotProcess ; 2014 ; 2014 ; American Mineralogist Volume 99 ; 99 >
      au < manifest ; 2015 ; 2015 ; American Mineralogist Volume 100 ; 100 >
      au < manifest ; 2016 ; 2016 ; American Mineralogist Volume 101 ; 101 >
      au < released ; 2017 ; 2017 ; American Mineralogist Volume 102 ; 102 >
<<<<<<< HEAD
      au < manifest ; 2018 ; 2018 ; American Mineralogist Volume 103 ; 103 >
      au < released ; 2019 ; 2019 ; American Mineralogist Volume 104 ; 104 >
      au < manifest ; 2020 ; 2020 ; American Mineralogist Volume 105 ; 105 >
=======
      au < released ; 2018 ; 2018 ; American Mineralogist Volume 103 ; 103 >
      au < released ; 2019 ; 2019 ; American Mineralogist Volume 104 ; 104 >
      au < released ; 2020 ; 2020 ; American Mineralogist Volume 105 ; 105 >
>>>>>>> ecf3b879
      au < manifest ; 2021 ; 2021 ; American Mineralogist Volume 106 ; 106 >

    }

  }
  
  {
    
    title < 
      name = Elements ;
      issn = 1811-5209 ;
      eissn = 1811-5217
      
    >

    param[journal_id] = elements
      
    au < doNotProcess ; 2005 ; 2005 ; Elements Volume 1 ; 1 >
    au < doNotProcess ; 2006 ; 2006 ; Elements Volume 2 ; 2 >
    au < doNotProcess ; 2007 ; 2007 ; Elements Volume 3 ; 3 >
    au < doNotProcess ; 2008 ; 2008 ; Elements Volume 4 ; 4 >
    au < doNotProcess ; 2009 ; 2009 ; Elements Volume 5 ; 5 >
    au < doNotProcess ; 2010 ; 2010 ; Elements Volume 6 ; 6 >
    au < doNotProcess ; 2011 ; 2011 ; Elements Volume 7 ; 7 >
    au < doNotProcess ; 2012 ; 2012 ; Elements Volume 8 ; 8 >
    au < doNotProcess ; 2013 ; 2013 ; Elements Volume 9 ; 9 >
    au < doNotProcess ; 2014 ; 2014 ; Elements Volume 10 ; 10 >
    au < manifest ; 2015 ; 2015 ; Elements Volume 11 ; 11 >
    au < manifest ; 2016 ; 2016 ; Elements Volume 12 ; 12 >
    au < released ; 2017 ; 2017 ; Elements Volume 13 ; 13 >
    au < released ; 2018 ; 2018 ; Elements Volume 14 ; 14 >
    au < released ; 2019 ; 2019 ; Elements Volume 15 ; 15 >
<<<<<<< HEAD
    au < manifest ; 2020 ; 2020 ; Elements Volume 16 ; 16 >
    au < expected ; 2021 ; 2021 ; Elements Volume 17 ; 17 >
=======
    au < released ; 2020 ; 2020 ; Elements Volume 16 ; 16 >
    au < manifest ; 2021 ; 2021 ; Elements Volume 17 ; 17 >
>>>>>>> ecf3b879

  }
  
#  {
#    
#    title < 
#      name = Reviews in Mineralogy ;
#      issn = 0275-0279
#      
#    >
#
#    param[base_url] = http://rimg.geoscienceworld.org/ 
#    comment[continued_by] = [1529-6466]
#
#    attr[au_coverage_depth] = abstracts
#    #1980 - 1999 are abstracts only.
#
#  }

  {
    
    title < 
      name = Reviews in Mineralogy and Geochemistry ;
      issn = 1529-6466
      
    >
      
    param[journal_id] = rimg
    #param[base_url] = http://rimg.geoscienceworld.org/
    comment[continues] = 0275-0279
    #back content of American Min and Reviews in M are processed as warcs/source content. See RT: 8104

    au < doNotProcess ; 2000 ; 2000 ; Reviews in Mineralogy and Geochemistry Volume 38 ; 38 >
    au < doNotProcess ; 2000 ; 2000 ; Reviews in Mineralogy and Geochemistry Volume 39 ; 39 >
    au < doNotProcess ; 2000 ; 2000 ; Reviews in Mineralogy and Geochemistry Volume 40 ; 40 >
    au < doNotProcess ; 2000 ; 2000 ; Reviews in Mineralogy and Geochemistry Volume 41 ; 41 >
    au < doNotProcess ; 2001 ; 2001 ; Reviews in Mineralogy and Geochemistry Volume 42 ; 42 >
    au < doNotProcess ; 2001 ; 2001 ; Reviews in Mineralogy and Geochemistry Volume 43 ; 43 >
    au < doNotProcess ; 2001 ; 2001 ; Reviews in Mineralogy and Geochemistry Volume 44 ; 44 >
    au < doNotProcess ; 2001 ; 2001 ; Reviews in Mineralogy and Geochemistry Volume 45 ; 45 >
    au < doNotProcess ; 2002 ; 2002 ; Reviews in Mineralogy and Geochemistry Volume 46 ; 46 >
    au < doNotProcess ; 2002 ; 2002 ; Reviews in Mineralogy and Geochemistry Volume 47 ; 47 >
    au < doNotProcess ; 2002 ; 2002 ; Reviews in Mineralogy and Geochemistry Volume 48 ; 48 >
    au < doNotProcess ; 2002 ; 2002 ; Reviews in Mineralogy and Geochemistry Volume 49 ; 49 >
    au < doNotProcess ; 2002 ; 2002 ; Reviews in Mineralogy and Geochemistry Volume 50 ; 50 >
    au < doNotProcess ; 2002 ; 2002 ; Reviews in Mineralogy and Geochemistry Volume 51 ; 51 >
    au < doNotProcess ; 2003 ; 2003 ; Reviews in Mineralogy and Geochemistry Volume 52 ; 52 >
    au < doNotProcess ; 2003 ; 2003 ; Reviews in Mineralogy and Geochemistry Volume 53 ; 53 >
    au < doNotProcess ; 2003 ; 2003 ; Reviews in Mineralogy and Geochemistry Volume 54 ; 54 >
    au < doNotProcess ; 2004 ; 2004 ; Reviews in Mineralogy and Geochemistry Volume 55 ; 55 >
    au < doNotProcess ; 2004 ; 2004 ; Reviews in Mineralogy and Geochemistry Volume 56 ; 56 >
    au < doNotProcess ; 2005 ; 2005 ; Reviews in Mineralogy and Geochemistry Volume 57 ; 57 >
    au < doNotProcess ; 2005 ; 2005 ; Reviews in Mineralogy and Geochemistry Volume 58 ; 58 >
    au < doNotProcess ; 2005 ; 2005 ; Reviews in Mineralogy and Geochemistry Volume 59 ; 59 >
    au < doNotProcess ; 2006 ; 2006 ; Reviews in Mineralogy and Geochemistry Volume 60 ; 60 >
    au < doNotProcess ; 2006 ; 2006 ; Reviews in Mineralogy and Geochemistry Volume 61 ; 61 >
    au < doNotProcess ; 2006 ; 2006 ; Reviews in Mineralogy and Geochemistry Volume 62 ; 62 >
    au < doNotProcess ; 2006 ; 2006 ; Reviews in Mineralogy and Geochemistry Volume 63 ; 63 >
    au < doNotProcess ; 2006 ; 2006 ; Reviews in Mineralogy and Geochemistry Volume 64 ; 64 >
    au < doNotProcess ; 2007 ; 2007 ; Reviews in Mineralogy and Geochemistry Volume 65 ; 65 >
    au < doNotProcess ; 2007 ; 2007 ; Reviews in Mineralogy and Geochemistry Volume 66 ; 66 >
    au < doNotProcess ; 2007 ; 2007 ; Reviews in Mineralogy and Geochemistry Volume 67 ; 67 >
    au < doNotProcess ; 2008 ; 2008 ; Reviews in Mineralogy and Geochemistry Volume 68 ; 68 >
    au < doNotProcess ; 2008 ; 2008 ; Reviews in Mineralogy and Geochemistry Volume 69 ; 69 >
    au < doNotProcess ; 2009 ; 2009 ; Reviews in Mineralogy and Geochemistry Volume 70 ; 70 >
    au < doNotProcess ; 2010 ; 2010 ; Reviews in Mineralogy and Geochemistry Volume 71 ; 71 >
    au < doNotProcess ; 2010 ; 2010 ; Reviews in Mineralogy and Geochemistry Volume 72 ; 72 >
    au < doNotProcess ; 2011 ; 2011 ; Reviews in Mineralogy and Geochemistry Volume 73 ; 73 >
    au < doNotProcess ; 2012 ; 2012 ; Reviews in Mineralogy and Geochemistry Volume 74 ; 74 >
    au < doNotProcess ; 2013 ; 2013 ; Reviews in Mineralogy and Geochemistry Volume 75 ; 75 >
    au < doNotProcess ; 2013 ; 2013 ; Reviews in Mineralogy and Geochemistry Volume 76 ; 76 >
    au < doNotProcess ; 2013 ; 2013 ; Reviews in Mineralogy and Geochemistry Volume 77 ; 77 >
    au < doNotProcess ; 2014 ; 2014 ; Reviews in Mineralogy and Geochemistry Volume 78 ; 78 >
    au < doNotProcess ; 2014 ; 2014 ; Reviews in Mineralogy and Geochemistry Volume 79 ; 79 >
    au < manifest ; 2015 ; 2015 ; Reviews in Mineralogy and Geochemistry Volume 80 ; 80 >
    au < manifest ; 2016 ; 2016 ; Reviews in Mineralogy and Geochemistry Volume 81 ; 81 >
    au < released ; 2017 ; 2017 ; Reviews in Mineralogy and Geochemistry Volume 82 ; 82 >
<<<<<<< HEAD
    au < manifest ; 2017 ; 2017 ; Reviews in Mineralogy and Geochemistry Volume 83 ; 83 >
=======
    au < released ; 2017 ; 2017 ; Reviews in Mineralogy and Geochemistry Volume 83 ; 83 >
>>>>>>> ecf3b879
    au < released ; 2018 ; 2018 ; Reviews in Mineralogy and Geochemistry Volume 84 ; 84 >
    au < released ; 2019 ; 2019 ; Reviews in Mineralogy and Geochemistry Volume 85 ; 85 >
    au < manifest ; 2021 ; 2021 ; Reviews in Mineralogy and Geochemistry Volume 86 ; 86 >

  }
  
}<|MERGE_RESOLUTION|>--- conflicted
+++ resolved
@@ -63,15 +63,9 @@
       au < manifest ; 2015 ; 2015 ; American Mineralogist Volume 100 ; 100 >
       au < manifest ; 2016 ; 2016 ; American Mineralogist Volume 101 ; 101 >
       au < released ; 2017 ; 2017 ; American Mineralogist Volume 102 ; 102 >
-<<<<<<< HEAD
-      au < manifest ; 2018 ; 2018 ; American Mineralogist Volume 103 ; 103 >
-      au < released ; 2019 ; 2019 ; American Mineralogist Volume 104 ; 104 >
-      au < manifest ; 2020 ; 2020 ; American Mineralogist Volume 105 ; 105 >
-=======
       au < released ; 2018 ; 2018 ; American Mineralogist Volume 103 ; 103 >
       au < released ; 2019 ; 2019 ; American Mineralogist Volume 104 ; 104 >
       au < released ; 2020 ; 2020 ; American Mineralogist Volume 105 ; 105 >
->>>>>>> ecf3b879
       au < manifest ; 2021 ; 2021 ; American Mineralogist Volume 106 ; 106 >
 
     }
@@ -104,13 +98,8 @@
     au < released ; 2017 ; 2017 ; Elements Volume 13 ; 13 >
     au < released ; 2018 ; 2018 ; Elements Volume 14 ; 14 >
     au < released ; 2019 ; 2019 ; Elements Volume 15 ; 15 >
-<<<<<<< HEAD
-    au < manifest ; 2020 ; 2020 ; Elements Volume 16 ; 16 >
-    au < expected ; 2021 ; 2021 ; Elements Volume 17 ; 17 >
-=======
     au < released ; 2020 ; 2020 ; Elements Volume 16 ; 16 >
     au < manifest ; 2021 ; 2021 ; Elements Volume 17 ; 17 >
->>>>>>> ecf3b879
 
   }
   
@@ -188,11 +177,7 @@
     au < manifest ; 2015 ; 2015 ; Reviews in Mineralogy and Geochemistry Volume 80 ; 80 >
     au < manifest ; 2016 ; 2016 ; Reviews in Mineralogy and Geochemistry Volume 81 ; 81 >
     au < released ; 2017 ; 2017 ; Reviews in Mineralogy and Geochemistry Volume 82 ; 82 >
-<<<<<<< HEAD
-    au < manifest ; 2017 ; 2017 ; Reviews in Mineralogy and Geochemistry Volume 83 ; 83 >
-=======
     au < released ; 2017 ; 2017 ; Reviews in Mineralogy and Geochemistry Volume 83 ; 83 >
->>>>>>> ecf3b879
     au < released ; 2018 ; 2018 ; Reviews in Mineralogy and Geochemistry Volume 84 ; 84 >
     au < released ; 2019 ; 2019 ; Reviews in Mineralogy and Geochemistry Volume 85 ; 85 >
     au < manifest ; 2021 ; 2021 ; Reviews in Mineralogy and Geochemistry Volume 86 ; 86 >
