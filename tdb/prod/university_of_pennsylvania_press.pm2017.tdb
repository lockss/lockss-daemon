{
  publisher <
    name = University of Pennsylvania Press
  >

  plugin = org.lockss.plugin.projmuse.ProjectMuse2017Plugin
  param[base_url] = https://muse.jhu.edu/
  implicit < status ; year ; name ; param[resource_id] >
  #publisher_id:56

    {
    title <
      name = Capitalism: A Journal of History and Economics ;
      issn = 2576-6392 ;
      eissn = 2576-6406

    >

      attr[journal_id] = 769

      au < released ; 2019 ; Capitalism: A Journal of History and Economics Volume 1 [2019] ; 14543 >

    }

    {
    title <
      name = Change Over Time ;
      issn = 2153-053X  ;
      eissn = 2153-0548  ;
      issnl = 2153-053X

    >

      attr[journal_id] = 545

        au < released ; 2011 ; Change Over Time Volume 1 [2011] ; 7182 >
        au < released ; 2012 ; Change Over Time Volume 2 [2012] ; 8292 >
        au < released ; 2013 ; Change Over Time Volume 3 [2013] ; 8911 >
        au < released ; 2014 ; Change Over Time Volume 4 [2014] ; 9932 >
        au < released ; 2015 ; Change Over Time Volume 5 [2015] ; 10575 >
        au < released ; 2016 ; Change Over Time Volume 6 [2016] ; 11257 >
        au < released ; 2017 ; Change Over Time Volume 7 [2017] ; 13210 >
        au < released ; 2018 ; Change Over Time Volume 8 [2018] ; 13965 >

    }

    {
    title <
      name = Dissent ;
      issn = 0012-3846  ;
      eissn = 1946-0910  ;
      issnl = 0012-3846

    >

      attr[journal_id] = 464

        au < released ; 2005 ; Dissent Volume 52 [2005] ; 7345 >
        au < released ; 2006 ; Dissent Volume 53 [2006] ; 7346 >
        au < released ; 2007 ; Dissent Volume 54 [2007] ; 7347 >
        au < released ; 2008 ; Dissent Volume 55 [2008] ; 7348 >
        au < released ; 2009 ; Dissent Volume 56 [2009] ; 4075 >
        au < released ; 2010 ; Dissent Volume 57 [2010] ; 5713 >
        au < released ; 2011 ; Dissent Volume 58 [2011] ; 6681 >
        au < released ; 2012 ; Dissent Volume 59 [2012] ; 7874 >
        au < released ; 2013 ; Dissent Volume 60 [2013] ; 8642 >
        au < released ; 2014 ; Dissent Volume 61 [2014] ; 9562 >
        au < released ; 2015 ; Dissent Volume 62 [2015] ; 10281 >
        au < released ; 2016 ; Dissent Volume 63 [2016] ; 10988 >
        au < released ; 2017 ; Dissent Volume 64 [2017] ; 12377 >
        au < released ; 2018 ; Dissent Volume 65 [2018] ; 13393 >
        au < released ; 2019 ; Dissent Volume 66 [2019] ; 13860 >
        au < released ; 2020 ; Dissent Volume 67 [2020] ; 14587 >

    }

    {
    title <
      name = Early American Studies: An Interdisciplinary Journal ;
      issn = 1543-4273  ;
      eissn = 1559-0895  ;
      issnl = 1543-4273

    >

      attr[journal_id] = 322

        au < released ; 2003 ; Early American Studies: An Interdisciplinary Journal Volume 1 [2003] ; 3499 >
        au < released ; 2004 ; Early American Studies: An Interdisciplinary Journal Volume 2 [2004] ; 3498 >
        au < released ; 2005 ; Early American Studies: An Interdisciplinary Journal Volume 3 [2005] ; 3497 >
        au < released ; 2006 ; Early American Studies: An Interdisciplinary Journal Volume 4 [2006] ; 3061 >
        au < released ; 2007 ; Early American Studies: An Interdisciplinary Journal Volume 5 [2007] ; 3358 >
        au < released ; 2008 ; Early American Studies: An Interdisciplinary Journal Volume 6 [2008] ; 3707 >
        au < released ; 2009 ; Early American Studies: An Interdisciplinary Journal Volume 7 [2009] ; 4109 >
        au < released ; 2010 ; Early American Studies: An Interdisciplinary Journal Volume 8 [2010] ; 5649 >
        au < released ; 2011 ; Early American Studies: An Interdisciplinary Journal Volume 9 [2011] ; 6536 >
        au < released ; 2012 ; Early American Studies: An Interdisciplinary Journal Volume 10 [2012] ; 7857 >
        au < released ; 2013 ; Early American Studies: An Interdisciplinary Journal Volume 11 [2013] ; 8632 >
        au < released ; 2014 ; Early American Studies: An Interdisciplinary Journal Volume 12 [2014] ; 9563 >
        au < released ; 2015 ; Early American Studies: An Interdisciplinary Journal Volume 13 [2015] ; 10317 >
        au < released ; 2016 ; Early American Studies: An Interdisciplinary Journal Volume 14 [2016] ; 10989 >
        au < released ; 2017 ; Early American Studies: An Interdisciplinary Journal Volume 15 [2017] ; 12359 >
        au < released ; 2018 ; Early American Studies: An Interdisciplinary Journal Volume 16 [2018] ; 13227 >
        au < released ; 2019 ; Early American Studies: An Interdisciplinary Journal Volume 17 [2019] ; 13855 >
        au < manifest ; 2020 ; Early American Studies: An Interdisciplinary Journal Volume 18 [2020] ; 14617 >

    }

    {
    title <
      name = French Forum ;
      issn = 0098-9355  ;
      eissn = 1534-1836  ;
      issnl = 0098-9355

    >

      attr[journal_id] = 63
      #move from University of Nebraska Press

        au < released ; 2001 ; French Forum Volume 26 [2001] ; 227 >
        au < released ; 2002 ; French Forum Volume 27 [2002] ; 228 >
        au < released ; 2003 ; French Forum Volume 28 [2003] ; 964 >
        au < released ; 2004 ; French Forum Volume 29 [2004] ; 2544 >
        au < released ; 2005 ; French Forum Volume 30 [2005] ; 2748 >
        au < released ; 2006 ; French Forum Volume 31 [2006] ; 3123 >
        au < released ; 2007 ; French Forum Volume 32 [2007] ; 3635 >
        au < released ; 2008 ; French Forum Volume 33 [2008] ; 4000 >
        au < released ; 2009 ; French Forum Volume 34 [2009] ; 4419 >
        au < released ; 2010 ; French Forum Volume 35 [2010] ; 6167 >
        au < released ; 2011 ; French Forum Volume 36 [2011] ; 7438 >
        au < released ; 2012 ; French Forum Volume 37 [2012] ; 8503 >
        au < released ; 2013 ; French Forum Volume 38 [2013] ; 9326 >
        au < released ; 2014 ; French Forum Volume 39 [2014] ; 10105 >
        au < released ; 2015 ; French Forum Volume 40 [2015] ; 10668 >
        au < released ; 2016-2017 ; French Forum Volume 41 [2016-2017] ; 12358 >
        au < released ; 2017 ; French Forum Volume 42 [2017] ; 12684 >
        au < released ; 2018 ; French Forum Volume 43 [2018] ; 13678 >
        au < released ; 2019 ; French Forum Volume 44 [2019] ; 14379 >

    }

    {
    title <
      name = Hispanic Review ;
      issn = 0018-2176  ;
      eissn = 1553-0639  ;
      issnl = 0018-2176

    >

      attr[journal_id] = 289

        au < released ; 2005 ; Hispanic Review Volume 73 [2005] ; 2634 >
        au < released ; 2006 ; Hispanic Review Volume 74 [2006] ; 2895 >
        au < released ; 2007 ; Hispanic Review Volume 75 [2007] ; 3319 >
        au < released ; 2008 ; Hispanic Review Volume 76 [2008] ; 3679 >
        au < released ; 2009 ; Hispanic Review Volume 77 [2009] ; 4100 >
        au < released ; 2010 ; Hispanic Review Volume 78 [2010] ; 5669 >
        au < released ; 2011 ; Hispanic Review Volume 79 [2011] ; 6626 >
        au < released ; 2012 ; Hispanic Review Volume 80 [2012] ; 7858 >
        au < released ; 2013 ; Hispanic Review Volume 81 [2013] ; 8633 >
        au < released ; 2014 ; Hispanic Review Volume 82 [2014] ; 9592 >
        au < released ; 2015 ; Hispanic Review Volume 83 [2015] ; 10318 >
        au < released ; 2016 ; Hispanic Review Volume 84 [2016] ; 10990 >
        au < released ; 2017 ; Hispanic Review Volume 85 [2017] ; 12366 >
        au < released ; 2018 ; Hispanic Review Volume 86 [2018] ; 13217 >
        au < released ; 2019 ; Hispanic Review Volume 87 [2019] ; 13895 >
        au < released ; 2020 ; Hispanic Review Volume 88 [2020] ; 14608 >

    }

    {
    title <
      name = Humanity: An International Journal of Human Rights, Humanitarianism, and Development ;
      issn = 2151-4364  ;
      eissn = 2151-4372  ;
      issnl = 2151-4364

    >

      attr[journal_id] = 499

        au < released ; 2010 ; Humanity: An International Journal of Human Rights, Humanitarianism, and Development Volume 1 [2010] ; 6361 >
        au < released ; 2011 ; Humanity: An International Journal of Human Rights, Humanitarianism, and Development Volume 2 [2011] ; 6682 >
        au < released ; 2012 ; Humanity: An International Journal of Human Rights, Humanitarianism, and Development Volume 3 [2012] ; 8012 >
        au < released ; 2013 ; Humanity: An International Journal of Human Rights, Humanitarianism, and Development Volume 4 [2013] ; 8756 >
        au < released ; 2014 ; Humanity: An International Journal of Human Rights, Humanitarianism, and Development Volume 5 [2014] ; 9628 >
        au < released ; 2015 ; Humanity: An International Journal of Human Rights, Humanitarianism, and Development Volume 6 [2015] ; 10470 >
        au < released ; 2016 ; Humanity: An International Journal of Human Rights, Humanitarianism, and Development Volume 7 [2016] ; 11084 >
        au < released ; 2017 ; Humanity: An International Journal of Human Rights, Humanitarianism, and Development Volume 8 [2017] ; 12477 >
        au < released ; 2018 ; Humanity: An International Journal of Human Rights, Humanitarianism, and Development Volume 9 [2018] ; 13315 >
        au < released ; 2019 ; Humanity: An International Journal of Human Rights, Humanitarianism, and Development Volume 10 [2019] ; 14134 >
<<<<<<< HEAD
        au < ready ; 2020 ; Humanity: An International Journal of Human Rights, Humanitarianism, and Development Volume 11 [2020] ; 14916 >
=======
        au < released ; 2020 ; Humanity: An International Journal of Human Rights, Humanitarianism, and Development Volume 11 [2020] ; 14916 >
>>>>>>> ecf3b879

    }

  {

    title <
      name = Huntington Library Quarterly ;
      issn = 0018-7895 ;
      eissn = 1544-399X ;
      issnl = 0018-7895
     >

      attr[journal_id] = 677

      au < released ; 2015 ; Huntington Library Quarterly Volume 68 [2005] ; 11009 >
      au < released ; 2016 ; Huntington Library Quarterly Volume 69 [2006] ; 11096 >
      au < released ; 2017 ; Huntington Library Quarterly Volume 70 [2007] ; 12485 >
      au < released ; 2018 ; Huntington Library Quarterly Volume 71 [2008] ; 13335 >
      au < released ; 2019 ; Huntington Library Quarterly Volume 82 [2019] ; 14137 >

    }

    {
    title <
      name = J19: The Journal of Nineteenth-Century Americanists ;
      issn = 2166-742X ;
      eissn = 2166-7438 ;
      issnl = 2166-742X
    >

      attr[journal_id] = 596

        au < released ; 2013 ; J19: The Journal of Nineteenth-Century Americanists Volume 1 [2013] ; 8912 >
        au < released ; 2014 ; J19: The Journal of Nineteenth-Century Americanists Volume 2 [2014] ; 9827 >
        au < released ; 2015 ; J19: The Journal of Nineteenth-Century Americanists Volume 3 [2015] ; 10552 >
        au < released ; 2016 ; J19: The Journal of Nineteenth-Century Americanists Volume 4 [2016] ; 11185 >
        au < released ; 2017 ; J19: The Journal of Nineteenth-Century Americanists Volume 5 [2017] ; 12519 >
        au < released ; 2018 ; J19: The Journal of Nineteenth-Century Americanists Volume 6 [2018] ; 13483 >
        au < released ; 2019 ; J19: The Journal of Nineteenth-Century Americanists Volume 7 [2019] ; 14286 >
        au < released ; 2020 ; J19: The Journal of Nineteenth-Century Americanists Volume 8 [2020] ; 14853 >

    }

    {
    title <
      name = Jewish Quarterly Review ;
      issn = 0021-6682  ;
      eissn = 1553-0604  ;
      issnl = 0021-6682

    >

      attr[journal_id] = 292

        au < released ; 2001-2002 ; Jewish Quarterly Review Volume 92 [2001-2002] ; 6417 >
        au < released ; 2002-2003 ; Jewish Quarterly Review Volume 93 [2002-2003] ; 6418 >
        au < released ; 2004 ; Jewish Quarterly Review Volume 94 [2004] ; 6419 >
        au < released ; 2005 ; Jewish Quarterly Review Volume 95 [2005] ; 2633 >
        au < released ; 2006 ; Jewish Quarterly Review Volume 96 [2006] ; 2874 >
        au < released ; 2007 ; Jewish Quarterly Review Volume 97 [2007] ; 3249 >
        au < released ; 2008 ; Jewish Quarterly Review Volume 98 [2008] ; 3659 >
        au < released ; 2009 ; Jewish Quarterly Review Volume 99 [2009] ; 4130 >
        au < released ; 2010 ; Jewish Quarterly Review Volume 100 [2010] ; 5656 >
        au < released ; 2011 ; Jewish Quarterly Review Volume 101 [2011] ; 6543 >
        au < released ; 2012 ; Jewish Quarterly Review Volume 102 [2012] ; 8002 >
        au < released ; 2013 ; Jewish Quarterly Review Volume 103 [2013] ; 8757 >
        au < released ; 2014 ; Jewish Quarterly Review Volume 104 [2014] ; 9650 >
        au < released ; 2015 ; Jewish Quarterly Review Volume 105 [2015] ; 10418 >
        au < released ; 2016 ; Jewish Quarterly Review Volume 106 [2016] ; 11001 >
        au < released ; 2017 ; Jewish Quarterly Review Volume 107 [2017] ; 12425 >
        au < released ; 2018 ; Jewish Quarterly Review Volume 108 [2018] ; 13277 >
        au < released ; 2019 ; Jewish Quarterly Review Volume 109 [2019] ; 13963 >
        au < released ; 2020 ; Jewish Quarterly Review Volume 110 [2020] ; 14624 >

    }

    {
    title <
      name = Journal for Early Modern Cultural Studies ;
      issn = 1531-0485  ;
      eissn = 1553-3786  ;
      issnl = 1531-0485

    >

      attr[journal_id] = 293

        au < released ; 2001 ; Journal for Early Modern Cultural Studies Volume 1 [2001] ; 8133 >
        au < released ; 2002 ; Journal for Early Modern Cultural Studies Volume 2 [2002] ; 8132 >
        au < released ; 2003 ; Journal for Early Modern Cultural Studies Volume 3 [2003] ; 8131 >
        au < released ; 2004 ; Journal for Early Modern Cultural Studies Volume 4 [2004] ; 6686 >
        au < released ; 2005 ; Journal for Early Modern Cultural Studies Volume 5 [2005] ; 2766 >
        au < released ; 2006 ; Journal for Early Modern Cultural Studies Volume 6 [2006] ; 3011 >
        au < released ; 2007 ; Journal for Early Modern Cultural Studies Volume 7 [2007] ; 3354 >
        au < released ; 2008 ; Journal for Early Modern Cultural Studies Volume 8 [2008] ; 3814 >
        au < released ; 2009 ; Journal for Early Modern Cultural Studies Volume 9 [2009] ; 4320 >
        au < released ; 2010 ; Journal for Early Modern Cultural Studies Volume 10 [2010] ; 6178 >
        au < released ; 2011 ; Journal for Early Modern Cultural Studies Volume 11 [2011] ; 7567 >
        au < released ; 2012 ; Journal for Early Modern Cultural Studies Volume 12 [2012] ; 7859 >
        au < released ; 2013 ; Journal for Early Modern Cultural Studies Volume 13 [2013] ; 8634 >
        au < released ; 2014 ; Journal for Early Modern Cultural Studies Volume 14 [2014] ; 9560 >
        au < released ; 2015 ; Journal for Early Modern Cultural Studies Volume 15 [2015] ; 10288 >
        au < released ; 2016 ; Journal for Early Modern Cultural Studies Volume 16 [2016] ; 10991 >
        au < released ; 2017 ; Journal for Early Modern Cultural Studies Volume 17 [2017] ; 12584 >
        au < released ; 2018 ; Journal for Early Modern Cultural Studies Volume 18 [2018] ; 13793 >
        au < released ; 2019 ; Journal for Early Modern Cultural Studies Volume 19 [2019] ; 14620 >

    }

    {
    title <
      name = Journal of Ecumenical Studies ;
      issn = 0022-0558  ;
      eissn = 2162-3937  ;
      issnl = 0022-0558

    >

      attr[journal_id] = 668

        au < released ; 2015 ; Journal of Ecumenical Studies Volume 50 [2015] ; 10728 >
        au < released ; 2016 ; Journal of Ecumenical Studies Volume 51 [2016] ; 11122 >
        au < released ; 2017 ; Journal of Ecumenical Studies Volume 52 [2017] ; 12572 >
        au < released ; 2018 ; Journal of Ecumenical Studies Volume 53 [2018] ; 13697 >
        au < released ; 2019 ; Journal of Ecumenical Studies Volume 54 [2019] ; 14210 >
        au < testing ; 2020 ; Journal of Ecumenical Studies Volume 55 [2020] ; 14855 >

    }

    {
    title <
      name = Journal of the Early Republic ;
      issn = 0275-1275  ;
      eissn = 1553-0620  ;
      issnl = 0275-1275

    >

      attr[journal_id] = 295

        au < released ; 2005 ; Journal of the Early Republic Volume 25 [2005] ; 2695 >
        au < released ; 2006 ; Journal of the Early Republic Volume 26 [2006] ; 2959 >
        au < released ; 2007 ; Journal of the Early Republic Volume 27 [2007] ; 3239 >
        au < released ; 2008 ; Journal of the Early Republic Volume 28 [2008] ; 3516 >
        au < released ; 2009 ; Journal of the Early Republic Volume 29 [2009] ; 4156 >
        au < released ; 2010 ; Journal of the Early Republic Volume 30 [2010] ; 5685 >
        au < released ; 2011 ; Journal of the Early Republic Volume 31 [2011] ; 6637 >
        au < released ; 2012 ; Journal of the Early Republic Volume 32 [2012] ; 8001 >
        au < released ; 2013 ; Journal of the Early Republic Volume 33 [2013] ; 8758 >
        au < released ; 2014 ; Journal of the Early Republic Volume 34 [2014] ; 9629 >
        au < released ; 2015 ; Journal of the Early Republic Volume 35 [2015] ; 10419 >
        au < released ; 2016 ; Journal of the Early Republic Volume 36 [2016] ; 10995 >
        au < released ; 2017 ; Journal of the Early Republic Volume 37 [2017] ; 12409 >
        au < released ; 2018 ; Journal of the Early Republic Volume 38 [2018] ; 13278 >
        au < released ; 2019 ; Journal of the Early Republic Volume 39 [2019] ; 13964 >
        au < testing ; 2020 ; Journal of the Early Republic Volume 40 [2020] ; 14730 >

    }

    {
    title <
      name = Journal of the History of Ideas ;
      issn = 1086-3222  ;
      eissn = 0022-5037  ;
      issnl = 0022-5037

    >

      attr[journal_id] = 91

        au < released ; 1996 ; Journal of the History of Ideas Volume 57 [1996] ; 296 >
        au < released ; 1997 ; Journal of the History of Ideas Volume 58 [1997] ; 297 >
        au < released ; 1998 ; Journal of the History of Ideas Volume 59 [1998] ; 298 >
        au < released ; 1999 ; Journal of the History of Ideas Volume 60 [1999] ; 299 >
        au < released ; 2000 ; Journal of the History of Ideas Volume 61 [2000] ; 300 >
        au < released ; 2001 ; Journal of the History of Ideas Volume 62 [2001] ; 301 >
        au < released ; 2002 ; Journal of the History of Ideas Volume 63 [2002] ; 302 >
        au < released ; 2003 ; Journal of the History of Ideas Volume 64 [2003] ; 910 >
        au < released ; 2004 ; Journal of the History of Ideas Volume 65 [2004] ; 2516 >
        au < released ; 2005 ; Journal of the History of Ideas Volume 66 [2005] ; 2818 >
        au < released ; 2006 ; Journal of the History of Ideas Volume 67 [2006] ; 2967 >
        au < released ; 2007 ; Journal of the History of Ideas Volume 68 [2007] ; 3247 >
        au < released ; 2008 ; Journal of the History of Ideas Volume 69 [2008] ; 3523 >
        au < released ; 2009 ; Journal of the History of Ideas Volume 70 [2009] ; 4061 >
        au < released ; 2010 ; Journal of the History of Ideas Volume 71 [2010] ; 5683 >
        au < released ; 2011 ; Journal of the History of Ideas Volume 72 [2011] ; 6638 >
        au < released ; 2012 ; Journal of the History of Ideas Volume 73 [2012] ; 7860 >
        au < released ; 2013 ; Journal of the History of Ideas Volume 74 [2013] ; 8660 >
        au < released ; 2014 ; Journal of the History of Ideas Volume 75 [2014] ; 9591 >
        au < released ; 2015 ; Journal of the History of Ideas Volume 76 [2015] ; 10320 >
        au < released ; 2016 ; Journal of the History of Ideas Volume 77 [2016] ; 10992 >
        au < released ; 2017 ; Journal of the History of Ideas Volume 78 [2017] ; 12367 >
        au < released ; 2018 ; Journal of the History of Ideas Volume 79 [2018] ; 13188 >
        au < released ; 2019 ; Journal of the History of Ideas Volume 80 [2019] ; 13896 >
        au < released ; 2020 ; Journal of the History of Ideas Volume 81 [2020] ; 14621 >

    }

    {
    title <
      name = Magic, Ritual, and Witchcraft ;
      issn = 1556-8547  ;
      eissn = 1940-5111  ;
      issnl = 1556-8547

    >

      attr[journal_id] = 387

        au < released ; 2006 ; Magic, Ritual, and Witchcraft Volume 1 [2006] ; 3743 >
        au < released ; 2007 ; Magic, Ritual, and Witchcraft Volume 2 [2007] ; 3744 >
        au < released ; 2008 ; Magic, Ritual, and Witchcraft Volume 3 [2008] ; 3759 >
        au < released ; 2009 ; Magic, Ritual, and Witchcraft Volume 4 [2009] ; 4245 >
        au < released ; 2010 ; Magic, Ritual, and Witchcraft Volume 5 [2010] ; 5930 >
        au < released ; 2011 ; Magic, Ritual, and Witchcraft Volume 6 [2011] ; 7149 >
        au < released ; 2012 ; Magic, Ritual, and Witchcraft Volume 7 [2012] ; 8293 >
        au < released ; 2013 ; Magic, Ritual, and Witchcraft Volume 8 [2013] ; 9057 >
        au < released ; 2014 ; Magic, Ritual, and Witchcraft Volume 9 [2014] ; 9971 >
        au < released ; 2015 ; Magic, Ritual, and Witchcraft Volume 10 [2015] ; 10651 >
        au < released ; 2016 ; Magic, Ritual, and Witchcraft Volume 11 [2016] ; 11264 >
        au < released ; 2017 ; Magic, Ritual, and Witchcraft Volume 12 [2017] ; 12569 >
        au < released ; 2018 ; Magic, Ritual, and Witchcraft Volume 13 [2018] ; 13737 >
        au < released ; 2019 ; Magic, Ritual, and Witchcraft Volume 14 [2019] ; 14314 >

    }

    {
    title <
      name = Manuscript Studies: A Journal of the Schoenberg Institute for Manuscript Studies ;
      eissn = 2381-5329  ;
      issnl = 2381-5329

    >

      attr[journal_id] = 698

        au < released ; 2016 ; Manuscript Studies: A Journal of the Schoenberg Institute for Manuscript Studies Volume 1 [2016] ; 11228 >
        au < released ; 2017 ; Manuscript Studies: A Journal of the Schoenberg Institute for Manuscript Studies Volume 2 [2017] ; 12573 >
        au < released ; 2018 ; Manuscript Studies: A Journal of the Schoenberg Institute for Manuscript Studies Volume 3 [2018] ; 13487 >
        au < released ; 2019 ; Manuscript Studies: A Journal of the Schoenberg Institute for Manuscript Studies Volume 4 [2019] ; 14180 >
        au < testing ; 2020 ; Manuscript Studies: A Journal of the Schoenberg Institute for Manuscript Studies Volume 5 [2020] ; 14917 >

    }

    {
    title <
      name = Revista Hispánica Moderna ;
      issn = 0034-9593  ;
      eissn = 1944-6446  ;
      issnl = 0034-9593

    >

      attr[journal_id] = 426

        au < released ; 2007 ; Revista Hispánica Moderna Volume 60 [2007] ; 6430 >
        au < released ; 2008 ; Revista Hispánica Moderna Volume 61 [2008] ; 6431 >
        au < released ; 2009 ; Revista Hispánica Moderna Volume 62 [2009] ; 4176 >
        au < released ; 2010 ; Revista Hispánica Moderna Volume 63 [2010] ; 5808 >
        au < released ; 2011 ; Revista Hispánica Moderna Volume 64 [2011] ; 6939 >
        au < released ; 2012 ; Revista Hispánica Moderna Volume 65 [2012] ; 8267 >
        au < released ; 2013 ; Revista Hispánica Moderna Volume 66 [2013] ; 8948 >
        au < released ; 2014 ; Revista Hispánica Moderna Volume 67 [2014] ; 9972 >
        au < released ; 2015 ; Revista Hispánica Moderna Volume 68 [2015] ; 10652 >
        au < released ; 2016 ; Revista Hispánica Moderna Volume 69 [2016] ; 11284 >
        au < released ; 2017 ; Revista Hispánica Moderna Volume 70 [2017] ; 12683 >
        au < released ; 2018 ; Revista Hispánica Moderna Volume 71 [2018] ; 13532 >
        au < released ; 2019 ; Revista Hispánica Moderna Volume 72 [2019] ; 14212 >
        au < released ; 2020 ; Revista Hispánica Moderna Volume 73 [2020] ; 14918 >

    }

    {
    title <
      name = The Pennsylvania Magazine of History and Biography ;
      issn = 0031-4587 ;
      eissn = 2169-8546 ;
      issnl = 0031-4587

    >

      attr[journal_id] = 724

        au < released ; 2016 ; The Pennsylvania Magazine of History and Biography Volume 140 [2016] ; 13189 >
        au < released ; 2017 ; The Pennsylvania Magazine of History and Biography Volume 141 [2017] ; 13240 >
        au < released ; 2018 ; The Pennsylvania Magazine of History and Biography Volume 142 [2018] ; 13241 >
        au < released ; 2019 ; The Pennsylvania Magazine of History and Biography Volume 143 [2019] ; 13897 >
        au < released ; 2020 ; The Pennsylvania Magazine of History and Biography Volume 144 [2020] ; 14663 >

    }
    
    {
    title <
      name = The Eighteenth Century ;
      issn = 0193-5380  ;
      eissn = 1935-0201  ;
      issnl = 0193-5380

    >

      attr[journal_id] = 364

        au < released ; 2006 ; The Eighteenth Century Volume 47 [2006] ; 3486 >
        au < released ; 2007 ; The Eighteenth Century Volume 48 [2007] ; 3405 >
        au < released ; 2008 ; The Eighteenth Century Volume 49 [2008] ; 3738 >
        au < released ; 2009 ; The Eighteenth Century Volume 50 [2009] ; 5818 >
        au < released ; 2010 ; The Eighteenth Century Volume 51 [2010] ; 6344 >
        au < released ; 2011 ; The Eighteenth Century Volume 52 [2011] ; 6838 >
        au < released ; 2012 ; The Eighteenth Century Volume 53 [2012] ; 8045 >
        au < released ; 2013 ; The Eighteenth Century Volume 54 [2013] ; 8815 >
        au < released ; 2014 ; The Eighteenth Century Volume 55 [2014] ; 9737 >
        au < released ; 2015 ; The Eighteenth Century Volume 56 [2015] ; 10466 >
        au < released ; 2016 ; The Eighteenth Century Volume 57 [2016] ; 11083 >
        au < released ; 2017 ; The Eighteenth Century Volume 58 [2017] ; 12463 >
        au < released ; 2018 ; The Eighteenth Century Volume 59 [2018] ; 13334 >
        au < released ; 2019 ; The Eighteenth Century Volume 60 [2019] ; 14296 >

    }

}<|MERGE_RESOLUTION|>--- conflicted
+++ resolved
@@ -191,11 +191,7 @@
         au < released ; 2017 ; Humanity: An International Journal of Human Rights, Humanitarianism, and Development Volume 8 [2017] ; 12477 >
         au < released ; 2018 ; Humanity: An International Journal of Human Rights, Humanitarianism, and Development Volume 9 [2018] ; 13315 >
         au < released ; 2019 ; Humanity: An International Journal of Human Rights, Humanitarianism, and Development Volume 10 [2019] ; 14134 >
-<<<<<<< HEAD
-        au < ready ; 2020 ; Humanity: An International Journal of Human Rights, Humanitarianism, and Development Volume 11 [2020] ; 14916 >
-=======
         au < released ; 2020 ; Humanity: An International Journal of Human Rights, Humanitarianism, and Development Volume 11 [2020] ; 14916 >
->>>>>>> ecf3b879
 
     }
 
