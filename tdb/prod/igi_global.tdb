--- conflicted
+++ resolved
@@ -1621,12 +1621,8 @@
 
     au < released ; 2018 ; International Journal of Mobile Devices, Wearable Technology, and Flexible Electronics (IJMDWTFE) Volume 9 ; 9 ; https://www.igi-global.com/ >
     au < released ; 2019 ; International Journal of Mobile Devices, Wearable Technology, and Flexible Electronics (IJMDWTFE) Volume 10 ; 10 ; https://www.igi-global.com/ >
-<<<<<<< HEAD
-    au < expected ; 2020 ; International Journal of Mobile Devices, Wearable Technology, and Flexible Electronics (IJMDWTFE) Volume 11 ; 11 ; https://www.igi-global.com/ >
-=======
     au < manifest ; 2020 ; International Journal of Mobile Devices, Wearable Technology, and Flexible Electronics (IJMDWTFE) Volume 11 ; 11 ; https://www.igi-global.com/ >
     au < expected ; 2021 ; International Journal of Mobile Devices, Wearable Technology, and Flexible Electronics (IJMDWTFE) Volume 12 ; 12 ; https://www.igi-global.com/ >
->>>>>>> ecf3b879
 
   }
 
