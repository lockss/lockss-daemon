{
  publisher <
    name = Johns Hopkins University Press
  >

  plugin = org.lockss.plugin.projmuse.ProjectMuse2017Plugin
  param[base_url] = https://muse.jhu.edu/
  implicit < status ; year ; name ; param[resource_id] >
  #publisher_id:1

    {
    title <
      name = African American Review ;
      issn = 1062-4783  ;
      eissn = 1945-6182  ;
      issnl = 1062-4783
    >

      attr[journal_id] = 434
      #move from Saint Louis University

        au < released ; 2009 ; African American Review Volume 43 [2009] ; 6412 >
        au < released ; 2011 ; African American Review Volume 44 [2011] ; 8142 >
        au < released ; 2012 ; African American Review Volume 45 [2012] ; 8843 >
        au < released ; 2013 ; African American Review Volume 46 [2013] ; 10030 >
        au < released ; 2014 ; African American Review Volume 47 [2014] ; 10239 >
        au < released ; 2015 ; African American Review Volume 48 [2015] ; 10711 >
        au < released ; 2016 ; African American Review Volume 49 [2016] ; 11110 >
        au < released ; 2017 ; African American Review Volume 50 [2017] ; 12522 >
        au < released ; 2018 ; African American Review Volume 51 [2018] ; 13380 >
        au < released ; 2019 ; African American Review Volume 52 [2019] ; 14030 >
        au < testing ; 2020 ; African American Review Volume 53 [2020] ; 14810 >

    }

    {
    title <
      name = American Imago ;
      issn = 0065-860X  ;
      eissn = 1085-7931  ;
      issnl = 0065-860X
    >

      attr[journal_id] = 1

        au < released ; 1995 ; American Imago Volume 52 [1995] ; 1 >
        au < released ; 1996 ; American Imago Volume 53 [1996] ; 2 >
        au < released ; 1997 ; American Imago Volume 54 [1997] ; 3 >
        au < released ; 1998 ; American Imago Volume 55 [1998] ; 4 >
        au < released ; 1999 ; American Imago Volume 56 [1999] ; 5 >
        au < released ; 2000 ; American Imago Volume 57 [2000] ; 6 >
        au < released ; 2001 ; American Imago Volume 58 [2001] ; 7 >
        au < released ; 2002 ; American Imago Volume 59 [2002] ; 8 >
        au < released ; 2003 ; American Imago Volume 60 [2003] ; 894 >
        au < released ; 2004 ; American Imago Volume 61 [2004] ; 2475 >
        au < released ; 2005 ; American Imago Volume 62 [2005] ; 2747 >
        au < released ; 2006 ; American Imago Volume 63 [2006] ; 3001 >
        au < released ; 2007 ; American Imago Volume 64 [2007] ; 3361 >
        au < released ; 2008 ; American Imago Volume 65 [2008] ; 3812 >
        au < released ; 2009 ; American Imago Volume 66 [2009] ; 4309 >
        au < released ; 2010 ; American Imago Volume 67 [2010] ; 6115 >
        au < released ; 2011 ; American Imago Volume 68 [2011] ; 7546 >
        au < released ; 2012 ; American Imago Volume 69 [2012] ; 8402 >
        au < released ; 2013 ; American Imago Volume 70 [2013] ; 9047 >
        au < released ; 2014 ; American Imago Volume 71 [2014] ; 9803 >
        au < released ; 2015 ; American Imago Volume 72 [2015] ; 10509 >
        au < released ; 2016 ; American Imago Volume 73 [2016] ; 11127 >
        au < released ; 2017 ; American Imago Volume 74 [2017] ; 12589 >
        au < released ; 2018 ; American Imago Volume 75 [2018] ; 13359 >
        au < released ; 2019 ; American Imago Volume 76 [2019] ; 14094 >
        au < testing ; 2020 ; American Imago Volume 77 [2020] ; 14851 >

    }

    {
    title <
      name = American Jewish History ;
      issn = 0164-0178  ;
      eissn = 1086-3141  ;
      issnl = 0164-0178
    >

      attr[journal_id] = 4

        au < released ; 1996 ; American Jewish History Volume 84 [1996] ; 12 >
        au < released ; 1997 ; American Jewish History Volume 85 [1997] ; 13 >
        au < released ; 1998 ; American Jewish History Volume 86 [1998] ; 14 >
        au < released ; 1999 ; American Jewish History Volume 87 [1999] ; 15 >
        au < released ; 2000 ; American Jewish History Volume 88 [2000] ; 16 >
        au < released ; 2001 ; American Jewish History Volume 89 [2001] ; 17 >
        au < released ; 2002 ; American Jewish History Volume 90 [2002] ; 776 >
        au < released ; 2003 ; American Jewish History Volume 91 [2003] ; 2548 >
        au < released ; 2004 ; American Jewish History Volume 92 [2004] ; 2805 >
        au < released ; 2007 ; American Jewish History Volume 93 [2007] ; 3423 >
        au < released ; 2008 ; American Jewish History Volume 94 [2008] ; 4089 >
        au < released ; 2009 ; American Jewish History Volume 95 [2009] ; 6216 >
        au < released ; 2010 ; American Jewish History Volume 96 [2010] ; 8252 >
        au < released ; 2013 ; American Jewish History Volume 97 [2013] ; 8497 >
        au < released ; 2014 ; American Jewish History Volume 98 [2014] ; 9589 >
        au < released ; 2015 ; American Jewish History Volume 99 [2015] ; 10285 >
        au < released ; 2016 ; American Jewish History Volume 100 [2016] ; 10894 >
        au < released ; 2017 ; American Jewish History Volume 101 [2017] ; 12269 >
        au < released ; 2018 ; American Jewish History Volume 102 [2018] ; 13202 >
        au < released ; 2019 ; American Jewish History Volume 103 [2019] ; 13882 >
        au < released ; 2020 ; American Jewish History Volume 104 [2020] ; 14943 >

    }

    {
    title <
      name = American Journal of Mathematics ;
      issn = 0002-9327  ;
      eissn = 1080-6377  ;
      issnl = 0002-9327
    >

      attr[journal_id] = 5

        au < released ; 1996 ; American Journal of Mathematics Volume 118 [1996] ; 18 >
        au < released ; 1997 ; American Journal of Mathematics Volume 119 [1997] ; 19 >
        au < released ; 1998 ; American Journal of Mathematics Volume 120 [1998] ; 20 >
        au < released ; 1999 ; American Journal of Mathematics Volume 121 [1999] ; 21 >
        au < released ; 2000 ; American Journal of Mathematics Volume 122 [2000] ; 22 >
        au < released ; 2001 ; American Journal of Mathematics Volume 123 [2001] ; 23 >
        au < released ; 2002 ; American Journal of Mathematics Volume 124 [2002] ; 24 >
        au < released ; 2003 ; American Journal of Mathematics Volume 125 [2003] ; 785 >
        au < released ; 2004 ; American Journal of Mathematics Volume 126 [2004] ; 1753 >
        au < released ; 2005 ; American Journal of Mathematics Volume 127 [2005] ; 2635 >
        au < released ; 2006 ; American Journal of Mathematics Volume 128 [2006] ; 2912 >
        au < released ; 2007 ; American Journal of Mathematics Volume 129 [2007] ; 3231 >
        au < released ; 2008 ; American Journal of Mathematics Volume 130 [2008] ; 3636 >
        au < released ; 2009 ; American Journal of Mathematics Volume 131 [2009] ; 4140 >
        au < released ; 2010 ; American Journal of Mathematics Volume 132 [2010] ; 5775 >
        au < released ; 2011 ; American Journal of Mathematics Volume 133 [2011] ; 6799 >
        au < released ; 2012 ; American Journal of Mathematics Volume 134 [2012] ; 7908 >
        au < released ; 2013 ; American Journal of Mathematics Volume 135 [2013] ; 8728 >
        au < released ; 2014 ; American Journal of Mathematics Volume 136 [2014] ; 9618 >
        au < released ; 2015 ; American Journal of Mathematics Volume 137 [2015] ; 10380 >
        au < released ; 2016 ; American Journal of Mathematics Volume 138 [2016] ; 10966 >
        au < released ; 2017 ; American Journal of Mathematics Volume 139 [2017] ; 12337 >
        au < released ; 2018 ; American Journal of Mathematics Volume 140 [2018] ; 13151 >
        au < released ; 2019 ; American Journal of Mathematics Volume 141 [2019] ; 13856 >
<<<<<<< HEAD
        au < testing ; 2020 ; American Journal of Mathematics Volume 142 [2020] ; 14603 >
=======
        au < manifest ; 2020 ; American Journal of Mathematics Volume 142 [2020] ; 14603 >
>>>>>>> ecf3b879
        au < manifest ; 2021 ; American Journal of Mathematics Volume 143 [2021] ; 15379 >

    }

    {
    title <
      name = American Journal of Philology ;
      issn = 0002-9475  ;
      eissn = 1086-3168  ;
      issnl = 0002-9475
    >

      attr[journal_id] = 6

        au < released ; 1996 ; American Journal of Philology Volume 117 [1996 (465-468)] ; 25 >
        au < released ; 1997 ; American Journal of Philology Volume 118 [1997 (469-472)] ; 26 >
        au < released ; 1998 ; American Journal of Philology Volume 119 [1998 (473-476)] ; 27 >
        au < released ; 1999 ; American Journal of Philology Volume 120 [1999 (477-480)] ; 28 >
        au < released ; 2000 ; American Journal of Philology Volume 121 [2000 (481-484)] ; 29 >
        au < released ; 2001 ; American Journal of Philology Volume 122 [2001 (485-488)] ; 30 >
        au < released ; 2002 ; American Journal of Philology Volume 123 [2002 (489-492)] ; 31 >
        au < released ; 2003 ; American Journal of Philology Volume 124 [2003 (493-496)] ; 882 >
        au < released ; 2004 ; American Journal of Philology Volume 125 [2004 (497-500)] ; 2454 >
        au < released ; 2005 ; American Journal of Philology Volume 126 [2005 (501-504)] ; 2739 >
        au < released ; 2006 ; American Journal of Philology Volume 127 [2006 (505-508)] ; 3029 >
        au < released ; 2007 ; American Journal of Philology Volume 128 [2007 (509-512)] ; 3307 >
        au < released ; 2008 ; American Journal of Philology Volume 129 [2008 (513-516)] ; 3705 >
        au < released ; 2009 ; American Journal of Philology Volume 130 [2009 (517-520)] ; 4215 >
        au < released ; 2010 ; American Journal of Philology Volume 131 [2010 (521-524)] ; 5778 >
        au < released ; 2011 ; American Journal of Philology Volume 132 [2011 (525-529)] ; 7027 >
        au < released ; 2012 ; American Journal of Philology Volume 133 [2012 (529-532)] ; 8166 >
        au < released ; 2013 ; American Journal of Philology Volume 134 [2013 (533-536)] ; 8887 >
        au < released ; 2014 ; American Journal of Philology Volume 135 [2014 (537-540)] ; 9823 >
        au < released ; 2015 ; American Journal of Philology Volume 136 [2015 (541-544)] ; 10556 >
        au < released ; 2016 ; American Journal of Philology Volume 137 [2016 (545-548)] ; 11169 >
        au < released ; 2017 ; American Journal of Philology Volume 138 [2017 (549-552)] ; 12650 >
        au < released ; 2018 ; American Journal of Philology Volume 139 [2018 (553-556)] ; 13292 >
        au < released ; 2019 ; American Journal of Philology Volume 140 [2019 (557-560)] ; 13994 >
<<<<<<< HEAD
        au < ready ; 2020 ; American Journal of Philology Volume 141 [2020] ; 14804 >
=======
        au < released ; 2020 ; American Journal of Philology Volume 141 [2020] ; 14804 >
>>>>>>> ecf3b879

    }

    {
    title <
      name = American Quarterly ;
      issn = 0003-0678  ;
      eissn = 1080-6490  ;
      issnl = 0003-0678
    >

      attr[journal_id] = 13

        au < released ; 1996 ; American Quarterly Volume 48 [1996] ; 47 >
        au < released ; 1997 ; American Quarterly Volume 49 [1997] ; 48 >
        au < released ; 1998 ; American Quarterly Volume 50 [1998] ; 49 >
        au < released ; 1999 ; American Quarterly Volume 51 [1999] ; 50 >
        au < released ; 2000 ; American Quarterly Volume 52 [2000] ; 51 >
        au < released ; 2001 ; American Quarterly Volume 53 [2001] ; 52 >
        au < released ; 2002 ; American Quarterly Volume 54 [2002] ; 53 >
        au < released ; 2003 ; American Quarterly Volume 55 [2003] ; 837 >
        au < released ; 2004 ; American Quarterly Volume 56 [2004] ; 2439 >
        au < released ; 2005 ; American Quarterly Volume 57 [2005] ; 2701 >
        au < released ; 2006 ; American Quarterly Volume 58 [2006] ; 2998 >
        au < released ; 2007 ; American Quarterly Volume 59 [2007] ; 3283 >
        au < released ; 2008 ; American Quarterly Volume 60 [2008] ; 3653 >
        au < released ; 2009 ; American Quarterly Volume 61 [2009] ; 4209 >
        au < released ; 2010 ; American Quarterly Volume 62 [2010] ; 5812 >
        au < released ; 2011 ; American Quarterly Volume 63 [2011] ; 6999 >
        au < released ; 2012 ; American Quarterly Volume 64 [2012] ; 8158 >
        au < released ; 2013 ; American Quarterly Volume 65 [2013] ; 8890 >
        au < released ; 2014 ; American Quarterly Volume 66 [2014] ; 9800 >
        au < released ; 2015 ; American Quarterly Volume 67 [2015] ; 10525 >
        au < released ; 2016 ; American Quarterly Volume 68 [2016] ; 11114 >
        au < released ; 2017 ; American Quarterly Volume 69 [2017] ; 12516 >
        au < released ; 2018 ; American Quarterly Volume 70 [2018] ; 13342 >
        au < released ; 2019 ; American Quarterly Volume 71 [2019] ; 14068 >
<<<<<<< HEAD
        au < ready ; 2020 ; American Quarterly Volume 72 [2020] ; 14822 >
=======
        au < released ; 2020 ; American Quarterly Volume 72 [2020] ; 14822 >
>>>>>>> ecf3b879

    }

    {
    title <
      name = Arethusa ;
      issn = 0004-0975  ;
      eissn = 1080-6504  ;
      issnl = 0004-0975
    >

      attr[journal_id] = 14

        au < released ; 1996 ; Arethusa Volume 29 [1996] ; 54 >
        au < released ; 1997 ; Arethusa Volume 30 [1997] ; 55 >
        au < released ; 1998 ; Arethusa Volume 31 [1998] ; 56 >
        au < released ; 1999 ; Arethusa Volume 32 [1999] ; 57 >
        au < released ; 2000 ; Arethusa Volume 33 [2000] ; 58 >
        au < released ; 2001 ; Arethusa Volume 34 [2001] ; 59 >
        au < released ; 2002 ; Arethusa Volume 35 [2002] ; 60 >
        au < released ; 2003 ; Arethusa Volume 36 [2003] ; 790 >
        au < released ; 2004 ; Arethusa Volume 37 [2004] ; 2507 >
        au < released ; 2005 ; Arethusa Volume 38 [2005] ; 2646 >
        au < released ; 2006 ; Arethusa Volume 39 [2006] ; 2932 >
        au < released ; 2007 ; Arethusa Volume 40 [2007] ; 3212 >
        au < released ; 2008 ; Arethusa Volume 41 [2008] ; 3666 >
        au < released ; 2009 ; Arethusa Volume 42 [2009] ; 4046 >
        au < released ; 2010 ; Arethusa Volume 43 [2010] ; 5693 >
        au < released ; 2011 ; Arethusa Volume 44 [2011] ; 6654 >
        au < released ; 2012 ; Arethusa Volume 45 [2012] ; 7992 >
        au < released ; 2013 ; Arethusa Volume 46 [2013] ; 8725 >
        au < released ; 2014 ; Arethusa Volume 47 [2014] ; 9623 >
        au < released ; 2015 ; Arethusa Volume 48 [2015] ; 10283 >
        au < released ; 2016 ; Arethusa Volume 49 [2016] ; 10909 >
        au < released ; 2017 ; Arethusa Volume 50 [2017] ; 12304 >
        au < released ; 2018 ; Arethusa Volume 51 [2018] ; 13470 >
        au < released ; 2019 ; Arethusa Volume 52 [2019] ; 14347 >
        au < manifest ; 2020 ; Arethusa Volume 53 [2020] ; 15102 >

    }

    {
    title <
      name = Arizona Quarterly: A Journal of American Literature, Culture, and Theory ;
      issn = 0004-1610  ;
      eissn = 1558-9595  ;
      issnl = 0004-1610
    >

      attr[journal_id] = 311
      #move from University of Arizona

        au < released ; 1988 ; Arizona Quarterly: A Journal of American Literature, Culture, and Theory Volume 44 [1988] ; 7502 >
        au < released ; 1989 ; Arizona Quarterly: A Journal of American Literature, Culture, and Theory Volume 45 [1989] ; 7501 >
        au < released ; 1990 ; Arizona Quarterly: A Journal of American Literature, Culture, and Theory Volume 46 [1990] ; 7500 >
        au < released ; 1991 ; Arizona Quarterly: A Journal of American Literature, Culture, and Theory Volume 47 [1991] ; 7499 >
        au < released ; 1992 ; Arizona Quarterly: A Journal of American Literature, Culture, and Theory Volume 48 [1992] ; 7498 >
        au < released ; 1993 ; Arizona Quarterly: A Journal of American Literature, Culture, and Theory Volume 49 [1993] ; 7367 >
        au < released ; 1994 ; Arizona Quarterly: A Journal of American Literature, Culture, and Theory Volume 50 [1994] ; 7503 >
        au < released ; 1995 ; Arizona Quarterly: A Journal of American Literature, Culture, and Theory Volume 51 [1995] ; 7504 >
        au < released ; 1996 ; Arizona Quarterly: A Journal of American Literature, Culture, and Theory Volume 52 [1996] ; 7505 >
        au < released ; 1997 ; Arizona Quarterly: A Journal of American Literature, Culture, and Theory Volume 53 [1997] ; 7506 >
        au < released ; 1998 ; Arizona Quarterly: A Journal of American Literature, Culture, and Theory Volume 54 [1998] ; 7507 >
        au < released ; 1999 ; Arizona Quarterly: A Journal of American Literature, Culture, and Theory Volume 55 [1999] ; 7493 >
        au < released ; 2000 ; Arizona Quarterly: A Journal of American Literature, Culture, and Theory Volume 56 [2000] ; 7494 >
        au < released ; 2001 ; Arizona Quarterly: A Journal of American Literature, Culture, and Theory Volume 57 [2001] ; 7508 >
        au < released ; 2002 ; Arizona Quarterly: A Journal of American Literature, Culture, and Theory Volume 58 [2002] ; 7509 >
        au < released ; 2003 ; Arizona Quarterly: A Journal of American Literature, Culture, and Theory Volume 59 [2003] ; 7495 >
        au < released ; 2004 ; Arizona Quarterly: A Journal of American Literature, Culture, and Theory Volume 60 [2004] ; 7479 >
        au < released ; 2005 ; Arizona Quarterly: A Journal of American Literature, Culture, and Theory Volume 61 [2005] ; 7480 >
        au < released ; 2006 ; Arizona Quarterly: A Journal of American Literature, Culture, and Theory Volume 62 [2006] ; 2991 >
        au < released ; 2007 ; Arizona Quarterly: A Journal of American Literature, Culture, and Theory Volume 63 [2007] ; 3288 >
        au < released ; 2008 ; Arizona Quarterly: A Journal of American Literature, Culture, and Theory Volume 64 [2008] ; 3625 >
        au < released ; 2009 ; Arizona Quarterly: A Journal of American Literature, Culture, and Theory Volume 65 [2009] ; 4170 >
        au < released ; 2010 ; Arizona Quarterly: A Journal of American Literature, Culture, and Theory Volume 66 [2010] ; 5789 >
        au < released ; 2011 ; Arizona Quarterly: A Journal of American Literature, Culture, and Theory Volume 67 [2011] ; 6900 >
        au < released ; 2012 ; Arizona Quarterly: A Journal of American Literature, Culture, and Theory Volume 68 [2012] ; 8011 >
        au < released ; 2013 ; Arizona Quarterly: A Journal of American Literature, Culture, and Theory Volume 69 [2013] ; 8780 >
        au < released ; 2014 ; Arizona Quarterly: A Journal of American Literature, Culture, and Theory Volume 70 [2014] ; 9761 >
        au < released ; 2015 ; Arizona Quarterly: A Journal of American Literature, Culture, and Theory Volume 71 [2015] ; 10454 >
        au < released ; 2016 ; Arizona Quarterly: A Journal of American Literature, Culture, and Theory Volume 72 [2016] ; 11066 >
        au < released ; 2017 ; Arizona Quarterly: A Journal of American Literature, Culture, and Theory Volume 73 [2017] ; 12556 >
        au < released ; 2018 ; Arizona Quarterly: A Journal of American Literature, Culture, and Theory Volume 74 [2018] ; 13294 >
        au < released ; 2019 ; Arizona Quarterly: A Journal of American Literature, Culture, and Theory Volume 75 [2019] ; 14001 >
        au < testing ; 2020 ; Arizona Quarterly: A Journal of American Literature, Culture, and Theory Volume 76 [2020] ; 14926 >
        au < manifest ; 2021 ; Arizona Quarterly: A Journal of American Literature, Culture, and Theory Volume 77 [2021] ; 15521 >

    }

    {
    title <
      name = ASAP/Journal ;
      issn = 2381-4705  ;
      eissn = 2381-4721  ;
      issnl = 2381-4705
    >

      attr[journal_id] = 684

        au < released ; 2016 ; ASAP/Journal Volume 72 [2016] ; 10926 >
        au < released ; 2017 ; ASAP/Journal Volume 73 [2017] ; 12431 >
        au < released ; 2018 ; ASAP/Journal Volume 74 [2018] ; 13237 >
        au < released ; 2019 ; ASAP/Journal Volume 4 [2019] ; 14179 >
        au < testing ; 2020 ; ASAP/Journal Volume 5 [2020] ; 14934 >
        au < manifest ; 2021 ; ASAP/Journal Volume 6 [2021] ; 15577 >

    }

    {
    title <
      name = Asian Perspective ;
      issn = 0258-9184 ;
      eissn = 2288-2871 ;
      issnl = 0258-9184
    >

      attr[journal_id] = 733

        au < released ; 2009 ; Asian Perspective Volume 33 [2009] ; 13833 >
        au < released ; 2010 ; Asian Perspective Volume 34 [2010] ; 13832 >
        au < released ; 2011 ; Asian Perspective Volume 35 [2011] ; 13831 >
        au < released ; 2012 ; Asian Perspective Volume 36 [2012] ; 13850 >
        au < released ; 2013 ; Asian Perspective Volume 37 [2013] ; 13849 >
        au < released ; 2014 ; Asian Perspective Volume 38 [2014] ; 13848 >
        au < released ; 2015 ; Asian Perspective Volume 39 [2015] ; 13847 >
        au < released ; 2016 ; Asian Perspective Volume 40 [2016] ; 13846 >
        au < released ; 2017 ; Asian Perspective Volume 41 [2017] ; 13844 >
        au < released ; 2018 ; Asian Perspective Volume 42 [2018] ; 13843 >
        au < released ; 2019 ; Asian Perspective Volume 43 [2019] ; 13917 >
        au < manifest ; 2020 ; Asian Perspective Volume 44 [2020] ; 14669 >

    }

    {
    title <
      name = Book History ;
      issn = 1529-1499  ;
      eissn = 1098-7371  ;
      issnl = 1098-7371
    >

      attr[journal_id] = 23

        au < released ; 1998 ; Book History Volume 1 [1998] ; 82 >
        au < released ; 1999 ; Book History Volume 2 [1999] ; 83 >
        au < released ; 2000 ; Book History Volume 3 [2000] ; 84 >
        au < released ; 2001 ; Book History Volume 4 [2001] ; 85 >
        au < released ; 2002 ; Book History Volume 5 [2002] ; 761 >
        au < released ; 2003 ; Book History Volume 6 [2003] ; 1762 >
        au < released ; 2004 ; Book History Volume 7 [2004] ; 2587 >
        au < released ; 2005 ; Book History Volume 8 [2005] ; 2858 >
        au < released ; 2006 ; Book History Volume 9 [2006] ; 3140 >
        au < released ; 2007 ; Book History Volume 10 [2007] ; 3473 >
        au < released ; 2008 ; Book History Volume 11 [2008] ; 3993 >
        au < released ; 2009 ; Book History Volume 12 [2009] ; 4393 >
        au < released ; 2010 ; Book History Volume 13 [2010] ; 6177 >
        au < released ; 2011 ; Book History Volume 14 [2011] ; 7025 >
        au < released ; 2012 ; Book History Volume 15 [2012] ; 8498 >
        au < released ; 2013 ; Book History Volume 16 [2013] ; 9377 >
        au < released ; 2014 ; Book History Volume 17 [2014] ; 10212 >
        au < released ; 2015 ; Book History Volume 18 [2015] ; 10807 >
        au < released ; 2016 ; Book History Volume 19 [2016] ; 12296 >
        au < released ; 2017 ; Book History Volume 20 [2017] ; 12993 >
        au < released ; 2018 ; Book History Volume 21 [2018] ; 13798 >
        au < released ; 2019 ; Book History Volume 22 [2019] ; 14433 >
        au < manifest ; 2020 ; Book History Volume 23 [2020] ; 15213 >

    }

    {
    title <
      name = Bookbird: A Journal of International Children's Literature ;
      issn = 0006-7377  ;
      eissn = 1918-6983  ;
      issnl = 0006-7377
    >

      attr[journal_id] = 409

        au < released ; 2008 ; Bookbird: A Journal of International Children's Literature Volume 46 [2008] ; 4080 >
        au < released ; 2009 ; Bookbird: A Journal of International Children's Literature Volume 47 [2009] ; 4081 >
        au < released ; 2010 ; Bookbird: A Journal of International Children's Literature Volume 48 [2010] ; 5746 >
        au < released ; 2011 ; Bookbird: A Journal of International Children's Literature Volume 49 [2011] ; 6776 >
        au < released ; 2012 ; Bookbird: A Journal of International Children's Literature Volume 50 [2012] ; 7928 >
        au < released ; 2013 ; Bookbird: A Journal of International Children's Literature Volume 51 [2013] ; 8713 >
        au < released ; 2014 ; Bookbird: A Journal of International Children's Literature Volume 52 [2014] ; 9765 >
        au < released ; 2015 ; Bookbird: A Journal of International Children's Literature Volume 53 [2015] ; 10385 >
        au < released ; 2016 ; Bookbird: A Journal of International Children's Literature Volume 54 [2016] ; 10965 >
        au < released ; 2017 ; Bookbird: A Journal of International Children's Literature Volume 55 [2017] ; 12368 >
        au < released ; 2018 ; Bookbird: A Journal of International Children's Literature Volume 56 [2018] ; 13285 >
        au < released ; 2019 ; Bookbird: A Journal of International Children's Literature Volume 57 [2019] ; 13903 >
        au < manifest ; 2020 ; Bookbird: A Journal of International Children's Literature Volume 58 [2020] ; 14664 >
        au < manifest ; 2021 ; Bookbird: A Journal of International Children's Literature Volume 59 [2021] ; 15567 >

    }

    {
    title <
      name = Bulletin of the Center for Children's Books ;
      issn = 0008-9036  ;
      eissn = 1558-6766  ;
      issnl = 0008-9036
    >

      attr[journal_id] = 313

        au < released ; 2005-2006 ; Bulletin of the Center for Children's Books Volume 59 [2005-2006] ; 2861 >
        au < released ; 2006-2007 ; Bulletin of the Center for Children's Books Volume 60 [2006-2007] ; 3130 >
        au < released ; 2007-2008 ; Bulletin of the Center for Children's Books Volume 61 [2007-2008] ; 3468 >
        au < released ; 2008-2009 ; Bulletin of the Center for Children's Books Volume 62 [2008-2009] ; 3891 >
        au < released ; 2009-2010 ; Bulletin of the Center for Children's Books Volume 63 [2009-2010] ; 4927 >
        au < released ; 2010-2011 ; Bulletin of the Center for Children's Books Volume 64 [2010-2011] ; 6423 >
        au < released ; 2011-2012 ; Bulletin of the Center for Children's Books Volume 65 [2011-2012] ; 7552 >
        au < released ; 2012-2013 ; Bulletin of the Center for Children's Books Volume 66 [2012-2013] ; 8445 >
        au < released ; 2013-2014 ; Bulletin of the Center for Children's Books Volume 67 [2013-2014] ; 9279 >
        au < released ; 2014-2015 ; Bulletin of the Center for Children's Books Volume 68 [2014-2015] ; 10147 >
        au < released ; 2015-2016 ; Bulletin of the Center for Children's Books Volume 69 [2015-2016] ; 10749 >
        au < released ; 2016-2017 ; Bulletin of the Center for Children's Books Volume 70 [2016-2017] ; 11361 >
        au < released ; 2017-2018 ; Bulletin of the Center for Children's Books Volume 71 [2017-2018] ; 12805 >
        au < released ; 2018-2019 ; Bulletin of the Center for Children's Books Volume 72 [2018-2019] ; 13634 >
<<<<<<< HEAD
        au < ready ; 2019-2020 ; Bulletin of the Center for Children's Books Volume 73 [2019-2020] ; 14354 >
=======
        au < released ; 2019-2020 ; Bulletin of the Center for Children's Books Volume 73 [2019-2020] ; 14354 >
>>>>>>> ecf3b879
        au < manifest ; 2020-2021 ; Bulletin of the Center for Children's Books Volume 74 [2020-2021] ; 15115 >

    }

    {
    title <
      name = Bulletin of the History of Medicine ;
      issn = 0007-5140  ;
      eissn = 1086-3176  ;
      issnl = 0007-5140
    >

      attr[journal_id] = 24

        au < released ; 1996 ; Bulletin of the History of Medicine Volume 70 [1996] ; 86 >
        au < released ; 1997 ; Bulletin of the History of Medicine Volume 71 [1997] ; 87 >
        au < released ; 1998 ; Bulletin of the History of Medicine Volume 72 [1998] ; 88 >
        au < released ; 1999 ; Bulletin of the History of Medicine Volume 73 [1999] ; 89 >
        au < released ; 2000 ; Bulletin of the History of Medicine Volume 74 [2000] ; 90 >
        au < released ; 2001 ; Bulletin of the History of Medicine Volume 75 [2001] ; 91 >
        au < released ; 2002 ; Bulletin of the History of Medicine Volume 76 [2002] ; 92 >
        au < released ; 2003 ; Bulletin of the History of Medicine Volume 77 [2003] ; 831 >
        au < released ; 2004 ; Bulletin of the History of Medicine Volume 78 [2004] ; 2413 >
        au < released ; 2005 ; Bulletin of the History of Medicine Volume 79 [2005] ; 2693 >
        au < released ; 2006 ; Bulletin of the History of Medicine Volume 80 [2006] ; 2974 >
        au < released ; 2007 ; Bulletin of the History of Medicine Volume 81 [2007] ; 3267 >
        au < released ; 2008 ; Bulletin of the History of Medicine Volume 82 [2008] ; 3616 >
        au < released ; 2009 ; Bulletin of the History of Medicine Volume 83 [2009] ; 4147 >
        au < released ; 2010 ; Bulletin of the History of Medicine Volume 84 [2010] ; 5780 >
        au < released ; 2011 ; Bulletin of the History of Medicine Volume 85 [2011] ; 6978 >
        au < released ; 2012 ; Bulletin of the History of Medicine Volume 86 [2012] ; 8244 >
        au < released ; 2013 ; Bulletin of the History of Medicine Volume 87 [2013] ; 8918 >
        au < released ; 2014 ; Bulletin of the History of Medicine Volume 88 [2014] ; 9874 >
        au < released ; 2015 ; Bulletin of the History of Medicine Volume 89 [2015] ; 10574 >
        au < released ; 2016 ; Bulletin of the History of Medicine Volume 90 [2016] ; 11111 >
        au < released ; 2017 ; Bulletin of the History of Medicine Volume 91 [2017] ; 12512 >
        au < released ; 2018 ; Bulletin of the History of Medicine Volume 92 [2018] ; 13429 >
        au < released ; 2019 ; Bulletin of the History of Medicine Volume 93 [2019] ; 14072 >
        au < released ; 2020 ; Bulletin of the History of Medicine Volume 94 [2020] ; 14892 >

    }

    {
    title <
      name = CEA Critic ;
      issn = 0007-8069 
    >

      attr[journal_id] = 593

        au < released ; 2013 ; CEA Critic Volume 75 [2013] ; 8885 >
        au < released ; 2014 ; CEA Critic Volume 76 [2014] ; 9801 >
        au < released ; 2015 ; CEA Critic Volume 77 [2015] ; 10526 >
        au < released ; 2016 ; CEA Critic Volume 78 [2016] ; 11276 >
        au < released ; 2017 ; CEA Critic Volume 79 [2017] ; 12514 >
        au < released ; 2018 ; CEA Critic Volume 80 [2018] ; 13396 >
        au < released ; 2019 ; CEA Critic Volume 81 [2019] ; 14099 >
        au < released ; 2020 ; CEA Critic Volume 82 [2020] ; 14850 >

    }

    {
    title <
      name = Callaloo ;
      issn = 0161-2492  ;
      eissn = 1080-6512  ;
      issnl = 0161-2492
    >

      attr[journal_id] = 27

        au < released ; 1995 ; Callaloo Volume 18 [1995] ; 98 >
        au < released ; 1996 ; Callaloo Volume 19 [1996] ; 99 >
        au < released ; 1997 ; Callaloo Volume 20 [1997] ; 100 >
        au < released ; 1998 ; Callaloo Volume 21 [1998] ; 101 >
        au < released ; 1999 ; Callaloo Volume 22 [1999] ; 102 >
        au < released ; 2000 ; Callaloo Volume 23 [2000] ; 103 >
        au < released ; 2001 ; Callaloo Volume 24 [2001] ; 104 >
        au < released ; 2002 ; Callaloo Volume 25 [2002] ; 105 >
        au < released ; 2003 ; Callaloo Volume 26 [2003] ; 836 >
        au < released ; 2004 ; Callaloo Volume 27 [2004] ; 2132 >
        au < released ; 2005 ; Callaloo Volume 28 [2005] ; 2760 >
        au < released ; 2006 ; Callaloo Volume 29 [2006] ; 3010 >
        au < released ; 2007 ; Callaloo Volume 30 [2007] ; 3428 >
        au < released ; 2008 ; Callaloo Volume 31 [2008] ; 3804 >
        au < released ; 2009 ; Callaloo Volume 32 [2009] ; 4111 >
        au < released ; 2010 ; Callaloo Volume 33 [2010] ; 5843 >
        au < released ; 2011 ; Callaloo Volume 34 [2011] ; 6822 >
        au < released ; 2012 ; Callaloo Volume 35 [2012] ; 8169 >
        au < released ; 2013 ; Callaloo Volume 36 [2013] ; 9065 >
        au < released ; 2014 ; Callaloo Volume 37 [2014] ; 9672 >
        au < released ; 2015 ; Callaloo Volume 38 [2015] ; 10439 >
        au < released ; 2016 ; Callaloo Volume 39 [2016] ; 11193 >
        au < released ; 2017 ; Callaloo Volume 40 [2017] ; 13688 >
        au < released ; 2018 ; Callaloo Volume 41 [2018] ; 14436 >

    }

    {
    title <
      name = Children's Literature ;
      issn = 0092-8208  ;
      eissn = 1543-3374  ;
      issnl = 0092-8208
    >

      attr[journal_id] = 214

        au < released ; 1972 ; Children's Literature Volume 1 [1972] ; 3948 >
        au < released ; 1973 ; Children's Literature Volume 2 [1973] ; 3947 >
        au < released ; 1974 ; Children's Literature Volume 3 [1974] ; 3946 >
        au < released ; 1975 ; Children's Literature Volume 4 [1975] ; 3945 >
        au < released ; 1976 ; Children's Literature Volume 5 [1976] ; 3944 >
        au < released ; 1977 ; Children's Literature Volume 6 [1977] ; 3943 >
        au < released ; 1978 ; Children's Literature Volume 7 [1978] ; 3942 >
        au < released ; 1980 ; Children's Literature Volume 8 [1980] ; 3941 >
        au < released ; 1981 ; Children's Literature Volume 9 [1981] ; 3940 >
        au < released ; 1982 ; Children's Literature Volume 10 [1982] ; 3939 >
        au < released ; 1983 ; Children's Literature Volume 11 [1983] ; 3938 >
        au < released ; 1984 ; Children's Literature Volume 12 [1984] ; 3937 >
        au < released ; 1985 ; Children's Literature Volume 13 [1985] ; 3936 >
        au < released ; 1986 ; Children's Literature Volume 14 [1986] ; 3935 >
        au < released ; 1987 ; Children's Literature Volume 15 [1987] ; 3934 >
        au < released ; 1988 ; Children's Literature Volume 16 [1988] ; 3933 >
        au < released ; 1989 ; Children's Literature Volume 17 [1989] ; 3932 >
        au < released ; 1990 ; Children's Literature Volume 18 [1990] ; 3931 >
        au < released ; 1991 ; Children's Literature Volume 19 [1991] ; 3930 >
        au < released ; 1992 ; Children's Literature Volume 20 [1992] ; 3929 >
        au < released ; 1993 ; Children's Literature Volume 21 [1993] ; 3928 >
        au < released ; 1994 ; Children's Literature Volume 22 [1994] ; 3927 >
        au < released ; 1995 ; Children's Literature Volume 23 [1995] ; 3926 >
        au < released ; 1996 ; Children's Literature Volume 24 [1996] ; 3925 >
        au < released ; 1997 ; Children's Literature Volume 25 [1997] ; 3924 >
        au < released ; 1998 ; Children's Literature Volume 26 [1998] ; 3923 >
        au < released ; 1999 ; Children's Literature Volume 27 [1999] ; 3922 >
        au < released ; 2000 ; Children's Literature Volume 28 [2000] ; 3921 >
        au < released ; 2001 ; Children's Literature Volume 29 [2001] ; 3920 >
        au < released ; 2002 ; Children's Literature Volume 30 [2002] ; 3969 >
        au < released ; 2003 ; Children's Literature Volume 31 [2003] ; 921 >
        au < released ; 2004 ; Children's Literature Volume 32 [2004] ; 2499 >
        au < released ; 2005 ; Children's Literature Volume 33 [2005] ; 2788 >
        au < released ; 2006 ; Children's Literature Volume 34 [2006] ; 3049 >
        au < released ; 2007 ; Children's Literature Volume 35 [2007] ; 3380 >
        au < released ; 2008 ; Children's Literature Volume 36 [2008] ; 3762 >
        au < released ; 2009 ; Children's Literature Volume 37 [2009] ; 4272 >
        au < released ; 2010 ; Children's Literature Volume 38 [2010] ; 6159 >
        au < released ; 2011 ; Children's Literature Volume 39 [2011] ; 7106 >
        au < released ; 2012 ; Children's Literature Volume 40 [2012] ; 8335 >
        au < released ; 2013 ; Children's Literature Volume 41 [2013] ; 9100 >
        au < released ; 2014 ; Children's Literature Volume 42 [2014] ; 9998 >
        au < released ; 2015 ; Children's Literature Volume 43 [2015] ; 10642 >
        au < released ; 2016 ; Children's Literature Volume 44 [2016] ; 11235 >
        au < released ; 2017 ; Children's Literature Volume 45 [2017] ; 12697 >
        au < released ; 2018 ; Children's Literature Volume 46 [2018] ; 13525 >
        au < released ; 2019 ; Children's Literature Volume 47 [2019] ; 14204 >
        au < manifest ; 2020 ; Children's Literature Volume 48 [2020] ; 14980 >

    }

    {
    title <
      name = Children's Literature Association Quarterly ;
      issn = 0885-0429  ;
      eissn = 1553-1201  ;
      issnl = 0885-0429
    >

      attr[journal_id] = 301

        au < released ; 1976-1977 ; Children's Literature Association Quarterly Volume 1 [1976-1977] ; 3990 >
        au < released ; 1977 ; Children's Literature Association Quarterly Volume 2 [1977] ; 3989 >
        au < released ; 1978 ; Children's Literature Association Quarterly 1978 ; 7731 >
        au < released ; 1978-1979 ; Children's Literature Association Quarterly Volume 3 [1978-1979] ; 3988 >
        au < released ; 1979 ; Children's Literature Association Quarterly Volume 4 [1979] ; 3987 >
        au < released ; 1979 ; Children's Literature Association Quarterly 1979 ; 7722 >
        au < released ; 1980 ; Children's Literature Association Quarterly Volume 5 [1980] ; 3986 >
        au < released ; 1980 ; Children's Literature Association Quarterly 1980 ; 7732 >
        au < released ; 1981 ; Children's Literature Association Quarterly Volume 6 [1981] ; 3985 >
        au < released ; 1981 ; Children's Literature Association Quarterly 1981 ; 7733 >
        au < released ; 1982 ; Children's Literature Association Quarterly Volume 7 [1982] ; 3984 >
        au < released ; 1982 ; Children's Literature Association Quarterly 1982 ; 7741 >
        au < released ; 1983 ; Children's Literature Association Quarterly Volume 8 [1983] ; 3983 >
        au < released ; 1984-1985 ; Children's Literature Association Quarterly Volume 9 [1984-1985] ; 3982 >
        au < released ; 1985 ; Children's Literature Association Quarterly Volume 10 [1985] ; 3981 >
        au < released ; 1986 ; Children's Literature Association Quarterly 1986 ; 7734 >
        au < released ; 1986-1987 ; Children's Literature Association Quarterly Volume 11 [1986-1987] ; 3980 >
        au < released ; 1987 ; Children's Literature Association Quarterly Volume 12 [1987] ; 3979 >
        au < released ; 1987 ; Children's Literature Association Quarterly 1987 ; 7735 >
        au < released ; 1988 ; Children's Literature Association Quarterly Volume 13 [1988] ; 3978 >
        au < released ; 1988 ; Children's Literature Association Quarterly 1988 ; 7736 >
        au < released ; 1989 ; Children's Literature Association Quarterly Volume 14 [1989] ; 3977 >
        au < released ; 1989 ; Children's Literature Association Quarterly 1989 ; 7737 >
        au < released ; 1990 ; Children's Literature Association Quarterly Volume 15 [1990] ; 3976 >
        au < released ; 1990 ; Children's Literature Association Quarterly 1990 ; 7738 >
        au < released ; 1991 ; Children's Literature Association Quarterly Volume 16 [1991] ; 3975 >
        au < released ; 1991 ; Children's Literature Association Quarterly 1991 ; 7742 >
        au < released ; 1992 ; Children's Literature Association Quarterly Volume 17 [1992] ; 3974 >
        au < released ; 1993 ; Children's Literature Association Quarterly Volume 18 [1993] ; 3973 >
        au < released ; 1994 ; Children's Literature Association Quarterly Volume 19 [1994] ; 3972 >
        au < released ; 1995 ; Children's Literature Association Quarterly Volume 20 [1995] ; 3971 >
        au < released ; 1996 ; Children's Literature Association Quarterly Volume 21 [1996] ; 3968 >
        au < released ; 1997 ; Children's Literature Association Quarterly Volume 22 [1997] ; 3967 >
        au < released ; 1998 ; Children's Literature Association Quarterly Volume 23 [1998] ; 3966 >
        au < released ; 1999 ; Children's Literature Association Quarterly Volume 24 [1999] ; 3965 >
        au < released ; 2000 ; Children's Literature Association Quarterly Volume 25 [2000] ; 3964 >
        au < released ; 2001 ; Children's Literature Association Quarterly Volume 26 [2001] ; 3963 >
        au < released ; 2002 ; Children's Literature Association Quarterly Volume 27 [2002] ; 3962 >
        au < released ; 2003 ; Children's Literature Association Quarterly Volume 28 [2003] ; 3961 >
        au < released ; 2004 ; Children's Literature Association Quarterly Volume 29 [2004] ; 3960 >
        au < released ; 2005 ; Children's Literature Association Quarterly Volume 30 [2005] ; 2809 >
        au < released ; 2006 ; Children's Literature Association Quarterly Volume 31 [2006] ; 3067 >
        au < released ; 2007 ; Children's Literature Association Quarterly Volume 32 [2007] ; 3291 >
        au < released ; 2008 ; Children's Literature Association Quarterly Volume 33 [2008] ; 3617 >
        au < released ; 2009 ; Children's Literature Association Quarterly Volume 34 [2009] ; 4135 >
        au < released ; 2010 ; Children's Literature Association Quarterly Volume 35 [2010] ; 5756 >
        au < released ; 2011 ; Children's Literature Association Quarterly Volume 36 [2011] ; 6833 >
        au < released ; 2012 ; Children's Literature Association Quarterly Volume 37 [2012] ; 8105 >
        au < released ; 2013 ; Children's Literature Association Quarterly Volume 38 [2013] ; 8799 >
        au < released ; 2014 ; Children's Literature Association Quarterly Volume 39 [2014] ; 9747 >
        au < released ; 2015 ; Children's Literature Association Quarterly Volume 40 [2015] ; 10434 >
        au < released ; 2016 ; Children's Literature Association Quarterly Volume 41 [2016] ; 11008 >
        au < released ; 2017 ; Children's Literature Association Quarterly Volume 42 [2017] ; 12424 >
        au < released ; 2018 ; Children's Literature Association Quarterly Volume 43 [2018] ; 13246 >
        au < released ; 2019 ; Children's Literature Association Quarterly Volume 44 [2019] ; 13978 >
        au < testing ; 2020 ; Children's Literature Association Quarterly Volume 45 [2020] ; 14747 >

    }

    {
    title <
      name = Christianity & Literature ;
      issn = 0148-3331 ;
      eissn = 2056-5666

    >

      attr[journal_id] = 751

      au < released ; 2009-2010 ; Christianity & Literature Volume 59 [2009-2010] ; 14441 >
      au < released ; 2010-2011 ; Christianity & Literature Volume 60 [2010-2011] ; 14462 >
      au < released ; 2011-2012 ; Christianity & Literature Volume 61 [2011-2012] ; 14461 >
      au < released ; 2012-2013 ; Christianity & Literature Volume 62 [2012-2013] ; 14460 >
      au < released ; 2013-2014 ; Christianity & Literature Volume 63 [2013-2014] ; 14459 >
      au < released ; 2014-2015 ; Christianity & Literature Volume 64 [2014-2015] ; 14458 >
      au < released ; 2015-2016 ; Christianity & Literature Volume 65 [2015-2016] ; 14457 >
      au < released ; 2016-2017 ; Christianity & Literature Volume 66 [2016-2017] ; 14456 >
      au < released ; 2017-2018 ; Christianity & Literature Volume 67 [2017-2018] ; 14421 >
      au < released ; 2018-2019 ; Christianity & Literature Volume 68 [2018-2019] ; 14401 >
      au < released ; 2020 ; Christianity & Literature Volume 69 [2020] ; 14823 >

    }

    {
    title <
      name = Classical World ;
      issn = 0009-8418  ;
      eissn = 1558-9234  ;
      issnl = 0009-8418
    >

      attr[journal_id] = 317
      #move from Classical Association of the Atlantic States

        au < released ; 2005-2006 ; Classical World Volume 99 [2005-2006] ; 2907 >
        au < released ; 2006-2007 ; Classical World Volume 100 [2006-2007] ; 3179 >
        au < released ; 2008 ; Classical World Volume 101 [2008] ; 3521 >
        au < released ; 2009 ; Classical World Volume 102 [2009] ; 4044 >
        au < released ; 2010 ; Classical World Volume 103 [2010] ; 5694 >
        au < released ; 2011 ; Classical World Volume 104 [2011] ; 6669 >
        au < released ; 2011-2012 ; Classical World Volume 105 [2011-2012] ; 7739 >
        au < released ; 2012-2013 ; Classical World Volume 106 [2012-2013] ; 8528 >
        au < released ; 2013-2014 ; Classical World Volume 107 [2013-2014] ; 9485 >
        au < released ; 2014-2015 ; Classical World Volume 108 [2014-2015] ; 10244 >
        au < released ; 2015-2016 ; Classical World Volume 109 [2015-2016] ; 10831 >
        au < released ; 2016-2017 ; Classical World Volume 110 [2016-2017] ; 12202 >
        au < released ; 2017-2018 ; Classical World Volume 111 [2017-2018] ; 13015 >
        au < released ; 2018-2019 ; Classical World Volume 112 [2018-2019] ; 13781 >
        au < released ; 2019-2020 ; Classical World Volume 113 [2019-2020] ; 14507 >
        au < manifest ; 2020-2021 ; Classical World Volume 114 [2020-2021] ; 15260 >

    }

    {
    title <
      name = College Literature ;
      issn = 0093-3139  ;
      eissn = 1542-4286  ;
      issnl = 0093-3139
    >

      attr[journal_id] = 215
      #move from West Chester University

        au < released ; 1974-2003 ; College Literature Thirty-Year Index [1974-2003] ; 2583 >
        au < released ; 2003 ; College Literature Volume 30 [2003] ; 795 >
        au < released ; 2004 ; College Literature Volume 31 [2004] ; 1740 >
        au < released ; 2005 ; College Literature Volume 32 [2005] ; 2628 >
        au < released ; 2006 ; College Literature Volume 33 [2006] ; 2944 >
        au < released ; 2007 ; College Literature Volume 34 [2007] ; 3213 >
        au < released ; 2008 ; College Literature Volume 35 [2008] ; 3525 >
        au < released ; 2009 ; College Literature Volume 36 [2009] ; 4143 >
        au < released ; 2010 ; College Literature Volume 37 [2010] ; 5920 >
        au < released ; 2011 ; College Literature Volume 38 [2011] ; 6717 >
        au < released ; 2012 ; College Literature Volume 39 [2012] ; 7845 >
        au < released ; 2013 ; College Literature Volume 40 [Number 1, 2013] ; 8707 >
        au < released ; 2014 ; College Literature Volume 41 [2014] ; 9630 >
        au < released ; 2015 ; College Literature Volume 42 [2015] ; 10326 >
        au < released ; 2016 ; College Literature Volume 43 [2016] ; 10904 >
        au < released ; 2017 ; College Literature Volume 44 [2017] ; 12257 >
        au < released ; 2018 ; College Literature Volume 45 [2018] ; 13224 >
        au < released ; 2019 ; College Literature Volume 46 [2019] ; 13852 >
        au < testing ; 2020 ; College Literature Volume 47 [2020] ; 14598 >
        au < manifest ; 2021 ; College Literature Volume 48 [2021] ; 15371 >

    }

    {
    title <
      name = Comparative Technology Transfer and Society ;
      issn = 1542-0132  ;
      eissn = 1543-3404  ;
      issnl = 1542-0132
    >

      attr[journal_id] = 237

        au < released ; 2003 ; Comparative Technology Transfer and Society Volume 1 [2003] ; 902 >
        au < released ; 2004 ; Comparative Technology Transfer and Society Volume 2 [2004] ; 2447 >
        au < released ; 2005 ; Comparative Technology Transfer and Society Volume 3 [2005] ; 2753 >
        au < released ; 2006 ; Comparative Technology Transfer and Society Volume 4 [2006] ; 3031 >
        au < released ; 2007 ; Comparative Technology Transfer and Society Volume 5 [2007] ; 3346 >
        au < released ; 2008 ; Comparative Technology Transfer and Society Volume 6 [2008] ; 3793 >
        au < released ; 2009 ; Comparative Technology Transfer and Society Volume 7 [2009] ; 4359 >

    }

    {
    title <
      name = Configurations ;
      issn = 1063-1801  ;
      eissn = 1080-6520  ;
      issnl = 1063-1801
    >

      attr[journal_id] = 36

        au < released ; 1993 ; Configurations Volume 1 [1993] ; 125 >
        au < released ; 1994 ; Configurations Volume 2 [1994] ; 126 >
        au < released ; 1995 ; Configurations Volume 3 [1995] ; 127 >
        au < released ; 1996 ; Configurations Volume 4 [1996] ; 128 >
        au < released ; 1997 ; Configurations Volume 5 [1997] ; 129 >
        au < released ; 1998 ; Configurations Volume 6 [1998] ; 130 >
        au < released ; 1999 ; Configurations Volume 7 [1999] ; 131 >
        au < released ; 2000 ; Configurations Volume 8 [2000] ; 132 >
        au < released ; 2001 ; Configurations Volume 9 [2001] ; 133 >
        au < released ; 2002 ; Configurations Volume 10 [2002] ; 816 >
        au < released ; 2003 ; Configurations Volume 11 [2003] ; 2448 >
        au < released ; 2004 ; Configurations Volume 12 [2004] ; 2759 >
        au < released ; 2005 ; Configurations Volume 13 [2005] ; 3336 >
        au < released ; 2006 ; Configurations Volume 14 [2006] ; 3848 >
        au < released ; 2007 ; Configurations Volume 15 [2007] ; 3949 >
        au < released ; 2008 ; Configurations Volume 16 [2008] ; 4350 >
        au < released ; 2009 ; Configurations Volume 17 [2009] ; 5753 >
        au < released ; 2010 ; Configurations Volume 18 [2010] ; 6910 >
        au < released ; 2011 ; Configurations Volume 19 [2011] ; 7854 >
        au < released ; 2012 ; Configurations Volume 20 [2012] ; 8794 >
        au < released ; 2013 ; Configurations Volume 21 [2013] ; 9282 >
        au < released ; 2014 ; Configurations Volume 22 [2014] ; 10025 >
        au < released ; 2015 ; Configurations Volume 23 [2015] ; 10476 >
        au < released ; 2016 ; Configurations Volume 24 [2016] ; 10970 >
        au < released ; 2017 ; Configurations Volume 25 [2017] ; 12307 >
        au < released ; 2018 ; Configurations Volume 26 [2018] ; 13193 >
        au < released ; 2019 ; Configurations Volume 27 [2019] ; 13869 >
        au < released ; 2020 ; Configurations Volume 28 [2020] ; 14735 >
        au < manifest ; 2021 ; Configurations Volume 29 [2021] ; 15440 >

    }

    {
    title <
      name = Dante Studies ;
      issn = 2470-4261 ;
      eissn = 2470-427X ;
      issnl = 2470-4261
    >

      attr[journal_id] = 549

        au < released ; 2015 ; Dante Studies Volume 133 [2015] ; 10872 >
        au < released ; 2016 ; Dante Studies Volume 134 [2016] ; 12251 >
        au < released ; 2017 ; Dante Studies Volume 135 [2017] ; 13252 >
        au < released ; 2018 ; Dante Studies Volume 136 [2018] ; 14293 >
        au < manifest ; 2019 ; Dante Studies Volume 137 [2019] ; 15299 >

    }

    {
    title <
      name = Dickens Quarterly ;
      issn = 0742-5473  ;
      eissn = 2169-5377  ;
      issnl = 0742-5473
    >

      attr[journal_id] = 654

        au < released ; 2015 ; Dickens Quarterly Volume 32 [2015] ; 10436 >
        au < released ; 2016 ; Dickens Quarterly Volume 33 [2016] ; 11067 >
        au < released ; 2017 ; Dickens Quarterly Volume 34 [2017] ; 12461 >
        au < released ; 2018 ; Dickens Quarterly Volume 35 [2018] ; 13251 >
        au < released ; 2019 ; Dickens Quarterly Volume 36 [2019] ; 13947 >
        au < manifest ; 2020 ; Dickens Quarterly Volume 37 [2020] ; 14751 >
        au < manifest ; 2021 ; Dickens Quarterly Volume 38 [2021] ; 15517 >

    }

    {
    title <
      name = Digital Philology: A Journal of Medieval Cultures ;
      issn = 2162-9544  ;
      eissn = 2162-9552  ;
      issnl = 2162-9544
    >

      attr[journal_id] = 550

        au < released ; 2012 ; Digital Philology: A Journal of Medieval Cultures Volume 1 [2012] ; 8392 >
        au < released ; 2013 ; Digital Philology: A Journal of Medieval Cultures Volume 2 [2013] ; 9152 >
        au < released ; 2014 ; Digital Philology: A Journal of Medieval Cultures Volume 3 [2014] ; 10097 >
        au < released ; 2015 ; Digital Philology: A Journal of Medieval Cultures Volume 4 [2015] ; 10723 >
        au < released ; 2016 ; Digital Philology: A Journal of Medieval Cultures Volume 5 [2016] ; 11233 >
        au < released ; 2017 ; Digital Philology: A Journal of Medieval Cultures Volume 6 [2017] ; 12726 >
        au < released ; 2018 ; Digital Philology: A Journal of Medieval Cultures Volume 7 [2018] ; 13618 >
        au < released ; 2019 ; Digital Philology: A Journal of Medieval Cultures Volume 8 [2019] ; 14316 >
        au < testing ; 2020 ; Digital Philology: A Journal of Medieval Cultures Volume 9 [2020] ; 14908 >

    }

    {
    title <
      name = ELH ;
      issn = 0013-8304  ;
      eissn = 1080-6547  ;
      issnl = 0013-8304
    >

      attr[journal_id] = 58

        au < released ; 1993 ; ELH Volume 60 [1993] ; 207 >
        au < released ; 1994 ; ELH Volume 61 [1994] ; 208 >
        au < released ; 1995 ; ELH Volume 62 [1995] ; 209 >
        au < released ; 1996 ; ELH Volume 63 [1996] ; 210 >
        au < released ; 1997 ; ELH Volume 64 [1997] ; 211 >
        au < released ; 1998 ; ELH Volume 65 [1998] ; 212 >
        au < released ; 1999 ; ELH Volume 66 [1999] ; 213 >
        au < released ; 2000 ; ELH Volume 67 [2000] ; 214 >
        au < released ; 2001 ; ELH Volume 68 [2001] ; 215 >
        au < released ; 2002 ; ELH Volume 69 [2002] ; 216 >
        au < released ; 2003 ; ELH Volume 70 [2003] ; 869 >
        au < released ; 2004 ; ELH Volume 71 [2004] ; 2490 >
        au < released ; 2005 ; ELH Volume 72 [2005] ; 2696 >
        au < released ; 2006 ; ELH Volume 73 [2006] ; 2980 >
        au < released ; 2007 ; ELH Volume 74 [2007] ; 3255 >
        au < released ; 2008 ; ELH Volume 75 [2008] ; 3685 >
        au < released ; 2009 ; ELH Volume 76 [2009] ; 4124 >
        au < released ; 2010 ; ELH Volume 77 [2010] ; 5734 >
        au < released ; 2011 ; ELH Volume 78 [2011] ; 6700 >
        au < released ; 2012 ; ELH Volume 79 [2012] ; 8070 >
        au < released ; 2013 ; ELH Volume 80 [2013] ; 8834 >
        au < released ; 2014 ; ELH Volume 81 [2014] ; 9762 >
        au < released ; 2015 ; ELH Volume 82 [2015] ; 10455 >
        au < released ; 2016 ; ELH Volume 83 [2016] ; 11061 >
        au < released ; 2017 ; ELH Volume 84 [2017] ; 12450 >
        au < released ; 2018 ; ELH Volume 85 [2018] ; 13299 >
        au < released ; 2019 ; ELH Volume 86 [2019] ; 13985 >
        au < released ; 2020 ; ELH Volume 87 [2020] ; 14806 >
        au < manifest ; 2021 ; ELH Volume 88 [2021] ; 15537 >

    }

    {
    title <
      name = Eighteenth-Century Studies ;
      issn = 0013-2586  ;
      eissn = 1086-315X  ;
      issnl = 0013-2586
    >

      attr[journal_id] = 55

        au < released ; 1995-1996 ; Eighteenth-Century Studies Volume 29 [1995-1996] ; 192 >
        au < released ; 1996-1997 ; Eighteenth-Century Studies Volume 30 [1996-1997] ; 193 >
        au < released ; 1997-1998 ; Eighteenth-Century Studies Volume 31 [1997-1998] ; 194 >
        au < released ; 1998-1999 ; Eighteenth-Century Studies Volume 32 [1998-1999] ; 195 >
        au < released ; 1999-2000 ; Eighteenth-Century Studies Volume 33 [1999-2000] ; 196 >
        au < released ; 2000-2001 ; Eighteenth-Century Studies Volume 34 [2000-2001] ; 197 >
        au < released ; 2001-2002 ; Eighteenth-Century Studies Volume 35 [2001-2002] ; 198 >
        au < released ; 2002-2003 ; Eighteenth-Century Studies Volume 36 [2002-2003] ; 199 >
        au < released ; 2003-2004 ; Eighteenth-Century Studies Volume 37 [2003-2004] ; 968 >
        au < released ; 2004-2005 ; Eighteenth-Century Studies Volume 38 [2004-2005] ; 2582 >
        au < released ; 2005-2006 ; Eighteenth-Century Studies Volume 39 [2005-2006] ; 2855 >
        au < released ; 2006-2007 ; Eighteenth-Century Studies Volume 40 [2006-2007] ; 3145 >
        au < released ; 2007-2008 ; Eighteenth-Century Studies Volume 41 [2007-2008] ; 3477 >
        au < released ; 2008-2009 ; Eighteenth-Century Studies Volume 42 [2008-2009] ; 3898 >
        au < released ; 2009-2010 ; Eighteenth-Century Studies Volume 43 [2009-2010] ; 4424 >
        au < released ; 2010-2011 ; Eighteenth-Century Studies Volume 44 [2010-2011] ; 6429 >
        au < released ; 2011-2012 ; Eighteenth-Century Studies Volume 45 [2011-2012] ; 7674 >
        au < released ; 2012-2013 ; Eighteenth-Century Studies Volume 46 [2012-2013] ; 8513 >
        au < released ; 2013-2014 ; Eighteenth-Century Studies Volume 47 [2013-2014] ; 9324 >
        au < released ; 2014-2015 ; Eighteenth-Century Studies Volume 48 [2014-2015] ; 10197 >
        au < released ; 2015-2016 ; Eighteenth-Century Studies Volume 49 [2015-2016] ; 10792 >
        au < released ; 2016-2017 ; Eighteenth-Century Studies Volume 50 [2016-2017] ; 12156 >
        au < released ; 2017-2018 ; Eighteenth-Century Studies Volume 51 [2017-2018] ; 12977 >
        au < released ; 2018-2019 ; Eighteenth-Century Studies Volume 52 [2018-2019] ; 13720 >
        au < manifest ; 2019-2020 ; Eighteenth-Century Studies Volume 53 [2019-2020] ; 14469 >
        au < manifest ; 2020-2021 ; Eighteenth-Century Studies Volume 54 [2020-2021] ; 15226 >

    }

    {
    title <
      name = The Faulkner Journal ;
      issn = 0884-2949  ;
      eissn = 2640-1703  ;
      issnl = 0884-2949
    >

      attr[journal_id] = 735

        au < released ; 2005-2006 ; The Faulkner Journal Volume 21 [2005-2006] ; 13767 >
        au < released ; 2006-2007 ; The Faulkner Journal Volume 22 [2006-2007] ; 13766 >
        au < released ; 2007-2008 ; The Faulkner Journal Volume 23 [2007-2008] ; 13765 >
        au < released ; 2008-2009 ; The Faulkner Journal Volume 24 [2008-2009] ; 13764 >
        au < released ; 2009-2010 ; The Faulkner Journal Volume 25 [2009-2010] ; 13763 >
        au < released ; 2012 ; The Faulkner Journal Volume 26 [2012] ; 13762 >
        au < released ; 2013 ; The Faulkner Journal Volume 27 [2013] ; 13761 >
        au < released ; 2014 ; The Faulkner Journal Volume 28 [2014] ; 13760 >
        au < released ; 2015 ; The Faulkner Journal Volume 29 [2015] ; 13759 >
        au < released ; 2016 ; The Faulkner Journal Volume 30 [2016] ; 13758 >
        au < released ; 2017 ; The Faulkner Journal Volume 31 [2017] ; 14220 >
        au < manifest ; 2018 ; The Faulkner Journal Volume 32 [2018] ; 15363 >

    }

    {
    title <
      name = Feminist Formations ;
      issn = 2151-7363  ;
      eissn = 2151-7371  ;
      issnl = 2151-7363
    >

      attr[journal_id] = 146
      #continues = 1040-0656

        au < released ; 2010 ; Feminist Formations Volume 22 [2010] ; 5937 >
        au < released ; 2011 ; Feminist Formations Volume 23 [2011] ; 7061 >
        au < released ; 2012 ; Feminist Formations Volume 24 [2012] ; 8289 >
        au < released ; 2013 ; Feminist Formations Volume 25 [2013] ; 8905 >
        au < released ; 2014 ; Feminist Formations Volume 26 [2014] ; 9885 >
        au < released ; 2015 ; Feminist Formations Volume 27 [2015] ; 10631 >
        au < released ; 2016 ; Feminist Formations Volume 28 [2016] ; 11404 >
        au < released ; 2017 ; Feminist Formations Volume 29 [2017] ; 12651 >
        au < released ; 2018 ; Feminist Formations Volume 30 [2018] ; 13446 >
        au < released ; 2019 ; Feminist Formations Volume 31 [2019] ; 14162 >
        au < manifest ; 2020 ; Feminist Formations Volume 32 [2020] ; 14996 >

    }

    {
    title <
      name = German Studies Review ;
      issn = 0149-7952  ;
      eissn = 2164-8646  ;
      issnl = 0149-7952
    >

      attr[journal_id] = 552

        au < released ; 2012 ; German Studies Review Volume 35 [2012] ; 7994 >
        au < released ; 2013 ; German Studies Review Volume 36 [2013] ; 8803 >
        au < released ; 2014 ; German Studies Review Volume 37 [2014] ; 9750 >
        au < released ; 2015 ; German Studies Review Volume 38 [2015] ; 10347 >
        au < released ; 2016 ; German Studies Review Volume 39 [2016] ; 10981 >
        au < released ; 2017 ; German Studies Review Volume 40 [2017] ; 12407 >
        au < released ; 2018 ; German Studies Review Volume 41 [2018] ; 13280 >
        au < released ; 2019 ; German Studies Review Volume 42 [2019] ; 13937 >
<<<<<<< HEAD
        au < ready ; 2020 ; German Studies Review Volume 43 [2020] ; 14745 >
=======
        au < released ; 2020 ; German Studies Review Volume 43 [2020] ; 14745 >
>>>>>>> ecf3b879
        au < manifest ; 2021 ; German Studies Review Volume 44 [2021] ; 15498 >

    }

    {
    title <
      name = Hispania ;
      issn = 2153-6414  ;
      eissn = 0018-2133  ;
      issnl = 0018-2133
    >

      attr[journal_id] = 472

        au < released ; 2010 ; Hispania Volume 93 [2010] ; 5921 >
        au < released ; 2011 ; Hispania Volume 94 [2011] ; 6781 >
        au < released ; 2012 ; Hispania Volume 95 [2012] ; 8140 >
        au < released ; 2013 ; Hispania Volume 96 [2013] ; 8853 >
        au < released ; 2014 ; Hispania Volume 97 [2014] ; 9816 >
        au < released ; 2015 ; Hispania Volume 98 [2015] ; 10503 >
        au < released ; 2016 ; Hispania Volume 99 [2016] ; 11043 >
        au < released ; 2017 ; Hispania Volume 100 [2017] ; 12491 >
        au < released ; 2018 ; Hispania Volume 101 [2018] ; 13440 >
        au < released ; 2019 ; Hispania Volume 102 [2019] ; 14036 >
        au < manifest ; 2020 ; Hispania Volume 103 [2020] ; 14795 >

    }

    {
    title <
      name = Historically Speaking ;
      issn = 1941-4188  ;
      eissn = 1944-6438  ;
      issnl = 1941-4188
    >

      attr[journal_id] = 441

        au < released ; 1999-2000 ; Historically Speaking Volume 1 [1999-2000] ; 7050 >
        au < released ; 2000-2001 ; Historically Speaking Volume 2 [2000-2001] ; 7070 >
        au < released ; 2001-2002 ; Historically Speaking Volume 3 [2001-2002] ; 7076 >
        au < released ; 2002-2003 ; Historically Speaking Volume 4 [2002-2003] ; 7012 >
        au < released ; 2003-2004 ; Historically Speaking Volume 5 [2003-2004] ; 7002 >
        au < released ; 2004-2005 ; Historically Speaking Volume 6 [2004-2005] ; 6995 >
        au < released ; 2005-2006 ; Historically Speaking Volume 7 [2005-2006] ; 6996 >
        au < released ; 2006-2007 ; Historically Speaking Volume 8 [2006-2007] ; 6994 >
        au < released ; 2007-2008 ; Historically Speaking Volume 9 [2007-2008] ; 6955 >
        au < released ; 2009 ; Historically Speaking Volume 10 [2009] ; 4162 >
        au < released ; 2010 ; Historically Speaking Volume 11 [2010] ; 5767 >
        au < released ; 2011 ; Historically Speaking Volume 12 [2011] ; 6711 >
        au < released ; 2012 ; Historically Speaking Volume 13 [2012] ; 7914 >
        au < released ; 2013 ; Historically Speaking Volume 14 [2013] ; 8790 >

    }

    {
    title <
      name = Human Rights Quarterly ;
      issn = 0275-0392  ;
      eissn = 1085-794X  ;
      issnl = 0275-0392
    >

      attr[journal_id] = 77

        au < released ; 1995 ; Human Rights Quarterly Volume 17 [1995] ; 259 >
        au < released ; 1996 ; Human Rights Quarterly Volume 18 [1996] ; 260 >
        au < released ; 1997 ; Human Rights Quarterly Volume 19 [1997] ; 261 >
        au < released ; 1998 ; Human Rights Quarterly Volume 20 [1998] ; 262 >
        au < released ; 1999 ; Human Rights Quarterly Volume 21 [1999] ; 263 >
        au < released ; 2000 ; Human Rights Quarterly Volume 22 [2000] ; 264 >
        au < released ; 2001 ; Human Rights Quarterly Volume 23 [2001] ; 265 >
        au < released ; 2002 ; Human Rights Quarterly Volume 24 [2002] ; 266 >
        au < released ; 2003 ; Human Rights Quarterly Volume 25 [2003] ; 797 >
        au < released ; 2004 ; Human Rights Quarterly Volume 26 [2004] ; 1763 >
        au < released ; 2005 ; Human Rights Quarterly Volume 27 [2005] ; 2660 >
        au < released ; 2006 ; Human Rights Quarterly Volume 28 [2006] ; 2940 >
        au < released ; 2007 ; Human Rights Quarterly Volume 29 [2007] ; 3219 >
        au < released ; 2008 ; Human Rights Quarterly Volume 30 [2008] ; 3641 >
        au < released ; 2009 ; Human Rights Quarterly Volume 31 [2009] ; 4072 >
        au < released ; 2010 ; Human Rights Quarterly Volume 32 [2010] ; 5703 >
        au < released ; 2011 ; Human Rights Quarterly Volume 33 [2011] ; 6732 >
        au < released ; 2012 ; Human Rights Quarterly Volume 34 [2012] ; 8009 >
        au < released ; 2013 ; Human Rights Quarterly Volume 35 [2013] ; 8751 >
        au < released ; 2014 ; Human Rights Quarterly Volume 36 [2014] ; 9646 >
        au < released ; 2015 ; Human Rights Quarterly Volume 37 [2015] ; 10382 >
        au < released ; 2016 ; Human Rights Quarterly Volume 38 [2016] ; 10950 >
        au < released ; 2017 ; Human Rights Quarterly Volume 39 [2017] ; 12355 >
        au < released ; 2018 ; Human Rights Quarterly Volume 40 [2018] ; 13216 >
        au < released ; 2019 ; Human Rights Quarterly Volume 41 [2019] ; 13918 >
        au < released ; 2020 ; Human Rights Quarterly Volume 42 [2020] ; 14630 >
        au < manifest ; 2021 ; Human Rights Quarterly Volume 43 [2021] ; 15519 >

    }

    {
    title <
      name = Journal of Asian American Studies ;
      issn = 1097-2129  ;
      eissn = 1096-8598  ;
      issnl = 1096-8598
    >

      attr[journal_id] = 86

        au < released ; 1998 ; Journal of Asian American Studies Volume 1 [1998] ; 284 >
        au < released ; 1999 ; Journal of Asian American Studies Volume 2 [1999] ; 285 >
        au < released ; 2000 ; Journal of Asian American Studies Volume 3 [2000] ; 286 >
        au < released ; 2001 ; Journal of Asian American Studies Volume 4 [2001] ; 287 >
        au < released ; 2002 ; Journal of Asian American Studies Volume 5 [2002] ; 288 >
        au < released ; 2003 ; Journal of Asian American Studies Volume 6 [2003] ; 1716 >
        au < released ; 2004 ; Journal of Asian American Studies Volume 7 [2004] ; 2725 >
        au < released ; 2005 ; Journal of Asian American Studies Volume 8 [2005] ; 2813 >
        au < released ; 2006 ; Journal of Asian American Studies Volume 9 [2006] ; 3000 >
        au < released ; 2007 ; Journal of Asian American Studies Volume 10 [2007] ; 3318 >
        au < released ; 2008 ; Journal of Asian American Studies Volume 11 [2008] ; 3728 >
        au < released ; 2009 ; Journal of Asian American Studies Volume 12 [2009] ; 4265 >
        au < released ; 2010 ; Journal of Asian American Studies Volume 13 [2010] ; 5764 >
        au < released ; 2011 ; Journal of Asian American Studies Volume 14 [2011] ; 6859 >
        au < released ; 2012 ; Journal of Asian American Studies Volume 15 [2012] ; 8065 >
        au < released ; 2013 ; Journal of Asian American Studies Volume 16 [2013] ; 8804 >
        au < released ; 2014 ; Journal of Asian American Studies Volume 17 [2014] ; 9661 >
        au < released ; 2015 ; Journal of Asian American Studies Volume 18 [2015] ; 10422 >
        au < released ; 2016 ; Journal of Asian American Studies Volume 19 [2016] ; 11059 >
        au < released ; 2017 ; Journal of Asian American Studies Volume 20 [2017] ; 12342 >
        au < released ; 2018 ; Journal of Asian American Studies Volume 21 [2018] ; 13219 >
        au < released ; 2019 ; Journal of Asian American Studies Volume 22 [2019] ; 14026 >
        au < released ; 2020 ; Journal of Asian American Studies Volume 23 [2020] ; 14734 >
        au < manifest ; 2021 ; Journal of Asian American Studies Volume 24 [2021] ; 15495 >

    }

    {

    title <
      name = Journal of Chinese Religions ;
      issn = 0737-769X ;
      eissn = 2050-8999 ;
      issnl = 0737-769X
    >

      attr[journal_id] = 734

       au < released ; 2008 ; Journal of Chinese Religions Volume 36 [2008] [ProjectMuse] ; 13749 >
       au < released ; 2009 ; Journal of Chinese Religions Volume 37 [2009] [ProjectMuse] ; 13750 >
       au < released ; 2010 ; Journal of Chinese Religions Volume 38 [2010] [ProjectMuse] ; 13751 >
       au < released ; 2011 ; Journal of Chinese Religions Volume 39 [2011] [ProjectMuse] ; 13747 >
       au < released ; 2012 ; Journal of Chinese Religions Volume 40 [2012] [ProjectMuse] ; 13748 >
       au < released ; 2013 ; Journal of Chinese Religions Volume 41 [2013] [ProjectMuse] ; 13752 >
       au < released ; 2014 ; Journal of Chinese Religions Volume 42 [2014] [ProjectMuse] ; 13753 >
       au < released ; 2015 ; Journal of Chinese Religions Volume 43 [2015] [ProjectMuse] ; 13754 >
       au < released ; 2016 ; Journal of Chinese Religions Volume 44 [2016] [ProjectMuse] ; 13755 >
       au < released ; 2017 ; Journal of Chinese Religions Volume 45 [2017] [ProjectMuse] ; 13743 >
       au < released ; 2018 ; Journal of Chinese Religions Volume 46 [2018] [ProjectMuse] ; 13744 >
       au < released ; 2019 ; Journal of Chinese Religions Volume 47 [2019] ; 14175 >
       au < testing ; 2020 ; Journal of Chinese Religions Volume 48 [2020] ; 14890 >

    }

    {
    title <
      name = Journal of College Student Development ;
      issn = 0897-5264  ;
      eissn = 1543-3382  ;
      issnl = 0897-5264
    >

      attr[journal_id] = 238

        au < released ; 2003 ; Journal of College Student Development Volume 44 [2003] ; 844 >
        au < released ; 2004 ; Journal of College Student Development Volume 45 [2004] ; 2416 >
        au < released ; 2005 ; Journal of College Student Development Volume 46 [2005] ; 2627 >
        au < released ; 2006 ; Journal of College Student Development Volume 47 [2006] ; 2905 >
        au < released ; 2007 ; Journal of College Student Development Volume 48 [2007] ; 3254 >
        au < released ; 2008 ; Journal of College Student Development Volume 49 [2008] ; 3610 >
        au < released ; 2009 ; Journal of College Student Development Volume 50 [2009] ; 4132 >
        au < released ; 2010 ; Journal of College Student Development Volume 51 [2010] ; 5770 >
        au < released ; 2011 ; Journal of College Student Development Volume 52 [2011] ; 6802 >
        au < released ; 2012 ; Journal of College Student Development Volume 53 [2012] ; 7910 >
        au < released ; 2013 ; Journal of College Student Development Volume 54 [2013] ; 8739 >
        au < released ; 2014 ; Journal of College Student Development Volume 55 [2014] ; 9637 >
        au < released ; 2015 ; Journal of College Student Development Volume 56 [2015] ; 10337 >
        au < released ; 2016 ; Journal of College Student Development Volume 57 [2016] ; 10929 >
        au < released ; 2017 ; Journal of College Student Development Volume 58 [2017] ; 12316 >
        au < released ; 2018 ; Journal of College Student Development Volume 59 [2018] ; 13172 >
        au < released ; 2019 ; Journal of College Student Development Volume 60 [2019] ; 13885 >
        au < released ; 2020 ; Journal of College Student Development Volume 61 [2020] ; 14625 >
        au < manifest ; 2021 ; Journal of College Student Development Volume 62 [2021] ; 15474 >

    }

    {
    title <
      name = Journal of Colonialism and Colonial History ;
      issn =   ;
      eissn = 1532-5768 
    >

      attr[journal_id] = 29

        au < released ; 2000 ; Journal of Colonialism and Colonial History Volume 1 [2000] ; 109 >
        au < released ; 2001 ; Journal of Colonialism and Colonial History Volume 2 [2001] ; 110 >
        au < released ; 2002 ; Journal of Colonialism and Colonial History Volume 3 [2002] ; 111 >
        au < released ; 2003 ; Journal of Colonialism and Colonial History Volume 4 [2003] ; 896 >
        au < released ; 2004 ; Journal of Colonialism and Colonial History Volume 5 [2004] ; 2494 >
        au < released ; 2005 ; Journal of Colonialism and Colonial History Volume 6 [2005] ; 2746 >
        au < released ; 2006 ; Journal of Colonialism and Colonial History Volume 7 [2006] ; 3037 >
        au < released ; 2007 ; Journal of Colonialism and Colonial History Volume 8 [2007] ; 3367 >
        au < released ; 2008 ; Journal of Colonialism and Colonial History Volume 9 [2008] ; 3735 >
        au < released ; 2009 ; Journal of Colonialism and Colonial History Volume 10 [2009] ; 4334 >
        au < released ; 2010 ; Journal of Colonialism and Colonial History Volume 11 [2010] ; 6109 >
        au < released ; 2011 ; Journal of Colonialism and Colonial History Volume 12 [2011] ; 7170 >
        au < released ; 2012 ; Journal of Colonialism and Colonial History Volume 13 [2012] ; 8257 >
        au < released ; 2013 ; Journal of Colonialism and Colonial History Volume 14 [2013] ; 8864 >
        au < released ; 2014 ; Journal of Colonialism and Colonial History Volume 15 [2014] ; 9872 >
        au < released ; 2015 ; Journal of Colonialism and Colonial History Volume 16 [2015] ; 10506 >
        au < released ; 2016 ; Journal of Colonialism and Colonial History Volume 17 [2016] ; 11107 >
        au < released ; 2017 ; Journal of Colonialism and Colonial History Volume 18 [2017] ; 12528 >
        au < released ; 2018 ; Journal of Colonialism and Colonial History Volume 19 [2018] ; 13372 >
        au < released ; 2019 ; Journal of Colonialism and Colonial History Volume 20 [2019] ; 14064 >
        au < manifest ; 2020 ; Journal of Colonialism and Colonial History Volume 21 [2020] ; 14914 >

    }

    {
    title <
      name = Journal of Democracy ;
      issn = 1045-5736  ;
      eissn = 1086-3214  ;
      issnl = 1045-5736
    >

      attr[journal_id] = 98

        au < released ; 1990 ; Journal of Democracy Volume 1 [1990] ; 3585 >
        au < released ; 1991 ; Journal of Democracy Volume 2 [1991] ; 3584 >
        au < released ; 1992 ; Journal of Democracy Volume 3 [1992] ; 3583 >
        au < released ; 1993 ; Journal of Democracy Volume 4 [1993] ; 3582 >
        au < released ; 1994 ; Journal of Democracy Volume 5 [1994] ; 3581 >
        au < released ; 1995 ; Journal of Democracy Volume 6 [1995] ; 323 >
        au < released ; 1996 ; Journal of Democracy Volume 7 [1996] ; 324 >
        au < released ; 1997 ; Journal of Democracy Volume 8 [1997] ; 325 >
        au < released ; 1998 ; Journal of Democracy Volume 9 [1998] ; 326 >
        au < released ; 1999 ; Journal of Democracy Volume 10 [1999] ; 327 >
        au < released ; 2000 ; Journal of Democracy Volume 11 [2000] ; 328 >
        au < released ; 2001 ; Journal of Democracy Volume 12 [2001] ; 329 >
        au < released ; 2002 ; Journal of Democracy Volume 13 [2002] ; 330 >
        au < released ; 2003 ; Journal of Democracy Volume 14 [2003] ; 786 >
        au < released ; 2004 ; Journal of Democracy Volume 15 [2004] ; 1743 >
        au < released ; 2005 ; Journal of Democracy Volume 16 [2005] ; 2625 >
        au < released ; 2006 ; Journal of Democracy Volume 17 [2006] ; 2926 >
        au < released ; 2007 ; Journal of Democracy Volume 18 [2007] ; 3204 >
        au < released ; 2008 ; Journal of Democracy Volume 19 [2008] ; 3609 >
        au < released ; 2009 ; Journal of Democracy Volume 20 [2009] ; 4106 >
        au < released ; 2010 ; Journal of Democracy Volume 21 [2010] ; 5745 >
        au < released ; 2011 ; Journal of Democracy Volume 22 [2011] ; 6773 >
        au < released ; 2012 ; Journal of Democracy Volume 23 [2012] ; 7897 >
        au < released ; 2013 ; Journal of Democracy Volume 24 [2013] ; 8667 >
        au < released ; 2014 ; Journal of Democracy Volume 25 [2014] ; 9599 >
        au < released ; 2015 ; Journal of Democracy Volume 26 [2015] ; 10294 >
        au < released ; 2016 ; Journal of Democracy Volume 27 [2016] ; 10914 >
        au < released ; 2017 ; Journal of Democracy Volume 28 [2017] ; 12286 >
        au < released ; 2018 ; Journal of Democracy Volume 29 [2018] ; 13146 >
        au < released ; 2019 ; Journal of Democracy Volume 30 [2019] ; 13842 >
        au < released ; 2020 ; Journal of Democracy Volume 31 [2020] ; 14589 >
        au < manifest ; 2021 ; Journal of Democracy Volume 32 [2021] ; 15385 >

    }
    
    {
    title <
      name = Journal of Early Christian Studies ;
      issn = 1067-6341  ;
      eissn = 1086-3184  ;
      issnl = 1067-6341
    >

      attr[journal_id] = 50

        au < released ; 1993 ; Journal of Early Christian Studies Volume 1 [1993] ; 3824 >
        au < released ; 1994 ; Journal of Early Christian Studies Volume 2 [1994] ; 3823 >
        au < released ; 1995 ; Journal of Early Christian Studies Volume 3 [1995] ; 3817 >
        au < released ; 1996 ; Journal of Early Christian Studies Volume 4 [1996] ; 172 >
        au < released ; 1997 ; Journal of Early Christian Studies Volume 5 [1997] ; 173 >
        au < released ; 1998 ; Journal of Early Christian Studies Volume 6 [1998] ; 174 >
        au < released ; 1999 ; Journal of Early Christian Studies Volume 7 [1999] ; 175 >
        au < released ; 2000 ; Journal of Early Christian Studies Volume 8 [2000] ; 176 >
        au < released ; 2001 ; Journal of Early Christian Studies Volume 9 [2001] ; 177 >
        au < released ; 2002 ; Journal of Early Christian Studies Volume 10 [2002] ; 178 >
        au < released ; 2003 ; Journal of Early Christian Studies Volume 11 [2003] ; 840 >
        au < released ; 2004 ; Journal of Early Christian Studies Volume 12 [2004] ; 2429 >
        au < released ; 2005 ; Journal of Early Christian Studies Volume 13 [2005] ; 2718 >
        au < released ; 2006 ; Journal of Early Christian Studies Volume 14 [2006] ; 2984 >
        au < released ; 2007 ; Journal of Early Christian Studies Volume 15 [2007] ; 3259 >
        au < released ; 2008 ; Journal of Early Christian Studies Volume 16 [2008] ; 3710 >
        au < released ; 2009 ; Journal of Early Christian Studies Volume 17 [2009] ; 4148 >
        au < released ; 2010 ; Journal of Early Christian Studies Volume 18 [2010] ; 5755 >
        au < released ; 2011 ; Journal of Early Christian Studies Volume 19 [2011] ; 6704 >
        au < released ; 2012 ; Journal of Early Christian Studies Volume 20 [2012] ; 8114 >
        au < released ; 2013 ; Journal of Early Christian Studies Volume 21 [2013] ; 8814 >
        au < released ; 2014 ; Journal of Early Christian Studies Volume 22 [2014] ; 9758 >
        au < released ; 2015 ; Journal of Early Christian Studies Volume 23 [2015] ; 10429 >
        au < released ; 2016 ; Journal of Early Christian Studies Volume 24 [2016] ; 11027 >
        au < released ; 2017 ; Journal of Early Christian Studies Volume 25 [2017] ; 12445 >
        au < released ; 2018 ; Journal of Early Christian Studies Volume 26 [2018] ; 13321 >
        au < released ; 2019 ; Journal of Early Christian Studies Volume 27 [2019] ; 14056 >
        au < released ; 2020 ; Journal of Early Christian Studies Volume 28 [2020] ; 14773 >
        au < manifest ; 2021 ; Journal of Early Christian Studies Volume 29 [2021] ; 15551 >

    }

    {
    title <
      name = Journal of Health Care for the Poor and Underserved ;
      issn = 1049-2089  ;
      eissn = 1548-6869  ;
      issnl = 1049-2089
    >

      attr[journal_id] = 278

        au < released ; 1990-1991 ; Journal of Health Care for the Poor and Underserved Volume 1 [1990-1991] ; 4287 >
        au < released ; 1991 ; Journal of Health Care for the Poor and Underserved Volume 2 [1991] ; 4286 >
        au < released ; 1992 ; Journal of Health Care for the Poor and Underserved Volume 3 [1992] ; 4285 >
        au < released ; 1993 ; Journal of Health Care for the Poor and Underserved Volume 4 [1993] ; 4284 >
        au < released ; 1994 ; Journal of Health Care for the Poor and Underserved Volume 5 [1994] ; 4283 >
        au < released ; 1995 ; Journal of Health Care for the Poor and Underserved Volume 6 [1995] ; 4282 >
        au < released ; 1996 ; Journal of Health Care for the Poor and Underserved Volume 7 [1996] ; 4281 >
        au < released ; 1997 ; Journal of Health Care for the Poor and Underserved Volume 8 [1997] ; 4280 >
        au < released ; 1998 ; Journal of Health Care for the Poor and Underserved Volume 9 [1998] ; 4279 >
        au < released ; 1999 ; Journal of Health Care for the Poor and Underserved Volume 10 [1999] ; 4278 >
        au < released ; 2000 ; Journal of Health Care for the Poor and Underserved Volume 11 [2000] ; 4277 >
        au < released ; 2001 ; Journal of Health Care for the Poor and Underserved Volume 12 [2001] ; 4276 >
        au < released ; 2002 ; Journal of Health Care for the Poor and Underserved Volume 13 [2002] ; 4275 >
        au < released ; 2003 ; Journal of Health Care for the Poor and Underserved Volume 14 [2003] ; 4274 >
        au < released ; 2004 ; Journal of Health Care for the Poor and Underserved Volume 15 [2004] ; 2204 >
        au < released ; 2005 ; Journal of Health Care for the Poor and Underserved Volume 16 [2005] ; 2686 >
        au < released ; 2006 ; Journal of Health Care for the Poor and Underserved Volume 17 [2006] ; 2942 >
        au < released ; 2007 ; Journal of Health Care for the Poor and Underserved Volume 18 [2007] ; 3250 >
        au < released ; 2008 ; Journal of Health Care for the Poor and Underserved Volume 19 [2008] ; 3643 >
        au < released ; 2009 ; Journal of Health Care for the Poor and Underserved Volume 20 [2009] ; 4105 >
        au < released ; 2010 ; Journal of Health Care for the Poor and Underserved Volume 21 [2010] ; 5801 >
        au < released ; 2011 ; Journal of Health Care for the Poor and Underserved Volume 22 [2011] ; 6774 >
        au < released ; 2012 ; Journal of Health Care for the Poor and Underserved Volume 23 [2012] ; 8052 >
        au < released ; 2013 ; Journal of Health Care for the Poor and Underserved Volume 24 [2013] ; 8737 >
        au < released ; 2014 ; Journal of Health Care for the Poor and Underserved Volume 25 [2014] ; 9638 >
        au < released ; 2015 ; Journal of Health Care for the Poor and Underserved Volume 26 [2015] ; 10421 >
        au < released ; 2016 ; Journal of Health Care for the Poor and Underserved Volume 27 [2016] ; 10921 >
        au < released ; 2017 ; Journal of Health Care for the Poor and Underserved Volume 28 [2017] ; 12392 >
        au < released ; 2018 ; Journal of Health Care for the Poor and Underserved Volume 29 [2018] ; 13258 >
        au < released ; 2019 ; Journal of Health Care for the Poor and Underserved Volume 30 [2019] ; 13955 >
        au < testing ; 2020 ; Journal of Health Care for the Poor and Underserved Volume 31 [2020] ; 14644 >
        au < manifest ; 2021 ; Journal of Health Care for the Poor and Underserved Volume 32 [2021] ; 15502 >

    }
    
    {
    title <
      name = Journal of Jewish Identities ;
      issn = 1946-2522  ;
      eissn = 1939-7941  ;
      issnl = 1939-7941
    >

      attr[journal_id] = 463
      #move from Youngstown State University Center for Judaic and Holocaust Studies

        au < released ; 2008 ; Journal of Jewish Identities Volume 1 [2008] ; 4306 >
        au < released ; 2009 ; Journal of Jewish Identities Volume 2 [2009] ; 4142 >
        au < released ; 2010 ; Journal of Jewish Identities Volume 3 [2010] ; 5792 >
        au < released ; 2011 ; Journal of Jewish Identities Volume 4 [2011] ; 6690 >
        au < released ; 2012 ; Journal of Jewish Identities Volume 5 [2012] ; 7846 >
        au < released ; 2013 ; Journal of Jewish Identities Volume 6 [2013] ; 8860 >
        au < released ; 2014 ; Journal of Jewish Identities Volume 7 [2014] ; 9627 >
        au < released ; 2015 ; Journal of Jewish Identities Volume 8 [2015] ; 10300 >
        au < released ; 2016 ; Journal of Jewish Identities Volume 9 [2016] ; 11156 >
        au < released ; 2017 ; Journal of Jewish Identities Volume 10 [2017] ; 12419 >
        au < released ; 2018 ; Journal of Jewish Identities Volume 11 [2018] ; 13356 >
        au < released ; 2019 ; Journal of Jewish Identities Volume 12 [2019] ; 14020 >
        au < released ; 2020 ; Journal of Jewish Identities Volume 13 [2020] ; 14651 >

    }

    {
    title <
      name = Journal of Late Antiquity ;
      issn = 1939-6716  ;
      eissn = 1942-1273  ;
      issnl = 1939-6716
    >

      attr[journal_id] = 399

        au < released ; 2008 ; Journal of Late Antiquity Volume 1 [2008] ; 3745 >
        au < released ; 2009 ; Journal of Late Antiquity Volume 2 [2009] ; 4216 >
        au < released ; 2010 ; Journal of Late Antiquity Volume 3 [2010] ; 5848 >
        au < released ; 2011 ; Journal of Late Antiquity Volume 4 [2011] ; 7079 >
        au < released ; 2012 ; Journal of Late Antiquity Volume 5 [2012] ; 8382 >
        au < released ; 2013 ; Journal of Late Antiquity Volume 6 [2013] ; 9147 >
        au < released ; 2014 ; Journal of Late Antiquity Volume 7 [2014] ; 10194 >
        au < released ; 2015 ; Journal of Late Antiquity Volume 8 [2015] ; 10681 >
        au < released ; 2016 ; Journal of Late Antiquity Volume 9 [2016] ; 11221 >
        au < released ; 2017 ; Journal of Late Antiquity Volume 10 [2017] ; 12872 >
        au < released ; 2018 ; Journal of Late Antiquity Volume 11 [2018] ; 13684 >
        au < released ; 2019 ; Journal of Late Antiquity Volume 12 [2019] ; 14213 >
        au < testing ; 2020 ; Journal of Late Antiquity Volume 13 [2020] ; 14815 >
        au < manifest ; 2021 ; Journal of Late Antiquity Volume 14 [2021] ; 15578 >

    }

    {
    title <
      name = Journal of Modern Greek Studies ;
      issn = 0738-1727  ;
      eissn = 1086-3265  ;
      issnl = 0738-1727
    >

      attr[journal_id] = 126

        au < released ; 1983 ; Journal of Modern Greek Studies Volume 1 [1983] ; 4200 >
        au < released ; 1984 ; Journal of Modern Greek Studies Volume 2 [1984] ; 4199 >
        au < released ; 1985 ; Journal of Modern Greek Studies Volume 3 [1985] ; 4198 >
        au < released ; 1986 ; Journal of Modern Greek Studies Volume 4 [1986 ] ; 4197 >
        au < released ; 1987 ; Journal of Modern Greek Studies Volume 5 [1987] ; 4196 >
        au < released ; 1988 ; Journal of Modern Greek Studies Volume 6 [1988] ; 4195 >
        au < released ; 1989 ; Journal of Modern Greek Studies Volume 7 [1989] ; 4194 >
        au < released ; 1990 ; Journal of Modern Greek Studies Volume 8 [1990] ; 4193 >
        au < released ; 1991 ; Journal of Modern Greek Studies Volume 9 [1991] ; 4192 >
        au < released ; 1992 ; Journal of Modern Greek Studies Volume 10 [1992] ; 4191 >
        au < released ; 1993 ; Journal of Modern Greek Studies Volume 11 [1993] ; 4190 >
        au < released ; 1994 ; Journal of Modern Greek Studies Volume 12 [1994] ; 4189 >
        au < released ; 1995 ; Journal of Modern Greek Studies Volume 13 [1995] ; 4188 >
        au < released ; 1996 ; Journal of Modern Greek Studies Volume 14 [1996] ; 421 >
        au < released ; 1997 ; Journal of Modern Greek Studies Volume 15 [1997] ; 422 >
        au < released ; 1998 ; Journal of Modern Greek Studies Volume 16 [1998] ; 423 >
        au < released ; 1999 ; Journal of Modern Greek Studies Volume 17 [1999] ; 424 >
        au < released ; 2000 ; Journal of Modern Greek Studies Volume 18 [2000] ; 425 >
        au < released ; 2001 ; Journal of Modern Greek Studies Volume 19 [2001] ; 426 >
        au < released ; 2002 ; Journal of Modern Greek Studies Volume 20 [2002] ; 427 >
        au < released ; 2003 ; Journal of Modern Greek Studies Volume 21 [2003] ; 904 >
        au < released ; 2004 ; Journal of Modern Greek Studies Volume 22 [2004] ; 2513 >
        au < released ; 2005 ; Journal of Modern Greek Studies Volume 23 [2005] ; 2790 >
        au < released ; 2006 ; Journal of Modern Greek Studies Volume 24 [2006] ; 3055 >
        au < released ; 2007 ; Journal of Modern Greek Studies Volume 25 [2007] ; 3421 >
        au < released ; 2008 ; Journal of Modern Greek Studies Volume 26 [2008] ; 3711 >
        au < released ; 2009 ; Journal of Modern Greek Studies Volume 27 [2009] ; 4348 >
        au < released ; 2010 ; Journal of Modern Greek Studies Volume 28 [2010] ; 6402 >
        au < released ; 2011 ; Journal of Modern Greek Studies Volume 29 [2011] ; 7298 >
        au < released ; 2012 ; Journal of Modern Greek Studies Volume 30 [2012] ; 8282 >
        au < released ; 2013 ; Journal of Modern Greek Studies Volume 31 [2013] ; 9069 >
        au < released ; 2014 ; Journal of Modern Greek Studies Volume 32 [2014] ; 10108 >
        au < released ; 2015 ; Journal of Modern Greek Studies Volume 33 [2015] ; 10619 >
        au < released ; 2016 ; Journal of Modern Greek Studies Volume 34 [2016] ; 11145 >
        au < released ; 2017 ; Journal of Modern Greek Studies Volume 35 [2017] ; 12585 >
        au < released ; 2018 ; Journal of Modern Greek Studies Volume 36 [2018] ; 13441 >
        au < released ; 2019 ; Journal of Modern Greek Studies Volume 37 [2019] ; 14143 >
        au < released ; 2020 ; Journal of Modern Greek Studies Volume 38 [2020] ; 14900 >

    }

    {
    title <
      name = Journal of Orthodox Christian Studies ;
      issn = 2574-495X  ;
      eissn = 2574-4968  ;
      issnl = 2574-495X
    >

      attr[journal_id] = 719

        au < released ; 2018 ; Journal of Orthodox Christian Studies Volume 1 [2018] ; 13649 >
        au < released ; 2019 ; Journal of Orthodox Christian Studies Volume 2 [2019] ; 14332 >
        au < manifest ; 2020 ; Journal of Orthodox Christian Studies Volume 3 [2020] ; 15002 >

    }
    
    {
    title <
      name = Journal of Women's History ;
      issn = 1042-7961  ;
      eissn = 1527-2036  ;
      issnl = 1042-7961
    >

      attr[journal_id] = 100

        au < released ; 1989-1990 ; Journal of Women's History Volume 1 [1989-1990] ; 4994 >
        au < released ; 1990-1991 ; Journal of Women's History Volume 2 [1990-1991] ; 4993 >
        au < released ; 1991-1992 ; Journal of Women's History Volume 3 [1991-1992] ; 4992 >
        au < released ; 1992-1993 ; Journal of Women's History Volume 4 [1992-1993] ; 4991 >
        au < released ; 1993-1994 ; Journal of Women's History Volume 5 [1993-1994] ; 4990 >
        au < released ; 1994 ; Journal of Women's History Volume 6 [1994] ; 4989 >
        au < released ; 1995 ; Journal of Women's History Volume 7 [1995] ; 4988 >
        au < released ; 1996-1997 ; Journal of Women's History Volume 8 [1996-1997] ; 4987 >
        au < released ; 1997-1998 ; Journal of Women's History Volume 9 [1997-1998] ; 4986 >
        au < released ; 1998-1999 ; Journal of Women's History Volume 10 [1998-1999] ; 4985 >
        au < released ; 1999-2000 ; Journal of Women's History Volume 11 [1999-2000] ; 331 >
        au < released ; 2000-2001 ; Journal of Women's History Volume 12 [2000-2001] ; 332 >
        au < released ; 2001-2002 ; Journal of Women's History Volume 13 [2001-2002] ; 333 >
        au < released ; 2002-2003 ; Journal of Women's History Volume 14 [2002-2003] ; 334 >
        au < released ; 2003-2004 ; Journal of Women's History Volume 15 [2003-2004] ; 927 >
        au < released ; 2004 ; Journal of Women's History Volume 16 [2004] ; 2424 >
        au < released ; 2005 ; Journal of Women's History Volume 17 [2005] ; 2711 >
        au < released ; 2006 ; Journal of Women's History Volume 18 [2006] ; 2963 >
        au < released ; 2007 ; Journal of Women's History Volume 19 [2007] ; 3281 >
        au < released ; 2008 ; Journal of Women's History Volume 20 [2008] ; 3618 >
        au < released ; 2009 ; Journal of Women's History Volume 21 [2009] ; 4123 >
        au < released ; 2010 ; Journal of Women's History Volume 22 [2010] ; 5748 >
        au < released ; 2011 ; Journal of Women's History Volume 23 [2011] ; 6887 >
        au < released ; 2012 ; Journal of Women's History Volume 24 [2012] ; 8126 >
        au < released ; 2013 ; Journal of Women's History Volume 25 [2013] ; 8812 >
        au < released ; 2014 ; Journal of Women's History Volume 26 [2014] ; 9793 >
        au < released ; 2015 ; Journal of Women's History Volume 27 [2015] ; 10461 >
        au < released ; 2016 ; Journal of Women's History Volume 28 [2016] ; 11099 >
        au < released ; 2017 ; Journal of Women's History Volume 29 [2017] ; 12459 >
        au < released ; 2018 ; Journal of Women's History Volume 30 [2018] ; 13341 >
        au < released ; 2019 ; Journal of Women's History Volume 31 [2019] ; 14014 >
        au < manifest ; 2020 ; Journal of Women's History Volume 32 [2020] ; 14767 >
        au < manifest ; 2021 ; Journal of Women's History Volume 33 [2021] ; 15579 >

    }

    {
    title <
      name = Journal of the History of Philosophy ;
      issn = 0022-5053  ;
      eissn = 1538-4586  ;
      issnl = 0022-5053
    >

      attr[journal_id] = 76

        au < released ; 1963 ; Journal of the History of Philosophy Volume 1 [1963] ; 3566 >
        au < released ; 1964 ; Journal of the History of Philosophy Volume 2 [1964] ; 3565 >
        au < released ; 1965 ; Journal of the History of Philosophy Volume 3 [1965] ; 3564 >
        au < released ; 1966 ; Journal of the History of Philosophy Volume 4 [1966] ; 3563 >
        au < released ; 1967 ; Journal of the History of Philosophy Volume 5 [1967] ; 3562 >
        au < released ; 1968 ; Journal of the History of Philosophy Volume 6 [1968] ; 3561 >
        au < released ; 1969 ; Journal of the History of Philosophy Volume 7 [1969] ; 3560 >
        au < released ; 1970 ; Journal of the History of Philosophy Volume 8 [1970] ; 3559 >
        au < released ; 1971 ; Journal of the History of Philosophy Volume 9 [1971] ; 3558 >
        au < released ; 1972 ; Journal of the History of Philosophy Volume 10 [1972] ; 3557 >
        au < released ; 1973 ; Journal of the History of Philosophy Volume 11 [1973] ; 3556 >
        au < released ; 1974 ; Journal of the History of Philosophy Volume 12 [1974] ; 3555 >
        au < released ; 1975 ; Journal of the History of Philosophy Volume 13 [1975] ; 3554 >
        au < released ; 1976 ; Journal of the History of Philosophy Volume 14 [1976] ; 3553 >
        au < released ; 1977 ; Journal of the History of Philosophy Volume 15 [1977] ; 3552 >
        au < released ; 1978 ; Journal of the History of Philosophy Volume 16 [1978] ; 3551 >
        au < released ; 1979 ; Journal of the History of Philosophy Volume 17 [1979] ; 3550 >
        au < released ; 1980 ; Journal of the History of Philosophy Volume 18 [1980] ; 3549 >
        au < released ; 1981 ; Journal of the History of Philosophy Volume 19 [1981] ; 3548 >
        au < released ; 1982 ; Journal of the History of Philosophy Volume 20 [1982] ; 3547 >
        au < released ; 1983 ; Journal of the History of Philosophy Volume 21 [1983] ; 3546 >
        au < released ; 1984 ; Journal of the History of Philosophy Volume 22 [1984] ; 3545 >
        au < released ; 1985 ; Journal of the History of Philosophy Volume 23 [1985] ; 3544 >
        au < released ; 1986 ; Journal of the History of Philosophy Volume 24 [1986] ; 3543 >
        au < released ; 1987 ; Journal of the History of Philosophy Volume 25 [1987] ; 3542 >
        au < released ; 1988 ; Journal of the History of Philosophy Volume 26 [1988] ; 3541 >
        au < released ; 1989 ; Journal of the History of Philosophy Volume 27 [1989] ; 3540 >
        au < released ; 1990 ; Journal of the History of Philosophy Volume 28 [1990] ; 3539 >
        au < released ; 1991 ; Journal of the History of Philosophy Volume 29 [1991] ; 3538 >
        au < released ; 1992 ; Journal of the History of Philosophy Volume 30 [1992] ; 3537 >
        au < released ; 1993 ; Journal of the History of Philosophy Volume 31 [1993] ; 3536 >
        au < released ; 1994 ; Journal of the History of Philosophy Volume 32 [1994] ; 3535 >
        au < released ; 1995 ; Journal of the History of Philosophy Volume 33 [1995] ; 3534 >
        au < released ; 1996 ; Journal of the History of Philosophy Volume 34 [1996] ; 3533 >
        au < released ; 1997 ; Journal of the History of Philosophy Volume 35 [1997] ; 3532 >
        au < released ; 1998 ; Journal of the History of Philosophy Volume 36 [1998] ; 3531 >
        au < released ; 1999 ; Journal of the History of Philosophy Volume 37 [1999] ; 3530 >
        au < released ; 2000 ; Journal of the History of Philosophy Volume 38 [2000] ; 2677 >
        au < released ; 2001 ; Journal of the History of Philosophy Volume 39 [2001] ; 1732 >
        au < released ; 2002 ; Journal of the History of Philosophy Volume 40 [2002] ; 258 >
        au < released ; 2003 ; Journal of the History of Philosophy Volume 41 [2003] ; 767 >
        au < released ; 2004 ; Journal of the History of Philosophy Volume 42 [2004] ; 1739 >
        au < released ; 2005 ; Journal of the History of Philosophy Volume 43 [2005] ; 2631 >
        au < released ; 2006 ; Journal of the History of Philosophy Volume 44 [2006] ; 2901 >
        au < released ; 2007 ; Journal of the History of Philosophy Volume 45 [2007] ; 3194 >
        au < released ; 2008 ; Journal of the History of Philosophy Volume 46 [2008] ; 3502 >
        au < released ; 2009 ; Journal of the History of Philosophy Volume 47 [2009] ; 4039 >
        au < released ; 2010 ; Journal of the History of Philosophy Volume 48 [2010] ; 5691 >
        au < released ; 2011 ; Journal of the History of Philosophy Volume 49 [2011] ; 6629 >
        au < released ; 2012 ; Journal of the History of Philosophy Volume 50 [2012] ; 7911 >
        au < released ; 2013 ; Journal of the History of Philosophy Volume 51 [2013] ; 8730 >
        au < released ; 2014 ; Journal of the History of Philosophy Volume 52 [2014] ; 9626 >
        au < released ; 2015 ; Journal of the History of Philosophy Volume 53 [2015] ; 10338 >
        au < released ; 2016 ; Journal of the History of Philosophy Volume 54 [2016] ; 10893 >
        au < released ; 2017 ; Journal of the History of Philosophy Volume 55 [2017] ; 12309 >
        au < released ; 2018 ; Journal of the History of Philosophy Volume 56 [2018] ; 13157 >
        au < released ; 2019 ; Journal of the History of Philosophy Volume 57 [2019] ; 13879 >
        au < testing ; 2020 ; Journal of the History of Philosophy Volume 58 [2020] ; 14605 >
        au < manifest ; 2021 ; Journal of the History of Philosophy Volume 59 [2021] ; 15427 >

    }

    {
    title <
      name = Kennedy Institute of Ethics Journal ;
      issn = 1054-6863  ;
      eissn = 1086-3249  ;
      issnl = 1054-6863
    >

      attr[journal_id] = 107

        au < released ; 1991 ; Kennedy Institute of Ethics Journal Volume 1 [1991] ; 3918 >
        au < released ; 1992 ; Kennedy Institute of Ethics Journal Volume 2 [1992] ; 3917 >
        au < released ; 1993 ; Kennedy Institute of Ethics Journal Volume 3 [1993] ; 3916 >
        au < released ; 1994 ; Kennedy Institute of Ethics Journal Volume 4 [1994] ; 3915 >
        au < released ; 1995 ; Kennedy Institute of Ethics Journal Volume 5 [1995] ; 3914 >
        au < released ; 1996 ; Kennedy Institute of Ethics Journal Volume 6 [1996] ; 356 >
        au < released ; 1997 ; Kennedy Institute of Ethics Journal Volume 7 [1997] ; 357 >
        au < released ; 1998 ; Kennedy Institute of Ethics Journal Volume 8 [1998] ; 358 >
        au < released ; 1999 ; Kennedy Institute of Ethics Journal Volume 9 [1999] ; 359 >
        au < released ; 2000 ; Kennedy Institute of Ethics Journal Volume 10 [2000] ; 360 >
        au < released ; 2001 ; Kennedy Institute of Ethics Journal Volume 11 [2001] ; 361 >
        au < released ; 2002 ; Kennedy Institute of Ethics Journal Volume 12 [2002] ; 362 >
        au < released ; 2003 ; Kennedy Institute of Ethics Journal Volume 13 [2003] ; 872 >
        au < released ; 2004 ; Kennedy Institute of Ethics Journal Volume 14 [2004] ; 2483 >
        au < released ; 2005 ; Kennedy Institute of Ethics Journal Volume 15 [2005] ; 2714 >
        au < released ; 2006 ; Kennedy Institute of Ethics Journal Volume 16 [2006] ; 3018 >
        au < released ; 2007 ; Kennedy Institute of Ethics Journal Volume 17 [2007] ; 3271 >
        au < released ; 2008 ; Kennedy Institute of Ethics Journal Volume 18 [2008] ; 3763 >
        au < released ; 2009 ; Kennedy Institute of Ethics Journal Volume 19 [2009] ; 4166 >
        au < released ; 2010 ; Kennedy Institute of Ethics Journal Volume 20 [2010] ; 6155 >
        au < released ; 2011 ; Kennedy Institute of Ethics Journal Volume 21 [2011] ; 7118 >
        au < released ; 2012 ; Kennedy Institute of Ethics Journal Volume 22 [2012] ; 8265 >
        au < released ; 2013 ; Kennedy Institute of Ethics Journal Volume 23 [2013] ; 8883 >
        au < released ; 2014 ; Kennedy Institute of Ethics Journal Volume 24 [2014] ; 9856 >
        au < released ; 2015 ; Kennedy Institute of Ethics Journal Volume 25 [2015] ; 10535 >
        au < released ; 2016 ; Kennedy Institute of Ethics Journal Volume 26 [2016] ; 11184 >
        au < released ; 2017 ; Kennedy Institute of Ethics Journal Volume 27 [2017] ; 12521 >
        au < released ; 2018 ; Kennedy Institute of Ethics Journal Volume 28 [2018] ; 13371 >
        au < released ; 2019 ; Kennedy Institute of Ethics Journal Volume 29 [2019] ; 14164 >
        au < released ; 2020 ; Kennedy Institute of Ethics Journal Volume 30 [2020] ; 14882 >
        au < manifest ; 2021 ; Kennedy Institute of Ethics Journal Volume 31 [2021] ; 15560 >

    }
    
    {
    title <
      name = L'Esprit Créateur ;
      issn = 0014-0767  ;
      eissn = 1931-0234  ;
      issnl = 0014-0767
    >

      attr[journal_id] = 333

        au < released ; 1986 ; L'Esprit Créateur Volume 26 [1986] ; 9442 >
        au < released ; 1987 ; L'Esprit Créateur Volume 27 [1987] ; 9443 >
        au < released ; 1988 ; L'Esprit Créateur Volume 28 [1988] ; 9444 >
        au < released ; 1989 ; L'Esprit Créateur Volume 29 [1989] ; 9445 >
        au < released ; 1990 ; L'Esprit Créateur Volume 30 [1990] ; 9446 >
        au < released ; 1991 ; L'Esprit Créateur Volume 31 [1991] ; 9447 >
        au < released ; 1992 ; L'Esprit Créateur Volume 32 [1992] ; 9448 >
        au < released ; 1993 ; L'Esprit Créateur Volume 33 [1993] ; 9449 >
        au < released ; 1994 ; L'Esprit Créateur Volume 34 [1994] ; 9450 >
        au < released ; 1995 ; L'Esprit Créateur Volume 35 [1995] ; 9451 >
        au < released ; 1996 ; L'Esprit Créateur Volume 36 [1996] ; 4340 >
        au < released ; 1997 ; L'Esprit Créateur Volume 37 [1997] ; 4339 >
        au < released ; 1998 ; L'Esprit Créateur Volume 38 [1998] ; 4208 >
        au < released ; 1999 ; L'Esprit Créateur Volume 39 [1999] ; 4207 >
        au < released ; 2000 ; L'Esprit Créateur Volume 40 [2000] ; 4206 >
        au < released ; 2001 ; L'Esprit Créateur Volume 41 [2001] ; 4205 >
        au < released ; 2002 ; L'Esprit Créateur Volume 42 [2002] ; 4204 >
        au < released ; 2003 ; L'Esprit Créateur Volume 43 [2003] ; 4203 >
        au < released ; 2004 ; L'Esprit Créateur Volume 44 [2004] ; 4201 >
        au < released ; 2005 ; L'Esprit Créateur Volume 45 [2005] ; 4202 >
        au < released ; 2006 ; L'Esprit Créateur Volume 46 [2006] ; 3039 >
        au < released ; 2007 ; L'Esprit Créateur Volume 47 [2007] ; 3316 >
        au < released ; 2008 ; L'Esprit Créateur Volume 48 [2008] ; 3693 >
        au < released ; 2009 ; L'Esprit Créateur Volume 49 [2009] ; 4249 >
        au < released ; 2010 ; L'Esprit Créateur Volume 50 [2010] ; 5944 >
        au < released ; 2011 ; L'Esprit Créateur Volume 51 [2011] ; 6872 >
        au < released ; 2012 ; L'Esprit Créateur Volume 52 [2012] ; 8149 >
        au < released ; 2013 ; L'Esprit Créateur Volume 53 [2013] ; 9071 >
        au < released ; 2014 ; L'Esprit Créateur Volume 54 [2014] ; 9745 >
        au < released ; 2015 ; L'Esprit Créateur Volume 55 [2015] ; 10586 >
        au < released ; 2016 ; L'Esprit Créateur Volume 56 [2016] ; 11125 >
        au < released ; 2017 ; L'Esprit Créateur Volume 57 [2017] ; 12659 >
        au < released ; 2018 ; L'Esprit Créateur Volume 58 [2018] ; 13323 >
        au < released ; 2019 ; L'Esprit Créateur Volume 59 [2019] ; 14121 >
        au < manifest ; 2020 ; L'Esprit Créateur Volume 60 [2020] ; 14796 >

    }
    
    {
    title <
      name = Late Imperial China ;
      issn = 0884-3236  ;
      eissn = 1086-3257  ;
      issnl = 0884-3236
    >

      attr[journal_id] = 114

        au < released ; 1967-1968 ; Late Imperial China Volume 1 [1967-1968] ; 6541 >
        au < released ; 1969-1972 ; Late Imperial China Volume 2 [1969-1972] ; 6540 >
        au < released ; 1975-1978 ; Late Imperial China Volume 3 [1975-1978] ; 6539 >
        au < released ; 1981-1983 ; Late Imperial China Volume 4 [1981-1983] ; 6538 >
        au < released ; 1984 ; Late Imperial China Volume 5 [1984] ; 6537 >
        au < released ; 1985 ; Late Imperial China Volume 6 [1985] ; 6063 >
        au < released ; 1986 ; Late Imperial China Volume 7 [1986] ; 6062 >
        au < released ; 1987 ; Late Imperial China Volume 8 [1987] ; 6061 >
        au < released ; 1988 ; Late Imperial China Volume 9 [1988] ; 6060 >
        au < released ; 1989 ; Late Imperial China Volume 10 [1989] ; 6059 >
        au < released ; 1990 ; Late Imperial China Volume 11 [1990] ; 6058 >
        au < released ; 1991 ; Late Imperial China Volume 12 [1991] ; 6057 >
        au < released ; 1992 ; Late Imperial China Volume 13 [1992] ; 6056 >
        au < released ; 1993 ; Late Imperial China Volume 14 [1993] ; 6055 >
        au < released ; 1994 ; Late Imperial China Volume 15 [1994] ; 6054 >
        au < released ; 1995 ; Late Imperial China Volume 16 [1995] ; 6053 >
        au < released ; 1996 ; Late Imperial China Volume 17 [1996] ; 373 >
        au < released ; 1997 ; Late Imperial China Volume 18 [1997] ; 374 >
        au < released ; 1998 ; Late Imperial China Volume 19 [1998] ; 375 >
        au < released ; 1999 ; Late Imperial China Volume 20 [1999] ; 376 >
        au < released ; 2000 ; Late Imperial China Volume 21 [2000] ; 377 >
        au < released ; 2001 ; Late Imperial China Volume 22 [2001] ; 378 >
        au < released ; 2002 ; Late Imperial China Volume 23 [2002] ; 379 >
        au < released ; 2003 ; Late Imperial China Volume 24 [2003] ; 956 >
        au < released ; 2004 ; Late Imperial China Volume 25 [2004] ; 2567 >
        au < released ; 2005 ; Late Imperial China Volume 26 [2005] ; 2807 >
        au < released ; 2006 ; Late Imperial China Volume 27 [2006] ; 3114 >
        au < released ; 2007 ; Late Imperial China Volume 28 [2007] ; 3432 >
        au < released ; 2008 ; Late Imperial China Volume 29 [2008] ; 3764 >
        au < released ; 2009 ; Late Imperial China Volume 30 [2009] ; 4370 >
        au < released ; 2010 ; Late Imperial China Volume 31 [2010] ; 6339 >
        au < released ; 2011 ; Late Imperial China Volume 32 [2011] ; 7327 >
        au < released ; 2012 ; Late Imperial China Volume 33 [2012] ; 8386 >
        au < released ; 2013 ; Late Imperial China Volume 34 [2013] ; 9151 >
        au < released ; 2014 ; Late Imperial China Volume 35 [2014] ; 10064 >
        au < released ; 2015 ; Late Imperial China Volume 36 [2015] ; 10686 >
        au < released ; 2016 ; Late Imperial China Volume 37 [2016] ; 11268 >
        au < released ; 2017 ; Late Imperial China Volume 38 [2017] ; 12730 >
        au < released ; 2018 ; Late Imperial China Volume 39 [2018] ; 13561 >
        au < released ; 2019 ; Late Imperial China Volume 40 [2019] ; 14275 >
        au < manifest ; 2020 ; Late Imperial China Volume 41 [2020] ; 14986 >

    }

    {
    title <
      name = Leviathan ;
      issn = 1525-6995 ;
      eissn = 1750-1849 ;
      issnl = 1525-6995
    >

      attr[journal_id] = 601

        au < released ; 1999 ; Leviathan Volume 1 [1999] ; 8574 >
        au < released ; 2000 ; Leviathan Volume 2 [2000] ; 8575 >
        au < released ; 2001 ; Leviathan Volume 3 [2001] ; 8576 >
        au < released ; 2002 ; Leviathan Volume 4 [2002] ; 8577 >
        au < released ; 2003 ; Leviathan Volume 5 [2003] ; 8578 >
        au < released ; 2004 ; Leviathan Volume 6 [2004] ; 8579 >
        au < released ; 2005 ; Leviathan Volume 7 [2005] ; 8580 >
        au < released ; 2006 ; Leviathan Volume 8 [2006] ; 8581 >
        au < released ; 2007 ; Leviathan Volume 9 [2007] ; 8582 >
        au < released ; 2008 ; Leviathan Volume 10 [2008] ; 8583 >
        au < released ; 2009 ; Leviathan Volume 11 [2009] ; 8584 >
        au < released ; 2010 ; Leviathan Volume 12 [2010] ; 8585 >
        au < released ; 2011 ; Leviathan Volume 13 [2011] ; 8586 >
        au < released ; 2012 ; Leviathan Volume 14 [2012] ; 8587 >
        au < released ; 2013 ; Leviathan Volume 15 [2013] ; 9080 >
        au < released ; 2014 ; Leviathan Volume 16 [2014] ; 9963 >
        au < released ; 2015 ; Leviathan Volume 17 [2015] ; 10583 >
        au < released ; 2016 ; Leviathan Volume 18 [2016] ; 11167 >
        au < released ; 2017 ; Leviathan Volume 19 [2017] ; 12490 >
        au < released ; 2018 ; Leviathan Volume 20 [2018] ; 13290 >
        au < released ; 2019 ; Leviathan Volume 21 [2019] ; 14032 >
        au < testing ; 2020 ; Leviathan Volume 22 [2020] ; 14769 >

    }

    {
    title <
      name = Library Trends ;
      issn = 0024-2594  ;
      eissn = 1559-0682  ;
      issnl = 0024-2594
    >

      attr[journal_id] = 334

        au < released ; 2005-2006 ; Library Trends Volume 54 [2005-2006] ; 2935 >
        au < released ; 2006-2007 ; Library Trends Volume 55 [2006-2007] ; 3132 >
        au < released ; 2007-2008 ; Library Trends Volume 56 [2007-2008] ; 3474 >
        au < released ; 2008 ; Library Trends Volume 57 [2008] ; 3950 >
        au < released ; 2009 ; Library Trends Volume 58 [2009] ; 4425 >
        au < released ; 2010 ; Library Trends Volume 59 [2010] ; 6564 >
        au < released ; 2011-2012 ; Library Trends Volume 60 [2011-2012] ; 7421 >
        au < released ; 2012-2013 ; Library Trends Volume 61 [2012-2013] ; 8460 >
        au < released ; 2013-2014 ; Library Trends Volume 62 [2013-2014] ; 9375 >
        au < released ; 2014-2015 ; Library Trends Volume 63 [2014-2015] ; 10201 >
        au < released ; 2015-2016 ; Library Trends Volume 64 [2015-2016] ; 10833 >
        au < released ; 2016-2017 ; Library Trends Volume 65 [2016-2017] ; 11402 >
        au < released ; 2017-2018 ; Library Trends Volume 66 [2017-2018] ; 12859 >
        au < released ; 2018-2019 ; Library Trends Volume 67 [2018-2019] ; 13723 >
        au < released ; 2019-2020 ; Library Trends Volume 68 [2019-2020] ; 14438 >
        au < manifest ; 2020-2021 ; Library Trends Volume 69 [2020-2021] ; 15268 >

    }
    
    {
    title <
      name = Literature and Medicine ;
      issn = 0278-9671  ;
      eissn = 1080-6571  ;
      issnl = 0278-9671
     >

      attr[journal_id] = 118

        au < released ; 1982 ; Literature and Medicine Volume 1 [1982] ; 5897 >
        au < released ; 1983 ; Literature and Medicine Volume 2 [1983] ; 5896 >
        au < released ; 1984 ; Literature and Medicine Volume 3 [1984] ; 5895 >
        au < released ; 1985 ; Literature and Medicine Volume 4 [1985] ; 5894 >
        au < released ; 1986 ; Literature and Medicine Volume 5 [1986] ; 5893 >
        au < released ; 1987 ; Literature and Medicine Volume 6 [1987] ; 5892 >
        au < released ; 1988 ; Literature and Medicine Volume 7 [1988] ; 5891 >
        au < released ; 1989 ; Literature and Medicine Volume 8 [1989] ; 5890 >
        au < released ; 1990 ; Literature and Medicine Volume 9 [1990] ; 5889 >
        au < released ; 1991 ; Literature and Medicine Volume 10 [1991] ; 5888 >
        au < released ; 1992 ; Literature and Medicine Volume 11 [1992] ; 5887 >
        au < released ; 1993 ; Literature and Medicine Volume 12 [1993] ; 5886 >
        au < released ; 1994 ; Literature and Medicine Volume 13 [1994] ; 5860 >
        au < released ; 1995 ; Literature and Medicine Volume 14 [1995] ; 387 >
        au < released ; 1996 ; Literature and Medicine Volume 15 [1996] ; 388 >
        au < released ; 1997 ; Literature and Medicine Volume 16 [1997] ; 389 >
        au < released ; 1998 ; Literature and Medicine Volume 17 [1998] ; 390 >
        au < released ; 1999 ; Literature and Medicine Volume 18 [1999] ; 391 >
        au < released ; 2000 ; Literature and Medicine Volume 19 [2000] ; 392 >
        au < released ; 2001 ; Literature and Medicine Volume 20 [2001] ; 393 >
        au < released ; 2002 ; Literature and Medicine Volume 21 [2002] ; 394 >
        au < released ; 2003 ; Literature and Medicine Volume 22 [2003] ; 923 >
        au < released ; 2004 ; Literature and Medicine Volume 23 [2004] ; 2543 >
        au < released ; 2005 ; Literature and Medicine Volume 24 [2005] ; 2823 >
        au < released ; 2006 ; Literature and Medicine Volume 25 [2006] ; 3131 >
        au < released ; 2007 ; Literature and Medicine Volume 26 [2007] ; 3518 >
        au < released ; 2008 ; Literature and Medicine Volume 27 [2008] ; 4229 >
        au < released ; 2009 ; Literature and Medicine Volume 28 [2009] ; 5855 >
        au < released ; 2011 ; Literature and Medicine Volume 29 [2011] ; 7564 >
        au < released ; 2012 ; Literature and Medicine Volume 30 [2012] ; 8416 >
        au < released ; 2013 ; Literature and Medicine Volume 31 [2013] ; 9333 >
        au < released ; 2014 ; Literature and Medicine Volume 32 [2014] ; 10063 >
        au < released ; 2015 ; Literature and Medicine Volume 33 [2015] ; 10678 >
        au < released ; 2016 ; Literature and Medicine Volume 34 [2016] ; 11362 >
        au < released ; 2017 ; Literature and Medicine Volume 35 [2017] ; 12664 >
        au < released ; 2018 ; Literature and Medicine Volume 36 [2018] ; 13577 >
        au < released ; 2019 ; Literature and Medicine Volume 37 [2019] ; 14336 >
        au < manifest ; 2020 ; Literature and Medicine Volume 38 [2020] ; 15056 >

    }

    {
    title <
      name = Lutheran Quarterly ;
      issn = 0024-7499  ;
      eissn = 2470-5616  ;
      issnl = 0024-7499
    >

      attr[journal_id] = 691

        au < released ; 2016 ; Lutheran Quarterly Volume 30 [2016] ; 11058 >
        au < released ; 2017 ; Lutheran Quarterly Volume 31 [2017] ; 12523 >
        au < released ; 2018 ; Lutheran Quarterly Volume 32 [2018] ; 13317 >
        au < released ; 2019 ; Lutheran Quarterly Volume 33 [2019] ; 14013 >
        au < released ; 2020 ; Lutheran Quarterly Volume 34 [2020] ; 14797 >
        au < manifest ; 2021 ; Lutheran Quarterly Volume 35 [2021] ; 15561 >

    }
    
    {
    title <
      name = MFS Modern Fiction Studies ;
      issn = 0026-7724  ;
      eissn = 1080-658X  ;
      issnl = 0026-7724
    >

      attr[journal_id] = 125

        au < released ; 1985 ; MFS Modern Fiction Studies Volume 31 [1985] ; 3869 >
        au < released ; 1986 ; MFS Modern Fiction Studies Volume 32 [1986] ; 3870 >
        au < released ; 1987 ; MFS Modern Fiction Studies Volume 33 [1987] ; 3893 >
        au < released ; 1988 ; MFS Modern Fiction Studies Volume 34 [1988] ; 3842 >
        au < released ; 1989 ; MFS Modern Fiction Studies Volume 35 [1989] ; 3843 >
        au < released ; 1990 ; MFS Modern Fiction Studies Volume 36 [1990] ; 3879 >
        au < released ; 1991 ; MFS Modern Fiction Studies Volume 37 [1991] ; 3819 >
        au < released ; 1992 ; MFS Modern Fiction Studies Volume 38 [1992] ; 3818 >
        au < released ; 1993 ; MFS Modern Fiction Studies Volume 39 [1993] ; 3816 >
        au < released ; 1994 ; MFS Modern Fiction Studies Volume 40 [1994] ; 412 >
        au < released ; 1995 ; MFS Modern Fiction Studies Volume 41 [1995] ; 413 >
        au < released ; 1996 ; MFS Modern Fiction Studies Volume 42 [1996] ; 414 >
        au < released ; 1997 ; MFS Modern Fiction Studies Volume 43 [1997] ; 415 >
        au < released ; 1998 ; MFS Modern Fiction Studies Volume 44 [1998] ; 416 >
        au < released ; 1999 ; MFS Modern Fiction Studies Volume 45 [1999] ; 417 >
        au < released ; 2000 ; MFS Modern Fiction Studies Volume 46 [2000] ; 418 >
        au < released ; 2001 ; MFS Modern Fiction Studies Volume 47 [2001] ; 419 >
        au < released ; 2002 ; MFS Modern Fiction Studies Volume 48 [2002] ; 420 >
        au < released ; 2003 ; MFS Modern Fiction Studies Volume 49 [2003] ; 874 >
        au < released ; 2004 ; MFS Modern Fiction Studies Volume 50 [2004] ; 2459 >
        au < released ; 2005 ; MFS Modern Fiction Studies Volume 51 [2005] ; 2715 >
        au < released ; 2006 ; MFS Modern Fiction Studies Volume 52 [2006] ; 3030 >
        au < released ; 2007 ; MFS Modern Fiction Studies Volume 53 [2007] ; 3324 >
        au < released ; 2008 ; MFS Modern Fiction Studies Volume 54 [2008] ; 3703 >
        au < released ; 2009 ; MFS Modern Fiction Studies Volume 55 [2009] ; 4221 >
        au < released ; 2010 ; MFS Modern Fiction Studies Volume 56 [2010] ; 5824 >
        au < released ; 2011 ; MFS Modern Fiction Studies Volume 57 [2011] ; 6831 >
        au < released ; 2012 ; MFS Modern Fiction Studies Volume 58 [2012] ; 8186 >
        au < released ; 2013 ; MFS Modern Fiction Studies Volume 59 [2013] ; 8894 >
        au < released ; 2014 ; MFS Modern Fiction Studies Volume 60 [2014] ; 9792 >
        au < released ; 2015 ; MFS Modern Fiction Studies Volume 61 [2015] ; 10524 >
        au < released ; 2016 ; MFS Modern Fiction Studies Volume 62 [2016] ; 11115 >
        au < released ; 2017 ; MFS Modern Fiction Studies Volume 63 [2017] ; 12487 >
        au < released ; 2018 ; MFS Modern Fiction Studies Volume 64 [2018] ; 13345 >
        au < released ; 2019 ; MFS Modern Fiction Studies Volume 65 [2019] ; 14058 >
        au < manifest ; 2020 ; MFS Modern Fiction Studies Volume 66 [2020] ; 14793 >

    }

    {
    title <
      name = Mississippi Quarterly ;
      issn = 0026-637X ;
      eissn = 2689-517X

    >

      attr[journal_id] = 753

      au < released ; 2010 ; Mississippi Quarterly Volume 63 [2010] ; 14497 >
      au < released ; 2011 ; Mississippi Quarterly Volume 64 [2011] ; 14496 >
      au < released ; 2012 ; Mississippi Quarterly Volume 65 [2012] ; 14495 >
      au < released ; 2013 ; Mississippi Quarterly Volume 66 [2013] ; 14494 >
      au < released ; 2014 ; Mississippi Quarterly Volume 67 [2014] ; 14493 >
      au < released ; 2015 ; Mississippi Quarterly Volume 68 [2015] ; 14492 >
      au < released ; 2016 ; Mississippi Quarterly Volume 69 [2016] ; 14491 >
      au < released ; 2019 ; Mississippi Quarterly Volume 72 [2019] ; 14904 >
      au < manifest ; 2020 ; Mississippi Quarterly Volume 73 [2020] ; 15554 >

    }

    {
    title <
      name = MLN ;
      issn = 0026-7910  ;
      eissn = 1080-6598  ;
      issnl = 0026-7910

    >

      attr[journal_id] = 128

        au < released ; 1993 ; MLN Volume 108 [1993] ; 1476 >
        au < released ; 1995 ; MLN Volume 110 [1995] ; 436 >
        au < released ; 1996 ; MLN Volume 111 [1996] ; 437 >
        au < released ; 1997 ; MLN Volume 112 [1997] ; 438 >
        au < released ; 1998 ; MLN Volume 113 [1998] ; 439 >
        au < released ; 1999 ; MLN Volume 114 [1999] ; 440 >
        au < released ; 2000 ; MLN Volume 115 [2000] ; 441 >
        au < released ; 2001 ; MLN Volume 116 [2001] ; 442 >
        au < released ; 2002 ; MLN Volume 117 [2002] ; 443 >
        au < released ; 2003 ; MLN Volume 118 [2003] ; 875 >
        au < released ; 2004 ; MLN Volume 119 [2004] ; 2428 >
        au < released ; 2005 ; MLN Volume 120 [2005] ; 2697 >
        au < released ; 2006 ; MLN Volume 121 [2006] ; 2982 >
        au < released ; 2007 ; MLN Volume 122 [2007] ; 3317 >
        au < released ; 2008 ; MLN Volume 123 [2008] ; 3652 >
        au < released ; 2009 ; MLN Volume 124 [2009] ; 4179 >
        au < released ; 2010 ; MLN Volume 125 [2010] ; 5918 >
        au < released ; 2011 ; MLN Volume 126 [2011] ; 7026 >
        au < released ; 2012 ; MLN Volume 127 [2012] ; 8235 >
        au < released ; 2013 ; MLN Volume 128 [2013] ; 8926 >
        au < released ; 2014 ; MLN Volume 129 [2014] ; 9812 >
        au < released ; 2015 ; MLN Volume 130 [2015] ; 10530 >
        au < released ; 2016 ; MLN Volume 131 [2016] ; 11177 >
        au < released ; 2017 ; MLN Volume 132 [2017] ; 12495 >
        au < released ; 2018 ; MLN Volume 133 [2018] ; 13560 >
        au < released ; 2019 ; MLN Volume 134 [2019] ; 14128 >
        au < testing ; 2020 ; MLN Volume 135 [2020] ; 14931 >

    }

    {
    title <
      name = Milton Quarterly ;
      issn = 0026-4326  ;
      eissn = 1094-348X  ;
      issnl = 0026-4326

    >

      attr[journal_id] = 133

        au < released ; 1997 ; Milton Quarterly Volume 31 [1997] ; 459 >
        au < released ; 1998 ; Milton Quarterly Volume 32 [1998] ; 460 >
        au < released ; 1999 ; Milton Quarterly Volume 33 [1999] ; 461 >
        au < released ; 2000 ; Milton Quarterly Volume 34 [2000] ; 462 >

    }
    
    {
    title <
      name = Modernism/modernity ;
      issn = 1071-6068  ;
      eissn = 1080-6601  ;
      issnl = 1071-6068

    >

      attr[journal_id] = 131

        au < released ; 1994 ; Modernism/modernity Volume 1 [1994] ; 448 >
        au < released ; 1995 ; Modernism/modernity Volume 2 [1995] ; 449 >
        au < released ; 1996 ; Modernism/modernity Volume 3 [1996] ; 450 >
        au < released ; 1997 ; Modernism/modernity Volume 4 [1997] ; 451 >
        au < released ; 1998 ; Modernism/modernity Volume 5 [1998] ; 452 >
        au < released ; 1999 ; Modernism/modernity Volume 6 [1999] ; 453 >
        au < released ; 2000 ; Modernism/modernity Volume 7 [2000] ; 454 >
        au < released ; 2001 ; Modernism/modernity Volume 8 [2001] ; 455 >
        au < released ; 2002 ; Modernism/modernity Volume 9 [2002] ; 456 >
        au < released ; 2003 ; Modernism/modernity Volume 10 [2003] ; 796 >
        au < released ; 2004 ; Modernism/modernity Volume 11 [2004] ; 2426 >
        au < released ; 2005 ; Modernism/modernity Volume 12 [2005] ; 2651 >
        au < released ; 2006 ; Modernism/modernity Volume 13 [2006] ; 2900 >
        au < released ; 2007 ; Modernism/modernity Volume 14 [2007] ; 3205 >
        au < released ; 2008 ; Modernism/modernity Volume 15 [2008] ; 3619 >
        au < released ; 2009 ; Modernism/modernity Volume 16 [2009] ; 4050 >
        au < released ; 2010 ; Modernism/modernity Volume 17 [2010] ; 5766 >
        au < released ; 2011 ; Modernism/modernity Volume 18 [2011] ; 6813 >
        au < released ; 2012 ; Modernism/modernity Volume 19 [2012] ; 8318 >
        au < released ; 2013 ; Modernism/modernity Volume 20 [2013] ; 9093 >
        au < released ; 2014 ; Modernism/modernity Volume 21 [2014] ; 9746 >
        au < released ; 2015 ; Modernism/modernity Volume 22 [2015] ; 10457 >
        au < released ; 2016 ; Modernism/modernity Volume 23 [2016] ; 10967 >
        au < released ; 2017 ; Modernism/modernity Volume 24 [2017] ; 12474 >
        au < released ; 2018 ; Modernism/modernity Volume 25 [2018] ; 13203 >
        au < released ; 2019 ; Modernism/modernity Volume 26 [2019] ; 13979 >
        au < released ; 2020 ; Modernism/modernity Volume 27 [2020] ; 14811 >

    }

    {
    title <
      name = NWSA Journal ;
      issn = 1040-0656  ;
      eissn = 1527-1889  ;
      issnl = 1040-0656

    >

      attr[journal_id] = 146
      #continued_by = 1040-0656

        au < released ; 1999 ; NWSA Journal Volume 11 [1999] ; 488 >
        au < released ; 2000 ; NWSA Journal Volume 12 [2000] ; 489 >
        au < released ; 2001 ; NWSA Journal Volume 13 [2001] ; 490 >
        au < released ; 2002 ; NWSA Journal Volume 14 [2002] ; 491 >
        au < released ; 2003 ; NWSA Journal Volume 15 [2003] ; 889 >
        au < released ; 2004 ; NWSA Journal Volume 16 [2004] ; 2517 >
        au < released ; 2005 ; NWSA Journal Volume 17 [2005] ; 2703 >
        au < released ; 2006 ; NWSA Journal Volume 18 [2006] ; 2985 >
        au < released ; 2007 ; NWSA Journal Volume 19 [2007] ; 3306 >
        au < released ; 2008 ; NWSA Journal Volume 20 [2008] ; 3712 >
        au < released ; 2009 ; NWSA Journal Volume 21 [2009] ; 4237 >

    }

    {
    title <
      name = Narrative Inquiry in Bioethics ;
      issn = 2157-1732  ;
      eissn = 2157-1740  ;
      issnl = 2157-1732

    >

      attr[journal_id] = 521

        au < released ; 2011 ; Narrative Inquiry in Bioethics Volume 1 [2011] ; 7646 >
        au < released ; 2012 ; Narrative Inquiry in Bioethics Volume 2 [2012] ; 8305 >
        au < released ; 2013 ; Narrative Inquiry in Bioethics Volume 3 [2013] ; 9112 >
        au < released ; 2014 ; Narrative Inquiry in Bioethics Volume 4 [2014] ; 9882 >
        au < released ; 2015 ; Narrative Inquiry in Bioethics Volume 5 [2015] ; 10443 >
        au < released ; 2016 ; Narrative Inquiry in Bioethics Volume 6 [2016] ; 11267 >
        au < released ; 2017 ; Narrative Inquiry in Bioethics Volume 7 [2017] ; 12755 >
        au < released ; 2018 ; Narrative Inquiry in Bioethics Volume 8 [2018] ; 13382 >
        au < released ; 2019 ; Narrative Inquiry in Bioethics Volume 9 [2019] ; 14138 >
        au < manifest ; 2020 ; Narrative Inquiry in Bioethics Volume 10 [2020] ; 14966 >

    }

    {
    title <
      name = New Literary History ;
      issn = 0028-6087  ;
      eissn = 1080-661X  ;
      issnl = 0028-6087

    >

      attr[journal_id] = 144

        au < released ; 1995 ; New Literary History Volume 26 [1995] ; 477 >
        au < released ; 1996 ; New Literary History Volume 27 [1996] ; 478 >
        au < released ; 1997 ; New Literary History Volume 28 [1997] ; 479 >
        au < released ; 1998 ; New Literary History Volume 29 [1998] ; 480 >
        au < released ; 1999 ; New Literary History Volume 30 [1999] ; 481 >
        au < released ; 2000 ; New Literary History Volume 31 [2000] ; 482 >
        au < released ; 2001 ; New Literary History Volume 32 [2001] ; 483 >
        au < released ; 2002 ; New Literary History Volume 33 [2002] ; 484 >
        au < released ; 2003 ; New Literary History Volume 34 [2003] ; 825 >
        au < released ; 2004 ; New Literary History Volume 35 [2004] ; 2481 >
        au < released ; 2005 ; New Literary History Volume 36 [2005] ; 2733 >
        au < released ; 2006 ; New Literary History Volume 37 [2006] ; 3089 >
        au < released ; 2007 ; New Literary History Volume 38 [2007] ; 3400 >
        au < released ; 2008 ; New Literary History Volume 39 [2008] ; 3827 >
        au < released ; 2009 ; New Literary History Volume 40 [2009] ; 4172 >
        au < released ; 2010 ; New Literary History Volume 41 [2010] ; 6371 >
        au < released ; 2011 ; New Literary History Volume 42 [2011] ; 7328 >
        au < released ; 2012 ; New Literary History Volume 43 [2012] ; 8319 >
        au < released ; 2013 ; New Literary History Volume 44 [2013] ; 9081 >
        au < released ; 2014 ; New Literary History Volume 45 [2014] ; 9899 >
        au < released ; 2015 ; New Literary History Volume 46 [2015] ; 10626 >
        au < released ; 2016 ; New Literary History Volume 47 [2016] ; 11311 >
        au < released ; 2017 ; New Literary History Volume 48 [2017] ; 12515 >
        au < released ; 2018 ; New Literary History Volume 49 [2018] ; 13430 >
        au < released ; 2019 ; New Literary History Volume 50 [2019] ; 14219 >
        au < testing ; 2020 ; New Literary History Volume 51 [2020] ; 14861 >

    }

    {
    title <
      name = Partial Answers: Journal of Literature and the History of Ideas ;
      issn = 1565-3668  ;
      issnl = 1936-9247

    >

      attr[journal_id] = 376

        au < released ; 2003 ; Partial Answers: Journal of Literature and the History of Ideas Volume 1 [2003] ; 3897 >
        au < released ; 2004 ; Partial Answers: Journal of Literature and the History of Ideas Volume 2 [2004] ; 3896 >
        au < released ; 2005 ; Partial Answers: Journal of Literature and the History of Ideas Volume 3 [2005] ; 3895 >
        au < released ; 2006 ; Partial Answers: Journal of Literature and the History of Ideas Volume 4 [2006] ; 3894 >
        au < released ; 2007 ; Partial Answers: Journal of Literature and the History of Ideas Volume 5 [2007] ; 3341 >
        au < released ; 2008 ; Partial Answers: Journal of Literature and the History of Ideas Volume 6 [2008] ; 3519 >
        au < released ; 2009 ; Partial Answers: Journal of Literature and the History of Ideas Volume 7 [2009] ; 4048 >
        au < released ; 2010 ; Partial Answers: Journal of Literature and the History of Ideas Volume 8 [2010] ; 5696 >
        au < released ; 2011 ; Partial Answers: Journal of Literature and the History of Ideas Volume 9 [2011] ; 6641 >
        au < released ; 2012 ; Partial Answers: Journal of Literature and the History of Ideas Volume 10 [2012] ; 7989 >
        au < released ; 2013 ; Partial Answers: Journal of Literature and the History of Ideas Volume 11 [2013] ; 8718 >
        au < released ; 2014 ; Partial Answers: Journal of Literature and the History of Ideas Volume 12 [2014] ; 9603 >
        au < released ; 2015 ; Partial Answers: Journal of Literature and the History of Ideas Volume 13 [2015] ; 10299 >
        au < released ; 2016 ; Partial Answers: Journal of Literature and the History of Ideas Volume 14 [2016] ; 10898 >
        au < released ; 2017 ; Partial Answers: Journal of Literature and the History of Ideas Volume 15 [2017] ; 12318 >
        au < released ; 2018 ; Partial Answers: Journal of Literature and the History of Ideas Volume 16 [2018] ; 13184 >
        au < released ; 2019 ; Partial Answers: Journal of Literature and the History of Ideas Volume 17 [2019] ; 13867 >
        au < released ; 2020 ; Partial Answers: Journal of Literature and the History of Ideas Volume 18 [2020] ; 14566 >
        au < manifest ; 2021 ; Partial Answers: Journal of Literature and the History of Ideas Volume 19 [2021] ; 15398 >

    }
    
    {
    title <
      name = Perspectives in Biology and Medicine ;
      issn = 0031-5982  ;
      eissn = 1529-8795  ;
      issnl = 0031-5982

    >

      attr[journal_id] = 152

        au < released ; 1958 ; Perspectives in Biology and Medicine Volume 1 [1958] ; 6323 >
        au < released ; 1959 ; Perspectives in Biology and Medicine Volume 2 [1959] ; 6322 >
        au < released ; 1960 ; Perspectives in Biology and Medicine Volume 3 [1960] ; 6321 >
        au < released ; 1961 ; Perspectives in Biology and Medicine Volume 4 [1961] ; 6320 >
        au < released ; 1962 ; Perspectives in Biology and Medicine Volume 5 [1962] ; 6319 >
        au < released ; 1963 ; Perspectives in Biology and Medicine Volume 6 [1963] ; 6318 >
        au < released ; 1964 ; Perspectives in Biology and Medicine Volume 7 [1964] ; 6317 >
        au < released ; 1965 ; Perspectives in Biology and Medicine Volume 8 [1965] ; 6316 >
        au < released ; 1966 ; Perspectives in Biology and Medicine Volume 9 [1966] ; 6315 >
        au < released ; 1967 ; Perspectives in Biology and Medicine Volume 10 [1967] ; 6314 >
        au < released ; 1968 ; Perspectives in Biology and Medicine Volume 11 [1968] ; 6313 >
        au < released ; 1969 ; Perspectives in Biology and Medicine Volume 12 [1969] ; 6312 >
        au < released ; 1970 ; Perspectives in Biology and Medicine Volume 13 [1970] ; 6311 >
        au < released ; 1971 ; Perspectives in Biology and Medicine Volume 14 [1971] ; 6310 >
        au < released ; 1972 ; Perspectives in Biology and Medicine Volume 15 [1972] ; 6309 >
        au < released ; 1973 ; Perspectives in Biology and Medicine Volume 16 [1973] ; 6308 >
        au < released ; 1974 ; Perspectives in Biology and Medicine Volume 17 [1974] ; 6307 >
        au < released ; 1975 ; Perspectives in Biology and Medicine Volume 18 [1975] ; 6306 >
        au < released ; 1976 ; Perspectives in Biology and Medicine Volume 19 [1976] ; 6305 >
        au < released ; 1977 ; Perspectives in Biology and Medicine Volume 20 [1977] ; 6304 >
        au < released ; 1978 ; Perspectives in Biology and Medicine Volume 21 [1978] ; 6303 >
        au < released ; 1979 ; Perspectives in Biology and Medicine Volume 22 [1979] ; 6302 >
        au < released ; 1980 ; Perspectives in Biology and Medicine Volume 23 [1980] ; 6301 >
        au < released ; 1981 ; Perspectives in Biology and Medicine Volume 24 [1981] ; 6300 >
        au < released ; 1982 ; Perspectives in Biology and Medicine Volume 25 [1982] ; 6170 >
        au < released ; 1983 ; Perspectives in Biology and Medicine Volume 26 [1983] ; 6299 >
        au < released ; 1984 ; Perspectives in Biology and Medicine Volume 27 [1984] ; 6298 >
        au < released ; 1985 ; Perspectives in Biology and Medicine Volume 28 [1985] ; 6297 >
        au < released ; 1986 ; Perspectives in Biology and Medicine Volume 29 [1986] ; 6296 >
        au < released ; 1987 ; Perspectives in Biology and Medicine Volume 30 [1987] ; 6295 >
        au < released ; 1988 ; Perspectives in Biology and Medicine Volume 31 [1988] ; 6294 >
        au < released ; 1989 ; Perspectives in Biology and Medicine Volume 32 [1989] ; 6293 >
        au < released ; 1990 ; Perspectives in Biology and Medicine Volume 33 [1990] ; 6292 >
        au < released ; 1991 ; Perspectives in Biology and Medicine Volume 34 [1991] ; 6291 >
        au < released ; 1992 ; Perspectives in Biology and Medicine Volume 35 [1992] ; 6290 >
        au < released ; 1993 ; Perspectives in Biology and Medicine Volume 36 [1993] ; 6289 >
        au < released ; 1994 ; Perspectives in Biology and Medicine Volume 37 [1994] ; 6288 >
        au < released ; 1995 ; Perspectives in Biology and Medicine Volume 38 [1995] ; 6287 >
        au < released ; 1996 ; Perspectives in Biology and Medicine Volume 39 [1996] ; 6286 >
        au < released ; 1997 ; Perspectives in Biology and Medicine Volume 40 [1997] ; 6285 >
        au < released ; 1998 ; Perspectives in Biology and Medicine Volume 41 [1998] ; 6284 >
        au < released ; 1999 ; Perspectives in Biology and Medicine Volume 42 [1999] ; 6283 >
        au < released ; 2000 ; Perspectives in Biology and Medicine Volume 43 [2000] ; 509 >
        au < released ; 2001 ; Perspectives in Biology and Medicine Volume 44 [2001] ; 510 >
        au < released ; 2002 ; Perspectives in Biology and Medicine Volume 45 [2002] ; 511 >
        au < released ; 2003 ; Perspectives in Biology and Medicine Volume 46 [2003] ; 791 >
        au < released ; 2004 ; Perspectives in Biology and Medicine Volume 47 [2004] ; 1741 >
        au < released ; 2005 ; Perspectives in Biology and Medicine Volume 48 [2005] ; 2622 >
        au < released ; 2006 ; Perspectives in Biology and Medicine Volume 49 [2006] ; 2916 >
        au < released ; 2007 ; Perspectives in Biology and Medicine Volume 50 [2007] ; 3206 >
        au < released ; 2008 ; Perspectives in Biology and Medicine Volume 51 [2008] ; 3515 >
        au < released ; 2009 ; Perspectives in Biology and Medicine Volume 52 [2009] ; 4079 >
        au < released ; 2010 ; Perspectives in Biology and Medicine Volume 53 [2010] ; 5754 >
        au < released ; 2011 ; Perspectives in Biology and Medicine Volume 54 [2011] ; 6688 >
        au < released ; 2012 ; Perspectives in Biology and Medicine Volume 55 [2012] ; 8060 >
        au < released ; 2013 ; Perspectives in Biology and Medicine Volume 56 [2013] ; 9106 >
        au < released ; 2014 ; Perspectives in Biology and Medicine Volume 57 [2014] ; 10207 >
        au < released ; 2015 ; Perspectives in Biology and Medicine Volume 58 [2015] ; 10848 >
        au < released ; 2016 ; Perspectives in Biology and Medicine Volume 59 [2016] ; 11344 >
        au < released ; 2017 ; Perspectives in Biology and Medicine Volume 60 [2017] ; 12828 >
        au < released ; 2018 ; Perspectives in Biology and Medicine Volume 61 [2018] ; 13505 >
        au < released ; 2019 ; Perspectives in Biology and Medicine Volume 62 [2019] ; 14124 >
        au < released ; 2020 ; Perspectives in Biology and Medicine Volume 63 [2020] ; 14660 >
        au < manifest ; 2021 ; Perspectives in Biology and Medicine Volume 64 [2021] ; 15563 >

    }

    {
    title <
      name = Philosophy and Literature ;
      issn = 0190-0013  ;
      eissn = 1086-329X  ;
      issnl = 0190-0013

    >

      attr[journal_id] = 158

        au < released ; 1977 ; Philosophy and Literature Volume 1 [1977] ; 6866 >
        au < released ; 1978 ; Philosophy and Literature Volume 2 [1978] ; 6867 >
        au < released ; 1979 ; Philosophy and Literature Volume 3 [1979] ; 6868 >
        au < released ; 1980 ; Philosophy and Literature Volume 4 [1980] ; 6869 >
        au < released ; 1981 ; Philosophy and Literature Volume 5 [1981] ; 6870 >
        au < released ; 1982 ; Philosophy and Literature Volume 6 [1982] ; 6874 >
        au < released ; 1983 ; Philosophy and Literature Volume 7 [1983] ; 6875 >
        au < released ; 1984 ; Philosophy and Literature Volume 8 [1984] ; 6876 >
        au < released ; 1985 ; Philosophy and Literature Volume 9 [1985] ; 6877 >
        au < released ; 1986 ; Philosophy and Literature Volume 10 [1986] ; 6878 >
        au < released ; 1987 ; Philosophy and Literature Volume 11 [1987] ; 6879 >
        au < released ; 1988 ; Philosophy and Literature Volume 12 [1988] ; 6880 >
        au < released ; 1989 ; Philosophy and Literature Volume 13 [1989] ; 6881 >
        au < released ; 1990 ; Philosophy and Literature Volume 14 [1990] ; 6808 >
        au < released ; 1991 ; Philosophy and Literature Volume 15 [1991] ; 6882 >
        au < released ; 1992 ; Philosophy and Literature Volume 16 [1992] ; 6883 >
        au < released ; 1993 ; Philosophy and Literature Volume 17 [1993] ; 6884 >
        au < released ; 1994 ; Philosophy and Literature Volume 18 [1994] ; 6885 >
        au < released ; 1995 ; Philosophy and Literature Volume 19 [1995] ; 526 >
        au < released ; 1996 ; Philosophy and Literature Volume 20 [1996] ; 527 >
        au < released ; 1997 ; Philosophy and Literature Volume 21 [1997] ; 528 >
        au < released ; 1998 ; Philosophy and Literature Volume 22 [1998] ; 529 >
        au < released ; 1999 ; Philosophy and Literature Volume 23 [1999] ; 530 >
        au < released ; 2000 ; Philosophy and Literature Volume 24 [2000] ; 531 >
        au < released ; 2001 ; Philosophy and Literature Volume 25 [2001] ; 532 >
        au < released ; 2002 ; Philosophy and Literature Volume 26 [2002] ; 533 >
        au < released ; 2003 ; Philosophy and Literature Volume 27 [2003] ; 948 >
        au < released ; 2004 ; Philosophy and Literature Volume 28 [2004] ; 2502 >
        au < released ; 2005 ; Philosophy and Literature Volume 29 [2005] ; 2749 >
        au < released ; 2006 ; Philosophy and Literature Volume 30 [2006] ; 3083 >
        au < released ; 2007 ; Philosophy and Literature Volume 31 [2007] ; 3332 >
        au < released ; 2008 ; Philosophy and Literature Volume 32 [2008] ; 3713 >
        au < released ; 2009 ; Philosophy and Literature Volume 33 [2009] ; 4232 >
        au < released ; 2010 ; Philosophy and Literature Volume 34 [2010] ; 5867 >
        au < released ; 2011 ; Philosophy and Literature Volume 35 [2011] ; 7171 >
        au < released ; 2012 ; Philosophy and Literature Volume 36 [2012] ; 8434 >
        au < released ; 2013 ; Philosophy and Literature Volume 37 [2013] ; 9254 >
        au < released ; 2014 ; Philosophy and Literature Volume 38 [2014] ; 10124 >
        au < released ; 2015 ; Philosophy and Literature Volume 39 [2015] ; 10780 >
        au < released ; 2016 ; Philosophy and Literature Volume 40 [2016] ; 11358 >
        au < released ; 2017 ; Philosophy and Literature Volume 41 [2017] ; 12735 >
        au < released ; 2018 ; Philosophy and Literature Volume 42 [2018] ; 13511 >
        au < released ; 2019 ; Philosophy and Literature Volume 43 [2019] ; 14291 >
        au < released ; 2020 ; Philosophy and Literature Volume 44 [2020] ; 14913 >

    }
    
    {
    title <
      name = Philosophy, Psychiatry, & Psychology ;
      issn = 1071-6076  ;
      eissn = 1086-3303  ;
      issnl = 1071-6076

    >

      attr[journal_id] = 164

        au < released ; 1994 ; Philosophy, Psychiatry, & Psychology Volume 1 [1994] ; 3845 >
        au < released ; 1995 ; Philosophy, Psychiatry, & Psychology Volume 2 [1995] ; 3844 >
        au < released ; 1996 ; Philosophy, Psychiatry, & Psychology Volume 3 [1996] ; 560 >
        au < released ; 1997 ; Philosophy, Psychiatry, & Psychology Volume 4 [1997] ; 561 >
        au < released ; 1998 ; Philosophy, Psychiatry, & Psychology Volume 5 [1998] ; 562 >
        au < released ; 1999 ; Philosophy, Psychiatry, & Psychology Volume 6 [1999] ; 563 >
        au < released ; 2000 ; Philosophy, Psychiatry, & Psychology Volume 7 [2000] ; 564 >
        au < released ; 2001 ; Philosophy, Psychiatry, & Psychology Volume 8 [2001] ; 565 >
        au < released ; 2002 ; Philosophy, Psychiatry, & Psychology Volume 9 [2002] ; 909 >
        au < released ; 2003 ; Philosophy, Psychiatry, & Psychology Volume 10 [2003] ; 960 >
        au < released ; 2004 ; Philosophy, Psychiatry, & Psychology Volume 11 [2004] ; 2452 >
        au < released ; 2005 ; Philosophy, Psychiatry, & Psychology Volume 12 [2005] ; 2829 >
        au < released ; 2006 ; Philosophy, Psychiatry, & Psychology Volume 13 [2006] ; 3173 >
        au < released ; 2007 ; Philosophy, Psychiatry, & Psychology Volume 14 [2007] ; 3606 >
        au < released ; 2008 ; Philosophy, Psychiatry, & Psychology Volume 15 [2008] ; 4110 >
        au < released ; 2009 ; Philosophy, Psychiatry, & Psychology Volume 16 [2009] ; 4928 >
        au < released ; 2010 ; Philosophy, Psychiatry, & Psychology Volume 17 [2010] ; 6157 >
        au < released ; 2011 ; Philosophy, Psychiatry, & Psychology Volume 18 [2011] ; 7309 >
        au < released ; 2012 ; Philosophy, Psychiatry, & Psychology Volume 19 [2012] ; 8294 >
        au < released ; 2013 ; Philosophy, Psychiatry, & Psychology Volume 20 [2013] ; 9171 >
        au < released ; 2014 ; Philosophy, Psychiatry, & Psychology Volume 21 [2014] ; 10199 >
        au < released ; 2015 ; Philosophy, Psychiatry, & Psychology Volume 22 [2015] ; 10853 >
        au < released ; 2016 ; Philosophy, Psychiatry, & Psychology Volume 23 [2016] ; 11401 >
        au < released ; 2017 ; Philosophy, Psychiatry, & Psychology Volume 24 [2017] ; 12499 >
        au < released ; 2018 ; Philosophy, Psychiatry, & Psychology Volume 25 [2018] ; 13276 >
        au < released ; 2019 ; Philosophy, Psychiatry, & Psychology Volume 26 [2019] ; 14040 >
        au < testing ; 2020 ; Philosophy, Psychiatry, & Psychology Volume 27 [2020] ; 14807 >

    }
    
    {
    title <
      name = Poe Studies ;
      issn = 1947-4644  ;
      eissn = 1754-6095  ;
      issnl = 1947-4644

    >

      attr[journal_id] = 613

        au < released ; 2001 ; Poe Studies Volume 34 [2001] ; 8563 >
        au < released ; 2002 ; Poe Studies Volume 35 [2002] ; 8564 >
        au < released ; 2003 ; Poe Studies Volume 36 [2003] ; 8565 >
        au < released ; 2004 ; Poe Studies Volume 37 [2004] ; 8566 >
        au < released ; 2005 ; Poe Studies Volume 38 [2005] ; 8567 >
        au < released ; 2006 ; Poe Studies Volume 39-40 [2006] ; 8568 >
        au < released ; 2008 ; Poe Studies Volume 41 [2008] ; 8570 >
        au < released ; 2009 ; Poe Studies Volume 42 [2009] ; 8571 >
        au < released ; 2010 ; Poe Studies Volume 43 [2010] ; 8572 >
        au < released ; 2011 ; Poe Studies Volume 44 [2011] ; 8573 >
        au < released ; 2012 ; Poe Studies Volume 45 [2012] ; 9605 >
        au < released ; 2013 ; Poe Studies Volume 46 [2013] ; 9575 >
        au < released ; 2014 ; Poe Studies Volume 47 [2014] ; 10277 >
        au < released ; 2015 ; Poe Studies Volume 48 [2015] ; 10857 >
        au < released ; 2016 ; Poe Studies Volume 49 [2016] ; 12236 >
        au < released ; 2017 ; Poe Studies Volume 50 [2017] ; 13110 >
        au < released ; 2018 ; Poe Studies Volume 51 [2018] ; 14163 >
        au < released ; 2019 ; Poe Studies Volume 52 [2019] ; 14515 >
        au < manifest ; 2020 ; Poe Studies Volume 53 [2020] ; 15212 >

    }
    
    {
    title <
      name = Postmodern Culture ;
      issn =   ;
      eissn = 1053-1920 
    >

      attr[journal_id] = 160

        au < released ; 1990-1991 ; Postmodern Culture Volume 1 [1990-1991] ; 536 >
        au < released ; 1991-1992 ; Postmodern Culture Volume 2 [1991-1992] ; 537 >
        au < released ; 1992-1993 ; Postmodern Culture Volume 3 [1992-1993] ; 538 >
        au < released ; 1993-1994 ; Postmodern Culture Volume 4 [1993-1994] ; 539 >
        au < released ; 1994-1995 ; Postmodern Culture Volume 5 [1994-1995] ; 540 >
        au < released ; 1995-1996 ; Postmodern Culture Volume 6 [1995-1996] ; 541 >
        au < released ; 1996-1997 ; Postmodern Culture Volume 7 [1996-1997] ; 542 >
        au < released ; 1997-1998 ; Postmodern Culture Volume 8 [1997-1998] ; 543 >
        au < released ; 1998-1999 ; Postmodern Culture Volume 9 [1998-1999] ; 544 >
        au < released ; 1999-2000 ; Postmodern Culture Volume 10 [1999-2000] ; 545 >
        au < released ; 2000-2001 ; Postmodern Culture Volume 11 [2000-2001] ; 546 >
        au < released ; 2001-2002 ; Postmodern Culture Volume 12 [2001-2002] ; 547 >
        au < released ; 2002-2003 ; Postmodern Culture Volume 13 [2002-2003] ; 771 >
        au < released ; 2003-2004 ; Postmodern Culture Volume 14 [2003-2004] ; 1707 >
        au < released ; 2004-2005 ; Postmodern Culture Volume 15 [2004-2005] ; 2594 >
        au < released ; 2005-2006 ; Postmodern Culture Volume 16 [2005-2006] ; 2904 >
        au < released ; 2006-2007 ; Postmodern Culture Volume 17 [2006-2007] ; 3273 >
        au < released ; 2007 ; Postmodern Culture Volume 18 [2007] ; 3776 >
        au < released ; 2008-2009 ; Postmodern Culture Volume 19 [2008-2009] ; 4418 >
        au < released ; 2009-2010 ; Postmodern Culture Volume 20 [2009-2010] ; 6631 >
        au < released ; 2010-2011 ; Postmodern Culture Volume 21 [2010-2011] ; 7675 >
        au < released ; 2011-2012 ; Postmodern Culture Volume 22 [2011-2012] ; 8405 >
        au < released ; 2012-2013 ; Postmodern Culture Volume 23 [2012-2013] ; 9208 >
        au < released ; 2013-2014 ; Postmodern Culture Volume 24 [2013-2014] ; 10351 >
        au < released ; 2014-2015 ; Postmodern Culture Volume 25 [2014-2015] ; 10847 >
        au < released ; 2015-2016 ; Postmodern Culture Volume 26 [2015-2016] ; 11416 >
        au < released ; 2016-2017 ; Postmodern Culture Volume 27 [2016-2017] ; 12816 >
        au < released ; 2017-2018 ; Postmodern Culture Volume 28 [2017-2018] ; 13662 >
        au < released ; 2018-2019 ; Postmodern Culture Volume 29 [2018-2019] ; 14331 >
<<<<<<< HEAD
        au < ready ; 2019-2020 ; Postmodern Culture Volume 30 [2019-2020] ; 14887 >
=======
        au < released ; 2019-2020 ; Postmodern Culture Volume 30 [2019-2020] ; 14887 >
>>>>>>> ecf3b879

    }
    
    {
    title <
      name = Progress in Community Health Partnerships: Research, Education, and Action ;
      issn = 1557-0541  ;
      eissn = 1557-055X  ;
      issnl = 1557-0541

    >

      attr[journal_id] = 318

        au < released ; 2007 ; Progress in Community Health Partnerships: Research, Education, and Action Volume 1 [2007] ; 3233 >
        au < released ; 2008 ; Progress in Community Health Partnerships: Research, Education, and Action Volume 2 [2008] ; 3658 >
        au < released ; 2009 ; Progress in Community Health Partnerships: Research, Education, and Action Volume 3 [2009] ; 4167 >
        au < released ; 2010 ; Progress in Community Health Partnerships: Research, Education, and Action Volume 4 [2010] ; 5927 >
        au < released ; 2011 ; Progress in Community Health Partnerships: Research, Education, and Action Volume 5 [2011] ; 6901 >
        au < released ; 2012 ; Progress in Community Health Partnerships: Research, Education, and Action Volume 6 [2012] ; 8116 >
        au < released ; 2013 ; Progress in Community Health Partnerships: Research, Education, and Action Volume 7 [2013] ; 8865 >
        au < released ; 2014 ; Progress in Community Health Partnerships: Research, Education, and Action Volume 8 [2014] ; 9966 >
        au < released ; 2015 ; Progress in Community Health Partnerships: Research, Education, and Action Volume 9 [2015] ; 10621 >
        au < released ; 2016 ; Progress in Community Health Partnerships: Research, Education, and Action Volume 10 [2016] ; 11080 >
        au < released ; 2017 ; Progress in Community Health Partnerships: Research, Education, and Action Volume 11 [2017] ; 12703 >
        au < released ; 2018 ; Progress in Community Health Partnerships: Research, Education, and Action Volume 12 [2018] ; 13331 >
        au < released ; 2019 ; Progress in Community Health Partnerships: Research, Education, and Action Volume 13 [2019] ; 14076 >
        au < testing ; 2020 ; Progress in Community Health Partnerships: Research, Education, and Action Volume 14 [2020] ; 14868 >

    }
    
    {
    title <
      name = Reviews in American History ;
      issn = 0048-7511  ;
      eissn = 1080-6628  ;
      issnl = 0048-7511

    >

      attr[journal_id] = 168

        au < released ; 1995 ; Reviews in American History Volume 23 [1995] ; 573 >
        au < released ; 1996 ; Reviews in American History Volume 24 [1996] ; 574 >
        au < released ; 1997 ; Reviews in American History Volume 25 [1997] ; 575 >
        au < released ; 1998 ; Reviews in American History Volume 26 [1998] ; 576 >
        au < released ; 1999 ; Reviews in American History Volume 27 [1999] ; 577 >
        au < released ; 2000 ; Reviews in American History Volume 28 [2000] ; 578 >
        au < released ; 2001 ; Reviews in American History Volume 29 [2001] ; 579 >
        au < released ; 2002 ; Reviews in American History Volume 30 [2002] ; 580 >
        au < released ; 2003 ; Reviews in American History Volume 31 [2003] ; 852 >
        au < released ; 2004 ; Reviews in American History Volume 32 [2004] ; 2442 >
        au < released ; 2005 ; Reviews in American History Volume 33 [2005] ; 2700 >
        au < released ; 2006 ; Reviews in American History Volume 34 [2006] ; 2996 >
        au < released ; 2007 ; Reviews in American History Volume 35 [2007] ; 3296 >
        au < released ; 2008 ; Reviews in American History Volume 36 [2008] ; 3654 >
        au < released ; 2009 ; Reviews in American History Volume 37 [2009] ; 4168 >
        au < released ; 2010 ; Reviews in American History Volume 38 [2010] ; 5795 >
        au < released ; 2011 ; Reviews in American History Volume 39 [2011] ; 6891 >
        au < released ; 2012 ; Reviews in American History Volume 40 [2012] ; 8122 >
        au < released ; 2013 ; Reviews in American History Volume 41 [2013] ; 8826 >
        au < released ; 2014 ; Reviews in American History Volume 42 [2014] ; 9766 >
        au < released ; 2015 ; Reviews in American History Volume 43 [2015] ; 10459 >
        au < released ; 2016 ; Reviews in American History Volume 44 [2016] ; 11060 >
        au < released ; 2017 ; Reviews in American History Volume 45 [2017] ; 12446 >
        au < released ; 2018 ; Reviews in American History Volume 46 [2018] ; 13286 >
        au < released ; 2019 ; Reviews in American History Volume 47 [2019] ; 14019 >
        au < testing ; 2020 ; Reviews in American History Volume 48 [2020] ; 14757 >
        au < manifest ; 2021 ; Reviews in American History Volume 49 [2021] ; 15564 >

    }
    
    {
    title <
      name = SAIS Review ;
      issn = 0036-0775  ;
      eissn = 1088-3142 
    >

      attr[journal_id] = 174
      #continued_by = 1945-4716

        au < released ; 1981 ; SAIS Review Volume 1 [1981] ; 7317 >
        au < released ; 1982 ; SAIS Review Volume 2 [1982] ; 7318 >
        au < released ; 1982 ; SAIS Review Volume 3 [1982] ; 7324 >
        au < released ; 1984 ; SAIS Review Volume 4 [1984] ; 7320 >
        au < released ; 1985 ; SAIS Review Volume 5 [1985] ; 7321 >
        au < released ; 1986 ; SAIS Review Volume 6 [1986] ; 7322 >
        au < released ; 1987 ; SAIS Review Volume 7 [1987] ; 7288 >
        au < released ; 1988 ; SAIS Review Volume 8 [1988] ; 7289 >
        au < released ; 1989 ; SAIS Review Volume 9 [1989] ; 7299 >
        au < released ; 1990 ; SAIS Review Volume 10 [1990] ; 7301 >
        au < released ; 1991 ; SAIS Review Volume 11 [1991] ; 7311 >
        au < released ; 1992 ; SAIS Review Volume 12 [1992] ; 7230 >
        au < released ; 1993 ; SAIS Review Volume 13 [1993] ; 7312 >
        au < released ; 1994 ; SAIS Review Volume 14 [1994] ; 7313 >
        au < released ; 1995 ; SAIS Review Volume 15 [1995] ; 600 >
        au < released ; 1996 ; SAIS Review Volume 16 [1996] ; 601 >
        au < released ; 1997 ; SAIS Review Volume 17 [1997] ; 602 >
        au < released ; 1998 ; SAIS Review Volume 18 [1998] ; 603 >
        au < released ; 1999 ; SAIS Review Volume 19 [1999] ; 604 >
        au < released ; 2000 ; SAIS Review Volume 20 [2000] ; 605 >
        au < released ; 2001 ; SAIS Review Volume 21 [2001] ; 606 >
        au < released ; 2002 ; SAIS Review Volume 22 [2002] ; 607 >
        au < released ; 2003 ; SAIS Review Volume 23 [2003] ; 843 >
        au < manifest ; 2020 ; SAIS Review of International Affairs Volume 40 [2020] ; 15133 >

    }
    
    {
    title <
      name = SAIS Review of International Affairs ;
      issn = 1945-4716  ;
      eissn = 1945-4724 
    >

      attr[journal_id] = 174
      #continues = 0036-0775

        au < released ; 2004 ; SAIS Review of International Affairs Volume 24 [2004] ; 2430 >
        au < released ; 2005 ; SAIS Review of International Affairs Volume 25 [2005] ; 2750 >
        au < released ; 2006 ; SAIS Review of International Affairs Volume 26 [2006] ; 3047 >
        au < released ; 2007 ; SAIS Review of International Affairs Volume 27 [2007] ; 3294 >
        au < released ; 2008 ; SAIS Review of International Affairs Volume 28 [2008] ; 3620 >
        au < released ; 2009 ; SAIS Review of International Affairs Volume 29 [2009] ; 4341 >
        au < released ; 2010 ; SAIS Review of International Affairs Volume 30 [2010] ; 5938 >
        au < released ; 2011 ; SAIS Review of International Affairs Volume 31 [2011] ; 6948 >
        au < released ; 2012 ; SAIS Review of International Affairs Volume 32 [2012] ; 8284 >
        au < released ; 2013 ; SAIS Review of International Affairs Volume 33 [2013] ; 9170 >
        au < released ; 2014 ; SAIS Review of International Affairs Volume 34 [2014] ; 10056 >
        au < released ; 2015 ; SAIS Review of International Affairs Volume 35 [2015] ; 10636 >
        au < released ; 2016 ; SAIS Review of International Affairs Volume 36 [2016] ; 11301 >
        au < released ; 2017 ; SAIS Review of International Affairs Volume 37 [2017] ; 12976 >
        au < released ; 2018 ; SAIS Review of International Affairs Volume 38 [2018] ; 13645 >
        au < released ; 2019 ; SAIS Review of International Affairs Volume 39 [2019] ; 14381 >

    }
    
    {
    title <
      name = SEL Studies in English Literature 1500-1900 ;
      issn = 0039-3657  ;
      eissn = 1522-9270  ;
      issnl = 0039-3657

    >

      attr[journal_id] = 178

        au < released ; 1999 ; SEL Studies in English Literature 1500-1900 Volume 39 [1999] ; 617 >
        au < released ; 2000 ; SEL Studies in English Literature 1500-1900 Volume 40 [2000] ; 618 >
        au < released ; 2001 ; SEL Studies in English Literature 1500-1900 Volume 41 [2001] ; 619 >
        au < released ; 2002 ; SEL Studies in English Literature 1500-1900 Volume 42 [2002] ; 620 >
        au < released ; 2003 ; SEL Studies in English Literature 1500-1900 Volume 43 [2003] ; 803 >
        au < released ; 2004 ; SEL Studies in English Literature 1500-1900 Volume 44 [2004] ; 1788 >
        au < released ; 2005 ; SEL Studies in English Literature 1500-1900 Volume 45 [2005] ; 2669 >
        au < released ; 2006 ; SEL Studies in English Literature 1500-1900 Volume 46 [2006] ; 2983 >
        au < released ; 2007 ; SEL Studies in English Literature 1500-1900 Volume 47 [2007] ; 3232 >
        au < released ; 2008 ; SEL Studies in English Literature 1500-1900 Volume 48 [2008] ; 3571 >
        au < released ; 2009 ; SEL Studies in English Literature 1500-1900 Volume 49 [2009] ; 4078 >
        au < released ; 2010 ; SEL Studies in English Literature 1500-1900 Volume 50 [2010] ; 5726 >
        au < released ; 2011 ; SEL Studies in English Literature 1500-1900 Volume 51 [2011] ; 6692 >
        au < released ; 2012 ; SEL Studies in English Literature 1500-1900 Volume 52 [2012] ; 8069 >
        au < released ; 2013 ; SEL Studies in English Literature 1500-1900 Volume 53 [2013] ; 8884 >
        au < released ; 2014 ; SEL Studies in English Literature 1500-1900 Volume 54 [2014] ; 9741 >
        au < released ; 2015 ; SEL Studies in English Literature 1500-1900 Volume 55 [2015] ; 10432 >
        au < released ; 2016 ; SEL Studies in English Literature 1500-1900 Volume 56 [2016] ; 11030 >
        au < released ; 2017 ; SEL Studies in English Literature 1500-1900 Volume 57 [2017] ; 12381 >
        au < released ; 2018 ; SEL Studies in English Literature 1500-1900 Volume 58 [2018] ; 13279 >
        au < released ; 2019 ; SEL Studies in English Literature 1500-1900 Volume 59 [2019] ; 13972 >
        au < released ; 2020 ; SEL Studies in English Literature 1500-1900 Volume 60 [2020] ; 14792 >

    }
    
    {
    title <
      name = Sewanee Review ;
      issn = 0037-3052  ;
      eissn = 1934-421X  ;
      issnl = 0037-3052

    >

      attr[journal_id] = 367

        au < released ; 2007 ; Sewanee Review Volume 115 [2007] ; 3325 >
        au < released ; 2008 ; Sewanee Review Volume 116 [2008] ; 3657 >
        au < released ; 2009 ; Sewanee Review Volume 117 [2009] ; 4178 >
        au < released ; 2010 ; Sewanee Review Volume 118 [2010] ; 5814 >
        au < released ; 2011 ; Sewanee Review Volume 119 [2011] ; 6892 >
        au < released ; 2012 ; Sewanee Review Volume 120 [2012] ; 8016 >
        au < released ; 2013 ; Sewanee Review Volume 121 [2013] ; 8740 >
        au < released ; 2014 ; Sewanee Review Volume 122 [2014] ; 9664 >
        au < released ; 2015 ; Sewanee Review Volume 123 [2015] ; 10384 >
        au < released ; 2016 ; Sewanee Review Volume 124 [2016] ; 11070 >
        au < released ; 2017 ; Sewanee Review Volume 125 [2017] ; 12349 >
        au < released ; 2018 ; Sewanee Review Volume 126 [2018] ; 13178 >
        au < released ; 2019 ; Sewanee Review Volume 127 [2019] ; 13875 >
        au < testing ; 2020 ; Sewanee Review Volume 128 [2020] ; 14573 >
        au < manifest ; 2021 ; Sewanee Review Volume 129 [2021] ; 15372 >

    }
    
    {
    title <
      name = Shakespeare Bulletin ;
      issn = 0748-2558  ;
      eissn = 1931-1427  ;
      issnl = 0748-2558

    >

      attr[journal_id] = 339

        au < released ; 2006 ; Shakespeare Bulletin Volume 24 [2006] ; 3033 >
        au < released ; 2007 ; Shakespeare Bulletin Volume 25 [2007] ; 3315 >
        au < released ; 2008 ; Shakespeare Bulletin Volume 26 [2008] ; 3655 >
        au < released ; 2009 ; Shakespeare Bulletin Volume 27 [2009] ; 4164 >
        au < released ; 2010 ; Shakespeare Bulletin Volume 28 [2010] ; 5809 >
        au < released ; 2011 ; Shakespeare Bulletin Volume 29 [2011] ; 6940 >
        au < released ; 2012 ; Shakespeare Bulletin Volume 30 [2012] ; 8251 >
        au < released ; 2013 ; Shakespeare Bulletin Volume 31 [2013] ; 8915 >
        au < released ; 2014 ; Shakespeare Bulletin Volume 32 [2014] ; 9830 >
        au < released ; 2015 ; Shakespeare Bulletin Volume 33 [2015] ; 10458 >
        au < released ; 2016 ; Shakespeare Bulletin Volume 34 [2016] ; 11088 >
        au < released ; 2017 ; Shakespeare Bulletin Volume 35 [2017] ; 12436 >
        au < released ; 2018 ; Shakespeare Bulletin Volume 36 [2018] ; 13327 >
        au < released ; 2019 ; Shakespeare Bulletin Volume 37 [2019] ; 14226 >

    }
    
    {
    title <
      name = Shakespeare Quarterly ;
      issn = 0037-3222  ;
      eissn = 1538-3555  ;
      issnl = 0037-3222

    >

      attr[journal_id] = 182

        au < released ; 2001 ; Shakespeare Quarterly Volume 52 [2001] ; 628 >
        au < released ; 2002 ; Shakespeare Quarterly Volume 53 [2002] ; 629 >
        au < released ; 2003 ; Shakespeare Quarterly Volume 54 [2003] ; 944 >
        au < released ; 2004 ; Shakespeare Quarterly Volume 55 [2004] ; 2557 >
        au < released ; 2005 ; Shakespeare Quarterly Volume 56 [2005] ; 2841 >
        au < released ; 2006 ; Shakespeare Quarterly Volume 57 [2006] ; 3052 >
        au < released ; 2007 ; Shakespeare Quarterly Volume 58 [2007] ; 3313 >
        au < released ; 2008 ; Shakespeare Quarterly Volume 59 [2008] ; 3694 >
        au < released ; 2009 ; Shakespeare Quarterly Volume 60 [2009] ; 4239 >
        au < released ; 2010 ; Shakespeare Quarterly Volume 61 [2010] ; 5878 >
        au < released ; 2011 ; Shakespeare Quarterly Volume 62 [2011] ; 6985 >
        au < released ; 2012 ; Shakespeare Quarterly Volume 63 [2012] ; 8185 >
        au < released ; 2013 ; Shakespeare Quarterly Volume 64 [2013] ; 8934 >
        au < released ; 2014 ; Shakespeare Quarterly Volume 65 [2014] ; 9909 >
        au < released ; 2015 ; Shakespeare Quarterly Volume 66 [2015] ; 10516 >
        au < released ; 2016 ; Shakespeare Quarterly Volume 67 [2016] ; 11354 >
        au < released ; 2017 ; Shakespeare Quarterly Volume 68 [2017] ; 12892 >
        au < released ; 2018 ; Shakespeare Quarterly Volume 69 [2018] ; 13592 >
        au < released ; 2019 ; Shakespeare Quarterly Volume 70 [2019] ; 14911 >

    }
    
    {
    title <
      name = Sirena: poesia, arte y critica ;
      issn = 1548-6400  ;
      eissn = 1554-7655  ;
      issnl = 1548-6400

    >

      attr[journal_id] = 307

        au < released ; 2005 ; Sirena: poesia, arte y critica 2005 ; 2712 >
        au < released ; 2006 ; Sirena: poesia, arte y critica 2006 ; 2950 >
        au < released ; 2007 ; Sirena: poesia, arte y critica 2007 ; 3269 >
        au < released ; 2008 ; Sirena: poesia, arte y critica 2008 ; 3695 >
        au < released ; 2009 ; Sirena: poesia, arte y critica 2009 ; 4310 >
        au < released ; 2010 ; Sirena: poesia, arte y critica 2010 ; 5900 >

    }
    
    {
    title <
      name = Social Research: An International Quarterly ;
      issn = 0037-783X  ;
      eissn = 1944-768X  ;
      issnl = 0037-783X

    >

      attr[journal_id] = 644

        au < released ; 2002 ; Social Research: An International Quarterly Volume 69 [2002] ; 10208 >
        au < released ; 2003 ; Social Research: An International Quarterly Volume 70 [2003] ; 10209 >
        au < released ; 2004 ; Social Research: An International Quarterly Volume 71 [2004] ; 9479 >
        au < released ; 2005 ; Social Research: An International Quarterly Volume 72 [2005] ; 9480 >
        au < released ; 2006 ; Social Research: An International Quarterly Volume 73 [2006] ; 9481 >
        au < released ; 2007 ; Social Research: An International Quarterly Volume 74 [2007] ; 9482 >
        au < released ; 2008 ; Social Research: An International Quarterly Volume 75 [2008] ; 9483 >
        au < released ; 2009 ; Social Research: An International Quarterly Volume 76 [2009] ; 9484 >
        au < released ; 2010 ; Social Research: An International Quarterly Volume 77 [2010] ; 9486 >
        au < released ; 2011 ; Social Research: An International Quarterly Volume 78 [2011] ; 9489 >
        au < released ; 2012 ; Social Research: An International Quarterly Volume 79 [2012] ; 9490 >
        au < released ; 2013 ; Social Research: An International Quarterly Volume 80 [2013] ; 9491 >
        au < released ; 2014 ; Social Research: An International Quarterly Volume 81 [2014] ; 9904 >
        au < released ; 2015 ; Social Research: An International Quarterly Volume 82 [2015] ; 10528 >
        au < released ; 2016 ; Social Research: An International Quarterly Volume 83 [2016] ; 11254 >
        au < released ; 2017 ; Social Research: An International Quarterly Volume 84 [2017] ; 12666 >
        au < released ; 2018 ; Social Research: An International Quarterly Volume 85 [2018] ; 13467 >
        au < released ; 2019 ; Social Research: An International Quarterly Volume 86 [2019] ; 14228 >
        au < manifest ; 2020 ; Social Research: An International Quarterly Volume 87 [2020] ; 15034 >

    }
    
    {
    title <
      name = South Central Review ;
      issn = 0743-6831  ;
      eissn = 1549-3377  ;
      issnl = 0743-6831

    >

      attr[journal_id] = 245

        au < released ; 2004 ; South Central Review Volume 21 [2004] ; 2478 >
        au < released ; 2005 ; South Central Review Volume 22 [2005] ; 2710 >
        au < released ; 2006 ; South Central Review Volume 23 [2006] ; 2993 >
        au < released ; 2007 ; South Central Review Volume 24 [2007] ; 3286 >
        au < released ; 2008 ; South Central Review Volume 25 [2008] ; 3621 >
        au < released ; 2009 ; South Central Review Volume 26 [2009] ; 4210 >
        au < released ; 2010 ; South Central Review Volume 27 [2010] ; 6041 >
        au < released ; 2011 ; South Central Review Volume 28 [2011] ; 6896 >
        au < released ; 2012 ; South Central Review Volume 29 [2012] ; 8375 >
        au < released ; 2013 ; South Central Review Volume 30 [2013] ; 9116 >
        au < released ; 2014 ; South Central Review Volume 31 [2014] ; 9768 >
        au < released ; 2015 ; South Central Review Volume 32 [2015] ; 10527 >
        au < released ; 2016 ; South Central Review Volume 33 [2016] ; 11116 >
        au < released ; 2017 ; South Central Review Volume 34 [2017] ; 12513 >
        au < released ; 2018 ; South Central Review Volume 35 [2018] ; 13395 >
        au < released ; 2019 ; South Central Review Volume 36 [2019] ; 14098 >
        au < manifest ; 2020 ; South Central Review Volume 37 [2020] ; 14825 >
        au < manifest ; 2021 ; South Central Review Volume 38 [2021] ; 15575 >

    }
    
    {
    title <
      name = Spiritus: A Journal of Christian Spirituality ;
      issn = 1533-1709  ;
      eissn = 1535-3117  ;
      issnl = 1533-1709

    >

      attr[journal_id] = 176

        au < released ; 2001 ; Spiritus: A Journal of Christian Spirituality Volume 1 [2001] ; 612 >
        au < released ; 2002 ; Spiritus: A Journal of Christian Spirituality Volume 2 [2002] ; 613 >
        au < released ; 2003 ; Spiritus: A Journal of Christian Spirituality Volume 3 [2003] ; 890 >
        au < released ; 2004 ; Spiritus: A Journal of Christian Spirituality Volume 4 [2004] ; 2485 >
        au < released ; 2005 ; Spiritus: A Journal of Christian Spirituality Volume 5 [2005] ; 2763 >
        au < released ; 2006 ; Spiritus: A Journal of Christian Spirituality Volume 6 [2006] ; 3035 >
        au < released ; 2007 ; Spiritus: A Journal of Christian Spirituality Volume 7 [2007] ; 3363 >
        au < released ; 2008 ; Spiritus: A Journal of Christian Spirituality Volume 8 [2008] ; 3747 >
        au < released ; 2009 ; Spiritus: A Journal of Christian Spirituality Volume 9 [2009] ; 4251 >
        au < released ; 2010 ; Spiritus: A Journal of Christian Spirituality Volume 10 [2010] ; 5901 >
        au < released ; 2011 ; Spiritus: A Journal of Christian Spirituality Volume 11 [2011] ; 7029 >
        au < released ; 2012 ; Spiritus: A Journal of Christian Spirituality Volume 12 [2012] ; 8316 >
        au < released ; 2013 ; Spiritus: A Journal of Christian Spirituality Volume 13 [2013] ; 9054 >
        au < released ; 2014 ; Spiritus: A Journal of Christian Spirituality Volume 14 [2014] ; 9936 >
        au < released ; 2015 ; Spiritus: A Journal of Christian Spirituality Volume 15 [2015] ; 10573 >
        au < released ; 2016 ; Spiritus: A Journal of Christian Spirituality Volume 16 [2016] ; 11168 >
        au < released ; 2017 ; Spiritus: A Journal of Christian Spirituality Volume 17 [2017] ; 12574 >
        au < released ; 2018 ; Spiritus: A Journal of Christian Spirituality Volume 18 [2018] ; 13581 >
        au < released ; 2019 ; Spiritus: A Journal of Christian Spirituality Volume 19 [2019] ; 14120 >
        au < testing ; 2020 ; Spiritus: A Journal of Christian Spirituality Volume 20 [2020] ; 14856 >

    }
    
    {
    title <
      name = Studies in American Fiction ;
      issn = 0091-8083  ;
      eissn = 2158-415X 
    >

      attr[journal_id] = 478

        au < released ; 1973 ; Studies in American Fiction Volume 1 [1973] ; 7418 >
        au < released ; 1974 ; Studies in American Fiction Volume 2 [1974] ; 7371 >
        au < released ; 1975 ; Studies in American Fiction Volume 3 [1975] ; 7419 >
        au < released ; 1976 ; Studies in American Fiction Volume 4 [1976] ; 7420 >
        au < released ; 1977 ; Studies in American Fiction Volume 5 [1977] ; 7404 >
        au < released ; 1978 ; Studies in American Fiction Volume 6 [1978] ; 7405 >
        au < released ; 1979 ; Studies in American Fiction Volume 7 [1979] ; 7406 >
        au < released ; 1980 ; Studies in American Fiction Volume 8 [1980] ; 7407 >
        au < released ; 1981 ; Studies in American Fiction Volume 9 [1981] ; 7408 >
        au < released ; 1982 ; Studies in American Fiction Volume 10 [1982] ; 7409 >
        au < released ; 1983 ; Studies in American Fiction Volume 11 [1983] ; 7410 >
        au < released ; 1984 ; Studies in American Fiction Volume 12 [1984] ; 7411 >
        au < released ; 1985 ; Studies in American Fiction Volume 13 [1985] ; 7412 >
        au < released ; 1986 ; Studies in American Fiction Volume 14 [1986] ; 7413 >
        au < released ; 1987 ; Studies in American Fiction Volume 15 [1987] ; 7414 >
        au < released ; 1988 ; Studies in American Fiction Volume 16 [1988] ; 7392 >
        au < released ; 1989 ; Studies in American Fiction Volume 17 [1989] ; 7393 >
        au < released ; 1990 ; Studies in American Fiction Volume 18 [1990] ; 7394 >
        au < released ; 1991 ; Studies in American Fiction Volume 19 [1991] ; 7395 >
        au < released ; 1992 ; Studies in American Fiction Volume 20 [1992] ; 7396 >
        au < released ; 1992 ; Studies in American Fiction Volume 21 [1992] ; 7397 >
        au < released ; 1993 ; Studies in American Fiction Volume 22 [1993] ; 7398 >
        au < released ; 1994 ; Studies in American Fiction Volume 23 [1994] ; 7399 >
        au < released ; 1995 ; Studies in American Fiction Volume 24 [1995] ; 7400 >
        au < released ; 1996 ; Studies in American Fiction Volume 25 [1996] ; 7401 >
        au < released ; 1998 ; Studies in American Fiction Volume 26 [1998] ; 7377 >
        au < released ; 1999 ; Studies in American Fiction Volume 27 [1999] ; 7378 >
        au < released ; 2000 ; Studies in American Fiction Volume 28 [2000] ; 7360 >
        au < released ; 2001 ; Studies in American Fiction Volume 29 [2001] ; 7379 >
        au < released ; 2002 ; Studies in American Fiction Volume 30 [2002] ; 7380 >
        au < released ; 2003 ; Studies in American Fiction Volume 31 [2003] ; 7389 >
        au < released ; 2004 ; Studies in American Fiction Volume 32 [2004] ; 7390 >
        au < released ; 2005 ; Studies in American Fiction Volume 33 [2005] ; 7391 >
        au < released ; 2006 ; Studies in American Fiction Volume 34 [2006] ; 7381 >
        au < released ; 2007 ; Studies in American Fiction Volume 35 [2007] ; 7382 >
        au < released ; 2008 ; Studies in American Fiction Volume 36 [2008] ; 7383 >
        au < released ; 2010 ; Studies in American Fiction Volume 37 [2010] ; 6542 >
        au < released ; 2011 ; Studies in American Fiction Volume 38 [2011] ; 7743 >
        au < released ; 2012 ; Studies in American Fiction Volume 39 [2012] ; 8302 >
        au < released ; 2013 ; Studies in American Fiction Volume 40 [2013] ; 9067 >
        au < released ; 2014 ; Studies in American Fiction Volume 41 [2014] ; 9937 >
        au < released ; 2015 ; Studies in American Fiction Volume 42 [2015] ; 10594 >
        au < released ; 2016 ; Studies in American Fiction Volume 43 [2016] ; 11182 >
        au < released ; 2017 ; Studies in American Fiction Volume 44 [2017] ; 12644 >
        au < released ; 2018 ; Studies in American Fiction Volume 45 [2018] ; 13559 >
        au < released ; 2019 ; Studies in American Fiction Volume 46 [2019] ; 14313 >
        au < manifest ; 2020 ; Studies in American Fiction Volume 47 [2020] ; 15150 >

    }
    
    {
    title <
      name = Studies in Eighteenth-Century Culture ;
      issn = 0360-2370  ;
      eissn = 1938-6133  ;
      issnl = 0360-2370

    >

      attr[journal_id] = 378

        au < released ; 1991 ; Studies in Eighteenth-Century Culture Volume 20 [1991] ; 4305 >
        au < released ; 1992 ; Studies in Eighteenth-Century Culture Volume 21 [1992] ; 4304 >
        au < released ; 1993 ; Studies in Eighteenth-Century Culture Volume 22 [1993] ; 4303 >
        au < released ; 1994 ; Studies in Eighteenth-Century Culture Volume 23 [1994] ; 4302 >
        au < released ; 1995 ; Studies in Eighteenth-Century Culture Volume 24 [1995] ; 4301 >
        au < released ; 1996 ; Studies in Eighteenth-Century Culture Volume 25 [1996] ; 4300 >
        au < released ; 1997 ; Studies in Eighteenth-Century Culture Volume 26 [1997] ; 4299 >
        au < released ; 1998 ; Studies in Eighteenth-Century Culture Volume 27 [1998] ; 4298 >
        au < released ; 1999 ; Studies in Eighteenth-Century Culture Volume 28 [1999] ; 4297 >
        au < released ; 2000 ; Studies in Eighteenth-Century Culture Volume 29 [2000] ; 4296 >
        au < released ; 2001 ; Studies in Eighteenth-Century Culture Volume 30 [2001] ; 4295 >
        au < released ; 2002 ; Studies in Eighteenth-Century Culture Volume 31 [2002] ; 4294 >
        au < released ; 2003 ; Studies in Eighteenth-Century Culture Volume 32 [2003] ; 4293 >
        au < released ; 2004 ; Studies in Eighteenth-Century Culture Volume 33 [2004] ; 4292 >
        au < released ; 2005 ; Studies in Eighteenth-Century Culture Volume 34 [2005] ; 4291 >
        au < released ; 2006 ; Studies in Eighteenth-Century Culture Volume 35 [2006] ; 4290 >
        au < released ; 2007 ; Studies in Eighteenth-Century Culture Volume 36 [2007] ; 3427 >
        au < released ; 2008 ; Studies in Eighteenth-Century Culture Volume 37 [2008] ; 3737 >
        au < released ; 2009 ; Studies in Eighteenth-Century Culture Volume 38 [2009] ; 4389 >
        au < released ; 2010 ; Studies in Eighteenth-Century Culture Volume 39 [2010] ; 5816 >
        au < released ; 2011 ; Studies in Eighteenth-Century Culture Volume 40 [2011] ; 6871 >
        au < released ; 2012 ; Studies in Eighteenth-Century Culture Volume 41 [2012] ; 8042 >
        au < released ; 2013 ; Studies in Eighteenth-Century Culture Volume 42 [2013] ; 8808 >
        au < released ; 2014 ; Studies in Eighteenth-Century Culture Volume 43 [2014] ; 9891 >
        au < released ; 2015 ; Studies in Eighteenth-Century Culture Volume 44 [2015] ; 10438 >
        au < released ; 2016 ; Studies in Eighteenth-Century Culture Volume 45 [2016] ; 11069 >
        au < released ; 2017 ; Studies in Eighteenth-Century Culture Volume 46 [2017] ; 12308 >
        au < released ; 2018 ; Studies in Eighteenth-Century Culture Volume 47 [2018] ; 13619 >
        au < released ; 2019 ; Studies in Eighteenth-Century Culture Volume 48 [2019] ; 14736 >
        au < manifest ; 2020 ; Studies in Eighteenth-Century Culture Volume 49 [2020] ; 15242 >

    }
    
    {
    title <
      name = Studies in Romanticism ;
      issn = 2330-118X ;
      eissn = 0039-3762

    >

      attr[journal_id] = 754

      au < released ; 2010 ; Studies in Romanticism Volume 49 [2010] ; 14521 >
      au < released ; 2011 ; Studies in Romanticism Volume 50 [2011] ; 14520 >
      au < released ; 2012 ; Studies in Romanticism Volume 51 [2012] ; 14504 >
      au < released ; 2013 ; Studies in Romanticism Volume 52 [2013] ; 14503 >
      au < released ; 2014 ; Studies in Romanticism Volume 53 [2014] ; 14502 >
      au < released ; 2015 ; Studies in Romanticism Volume 54 [2015] ; 14501 >
      au < released ; 2016 ; Studies in Romanticism Volume 55 [2016] ; 14500 >
      au < released ; 2017 ; Studies in Romanticism Volume 56 [2017] ; 14499 >
      au < released ; 2018 ; Studies in Romanticism Volume 57 [2018] ; 14484 >
      au < released ; 2019 ; Studies in Romanticism Volume 58 [2019] ; 14486 >
      au < released ; 2020 ; Studies in Romanticism Volume 59 [2020] ; 14912 >

    }

    {
    title <
      name = Studies in the Novel ;
      issn = 1934-1512  ;
      eissn = 0039-3827  ;
      issnl = 0039-3827

    >

      attr[journal_id] = 395
      #move from University of North Texas

        au < released ; 2008 ; Studies in the Novel Volume 40 [2008] ; 3952 >
        au < released ; 2009 ; Studies in the Novel Volume 41 [2009] ; 5933 >
        au < released ; 2010 ; Studies in the Novel Volume 42 [2010] ; 6444 >
        au < released ; 2011 ; Studies in the Novel Volume 43 [2011] ; 7532 >
        au < released ; 2012 ; Studies in the Novel Volume 44 [2012] ; 8437 >
        au < released ; 2013 ; Studies in the Novel Volume 45 [2013] ; 8946 >
        au < released ; 2014 ; Studies in the Novel Volume 46 [2014] ; 9795 >
        au < released ; 2015 ; Studies in the Novel Volume 47 [2015] ; 10475 >
        au < released ; 2016 ; Studies in the Novel Volume 48 [2016] ; 11022 >
        au < released ; 2017 ; Studies in the Novel Volume 49 [2017] ; 12489 >
        au < released ; 2018 ; Studies in the Novel Volume 50 [2018] ; 13291 >
        au < released ; 2019 ; Studies in the Novel Volume 51 [2019] ; 14033 >
        au < released ; 2020 ; Studies in the Novel Volume 52 [2020] ; 14770 >
        au < manifest ; 2021 ; Studies in the Novel Volume 53 [2021] ; 15565 >

    }

    {
    title <
      name = SubStance ;
      issn = 1527-2095  ;
      eissn = 0049-2426  ;
      issnl = 0049-2426

    >

      attr[journal_id] = 189
      #move from University of Wisconsin Press

        au < released ; 1999 ; SubStance Volume 28 [1999 (89-90)] ; 646 >
        au < released ; 2000 ; SubStance Volume 29 [2000 (91-93)] ; 647 >
        au < released ; 2001 ; SubStance Volume 30 [2001 (94-96)] ; 648 >
        au < released ; 2002 ; SubStance Volume 31 [2002 (97-99)] ; 649 >
        au < released ; 2003 ; SubStance Volume 32 [2003 (100-102)] ; 873 >
        au < released ; 2004 ; SubStance Volume 33 [2004 (103-105)] ; 2465 >
        au < released ; 2005 ; SubStance Volume 34 [2005 (106-108)] ; 2741 >
        au < released ; 2006 ; SubStance Volume 35 [2006 (109-111)] ; 3026 >
        au < released ; 2007 ; SubStance Volume 36 [2007 (112-114)] ; 3270 >
        au < released ; 2008 ; SubStance Volume 37 [2008 (115-117)] ; 3680 >
        au < released ; 2009 ; SubStance Volume 38 [2009 (118-120)] ; 4228 >
        au < released ; 2010 ; SubStance Volume 39 [2010 (121-123)] ; 5833 >
        au < released ; 2011 ; SubStance Volume 40 [2011 (124-126)] ; 6983 >
        au < released ; 2012 ; SubStance Volume 41 [2012 (127-129)] ; 8121 >
        au < released ; 2013 ; SubStance Volume 42 [2013 (130-132)] ; 8935 >
        au < released ; 2014 ; SubStance Volume 43 [2014 (133-135)] ; 9738 >
        au < released ; 2015 ; SubStance Volume 44 [2015] ; 10487 >
        au < released ; 2016 ; SubStance Volume 45 [2016] ; 11090 >
        au < released ; 2017 ; SubStance Volume 46 [2017] ; 12448 >
        au < released ; 2018 ; SubStance Volume 47 [2018] ; 13337 >
        au < released ; 2019 ; SubStance Volume 48 [2019] ; 14022 >
        au < released ; 2020 ; SubStance Volume 49 [2020] ; 14785 >

    }

    {
    title <
      name = TAPA ;
      issn = 0360-5949  ;
      eissn = 1533-0699  ;
      issnl = 0360-5949

    >

      attr[journal_id] = 12

        au < released ; 2000 ; TAPA Volume 130 [2000] ; 45 >
        au < released ; 2001 ; TAPA Volume 131 [2001] ; 46 >
        au < released ; 2002 ; TAPA Volume 132 [2002] ; 760 >
        au < released ; 2003 ; TAPA Volume 133 [2003] ; 914 >
        au < released ; 2004 ; TAPA Volume 134 [2004] ; 2491 >
        au < released ; 2005 ; TAPA Volume 135 [2005] ; 2774 >
        au < released ; 2006 ; TAPA Volume 136 [2006] ; 3050 >
        au < released ; 2007 ; TAPA Volume 137 [2007] ; 3407 >
        au < released ; 2008 ; TAPA Volume 138 [2008] ; 3753 >
        au < released ; 2009 ; TAPA Volume 139 [2009] ; 4266 >
        au < released ; 2010 ; TAPA Volume 140 [2010] ; 5802 >
        au < released ; 2011 ; TAPA Volume 141 [2011] ; 6935 >
        au < released ; 2012 ; TAPA Volume 142 [2012] ; 8283 >
        au < released ; 2013 ; TAPA Volume 143 [2013] ; 9056 >
        au < released ; 2014 ; TAPA Volume 144 [2014] ; 9934 >
        au < released ; 2015 ; TAPA Volume 145 [2015] ; 10600 >
        au < released ; 2016 ; TAPA Volume 146 [2016] ; 11226 >
        au < released ; 2017 ; TAPA Volume 147 [2017] ; 12575 >
        au < released ; 2018 ; TAPA Volume 148 [2018] ; 13491 >
        au < released ; 2019 ; TAPA Volume 149 [2019] ; 14169 >
        au < testing ; 2020 ; TAPA Volume 150 [2020] ; 14903 >

    }
    
    {
    title <
      name = Technology and Culture ;
      issn = 0040-165X  ;
      eissn = 1097-3729  ;
      issnl = 0040-165X
    >

      attr[journal_id] = 194

        au < released ; 1998 ; Technology and Culture Volume 39 [1998] ; 660 >
        au < released ; 1999 ; Technology and Culture Volume 40 [1999] ; 661 >
        au < released ; 2000 ; Technology and Culture Volume 41 [2000] ; 662 >
        au < released ; 2001 ; Technology and Culture Volume 42 [2001] ; 663 >
        au < released ; 2002 ; Technology and Culture Volume 43 [2002] ; 664 >
        au < released ; 2003 ; Technology and Culture Volume 44 [2003] ; 841 >
        au < released ; 2004 ; Technology and Culture Volume 45 [2004] ; 1760 >
        au < released ; 2005 ; Technology and Culture Volume 46 [2005] ; 2694 >
        au < released ; 2006 ; Technology and Culture Volume 47 [2006] ; 3006 >
        au < released ; 2007 ; Technology and Culture Volume 48 [2007] ; 3217 >
        au < released ; 2008 ; Technology and Culture Volume 49 [2008] ; 3575 >
        au < released ; 2009 ; Technology and Culture Volume 50 [2009] ; 4092 >
        au < released ; 2010 ; Technology and Culture Volume 51 [2010] ; 5741 >
        au < released ; 2011 ; Technology and Culture Volume 52 [2011] ; 6710 >
        au < released ; 2012 ; Technology and Culture Volume 53 [2012] ; 8028 >
        au < released ; 2013 ; Technology and Culture Volume 54 [2013] ; 8793 >
        au < released ; 2014 ; Technology and Culture Volume 55 [2014] ; 9742 >
        au < released ; 2015 ; Technology and Culture Volume 56 [2015] ; 10397 >
        au < released ; 2016 ; Technology and Culture Volume 57 [2016] ; 11042 >
        au < released ; 2017 ; Technology and Culture Volume 58 [2017] ; 12373 >
        au < released ; 2018 ; Technology and Culture Volume 59 [2018] ; 13452 >
        au < released ; 2019 ; Technology and Culture Volume 60 [2019] ; 14034 >
<<<<<<< HEAD
        au < ready ; 2020 ; Technology and Culture Volume 61 [2020] ; 14843 >
=======
        au < released ; 2020 ; Technology and Culture Volume 61 [2020] ; 14843 >
>>>>>>> ecf3b879
        au < manifest ; 2021 ; Technology and Culture Volume 62 [2021] ; 15515 >

    }
    
    {
    title <
      name = The Emily Dickinson Journal ;
      issn = 1059-6879  ;
      eissn = 1096-858X  ;
      issnl = 1059-6879
    >

      attr[journal_id] = 56

        au < released ; 1992 ; The Emily Dickinson Journal Volume 1 [1992] ; 3913 >
        au < released ; 1993 ; The Emily Dickinson Journal Volume 2 [1993] ; 3912 >
        au < released ; 1994 ; The Emily Dickinson Journal Volume 3 [1994] ; 3911 >
        au < released ; 1995 ; The Emily Dickinson Journal Volume 4 [1995] ; 3910 >
        au < released ; 1996 ; The Emily Dickinson Journal Volume 5 [1996] ; 3909 >
        au < released ; 1997 ; The Emily Dickinson Journal Volume 6 [1997] ; 3908 >
        au < released ; 1998 ; The Emily Dickinson Journal Volume 7 [1998] ; 200 >
        au < released ; 1999 ; The Emily Dickinson Journal Volume 8 [1999] ; 201 >
        au < released ; 2000 ; The Emily Dickinson Journal Volume 9 [2000] ; 202 >
        au < released ; 2001 ; The Emily Dickinson Journal Volume 10 [2001] ; 203 >
        au < released ; 2002 ; The Emily Dickinson Journal Volume 11 [2002] ; 204 >
        au < released ; 2003 ; The Emily Dickinson Journal Volume 12 [2003] ; 883 >
        au < released ; 2004 ; The Emily Dickinson Journal Volume 13 [2004] ; 2462 >
        au < released ; 2005 ; The Emily Dickinson Journal Volume 14 [2005] ; 2795 >
        au < released ; 2006 ; The Emily Dickinson Journal Volume 15 [2006] ; 3103 >
        au < released ; 2007 ; The Emily Dickinson Journal Volume 16 [2007] ; 3343 >
        au < released ; 2008 ; The Emily Dickinson Journal Volume 17 [2008] ; 3709 >
        au < released ; 2009 ; The Emily Dickinson Journal Volume 18 [2009] ; 4308 >
        au < released ; 2010 ; The Emily Dickinson Journal Volume 19 [2010] ; 6112 >
        au < released ; 2011 ; The Emily Dickinson Journal Volume 20 [2011] ; 7231 >
        au < released ; 2012 ; The Emily Dickinson Journal Volume 21 [2012] ; 8274 >
        au < released ; 2013 ; The Emily Dickinson Journal Volume 22 [2013] ; 8914 >
        au < released ; 2014 ; The Emily Dickinson Journal Volume 23 [2014] ; 9906 >
        au < released ; 2015 ; The Emily Dickinson Journal Volume 24 [2015] ; 10560 >
        au < released ; 2016 ; The Emily Dickinson Journal Volume 25 [2016] ; 11227 >
        au < released ; 2017 ; The Emily Dickinson Journal Volume 26 [2017] ; 12645 >
        au < released ; 2018 ; The Emily Dickinson Journal Volume 27 [2018] ; 13486 >
        au < released ; 2019 ; The Emily Dickinson Journal Volume 28 [2019] ; 14272 >
        au < manifest ; 2020 ; The Emily Dickinson Journal Volume 29 [2020] ; 15012 >

    }
    
    {
    title <
      name = The Henry James Review ;
      issn = 0273-0340  ;
      eissn = 1080-6555  ;
      issnl = 0273-0340
    >

      attr[journal_id] = 72

        au < released ; 1979-1980 ; The Henry James Review Volume 1 [1979-1980] ; 5010 >
        au < released ; 1980-1981 ; The Henry James Review Volume 2 [1980-1981] ; 5009 >
        au < released ; 1981-1982 ; The Henry James Review Volume 3 [1981-1982] ; 5008 >
        au < released ; 1982-1983 ; The Henry James Review Volume 4 [1982-1983] ; 5007 >
        au < released ; 1983-1984 ; The Henry James Review Volume 5 [1983-1984] ; 5006 >
        au < released ; 1984-1985 ; The Henry James Review Volume 6 [1984-1985] ; 5005 >
        au < released ; 1985-1986 ; The Henry James Review Volume 7 [1985-1986] ; 5004 >
        au < released ; 1986-1987 ; The Henry James Review Volume 8 [1986-1987] ; 5003 >
        au < released ; 1988 ; The Henry James Review Volume 9 [1988] ; 5002 >
        au < released ; 1989 ; The Henry James Review Volume 10 [1989] ; 5001 >
        au < released ; 1990 ; The Henry James Review Volume 11 [1990] ; 5000 >
        au < released ; 1991 ; The Henry James Review Volume 12 [1991] ; 4999 >
        au < released ; 1992 ; The Henry James Review Volume 13 [1992] ; 4998 >
        au < released ; 1993 ; The Henry James Review Volume 14 [1993] ; 4997 >
        au < released ; 1994 ; The Henry James Review Volume 15 [1994] ; 4996 >
        au < released ; 1995 ; The Henry James Review Volume 16 [1995] ; 244 >
        au < released ; 1996 ; The Henry James Review Volume 17 [1996] ; 245 >
        au < released ; 1997 ; The Henry James Review Volume 18 [1997] ; 246 >
        au < released ; 1998 ; The Henry James Review Volume 19 [1998] ; 247 >
        au < released ; 1999 ; The Henry James Review Volume 20 [1999] ; 248 >
        au < released ; 2000 ; The Henry James Review Volume 21 [2000] ; 249 >
        au < released ; 2001 ; The Henry James Review Volume 22 [2001] ; 250 >
        au < released ; 2002 ; The Henry James Review Volume 23 [2002] ; 251 >
        au < released ; 2003 ; The Henry James Review Volume 24 [2003] ; 810 >
        au < released ; 2004 ; The Henry James Review Volume 25 [2004] ; 1769 >
        au < released ; 2005 ; The Henry James Review Volume 26 [2005] ; 2658 >
        au < released ; 2006 ; The Henry James Review Volume 27 [2006] ; 2936 >
        au < released ; 2007 ; The Henry James Review Volume 28 [2007] ; 3218 >
        au < released ; 2008 ; The Henry James Review Volume 29 [2008] ; 3570 >
        au < released ; 2009 ; The Henry James Review Volume 30 [2009] ; 4071 >
        au < released ; 2010 ; The Henry James Review Volume 31 [2010] ; 5735 >
        au < released ; 2011 ; The Henry James Review Volume 32 [2011] ; 6687 >
        au < released ; 2012 ; The Henry James Review Volume 33 [2012] ; 8027 >
        au < released ; 2013 ; The Henry James Review Volume 34 [2013] ; 8800 >
        au < released ; 2014 ; The Henry James Review Volume 35 [2014] ; 9652 >
        au < released ; 2015 ; The Henry James Review Volume 36 [2015] ; 10349 >
        au < released ; 2016 ; The Henry James Review Volume 37 [2016] ; 10986 >
        au < released ; 2017 ; The Henry James Review Volume 38 [2017] ; 12400 >
        au < released ; 2018 ; The Henry James Review Volume 39 [2018] ; 13242 >
        au < released ; 2019 ; The Henry James Review Volume 40 [2019] ; 13920 >
        au < released ; 2020 ; The Henry James Review Volume 41 [2020] ; 14652 >
        au < manifest ; 2021 ; The Henry James Review Volume 42 [2021] ; 15470 >

    }
    
    {
    title <
      name = The Hopkins Review ;
      issn = 1939-6589  ;
      eissn = 1939-9774  ;
      issnl = 1939-6589
    >

      attr[journal_id] = 398

        au < released ; 2008 ; The Hopkins Review Volume 1 [2008 (New Series)] ; 3602 >
        au < released ; 2009 ; The Hopkins Review Volume 2 [2009 (New Series)] ; 4027 >
        au < released ; 2010 ; The Hopkins Review Volume 3 [2010 (New Series)] ; 5679 >
        au < released ; 2011 ; The Hopkins Review Volume 4 [2011 (New Series)] ; 6627 >
        au < released ; 2012 ; The Hopkins Review Volume 5 [2012 (New Series)] ; 7883 >
        au < released ; 2013 ; The Hopkins Review Volume 6 [2013 (New Series)] ; 8731 >
        au < released ; 2014 ; The Hopkins Review Volume 7 [2014 (New Series)] ; 9621 >
        au < released ; 2015 ; The Hopkins Review Volume 8 [2015 (New Series)] ; 10325 >
        au < released ; 2016 ; The Hopkins Review Volume 9 [2016 (New Series)] ; 10968 >
        au < released ; 2017 ; The Hopkins Review Volume 10 [2017 (New Series)] ; 12356 >
        au < released ; 2018 ; The Hopkins Review Volume 11 [2018 (New Series)] ; 13226 >
        au < released ; 2019 ; The Hopkins Review Volume 12 [2019] ; 14103 >
<<<<<<< HEAD
        au < ready ; 2020 ; The Hopkins Review Volume 13 [2020] ; 14759 >
=======
        au < released ; 2020 ; The Hopkins Review Volume 13 [2020] ; 14759 >
>>>>>>> ecf3b879

    }
    
    {
    title <
      name = The Journal of the History of Childhood and Youth ;
      issn = 1939-6724  ;
      eissn = 1941-3599  ;
      issnl = 1939-6724
    >

      attr[journal_id] = 400

        au < released ; 2008 ; The Journal of the History of Childhood and Youth Volume 1 [2008] ; 3572 >
        au < released ; 2009 ; The Journal of the History of Childhood and Youth Volume 2 [2009] ; 4093 >
        au < released ; 2010 ; The Journal of the History of Childhood and Youth Volume 3 [2010] ; 5707 >
        au < released ; 2011 ; The Journal of the History of Childhood and Youth Volume 4 [2011] ; 6824 >
        au < released ; 2012 ; The Journal of the History of Childhood and Youth Volume 5 [2012] ; 8156 >
        au < released ; 2013 ; The Journal of the History of Childhood and Youth Volume 6 [2013] ; 8952 >
        au < released ; 2014 ; The Journal of the History of Childhood and Youth Volume 7 [2014] ; 9639 >
        au < released ; 2015 ; The Journal of the History of Childhood and Youth Volume 8 [2015] ; 10336 >
        au < released ; 2016 ; The Journal of the History of Childhood and Youth Volume 9 [2016] ; 11011 >
        au < released ; 2017 ; The Journal of the History of Childhood and Youth Volume 10 [2017] ; 12321 >
        au < released ; 2018 ; The Journal of the History of Childhood and Youth Volume 11 [2018] ; 13167 >
        au < released ; 2019 ; The Journal of the History of Childhood and Youth Volume 12 [2019] ; 13864 >
        au < testing ; 2020 ; The Journal of the History of Childhood and Youth Volume 13 [2020] ; 14599 >
        au < manifest ; 2021 ; The Journal of the History of Childhood and Youth Volume 14 [2021] ; 15462 >

    }
    
    {
    title <
      name = The Lion and the Unicorn ;
      issn = 0147-2593  ;
      eissn = 1080-6563  ;
      issnl = 0147-2593
    >

      attr[journal_id] = 201

        au < released ; 1977 ; The Lion and the Unicorn Volume 1 [1977] ; 3889 >
        au < released ; 1978 ; The Lion and the Unicorn Volume 2 [1978] ; 3888 >
        au < released ; 1979 ; The Lion and the Unicorn Volume 3 [1979] ; 3887 >
        au < released ; 1980 ; The Lion and the Unicorn Volume 4 [1980] ; 3886 >
        au < released ; 1981 ; The Lion and the Unicorn Volume 5 [1981] ; 3885 >
        au < released ; 1982 ; The Lion and the Unicorn Volume 6 [1982] ; 3884 >
        au < released ; 1983-1984 ; The Lion and the Unicorn Volume 7-8 [1983-1984] ; 3883 >
        au < released ; 1985 ; The Lion and the Unicorn Volume 9 [1985] ; 3881 >
        au < released ; 1986 ; The Lion and the Unicorn Volume 10 [1986] ; 3880 >
        au < released ; 1987 ; The Lion and the Unicorn Volume 11 [1987] ; 3865 >
        au < released ; 1988 ; The Lion and the Unicorn Volume 12 [1988] ; 3864 >
        au < released ; 1989 ; The Lion and the Unicorn Volume 13 [1989] ; 3863 >
        au < released ; 1990 ; The Lion and the Unicorn Volume 14 [1990] ; 3862 >
        au < released ; 1991 ; The Lion and the Unicorn Volume 15 [1991] ; 3861 >
        au < released ; 1992 ; The Lion and the Unicorn Volume 16 [1992] ; 3860 >
        au < released ; 1993 ; The Lion and the Unicorn Volume 17 [1993] ; 3859 >
        au < released ; 1994 ; The Lion and the Unicorn Volume 18 [1994] ; 3858 >
        au < released ; 1995 ; The Lion and the Unicorn Volume 19 [1995] ; 687 >
        au < released ; 1996 ; The Lion and the Unicorn Volume 20 [1996] ; 688 >
        au < released ; 1997 ; The Lion and the Unicorn Volume 21 [1997] ; 689 >
        au < released ; 1998 ; The Lion and the Unicorn Volume 22 [1998] ; 690 >
        au < released ; 1999 ; The Lion and the Unicorn Volume 23 [1999] ; 691 >
        au < released ; 2000 ; The Lion and the Unicorn Volume 24 [2000] ; 692 >
        au < released ; 2001 ; The Lion and the Unicorn Volume 25 [2001] ; 693 >
        au < released ; 2002 ; The Lion and the Unicorn Volume 26 [2002] ; 694 >
        au < released ; 2003 ; The Lion and the Unicorn Volume 27 [2003] ; 820 >
        au < released ; 2004 ; The Lion and the Unicorn Volume 28 [2004] ; 1747 >
        au < released ; 2005 ; The Lion and the Unicorn Volume 29 [2005] ; 2623 >
        au < released ; 2006 ; The Lion and the Unicorn Volume 30 [2006] ; 2919 >
        au < released ; 2007 ; The Lion and the Unicorn Volume 31 [2007] ; 3253 >
        au < released ; 2008 ; The Lion and the Unicorn Volume 32 [2008] ; 3624 >
        au < released ; 2009 ; The Lion and the Unicorn Volume 33 [2009] ; 4102 >
        au < released ; 2010 ; The Lion and the Unicorn Volume 34 [2010] ; 5817 >
        au < released ; 2011 ; The Lion and the Unicorn Volume 35 [2011] ; 6980 >
        au < released ; 2012 ; The Lion and the Unicorn Volume 36 [2012] ; 8250 >
        au < released ; 2013 ; The Lion and the Unicorn Volume 37 [2013] ; 8917 >
        au < released ; 2014 ; The Lion and the Unicorn Volume 38 [2014] ; 9992 >
        au < released ; 2015 ; The Lion and the Unicorn Volume 39 [2015] ; 10701 >
        au < released ; 2016 ; The Lion and the Unicorn Volume 40 [2016] ; 11260 >
        au < released ; 2017 ; The Lion and the Unicorn Volume 41 [2017] ; 12714 >
        au < released ; 2018 ; The Lion and the Unicorn Volume 42 [2018] ; 13717 >
        au < released ; 2019 ; The Lion and the Unicorn Volume 43 [2019] ; 14359 >
        au < manifest ; 2020 ; The Lion and the Unicorn Volume 44 [2020] ; 15199 >

    }
    
    {
    title <
      name = The Review of Higher Education ;
      issn = 0162-5748  ;
      eissn = 1090-7009  ;
      issnl = 0162-5748
    >

      attr[journal_id] = 172

        au < released ; 1977-1978 ; The Review of Higher Education Volume 1 [1977-1978] ; 12264 >
        au < released ; 1978-1979 ; The Review of Higher Education Volume 2 [1978-1979] ; 12283 >
        au < released ; 1979-1980 ; The Review of Higher Education Volume 3 [1979-1980] ; 12282 >
        au < released ; 1980-1981 ; The Review of Higher Education Volume 4 [1980-1981] ; 12281 >
        au < released ; 1981-1982 ; The Review of Higher Education Volume 5 [1981-1982] ; 12280 >
        au < released ; 1982-1983 ; The Review of Higher Education Volume 6 [1982-1983] ; 12279 >
        au < released ; 1983-1984 ; The Review of Higher Education Volume 7 [1983-1984] ; 12278 >
        au < released ; 1984-1985 ; The Review of Higher Education Volume 8 [1984-1985] ; 12277 >
        au < released ; 1985-1986 ; The Review of Higher Education Volume 9 [1985-1986] ; 12276 >
        au < released ; 1986-1987 ; The Review of Higher Education Volume 10 [1986-1987] ; 12275 >
        au < released ; 1987-1988 ; The Review of Higher Education Volume 11 [1987-1988] ; 12274 >
        au < released ; 1988-1989 ; The Review of Higher Education Volume 12 [1988-1989] ; 12273 >
        au < released ; 1989-1990 ; The Review of Higher Education Volume 13 [1989-1990] ; 12272 >
        au < released ; 1990-1991 ; The Review of Higher Education Volume 14 [1990-1991] ; 12271 >
        au < released ; 1991-1992 ; The Review of Higher Education Volume 15 [1991-1992] ; 12266 >
        au < released ; 1992-1993 ; The Review of Higher Education Volume 16 [1992-1993] ; 12263 >
        au < released ; 1993-1994 ; The Review of Higher Education Volume 17 [1993-1994] ; 12262 >
        au < released ; 1994-1995 ; The Review of Higher Education Volume 18 [1994-1995] ; 12261 >
        au < released ; 1995-1996 ; The Review of Higher Education Volume 19 [1995-1996] ; 12260 >
        au < released ; 1996-1997 ; The Review of Higher Education Volume 20 [1996-1997] ; 591 >
        au < released ; 1997-1998 ; The Review of Higher Education Volume 21 [1997-1998] ; 592 >
        au < released ; 1998-1999 ; The Review of Higher Education Volume 22 [1998-1999] ; 593 >
        au < released ; 1999-2000 ; The Review of Higher Education Volume 23 [1999-2000] ; 594 >
        au < released ; 2000-2001 ; The Review of Higher Education Volume 24 [2000-2001] ; 595 >
        au < released ; 2001-2002 ; The Review of Higher Education Volume 25 [2001-2002] ; 596 >
        au < released ; 2002-2003 ; The Review of Higher Education Volume 26 [2002-2003] ; 597 >
        au < released ; 2003-2004 ; The Review of Higher Education Volume 27 [2003-2004] ; 963 >
        au < released ; 2004-2005 ; The Review of Higher Education Volume 28 [2004-2005] ; 2569 >
        au < released ; 2005-2006 ; The Review of Higher Education Volume 29 [2005-2006] ; 2840 >
        au < released ; 2006-2007 ; The Review of Higher Education Volume 30 [2006-2007] ; 3139 >
        au < released ; 2007-2008 ; The Review of Higher Education Volume 31 [2007-2008] ; 3482 >
        au < released ; 2008-2009 ; The Review of Higher Education Volume 32 [2008-2009] ; 3878 >
        au < released ; 2009-2010 ; The Review of Higher Education Volume 33 [2009-2010] ; 4415 >
        au < released ; 2010-2011 ; The Review of Higher Education Volume 34 [2010-2011] ; 6439 >
        au < released ; 2011-2012 ; The Review of Higher Education Volume 35 [2011-2012] ; 7565 >
        au < released ; 2012-2013 ; The Review of Higher Education Volume 36 [2012-2013] ; 8466 >
        au < released ; 2013-2014 ; The Review of Higher Education Volume 37 [2013-2014] ; 9322 >
        au < released ; 2014-2015 ; The Review of Higher Education Volume 38 [2014-2015] ; 10159 >
        au < released ; 2015-2016 ; The Review of Higher Education Volume 39 [2015-2016] ; 10764 >
        au < released ; 2016-2017 ; The Review of Higher Education Volume 40 [2016-2017] ; 11407 >
        au < released ; 2017-2018 ; The Review of Higher Education Volume 41 [2017-2018] ; 12821 >
        au < released ; 2018-2019 ; The Review of Higher Education Volume 42 [2018-2019] ; 13683 >
        au < released ; 2019 ; The Review of Higher Education Volume 43 [2019] ; 14383 >
        au < manifest ; 2020 ; The Review of Higher Education Volume 44 [2020] ; 15186 >

    }
    
    {
    title <
      name = The Yale Journal of Criticism ;
      issn = 0893-5378  ;
      eissn = 1080-6636  ;
      issnl = 0893-5378
    >

      attr[journal_id] = 210

        au < released ; 1996 ; The Yale Journal of Criticism Volume 9 [1996] ; 721 >
        au < released ; 1997 ; The Yale Journal of Criticism Volume 10 [1997] ; 722 >
        au < released ; 1998 ; The Yale Journal of Criticism Volume 11 [1998] ; 723 >
        au < released ; 1999 ; The Yale Journal of Criticism Volume 12 [1999] ; 724 >
        au < released ; 2000 ; The Yale Journal of Criticism Volume 13 [2000] ; 725 >
        au < released ; 2001 ; The Yale Journal of Criticism Volume 14 [2001] ; 726 >
        au < released ; 2002 ; The Yale Journal of Criticism Volume 15 [2002] ; 727 >
        au < released ; 2003 ; The Yale Journal of Criticism Volume 16 [2003] ; 886 >
        au < released ; 2004 ; The Yale Journal of Criticism Volume 17 [2004] ; 2476 >
        au < released ; 2005 ; The Yale Journal of Criticism Volume 18 [2005] ; 2778 >

    }
    
    {
    title <
      name = Theatre Journal ;
      issn = 0192-2882  ;
      eissn = 1086-332X  ;
      issnl = 0192-2882
    >

      attr[journal_id] = 196

        au < released ; 1996 ; Theatre Journal Volume 48 [1996] ; 669 >
        au < released ; 1997 ; Theatre Journal Volume 49 [1997] ; 670 >
        au < released ; 1998 ; Theatre Journal Volume 50 [1998] ; 671 >
        au < released ; 1999 ; Theatre Journal Volume 51 [1999] ; 672 >
        au < released ; 2000 ; Theatre Journal Volume 52 [2000] ; 673 >
        au < released ; 2001 ; Theatre Journal Volume 53 [2001] ; 674 >
        au < released ; 2002 ; Theatre Journal Volume 54 [2002] ; 675 >
        au < released ; 2003 ; Theatre Journal Volume 55 [2003] ; 856 >
        au < released ; 2004 ; Theatre Journal Volume 56 [2004] ; 2421 >
        au < released ; 2005 ; Theatre Journal Volume 57 [2005] ; 2689 >
        au < released ; 2006 ; Theatre Journal Volume 58 [2006] ; 2975 >
        au < released ; 2007 ; Theatre Journal Volume 59 [2007] ; 3264 >
        au < released ; 2008 ; Theatre Journal Volume 60 [2008] ; 3622 >
        au < released ; 2009 ; Theatre Journal Volume 61 [2009] ; 4242 >
        au < released ; 2010 ; Theatre Journal Volume 62 [2010] ; 6156 >
        au < released ; 2011 ; Theatre Journal Volume 63 [2011] ; 6987 >
        au < released ; 2012 ; Theatre Journal Volume 64 [2012] ; 8141 >
        au < released ; 2013 ; Theatre Journal Volume 65 [2013] ; 8844 >
        au < released ; 2014 ; Theatre Journal Volume 66 [2014] ; 9857 >
        au < released ; 2015 ; Theatre Journal Volume 67 [2015] ; 10517 >
        au < released ; 2016 ; Theatre Journal Volume 68 [2016] ; 11146 >
        au < released ; 2017 ; Theatre Journal Volume 69 [2017] ; 12582 >
        au < released ; 2018 ; Theatre Journal Volume 70 [2018] ; 13439 >
        au < released ; 2019 ; Theatre Journal Volume 71 [2019] ; 14101 >
<<<<<<< HEAD
        au < ready ; 2020 ; Theatre Journal Volume 72 [2020] ; 14824 >
=======
        au < released ; 2020 ; Theatre Journal Volume 72 [2020] ; 14824 >
>>>>>>> ecf3b879

    }
    
    {
    title <
      name = Theatre Topics ;
      issn = 1054-8378  ;
      eissn = 1086-3346  ;
      issnl = 1054-8378
    >

      attr[journal_id] = 200

        au < released ; 1991 ; Theatre Topics Volume 1 [1991] ; 5015 >
        au < released ; 1992 ; Theatre Topics Volume 2 [1992] ; 5014 >
        au < released ; 1993 ; Theatre Topics Volume 3 [1993] ; 5013 >
        au < released ; 1994 ; Theatre Topics Volume 4 [1994] ; 5012 >
        au < released ; 1995 ; Theatre Topics Volume 5 [1995] ; 5011 >
        au < released ; 1996 ; Theatre Topics Volume 6 [1996] ; 680 >
        au < released ; 1997 ; Theatre Topics Volume 7 [1997] ; 681 >
        au < released ; 1998 ; Theatre Topics Volume 8 [1998] ; 682 >
        au < released ; 1999 ; Theatre Topics Volume 9 [1999] ; 683 >
        au < released ; 2000 ; Theatre Topics Volume 10 [2000] ; 684 >
        au < released ; 2001 ; Theatre Topics Volume 11 [2001] ; 685 >
        au < released ; 2002 ; Theatre Topics Volume 12 [2002] ; 686 >
        au < released ; 2003 ; Theatre Topics Volume 13 [2003] ; 865 >
        au < released ; 2004 ; Theatre Topics Volume 14 [2004] ; 2443 >
        au < released ; 2005 ; Theatre Topics Volume 15 [2005] ; 2717 >
        au < released ; 2006 ; Theatre Topics Volume 16 [2006] ; 2994 >
        au < released ; 2007 ; Theatre Topics Volume 17 [2007] ; 3293 >
        au < released ; 2008 ; Theatre Topics Volume 18 [2008] ; 3623 >
        au < released ; 2009 ; Theatre Topics Volume 19 [2009] ; 4160 >
        au < released ; 2010 ; Theatre Topics Volume 20 [2010] ; 5784 >
        au < released ; 2011 ; Theatre Topics Volume 21 [2011] ; 6861 >
        au < released ; 2012 ; Theatre Topics Volume 22 [2012] ; 8073 >
        au < released ; 2013 ; Theatre Topics Volume 23 [2013] ; 8851 >
        au < released ; 2014 ; Theatre Topics Volume 24 [2014] ; 9807 >
        au < released ; 2015 ; Theatre Topics Volume 25 [2015] ; 10473 >
        au < released ; 2016 ; Theatre Topics Volume 26 [2016] ; 11102 >
        au < released ; 2017 ; Theatre Topics Volume 27 [2017] ; 12535 >
        au < released ; 2018 ; Theatre Topics Volume 28 [2018] ; 13376 >
        au < released ; 2019 ; Theatre Topics Volume 29 [2019] ; 14067 >
        au < released ; 2020 ; Theatre Topics Volume 30 [2020] ; 14816 >

    }
    
    {
    title <
      name = Theory & Event ;
      issn = 2572-6633 ;
      eissn = 1092-311X ;
      issnl = 1092-311X
    >

      attr[journal_id] = 191

        au < released ; 1997 ; Theory & Event Volume 1 [1997] ; 744 >
        au < released ; 1998 ; Theory & Event Volume 2 [1998] ; 745 >
        au < released ; 1999 ; Theory & Event Volume 3 [1999] ; 746 >
        au < released ; 2000 ; Theory & Event Volume 4 [2000] ; 747 >
        au < released ; 2001 ; Theory & Event Volume 5 [2001] ; 748 >
        au < released ; 2002-2003 ; Theory & Event Volume 6 [2002-2003] ; 749 >
        au < released ; 2003 ; Theory & Event Volume 7 [2003] ; 1710 >
        au < released ; 2004 ; Theory & Event Volume 8 [2004] ; 2699 >
        au < released ; 2006 ; Theory & Event Volume 9 [2006] ; 2989 >
        au < released ; 2007 ; Theory & Event Volume 10 [2007] ; 3335 >
        au < released ; 2008 ; Theory & Event Volume 11 [2008] ; 3698 >
        au < released ; 2009 ; Theory & Event Volume 12 [2009] ; 4312 >
        au < released ; 2010 ; Theory & Event Volume 13 [2010] ; 5941 >
        au < released ; 2011 ; Theory & Event Volume 14 [2011] ; 7000 >
        au < released ; 2012 ; Theory & Event Volume 15 [2012] ; 8125 >
        au < released ; 2013 ; Theory & Event Volume 16 [2013] ; 8822 >
        au < released ; 2014 ; Theory & Event Volume 17 [2014] ; 9755 >
        au < released ; 2015 ; Theory & Event Volume 18 [2015] ; 10306 >
        au < released ; 2016 ; Theory & Event Volume 19 [2016] ; 10908 >
        au < released ; 2017 ; Theory & Event Volume 20 [2017] ; 12319 >
        au < released ; 2018 ; Theory & Event Volume 21 [2018] ; 13223 >
        au < released ; 2019 ; Theory & Event Volume 22 [2019] ; 13878 >
        au < released ; 2020 ; Theory & Event Volume 23 [2020] ; 14616 >
        au < manifest ; 2021 ; Theory & Event Volume 24 [2021] ; 15441 >

    }
    
    {
    title <
      name = Twentieth-Century China ;
      issn = 1521-5385  ;
      eissn = 1940-5065  ;
      issnl = 1521-5385
    >

      attr[journal_id] = 390
      #move from Maney Publishing

        au < released ; 2007-2008 ; Twentieth-Century China Volume 33 [2007-2008] ; 3699 >
        au < released ; 2008-2009 ; Twentieth-Century China Volume 34 [2008-2009] ; 4187 >
        au < released ; 2009-2010 ; Twentieth-Century China Volume 35 [2009-2010] ; 5928 >
        au < released ; 2011 ; Twentieth-Century China Volume 36 [2011] ; 12540 >
        au < released ; 2012 ; Twentieth-Century China Volume 37 [2012] ; 12541 >
        au < released ; 2013 ; Twentieth-Century China Volume 38 [2013] ; 12542 >
        au < released ; 2014 ; Twentieth-Century China Volume 39 [2014] ; 12543 >
        au < released ; 2015 ; Twentieth-Century China Volume 40 [2015] ; 12226 >
        au < released ; 2016 ; Twentieth-Century China Volume 41 [2016] ; 12227 >
        au < released ; 2017 ; Twentieth-Century China Volume 42 [2017] ; 12404 >
        au < released ; 2018 ; Twentieth-Century China Volume 43 [2018] ; 13185 >
        au < released ; 2019 ; Twentieth-Century China Volume 44 [2019] ; 13836 >
        au < released ; 2020 ; Twentieth-Century China Volume 45 [2020] ; 14593 >
        au < manifest ; 2021 ; Twentieth-Century China Volume 46 [2021] ; 15386 >

    }

    {
    title <
      name = Victorian Periodicals Review ;
      issn = 0709-4698  ;
      eissn = 1712-526X  ;
      issnl = 0709-4698

    >

      attr[journal_id] = 304

        au < released ; 2005 ; Victorian Periodicals Review Volume 38 [2005] ; 2768 >
        au < released ; 2006 ; Victorian Periodicals Review Volume 39 [2006] ; 3034 >
        au < released ; 2007 ; Victorian Periodicals Review Volume 40 [2007] ; 3348 >
        au < released ; 2008 ; Victorian Periodicals Review Volume 41 [2008] ; 3780 >
        au < released ; 2009 ; Victorian Periodicals Review Volume 42 [2009] ; 4220 >
        au < released ; 2010 ; Victorian Periodicals Review Volume 43 [2010] ; 5828 >
        au < released ; 2011 ; Victorian Periodicals Review Volume 44 [2011] ; 6913 >
        au < released ; 2012 ; Victorian Periodicals Review Volume 45 [2012] ; 8216 >
        au < released ; 2013 ; Victorian Periodicals Review Volume 46 [2013] ; 8916 >
        au < released ; 2014 ; Victorian Periodicals Review Volume 47 [2014] ; 9866 >
        au < released ; 2015 ; Victorian Periodicals Review Volume 48 [2015] ; 10531 >
        au < released ; 2016 ; Victorian Periodicals Review Volume 49 [2016] ; 11120 >
        au < released ; 2017 ; Victorian Periodicals Review Volume 50 [2017] ; 12517 >
        au < released ; 2018 ; Victorian Periodicals Review Volume 51 [2018] ; 13383 >
        au < released ; 2019 ; Victorian Periodicals Review Volume 52 [2019] ; 14139 >
        au < released ; 2020 ; Victorian Periodicals Review Volume 53 [2020] ; 14875 >

    }
    
    {
    title <
      name = Victorian Review ;
      issn = 0848-1512  ;
      eissn = 1923-3280  ;
      issnl = 0848-1512

    >

      attr[journal_id] = 508
      #move from Victorian Studies Association of Western Canada

        au < released ; 1990 ; Victorian Review Volume 16 [1990] ; 7699 >
        au < released ; 1991 ; Victorian Review Volume 17 [1991] ; 7848 >
        au < released ; 1992 ; Victorian Review Volume 18 [1992] ; 7849 >
        au < released ; 1993 ; Victorian Review Volume 19 [1993] ; 7861 >
        au < released ; 1994 ; Victorian Review Volume 20 [1994] ; 7850 >
        au < released ; 1995 ; Victorian Review Volume 21 [1995] ; 7851 >
        au < released ; 1996 ; Victorian Review Volume 22 [1996] ; 7852 >
        au < released ; 1997 ; Victorian Review Volume 23 [1997] ; 7862 >
        au < released ; 1998 ; Victorian Review Volume 24 [1998] ; 7872 >
        au < released ; 1999 ; Victorian Review Volume 25 [1999] ; 7876 >
        au < released ; 2000 ; Victorian Review Volume 26 [2000] ; 7873 >
        au < released ; 2001 ; Victorian Review Volume 27 [2001] ; 7875 >
        au < released ; 2002 ; Victorian Review Volume 28 [2002] ; 7877 >
        au < released ; 2003 ; Victorian Review Volume 29 [2003] ; 7879 >
        au < released ; 2004 ; Victorian Review Volume 30 [2004] ; 7889 >
        au < released ; 2005 ; Victorian Review Volume 31 [2005] ; 7890 >
        au < released ; 2006 ; Victorian Review Volume 32 [2006] ; 7880 >
        au < released ; 2007 ; Victorian Review Volume 33 [2007] ; 8361 >
        au < released ; 2008 ; Victorian Review Volume 34 [2008] ; 8362 >
        au < released ; 2009 ; Victorian Review Volume 35 [2009] ; 8358 >
        au < released ; 2010 ; Victorian Review Volume 36 [2010] ; 8359 >
        au < released ; 2011 ; Victorian Review Volume 37 [2011] ; 8360 >
        au < released ; 2012 ; Victorian Review Volume 38 [2012] ; 9988 >
        au < released ; 2013 ; Victorian Review Volume 39 [2013] ; 9989 >
        au < released ; 2014 ; Victorian Review Volume 40 [2014] ; 10799 >
        au < released ; 2015 ; Victorian Review Volume 41 [2015] ; 12179 >
        au < released ; 2016 ; Victorian Review Volume 42 [2016] ; 12722 >
        au < released ; 2017 ; Victorian Review Volume 43 [2017] ; 13221 >
        au < released ; 2018 ; Victorian Review Volume 44 [2018] ; 14243 >
        au < released ; 2019 ; Victorian Review Volume 45 [2019] ; 14560 >
        au < manifest ; 2020 ; Victorian Review Volume 46 [2020] ; 15220 >

    }

    {
    title <
      name = Wallace Stevens Journal ;
      issn = 0148-7132  ;
      eissn = 2160-0570  ;
      issnl = 0148-7132

    >

      attr[journal_id] = 528

        au < released ; 2011 ; Wallace Stevens Journal Volume 35 [2011] ; 6906 >
        au < released ; 2012 ; Wallace Stevens Journal Volume 36 [2012] ; 8295 >
        au < released ; 2013 ; Wallace Stevens Journal Volume 37 [2013] ; 8861 >
        au < released ; 2014 ; Wallace Stevens Journal Volume 38 [2014] ; 9858 >
        au < released ; 2015 ; Wallace Stevens Journal Volume 39 [2015] ; 10460 >
        au < released ; 2016 ; Wallace Stevens Journal Volume 40 [2016] ; 10980 >
        au < released ; 2017 ; Wallace Stevens Journal Volume 41 [2017] ; 12435 >
        au < released ; 2018 ; Wallace Stevens Journal Volume 42 [2018] ; 13295 >
        au < released ; 2019 ; Wallace Stevens Journal Volume 43 [2019] ; 13998 >
        au < released ; 2020 ; Wallace Stevens Journal Volume 44 [2020] ; 14754 >
        au < manifest ; 2021 ; Wallace Stevens Journal Volume 45 [2021] ; 15526 >

    }
    
    {
    title <
      name = Wide Angle ;
      issn = 0160-6840  ;
      eissn = 1086-3354  ;
      issnl = 0160-6840

    >

      attr[journal_id] = 206

        au < released ; 1996 ; Wide Angle Volume 18 [1996] ; 704 >
        au < released ; 1997 ; Wide Angle Volume 19 [1997] ; 705 >
        au < released ; 1998 ; Wide Angle Volume 20 [1998] ; 706 >
        au < released ; 1999 ; Wide Angle Volume 21 [1999] ; 707 >

    }
    
    {
    title <
      name = ariel: A Review of International English Literature ;
      issn = 0004-1327  ;
      eissn = 1920-1222  ;
      issnl = 0004-1327

    >

      attr[journal_id] = 625

        au < released ; 2013 ; ariel: A Review of International English Literature Volume 44 [2013] ; 9557 >
        au < released ; 2014 ; ariel: A Review of International English Literature Volume 45 [2014] ; 10122 >
        au < released ; 2015 ; ariel: A Review of International English Literature Volume 46 [2015] ; 10715 >
        au < released ; 2016 ; ariel: A Review of International English Literature Volume 47 [2016] ; 11286 >
        au < released ; 2017 ; ariel: A Review of International English Literature Volume 48 [2017] ; 12390 >
        au < released ; 2018 ; ariel: A Review of International English Literature Volume 49 [2018] ; 13238 >
        au < released ; 2019 ; ariel: A Review of International English Literature Volume 50 [2019] ; 13910 >
<<<<<<< HEAD
        au < ready ; 2020 ; ariel: A Review of International English Literature Volume 51 [2020] ; 14584 >
=======
        au < released ; 2020 ; ariel: A Review of International English Literature Volume 51 [2020] ; 14584 >
>>>>>>> ecf3b879
        au < manifest ; 2021 ; ariel: A Review of International English Literature Volume 52 [2021] ; 15309 >

    }
    
    {
    title <
      name = diacritics ;
      issn = 0300-7162  ;
      eissn = 1080-6539  ;
      issnl = 0300-7162

    >

      attr[journal_id] = 46

        au < released ; 1996 ; diacritics Volume 26 [1996] ; 158 >
        au < released ; 1997 ; diacritics Volume 27 [1997] ; 159 >
        au < released ; 1998 ; diacritics Volume 28 [1998] ; 160 >
        au < released ; 1999 ; diacritics Volume 29 [1999] ; 161 >
        au < released ; 2000 ; diacritics Volume 30 [2000] ; 162 >
        au < released ; 2001 ; diacritics Volume 31 [2001] ; 784 >
        au < released ; 2002 ; diacritics Volume 32 [2002] ; 2552 >
        au < released ; 2003 ; diacritics Volume 33 [2003] ; 2732 >
        au < released ; 2004 ; diacritics Volume 34 [2004] ; 3015 >
        au < released ; 2005 ; diacritics Volume 35 [2005] ; 3309 >
        au < released ; 2006 ; diacritics Volume 36 [2006] ; 3569 >
        au < released ; 2007 ; diacritics Volume 37 [2007] ; 3956 >
        au < released ; 2008 ; diacritics Volume 38 [2008] ; 4409 >
        au < released ; 2009 ; diacritics Volume 39 [2009] ; 7780 >
        au < released ; 2012 ; diacritics Volume 40 [2012] ; 8484 >
        au < released ; 2013 ; diacritics Volume 41 [2013] ; 9304 >
        au < released ; 2014 ; diacritics Volume 42 [2014] ; 10233 >
        au < released ; 2015 ; diacritics Volume 43 [2015] ; 10812 >
        au < released ; 2016 ; diacritics Volume 44 [2016] ; 12248 >
        au < released ; 2017 ; diacritics Volume 45 [2017] ; 13199 >
        au < released ; 2018 ; diacritics Volume 46 [2018] ; 13912 >
        au < released ; 2019 ; Diacritics Volume 47 [2019] ; 14742 >
        au < manifest ; 2020 ; Diacritics Volume 48 [2020] ; 15504 >

    }
    
    {
    title <
      name = portal: Libraries and the Academy ;
      issn = 1531-2542  ;
      eissn = 1530-7131  ;
      issnl = 1530-7131

    >

      attr[journal_id] = 159

        au < released ; 2001 ; portal: Libraries and the Academy Volume 1 [2001] ; 534 >
        au < released ; 2002 ; portal: Libraries and the Academy Volume 2 [2002] ; 535 >
        au < released ; 2003 ; portal: Libraries and the Academy Volume 3 [2003] ; 787 >
        au < released ; 2004 ; portal: Libraries and the Academy Volume 4 [2004] ; 1746 >
        au < released ; 2005 ; portal: Libraries and the Academy Volume 5 [2005] ; 2638 >
        au < released ; 2006 ; portal: Libraries and the Academy Volume 6 [2006] ; 2929 >
        au < released ; 2007 ; portal: Libraries and the Academy Volume 7 [2007] ; 3202 >
        au < released ; 2008 ; portal: Libraries and the Academy Volume 8 [2008] ; 3520 >
        au < released ; 2009 ; portal: Libraries and the Academy Volume 9 [2009] ; 4055 >
        au < released ; 2010 ; portal: Libraries and the Academy Volume 10 [2010] ; 5718 >
        au < released ; 2011 ; portal: Libraries and the Academy Volume 11 [2011] ; 6651 >
        au < released ; 2012 ; portal: Libraries and the Academy Volume 12 [2012] ; 7884 >
        au < released ; 2013 ; portal: Libraries and the Academy Volume 13 [2013] ; 8782 >
        au < released ; 2014 ; portal: Libraries and the Academy Volume 14 [2014] ; 9590 >
        au < released ; 2015 ; portal: Libraries and the Academy Volume 15 [2015] ; 10324 >
        au < released ; 2016 ; portal: Libraries and the Academy Volume 16 [2016] ; 10969 >
        au < released ; 2017 ; portal: Libraries and the Academy Volume 17 [2017] ; 12284 >
        au < released ; 2018 ; portal: Libraries and the Academy Volume 18 [2018] ; 13120 >
        au < released ; 2019 ; portal: Libraries and the Academy Volume 19 [2019] ; 13892 >
        au < released ; 2020 ; portal: Libraries and the Academy Volume 20 [2020] ; 14636 >
        au < manifest ; 2021 ; portal: Libraries and the Academy Volume 21 [2021] ; 15378 >

    }

}<|MERGE_RESOLUTION|>--- conflicted
+++ resolved
@@ -140,11 +140,7 @@
         au < released ; 2017 ; American Journal of Mathematics Volume 139 [2017] ; 12337 >
         au < released ; 2018 ; American Journal of Mathematics Volume 140 [2018] ; 13151 >
         au < released ; 2019 ; American Journal of Mathematics Volume 141 [2019] ; 13856 >
-<<<<<<< HEAD
-        au < testing ; 2020 ; American Journal of Mathematics Volume 142 [2020] ; 14603 >
-=======
         au < manifest ; 2020 ; American Journal of Mathematics Volume 142 [2020] ; 14603 >
->>>>>>> ecf3b879
         au < manifest ; 2021 ; American Journal of Mathematics Volume 143 [2021] ; 15379 >
 
     }
@@ -183,11 +179,7 @@
         au < released ; 2017 ; American Journal of Philology Volume 138 [2017 (549-552)] ; 12650 >
         au < released ; 2018 ; American Journal of Philology Volume 139 [2018 (553-556)] ; 13292 >
         au < released ; 2019 ; American Journal of Philology Volume 140 [2019 (557-560)] ; 13994 >
-<<<<<<< HEAD
-        au < ready ; 2020 ; American Journal of Philology Volume 141 [2020] ; 14804 >
-=======
         au < released ; 2020 ; American Journal of Philology Volume 141 [2020] ; 14804 >
->>>>>>> ecf3b879
 
     }
 
@@ -225,11 +217,7 @@
         au < released ; 2017 ; American Quarterly Volume 69 [2017] ; 12516 >
         au < released ; 2018 ; American Quarterly Volume 70 [2018] ; 13342 >
         au < released ; 2019 ; American Quarterly Volume 71 [2019] ; 14068 >
-<<<<<<< HEAD
-        au < ready ; 2020 ; American Quarterly Volume 72 [2020] ; 14822 >
-=======
         au < released ; 2020 ; American Quarterly Volume 72 [2020] ; 14822 >
->>>>>>> ecf3b879
 
     }
 
@@ -450,11 +438,7 @@
         au < released ; 2016-2017 ; Bulletin of the Center for Children's Books Volume 70 [2016-2017] ; 11361 >
         au < released ; 2017-2018 ; Bulletin of the Center for Children's Books Volume 71 [2017-2018] ; 12805 >
         au < released ; 2018-2019 ; Bulletin of the Center for Children's Books Volume 72 [2018-2019] ; 13634 >
-<<<<<<< HEAD
-        au < ready ; 2019-2020 ; Bulletin of the Center for Children's Books Volume 73 [2019-2020] ; 14354 >
-=======
         au < released ; 2019-2020 ; Bulletin of the Center for Children's Books Volume 73 [2019-2020] ; 14354 >
->>>>>>> ecf3b879
         au < manifest ; 2020-2021 ; Bulletin of the Center for Children's Books Volume 74 [2020-2021] ; 15115 >
 
     }
@@ -1042,11 +1026,7 @@
         au < released ; 2017 ; German Studies Review Volume 40 [2017] ; 12407 >
         au < released ; 2018 ; German Studies Review Volume 41 [2018] ; 13280 >
         au < released ; 2019 ; German Studies Review Volume 42 [2019] ; 13937 >
-<<<<<<< HEAD
-        au < ready ; 2020 ; German Studies Review Volume 43 [2020] ; 14745 >
-=======
         au < released ; 2020 ; German Studies Review Volume 43 [2020] ; 14745 >
->>>>>>> ecf3b879
         au < manifest ; 2021 ; German Studies Review Volume 44 [2021] ; 15498 >
 
     }
@@ -2463,11 +2443,7 @@
         au < released ; 2016-2017 ; Postmodern Culture Volume 27 [2016-2017] ; 12816 >
         au < released ; 2017-2018 ; Postmodern Culture Volume 28 [2017-2018] ; 13662 >
         au < released ; 2018-2019 ; Postmodern Culture Volume 29 [2018-2019] ; 14331 >
-<<<<<<< HEAD
-        au < ready ; 2019-2020 ; Postmodern Culture Volume 30 [2019-2020] ; 14887 >
-=======
         au < released ; 2019-2020 ; Postmodern Culture Volume 30 [2019-2020] ; 14887 >
->>>>>>> ecf3b879
 
     }
     
@@ -3111,11 +3087,7 @@
         au < released ; 2017 ; Technology and Culture Volume 58 [2017] ; 12373 >
         au < released ; 2018 ; Technology and Culture Volume 59 [2018] ; 13452 >
         au < released ; 2019 ; Technology and Culture Volume 60 [2019] ; 14034 >
-<<<<<<< HEAD
-        au < ready ; 2020 ; Technology and Culture Volume 61 [2020] ; 14843 >
-=======
         au < released ; 2020 ; Technology and Culture Volume 61 [2020] ; 14843 >
->>>>>>> ecf3b879
         au < manifest ; 2021 ; Technology and Culture Volume 62 [2021] ; 15515 >
 
     }
@@ -3239,11 +3211,7 @@
         au < released ; 2017 ; The Hopkins Review Volume 10 [2017 (New Series)] ; 12356 >
         au < released ; 2018 ; The Hopkins Review Volume 11 [2018 (New Series)] ; 13226 >
         au < released ; 2019 ; The Hopkins Review Volume 12 [2019] ; 14103 >
-<<<<<<< HEAD
-        au < ready ; 2020 ; The Hopkins Review Volume 13 [2020] ; 14759 >
-=======
         au < released ; 2020 ; The Hopkins Review Volume 13 [2020] ; 14759 >
->>>>>>> ecf3b879
 
     }
     
@@ -3444,11 +3412,7 @@
         au < released ; 2017 ; Theatre Journal Volume 69 [2017] ; 12582 >
         au < released ; 2018 ; Theatre Journal Volume 70 [2018] ; 13439 >
         au < released ; 2019 ; Theatre Journal Volume 71 [2019] ; 14101 >
-<<<<<<< HEAD
-        au < ready ; 2020 ; Theatre Journal Volume 72 [2020] ; 14824 >
-=======
         au < released ; 2020 ; Theatre Journal Volume 72 [2020] ; 14824 >
->>>>>>> ecf3b879
 
     }
     
@@ -3697,11 +3661,7 @@
         au < released ; 2017 ; ariel: A Review of International English Literature Volume 48 [2017] ; 12390 >
         au < released ; 2018 ; ariel: A Review of International English Literature Volume 49 [2018] ; 13238 >
         au < released ; 2019 ; ariel: A Review of International English Literature Volume 50 [2019] ; 13910 >
-<<<<<<< HEAD
-        au < ready ; 2020 ; ariel: A Review of International English Literature Volume 51 [2020] ; 14584 >
-=======
         au < released ; 2020 ; ariel: A Review of International English Literature Volume 51 [2020] ; 14584 >
->>>>>>> ecf3b879
         au < manifest ; 2021 ; ariel: A Review of International English Literature Volume 52 [2021] ; 15309 >
 
     }
