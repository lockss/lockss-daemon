--- conflicted
+++ resolved
@@ -128,15 +128,10 @@
 
     au < HWDrupalPlugin ; manifest ; 2017 ; Canadian Medical Association Journal Volume 189 ; 189 >
     au < HWDrupalPlugin ; manifest ; 2018 ; Canadian Medical Association Journal Volume 190 ; 190 >
-<<<<<<< HEAD
-    au < HWDrupalPlugin ; manifest ; 2019 ; Canadian Medical Association Journal Volume 191 ; 191 >
-    au < HWDrupalPlugin ; manifest ; 2020 ; Canadian Medical Association Journal Volume 192 ; 192 >
-=======
     au < HWDrupalPlugin ; exists ; 2019 ; Canadian Medical Association Journal Volume 191 ; 191 >
     au < HWDrupalPlugin ; manifest ; 2020 ; Canadian Medical Association Journal Volume 192 ; 192 >
     au < HWDrupalPlugin ; manifest ; 2021 ; Canadian Medical Association Journal Volume 193 ; 193 >
 
->>>>>>> ecf3b879
     }
   }
 
