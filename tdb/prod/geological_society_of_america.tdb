{

  publisher <
    name = Geological Society of America ;
    info[platform] = SC GSW.
  >

    plugin = org.lockss.plugin.silverchair.geoscienceworld.GeoscienceWorldSilverchairPlugin
    implicit < status ; year ; param[year] ; name ; param[volume_name] >
    param[base_url] = https://pubs.geoscienceworld.org/

  {

    title <
      name = Geological Society of America Bulletin ;
      issn = 0016-7606 ;
      eissn = 1943-2674 ;
      issnl = 0016-7606
    >
      #param[base_url] = http://gsabulletin.gsapubs.org/

      param[journal_id] = gsabulletin

      au < doNotProcess ; 1918 ; 1918 ; Geological Society of America Bulletin Volume 29 ; 29 >
      au < doNotProcess ; 1919 ; 1919 ; Geological Society of America Bulletin Volume 30 ; 30 >
      au < doNotProcess ; 1920 ; 1920 ; Geological Society of America Bulletin Volume 31 ; 31 >
      au < doNotProcess ; 1921 ; 1921 ; Geological Society of America Bulletin Volume 32 ; 32 >
      au < doNotProcess ; 1922 ; 1922 ; Geological Society of America Bulletin Volume 33 ; 33 >
      au < doNotProcess ; 1923 ; 1923 ; Geological Society of America Bulletin Volume 34 ; 34 >
      au < doNotProcess ; 1924 ; 1924 ; Geological Society of America Bulletin Volume 35 ; 35 >
      au < doNotProcess ; 1925 ; 1925 ; Geological Society of America Bulletin Volume 36 ; 36 >
      au < doNotProcess ; 1926 ; 1926 ; Geological Society of America Bulletin Volume 37 ; 37 >
      au < doNotProcess ; 1927 ; 1927 ; Geological Society of America Bulletin Volume 38 ; 38 >
      au < doNotProcess ; 1928 ; 1928 ; Geological Society of America Bulletin Volume 39 ; 39 >
      au < doNotProcess ; 1929 ; 1929 ; Geological Society of America Bulletin Volume 40 ; 40 >
      au < doNotProcess ; 1930 ; 1930 ; Geological Society of America Bulletin Volume 41 ; 41 >
      au < doNotProcess ; 1931 ; 1931 ; Geological Society of America Bulletin Volume 42 ; 42 >
      au < doNotProcess ; 1932 ; 1932 ; Geological Society of America Bulletin Volume 43 ; 43 >
      au < doNotProcess ; 1933 ; 1933 ; Geological Society of America Bulletin Volume 44 ; 44 >
      au < doNotProcess ; 1934 ; 1934 ; Geological Society of America Bulletin Volume 45 ; 45 >
      au < doNotProcess ; 1935 ; 1935 ; Geological Society of America Bulletin Volume 46 ; 46 >
      au < doNotProcess ; 1936 ; 1936 ; Geological Society of America Bulletin Volume 47 ; 47 >
      au < doNotProcess ; 1937 ; 1937 ; Geological Society of America Bulletin Volume 48 ; 48 >
      au < doNotProcess ; 1938 ; 1938 ; Geological Society of America Bulletin Volume 49 ; 49 >
      au < doNotProcess ; 1939 ; 1939 ; Geological Society of America Bulletin Volume 50 ; 50 >
      au < doNotProcess ; 1940 ; 1940 ; Geological Society of America Bulletin Volume 51 ; 51 >
      au < doNotProcess ; 1941 ; 1941 ; Geological Society of America Bulletin Volume 52 ; 52 >
      au < doNotProcess ; 1942 ; 1942 ; Geological Society of America Bulletin Volume 53 ; 53 >
      au < doNotProcess ; 1943 ; 1943 ; Geological Society of America Bulletin Volume 54 ; 54 >
      au < doNotProcess ; 1944 ; 1944 ; Geological Society of America Bulletin Volume 55 ; 55 >
      au < doNotProcess ; 1945 ; 1945 ; Geological Society of America Bulletin Volume 56 ; 56 >
      au < doNotProcess ; 1946 ; 1946 ; Geological Society of America Bulletin Volume 57 ; 57 >
      au < doNotProcess ; 1947 ; 1947 ; Geological Society of America Bulletin Volume 58 ; 58 >
      au < doNotProcess ; 1948 ; 1948 ; Geological Society of America Bulletin Volume 59 ; 59 >
      au < doNotProcess ; 1949 ; 1949 ; Geological Society of America Bulletin Volume 60 ; 60 >
      au < doNotProcess ; 1950 ; 1950 ; Geological Society of America Bulletin Volume 61 ; 61 >
      au < doNotProcess ; 1951 ; 1951 ; Geological Society of America Bulletin Volume 62 ; 62 >
      au < doNotProcess ; 1952 ; 1952 ; Geological Society of America Bulletin Volume 63 ; 63 >
      au < doNotProcess ; 1953 ; 1953 ; Geological Society of America Bulletin Volume 64 ; 64 >
      au < doNotProcess ; 1954 ; 1954 ; Geological Society of America Bulletin Volume 65 ; 65 >
      au < doNotProcess ; 1955 ; 1955 ; Geological Society of America Bulletin Volume 66 ; 66 >
      au < doNotProcess ; 1956 ; 1956 ; Geological Society of America Bulletin Volume 67 ; 67 >
      au < doNotProcess ; 1957 ; 1957 ; Geological Society of America Bulletin Volume 68 ; 68 >
      au < doNotProcess ; 1958 ; 1958 ; Geological Society of America Bulletin Volume 69 ; 69 >
      au < doNotProcess ; 1959 ; 1959 ; Geological Society of America Bulletin Volume 70 ; 70 >
      au < doNotProcess ; 1960 ; 1960 ; Geological Society of America Bulletin Volume 71 ; 71 >
      au < doNotProcess ; 1961 ; 1961 ; Geological Society of America Bulletin Volume 72 ; 72 >
      au < doNotProcess ; 1962 ; 1962 ; Geological Society of America Bulletin Volume 73 ; 73 >
      au < doNotProcess ; 1963 ; 1963 ; Geological Society of America Bulletin Volume 74 ; 74 >
      au < doNotProcess ; 1964 ; 1964 ; Geological Society of America Bulletin Volume 75 ; 75 >
      au < doNotProcess ; 1965 ; 1965 ; Geological Society of America Bulletin Volume 76 ; 76 >
      au < doNotProcess ; 1966 ; 1966 ; Geological Society of America Bulletin Volume 77 ; 77 >
      au < doNotProcess ; 1967 ; 1967 ; Geological Society of America Bulletin Volume 78 ; 78 >
      au < doNotProcess ; 1968 ; 1968 ; Geological Society of America Bulletin Volume 79 ; 79 >
      au < doNotProcess ; 1969 ; 1969 ; Geological Society of America Bulletin Volume 80 ; 80 >
      au < doNotProcess ; 1970 ; 1970 ; Geological Society of America Bulletin Volume 81 ; 81 >
      au < doNotProcess ; 1971 ; 1971 ; Geological Society of America Bulletin Volume 82 ; 82 >
      au < doNotProcess ; 1972 ; 1972 ; Geological Society of America Bulletin Volume 83 ; 83 >
      au < doNotProcess ; 1973 ; 1973 ; Geological Society of America Bulletin Volume 84 ; 84 >
      au < doNotProcess ; 1974 ; 1974 ; Geological Society of America Bulletin Volume 85 ; 85 >
      au < doNotProcess ; 1975 ; 1975 ; Geological Society of America Bulletin Volume 86 ; 86 >
      au < doNotProcess ; 1976 ; 1976 ; Geological Society of America Bulletin Volume 87 ; 87 >
      au < doNotProcess ; 1977 ; 1977 ; Geological Society of America Bulletin Volume 88 ; 88 >
      au < doNotProcess ; 1978 ; 1978 ; Geological Society of America Bulletin Volume 89 ; 89 >
      au < doNotProcess ; 1979 ; 1979 ; Geological Society of America Bulletin Volume 90 ; 90 >
      au < doNotProcess ; 1980 ; 1980 ; Geological Society of America Bulletin Volume 91 ; 91 >
      au < doNotProcess ; 1981 ; 1981 ; Geological Society of America Bulletin Volume 92 ; 92 >
      au < doNotProcess ; 1982 ; 1982 ; Geological Society of America Bulletin Volume 93 ; 93 >
      au < doNotProcess ; 1983 ; 1983 ; Geological Society of America Bulletin Volume 94 ; 94 >
      au < doNotProcess ; 1984 ; 1984 ; Geological Society of America Bulletin Volume 95 ; 95 >
      au < doNotProcess ; 1985 ; 1985 ; Geological Society of America Bulletin Volume 96 ; 96 >
      au < doNotProcess ; 1986 ; 1986 ; Geological Society of America Bulletin Volume 97 ; 97 >
      au < doNotProcess ; 1987 ; 1987 ; Geological Society of America Bulletin Volume 98 ; 98 >
      au < doNotProcess ; 1987 ; 1987 ; Geological Society of America Bulletin Volume 99 ; 99 >
      au < doNotProcess ; 1988 ; 1988 ; Geological Society of America Bulletin Volume 100 ; 100 >
      au < doNotProcess ; 1989 ; 1989 ; Geological Society of America Bulletin Volume 101 ; 101 >
      au < doNotProcess ; 1990 ; 1990 ; Geological Society of America Bulletin Volume 102 ; 102 >
      au < doNotProcess ; 1991 ; 1991 ; Geological Society of America Bulletin Volume 103 ; 103 >
      au < doNotProcess ; 1992 ; 1992 ; Geological Society of America Bulletin Volume 104 ; 104 >
      au < doNotProcess ; 1993 ; 1993 ; Geological Society of America Bulletin Volume 105 ; 105 >
      au < doNotProcess ; 1994 ; 1994 ; Geological Society of America Bulletin Volume 106 ; 106 >
      au < doNotProcess ; 1995 ; 1995 ; Geological Society of America Bulletin Volume 107 ; 107 >
      au < doNotProcess ; 1996 ; 1996 ; Geological Society of America Bulletin Volume 108 ; 108 >
      au < doNotProcess ; 1997 ; 1997 ; Geological Society of America Bulletin Volume 109 ; 109 >
      au < doNotProcess ; 1998 ; 1998 ; Geological Society of America Bulletin Volume 110 ; 110 >
      au < doNotProcess ; 1999 ; 1999 ; Geological Society of America Bulletin Volume 111 ; 111 >
      au < doNotProcess ; 2000 ; 2000 ; Geological Society of America Bulletin Volume 112 ; 112 >
      au < doNotProcess ; 2001 ; 2001 ; Geological Society of America Bulletin Volume 113 ; 113 >
      au < doNotProcess ; 2002 ; 2002 ; Geological Society of America Bulletin Volume 114 ; 114 >
      au < doNotProcess ; 2003 ; 2003 ; Geological Society of America Bulletin Volume 115 ; 115 >
      au < doNotProcess ; 2004 ; 2004 ; Geological Society of America Bulletin Volume 116 ; 116 >
      au < doNotProcess ; 2005 ; 2005 ; Geological Society of America Bulletin Volume 117 ; 117 >
      au < doNotProcess ; 2006 ; 2006 ; Geological Society of America Bulletin Volume 118 ; 118 >
      au < doNotProcess ; 2007 ; 2007 ; Geological Society of America Bulletin Volume 119 ; 119 >
      au < doNotProcess ; 2008 ; 2008 ; Geological Society of America Bulletin Volume 120 ; 120 >
      au < doNotProcess ; 2009 ; 2009 ; Geological Society of America Bulletin Volume 121 ; 121 >
      au < doNotProcess ; 2010 ; 2010 ; Geological Society of America Bulletin Volume 122 ; 122 >
      au < doNotProcess ; 2011 ; 2011 ; Geological Society of America Bulletin Volume 123 ; 123 >
      au < doNotProcess ; 2012 ; 2012 ; Geological Society of America Bulletin Volume 124 ; 124 >
      au < doNotProcess ; 2013 ; 2013 ; Geological Society of America Bulletin Volume 125 ; 125 >
      au < doNotProcess ; 2014 ; 2014 ; Geological Society of America Bulletin Volume 126 ; 126 >
<<<<<<< HEAD
      au < manifest ; 2015 ; 2015 ; Geological Society of America Bulletin Volume 127 ; 127 >
      au < manifest ; 2016 ; 2016 ; Geological Society of America Bulletin Volume 128 ; 128 >
      au < released ; 2017 ; 2017 ; Geological Society of America Bulletin Volume 129 ; 129 >
      au < manifest ; 2018 ; 2018 ; Geological Society of America Bulletin Volume 130 ; 130 >
      au < released ; 2019 ; 2019 ; Geological Society of America Bulletin Volume 131 ; 131 >
      au < manifest ; 2020 ; 2020 ; Geological Society of America Bulletin Volume 132 ; 132 >
=======
      au < released ; 2015 ; 2015 ; Geological Society of America Bulletin Volume 127 ; 127 >
      au < released ; 2016 ; 2016 ; Geological Society of America Bulletin Volume 128 ; 128 >
      au < released ; 2017 ; 2017 ; Geological Society of America Bulletin Volume 129 ; 129 >
      au < released ; 2018 ; 2018 ; Geological Society of America Bulletin Volume 130 ; 130 >
      au < released ; 2019 ; 2019 ; Geological Society of America Bulletin Volume 131 ; 131 >
      au < released ; 2020 ; 2020 ; Geological Society of America Bulletin Volume 132 ; 132 >
>>>>>>> ecf3b879
      au < released ; 2021 ; 2021 ; Geological Society of America Bulletin Volume 133 ; 133 >

  }

  {

    title <
      name = Geology ;
      issn = 0091-7613 ;
      eissn = 1943-2682 ;
      issnl = 0091-7613
    >
    #param[base_url] = http://geology.gsapubs.org/

    param[journal_id] = geology

    au < doNotProcess ; 1973 ; 1973 ; Geology Volume 1 ; 1 >
    au < doNotProcess ; 1974 ; 1974 ; Geology Volume 2 ; 2 >
    au < doNotProcess ; 1975 ; 1975 ; Geology Volume 3 ; 3 >
    au < doNotProcess ; 1976 ; 1976 ; Geology Volume 4 ; 4 >
    au < doNotProcess ; 1977 ; 1977 ; Geology Volume 5 ; 5 >
    au < doNotProcess ; 1978 ; 1978 ; Geology Volume 6 ; 6 >
    au < doNotProcess ; 1979 ; 1979 ; Geology Volume 7 ; 7 >
    au < doNotProcess ; 1980 ; 1980 ; Geology Volume 8 ; 8 >
    au < doNotProcess ; 1981 ; 1981 ; Geology Volume 9 ; 9 >
    au < doNotProcess ; 1982 ; 1982 ; Geology Volume 10 ; 10 >
    au < doNotProcess ; 1983 ; 1983 ; Geology Volume 11 ; 11 >
    au < doNotProcess ; 1984 ; 1984 ; Geology Volume 12 ; 12 >
    au < doNotProcess ; 1985 ; 1985 ; Geology Volume 13 ; 13 >
    au < doNotProcess ; 1986 ; 1986 ; Geology Volume 14 ; 14 >
    au < doNotProcess ; 1987 ; 1987 ; Geology Volume 15 ; 15 >
    au < doNotProcess ; 1988 ; 1988 ; Geology Volume 16 ; 16 >
    au < doNotProcess ; 1989 ; 1989 ; Geology Volume 17 ; 17 >
    au < doNotProcess ; 1990 ; 1990 ; Geology Volume 18 ; 18 >
    au < doNotProcess ; 1991 ; 1991 ; Geology Volume 19 ; 19 >
    au < doNotProcess ; 1992 ; 1992 ; Geology Volume 20 ; 20 >
    au < doNotProcess ; 1993 ; 1993 ; Geology Volume 21 ; 21 >
    au < doNotProcess ; 1994 ; 1994 ; Geology Volume 22 ; 22 >
    au < doNotProcess ; 1995 ; 1995 ; Geology Volume 23 ; 23 >
    au < doNotProcess ; 1996 ; 1996 ; Geology Volume 24 ; 24 >
    au < doNotProcess ; 1997 ; 1997 ; Geology Volume 25 ; 25 >
    au < doNotProcess ; 1998 ; 1998 ; Geology Volume 26 ; 26 >
    au < doNotProcess ; 1999 ; 1999 ; Geology Volume 27 ; 27 >
    au < doNotProcess ; 2000 ; 2000 ; Geology Volume 28 ; 28 >
    au < doNotProcess ; 2001 ; 2001 ; Geology Volume 29 ; 29 >
    au < doNotProcess ; 2002 ; 2002 ; Geology Volume 30 ; 30 >
    au < doNotProcess ; 2003 ; 2003 ; Geology Volume 31 ; 31 >
    au < doNotProcess ; 2004 ; 2004 ; Geology Volume 32 ; 32 >
    au < doNotProcess ; 2005 ; 2005 ; Geology Volume 33 ; 33 >
    au < doNotProcess ; 2006 ; 2006 ; Geology Volume 34 ; 34 >
    au < doNotProcess ; 2007 ; 2007 ; Geology Volume 35 ; 35 >
    au < doNotProcess ; 2008 ; 2008 ; Geology Volume 36 ; 36 >
    au < doNotProcess ; 2009 ; 2009 ; Geology Volume 37 ; 37 >
    au < doNotProcess ; 2010 ; 2010 ; Geology Volume 38 ; 38 >
    au < doNotProcess ; 2011 ; 2011 ; Geology Volume 39 ; 39 >
    au < doNotProcess ; 2012 ; 2012 ; Geology Volume 40 ; 40 >
    au < doNotProcess ; 2013 ; 2013 ; Geology Volume 41 ; 41 >
    au < doNotProcess ; 2014 ; 2014 ; Geology Volume 42 ; 42 >
<<<<<<< HEAD
    au < manifest ; 2015 ; 2015 ; Geology Volume 43 ; 43 >
    au < manifest ; 2016 ; 2016 ; Geology Volume 44 ; 44 >
    au < manifest ; 2017 ; 2017 ; Geology Volume 45 ; 45 >
    au < released ; 2018 ; 2018 ; Geology Volume 46 ; 46 >
    au < released ; 2019 ; 2019 ; Geology Volume 47 ; 47 >
    au < manifest ; 2020 ; 2020 ; Geology Volume 48 ; 48 >
=======
    au < released ; 2015 ; 2015 ; Geology Volume 43 ; 43 >
    au < released ; 2016 ; 2016 ; Geology Volume 44 ; 44 >
    au < released ; 2017 ; 2017 ; Geology Volume 45 ; 45 >
    au < released ; 2018 ; 2018 ; Geology Volume 46 ; 46 >
    au < released ; 2019 ; 2019 ; Geology Volume 47 ; 47 >
    au < released ; 2020 ; 2020 ; Geology Volume 48 ; 48 >
>>>>>>> ecf3b879
    au < manifest ; 2021 ; 2021 ; Geology Volume 49 ; 49 >

  }

  {

    title <
      name = Geosphere ;
      eissn = 1553-040X
    >
    #param[base_url] = http://geosphere.gsapubs.org/

    param[journal_id] = geosphere

    au < doNotProcess ; 2005 ; 2005 ; Geosphere Volume 1 ; 1 >
    au < doNotProcess ; 2006 ; 2006 ; Geosphere Volume 2 ; 2 >
    au < doNotProcess ; 2007 ; 2007 ; Geosphere Volume 3 ; 3 >
    au < doNotProcess ; 2008 ; 2008 ; Geosphere Volume 4 ; 4 >
    au < doNotProcess ; 2009 ; 2009 ; Geosphere Volume 5 ; 5 >
    au < doNotProcess ; 2010 ; 2010 ; Geosphere Volume 6 ; 6 >
    au < doNotProcess ; 2011 ; 2011 ; Geosphere Volume 7 ; 7 >
    au < doNotProcess ; 2012 ; 2012 ; Geosphere Volume 8 ; 8 >
    au < doNotProcess ; 2013 ; 2013 ; Geosphere Volume 9 ; 9 >
    au < doNotProcess ; 2014 ; 2014 ; Geosphere Volume 10 ; 10 >
<<<<<<< HEAD
    au < manifest ; 2015 ; 2015 ; Geosphere Volume 11 ; 11 >
    au < manifest ; 2016 ; 2016 ; Geosphere Volume 12 ; 12 >
    au < manifest ; 2017 ; 2017 ; Geosphere Volume 13 ; 13 >
    au < released ; 2018 ; 2018 ; Geosphere Volume 14 ; 14 >
    au < released ; 2019 ; 2019 ; Geosphere Volume 15 ; 15 >
    au < manifest ; 2020 ; 2020 ; Geosphere Volume 16 ; 16 >
=======
    au < released ; 2015 ; 2015 ; Geosphere Volume 11 ; 11 >
    au < released ; 2016 ; 2016 ; Geosphere Volume 12 ; 12 >
    au < released ; 2017 ; 2017 ; Geosphere Volume 13 ; 13 >
    au < released ; 2018 ; 2018 ; Geosphere Volume 14 ; 14 >
    au < released ; 2019 ; 2019 ; Geosphere Volume 15 ; 15 >
    au < released ; 2020 ; 2020 ; Geosphere Volume 16 ; 16 >
>>>>>>> ecf3b879
    au < manifest ; 2021 ; 2021 ; Geosphere Volume 17 ; 17 >

  }

  {

    title <
      name = Lithosphere ;
      issn = 1941-8264 ;
      eissn = 1947-4253 ;
      issnl = 1947-4253
    >
    #param[base_url] = http://lithosphere.gsapubs.org/

    param[journal_id] = lithosphere

    au < doNotProcess ; 2009 ; 2009 ; Lithosphere Volume 1 ; 1 >
    au < doNotProcess ; 2010 ; 2010 ; Lithosphere Volume 2 ; 2 >
    au < doNotProcess ; 2011 ; 2011 ; Lithosphere Volume 3 ; 3 >
    au < doNotProcess ; 2012 ; 2012 ; Lithosphere Volume 4 ; 4 >
    au < doNotProcess ; 2013 ; 2013 ; Lithosphere Volume 5 ; 5 >
    au < doNotProcess ; 2014 ; 2014 ; Lithosphere Volume 6 ; 6 >
    au < exists ; 2015 ; 2015 ; Lithosphere Volume 7 ; 7 >
    au < exists ; 2016 ; 2016 ; Lithosphere Volume 8 ; 8 >
    au < exists ; 2017 ; 2017 ; Lithosphere Volume 9 ; 9 >
    au < exists ; 2018 ; 2018 ; Lithosphere Volume 10 ; 10 >
    au < exists ; 2019 ; 2019 ; Lithosphere Volume 11 ; 11 >
    au < exists ; 2020 ; 2020 ; Lithosphere Volume 12 ; 12 >
    au < exists ; 2021 ; 2021 ; Lithosphere Volume 13 ; 13 >

  }

}<|MERGE_RESOLUTION|>--- conflicted
+++ resolved
@@ -119,21 +119,12 @@
       au < doNotProcess ; 2012 ; 2012 ; Geological Society of America Bulletin Volume 124 ; 124 >
       au < doNotProcess ; 2013 ; 2013 ; Geological Society of America Bulletin Volume 125 ; 125 >
       au < doNotProcess ; 2014 ; 2014 ; Geological Society of America Bulletin Volume 126 ; 126 >
-<<<<<<< HEAD
-      au < manifest ; 2015 ; 2015 ; Geological Society of America Bulletin Volume 127 ; 127 >
-      au < manifest ; 2016 ; 2016 ; Geological Society of America Bulletin Volume 128 ; 128 >
-      au < released ; 2017 ; 2017 ; Geological Society of America Bulletin Volume 129 ; 129 >
-      au < manifest ; 2018 ; 2018 ; Geological Society of America Bulletin Volume 130 ; 130 >
-      au < released ; 2019 ; 2019 ; Geological Society of America Bulletin Volume 131 ; 131 >
-      au < manifest ; 2020 ; 2020 ; Geological Society of America Bulletin Volume 132 ; 132 >
-=======
       au < released ; 2015 ; 2015 ; Geological Society of America Bulletin Volume 127 ; 127 >
       au < released ; 2016 ; 2016 ; Geological Society of America Bulletin Volume 128 ; 128 >
       au < released ; 2017 ; 2017 ; Geological Society of America Bulletin Volume 129 ; 129 >
       au < released ; 2018 ; 2018 ; Geological Society of America Bulletin Volume 130 ; 130 >
       au < released ; 2019 ; 2019 ; Geological Society of America Bulletin Volume 131 ; 131 >
       au < released ; 2020 ; 2020 ; Geological Society of America Bulletin Volume 132 ; 132 >
->>>>>>> ecf3b879
       au < released ; 2021 ; 2021 ; Geological Society of America Bulletin Volume 133 ; 133 >
 
   }
@@ -192,21 +183,12 @@
     au < doNotProcess ; 2012 ; 2012 ; Geology Volume 40 ; 40 >
     au < doNotProcess ; 2013 ; 2013 ; Geology Volume 41 ; 41 >
     au < doNotProcess ; 2014 ; 2014 ; Geology Volume 42 ; 42 >
-<<<<<<< HEAD
-    au < manifest ; 2015 ; 2015 ; Geology Volume 43 ; 43 >
-    au < manifest ; 2016 ; 2016 ; Geology Volume 44 ; 44 >
-    au < manifest ; 2017 ; 2017 ; Geology Volume 45 ; 45 >
-    au < released ; 2018 ; 2018 ; Geology Volume 46 ; 46 >
-    au < released ; 2019 ; 2019 ; Geology Volume 47 ; 47 >
-    au < manifest ; 2020 ; 2020 ; Geology Volume 48 ; 48 >
-=======
     au < released ; 2015 ; 2015 ; Geology Volume 43 ; 43 >
     au < released ; 2016 ; 2016 ; Geology Volume 44 ; 44 >
     au < released ; 2017 ; 2017 ; Geology Volume 45 ; 45 >
     au < released ; 2018 ; 2018 ; Geology Volume 46 ; 46 >
     au < released ; 2019 ; 2019 ; Geology Volume 47 ; 47 >
     au < released ; 2020 ; 2020 ; Geology Volume 48 ; 48 >
->>>>>>> ecf3b879
     au < manifest ; 2021 ; 2021 ; Geology Volume 49 ; 49 >
 
   }
@@ -231,21 +213,12 @@
     au < doNotProcess ; 2012 ; 2012 ; Geosphere Volume 8 ; 8 >
     au < doNotProcess ; 2013 ; 2013 ; Geosphere Volume 9 ; 9 >
     au < doNotProcess ; 2014 ; 2014 ; Geosphere Volume 10 ; 10 >
-<<<<<<< HEAD
-    au < manifest ; 2015 ; 2015 ; Geosphere Volume 11 ; 11 >
-    au < manifest ; 2016 ; 2016 ; Geosphere Volume 12 ; 12 >
-    au < manifest ; 2017 ; 2017 ; Geosphere Volume 13 ; 13 >
-    au < released ; 2018 ; 2018 ; Geosphere Volume 14 ; 14 >
-    au < released ; 2019 ; 2019 ; Geosphere Volume 15 ; 15 >
-    au < manifest ; 2020 ; 2020 ; Geosphere Volume 16 ; 16 >
-=======
     au < released ; 2015 ; 2015 ; Geosphere Volume 11 ; 11 >
     au < released ; 2016 ; 2016 ; Geosphere Volume 12 ; 12 >
     au < released ; 2017 ; 2017 ; Geosphere Volume 13 ; 13 >
     au < released ; 2018 ; 2018 ; Geosphere Volume 14 ; 14 >
     au < released ; 2019 ; 2019 ; Geosphere Volume 15 ; 15 >
     au < released ; 2020 ; 2020 ; Geosphere Volume 16 ; 16 >
->>>>>>> ecf3b879
     au < manifest ; 2021 ; 2021 ; Geosphere Volume 17 ; 17 >
 
   }
