{

  publisher <
    name = Royal Society of Chemistry;
    info[tester] = 8
  >

  plugin = org.lockss.plugin.royalsocietyofchemistry.RSC2014Plugin
  implicit < status ; year ; name ; param[volume_name] ; param[year] ; param[base_url] >
#  param[base_url] = http://pubs.rsc.org/
  param[resolver_url] = http://xlink.rsc.org/
  param[graphics_url] = http://sod-a.rsc-cdn.org/
  param[base_url2] = http://www.rsc.org/

  comment[Ready] = PD-64,PD-1021 - resolved

  {

    title <
      name = The Analyst ;
      issn = 0003-2654 ;
      eissn = 1364-5528 ;
      issnl = 0003-2654
    >

    param[journal_code] = an
    {

      au < doNotProcess ; 1996 ; The Analyst Volume 121 ; 121 ; 1996 ; https://pubs.rsc.org/ >
      au < doNotProcess ; 1997 ; The Analyst Volume 122 ; 122 ; 1997 ; https://pubs.rsc.org/ >
      au < doNotProcess ; 1998 ; The Analyst Volume 123 ; 123 ; 1998 ; https://pubs.rsc.org/ >
      au < doNotProcess ; 1999 ; The Analyst Volume 124 ; 124 ; 1999 ; https://pubs.rsc.org/ >
      au < doNotProcess ; 2000 ; The Analyst Volume 125 ; 125 ; 2000 ; https://pubs.rsc.org/ >
      au < doNotProcess ; 2001 ; The Analyst Volume 126 ; 126 ; 2001 ; https://pubs.rsc.org/ >
      au < doNotProcess ; 2002 ; The Analyst Volume 127 ; 127 ; 2002 ; https://pubs.rsc.org/ >
      au < doNotProcess ; 2003 ; The Analyst Volume 128 ; 128 ; 2003 ; https://pubs.rsc.org/ >
      au < doNotProcess ; 2004 ; The Analyst Volume 129 ; 129 ; 2004 ; https://pubs.rsc.org/ >
      au < doNotProcess ; 2005 ; The Analyst Volume 130 ; 130 ; 2005 ; https://pubs.rsc.org/ >
      au < doNotProcess ; 2006 ; The Analyst Volume 131 ; 131 ; 2006 ; https://pubs.rsc.org/ >
      au < doNotProcess ; 2007 ; The Analyst Volume 132 ; 132 ; 2007 ; https://pubs.rsc.org/ >
      au < doNotProcess ; 2008 ; The Analyst Volume 133 ; 133 ; 2008 ; https://pubs.rsc.org/ >
      au < doNotProcess ; 2009 ; The Analyst Volume 134 ; 134 ; 2009 ; https://pubs.rsc.org/ >
      au < released ; 2010 ; The Analyst Volume 135 ; 135 ; 2010 ; http://pubs.rsc.org/ >
      au < released ; 2011 ; The Analyst Volume 136 ; 136 ; 2011 ; http://pubs.rsc.org/ >
      au < released ; 2012 ; The Analyst Volume 137 ; 137 ; 2012 ; http://pubs.rsc.org/ >
      au < released ; 2013 ; The Analyst Volume 138 ; 138 ; 2013 ; http://pubs.rsc.org/ >
      au < released ; 2014 ; The Analyst Volume 139 ; 139 ; 2014 ; http://pubs.rsc.org/ >
      au < released ; 2015 ; The Analyst Volume 140 ; 140 ; 2015 ; http://pubs.rsc.org/ >
      au < released ; 2016 ; The Analyst Volume 141 ; 141 ; 2016 ; http://pubs.rsc.org/ >
      au < released ; 2017 ; The Analyst Volume 142 ; 142 ; 2017 ; http://pubs.rsc.org/ >
      au < released ; 2018 ; The Analyst Volume 143 ; 143 ; 2018 ; https://pubs.rsc.org/ >
      au < released ; 2019 ; The Analyst Volume 144 ; 144 ; 2019 ; https://pubs.rsc.org/ >
      au < released ; 2020 ; The Analyst Volume 145 ; 145 ; 2020 ; https://pubs.rsc.org/ >
      au < manifest ; 2021 ; The Analyst Volume 146 ; 146 ; 2021 ; https://pubs.rsc.org/ >

    }
  }

  {
  
    title <
      name = Analytical Methods ;
      issn = 1759-9660 ;
      eissn = 1759-9679 ;
      issnl = 1759-9660
    >
    
    param[journal_code] = ay
    
    {
      
      au < released ; 2009 ; Analytical Methods Volume 1 ; 1 ; 2009 ; https://pubs.rsc.org/ >
      au < released ; 2010 ; Analytical Methods Volume 2 ; 2 ; 2010 ; http://pubs.rsc.org/ >
      au < released ; 2011 ; Analytical Methods Volume 3 ; 3 ; 2011 ; http://pubs.rsc.org/ >
      au < released ; 2012 ; Analytical Methods Volume 4 ; 4 ; 2012 ; http://pubs.rsc.org/ >
      au < released ; 2013 ; Analytical Methods Volume 5 ; 5 ; 2013 ; http://pubs.rsc.org/ >
      au < released ; 2014 ; Analytical Methods Volume 6 ; 6 ; 2014 ; http://pubs.rsc.org/ >
      au < released ; 2015 ; Analytical Methods Volume 7 ; 7 ; 2015 ; http://pubs.rsc.org/ >
      au < released ; 2016 ; Analytical Methods Volume 8 ; 8 ; 2016 ; http://pubs.rsc.org/ >
      au < released ; 2017 ; Analytical Methods Volume 9 ; 9 ; 2017 ; http://pubs.rsc.org/ >
      au < released ; 2018 ; Analytical Methods Volume 10 ; 10 ; 2018 ; https://pubs.rsc.org/ >
      au < released ; 2019 ; Analytical Methods Volume 11 ; 11 ; 2019 ; https://pubs.rsc.org/ >
      au < released ; 2020 ; Analytical Methods Volume 12 ; 12 ; 2020 ; https://pubs.rsc.org/ >
      au < manifest ; 2021 ; Analytical Methods Volume 13 ; 13 ; 2021 ; https://pubs.rsc.org/ >

    }
  }

  {
  
    title <
      name = Annual Reports on the Progress of Chemistry, Section A: Inorganic Chemistry ;
      issn = 0260-1818 ;
      eissn = 1460-4760 ;
      issnl = 0260-1818
    >
    
    param[journal_code] = ic
    
    {
      
      au < doesNotExist ; 1996 ; Annual Reports on the Progress of Chemistry, Section A: Inorganic Chemistry Volume 92 ; 92 ; 1996 ; https://pubs.rsc.org/ >
      au < manifest ; 1997 ; Annual Reports on the Progress of Chemistry, Section A: Inorganic Chemistry Volume 93 ; 93 ; 1997 ; https://pubs.rsc.org/ >
      au < manifest ; 1998 ; Annual Reports on the Progress of Chemistry, Section A: Inorganic Chemistry Volume 94 ; 94 ; 1998 ; https://pubs.rsc.org/ >
      au < manifest ; 1999 ; Annual Reports on the Progress of Chemistry, Section A: Inorganic Chemistry Volume 95 ; 95 ; 1999 ; https://pubs.rsc.org/ >
      au < released ; 2000 ; Annual Reports on the Progress of Chemistry, Section A: Inorganic Chemistry Volume 96 ; 96 ; 2000 ; https://pubs.rsc.org/ >
      au < released ; 2001 ; Annual Reports on the Progress of Chemistry, Section A: Inorganic Chemistry Volume 97 ; 97 ; 2001 ; https://pubs.rsc.org/ >
      au < released ; 2002 ; Annual Reports on the Progress of Chemistry, Section A: Inorganic Chemistry Volume 98 ; 98 ; 2002 ; https://pubs.rsc.org/ >
      au < released ; 2003 ; Annual Reports on the Progress of Chemistry, Section A: Inorganic Chemistry Volume 99 ; 99 ; 2003 ; https://pubs.rsc.org/ >
<<<<<<< HEAD
      au < manifest ; 2004 ; Annual Reports on the Progress of Chemistry, Section A: Inorganic Chemistry Volume 100 ; 100 ; 2004 ; https://pubs.rsc.org/ >
      au < manifest ; 2005 ; Annual Reports on the Progress of Chemistry, Section A: Inorganic Chemistry Volume 101 ; 101 ; 2005 ; https://pubs.rsc.org/ >
      au < manifest ; 2006 ; Annual Reports on the Progress of Chemistry, Section A: Inorganic Chemistry Volume 102 ; 102 ; 2006 ; https://pubs.rsc.org/ >
=======
      au < released ; 2004 ; Annual Reports on the Progress of Chemistry, Section A: Inorganic Chemistry Volume 100 ; 100 ; 2004 ; https://pubs.rsc.org/ >
      au < released ; 2005 ; Annual Reports on the Progress of Chemistry, Section A: Inorganic Chemistry Volume 101 ; 101 ; 2005 ; https://pubs.rsc.org/ >
      au < released ; 2006 ; Annual Reports on the Progress of Chemistry, Section A: Inorganic Chemistry Volume 102 ; 102 ; 2006 ; https://pubs.rsc.org/ >
>>>>>>> ecf3b879
      au < released ; 2007 ; Annual Reports on the Progress of Chemistry, Section A: Inorganic Chemistry Volume 103 ; 103 ; 2007 ; https://pubs.rsc.org/ >
      au < released ; 2008 ; Annual Reports on the Progress of Chemistry, Section A: Inorganic Chemistry Volume 104 ; 104 ; 2008 ; https://pubs.rsc.org/ >
      au < released ; 2009 ; Annual Reports on the Progress of Chemistry, Section A: Inorganic Chemistry Volume 105 ; 105 ; 2009 ; https://pubs.rsc.org/ >
      au < released ; 2010 ; Annual Reports on the Progress of Chemistry, Section A: Inorganic Chemistry Volume 106 ; 106 ; 2010 ; http://pubs.rsc.org/ >
      au < released ; 2011 ; Annual Reports on the Progress of Chemistry, Section A: Inorganic Chemistry Volume 107 ; 107 ; 2011 ; http://pubs.rsc.org/ >
      au < released ; 2012 ; Annual Reports on the Progress of Chemistry, Section A: Inorganic Chemistry Volume 108 ; 108 ; 2012 ; http://pubs.rsc.org/ >
      au < released ; 2013 ; Annual Reports on the Progress of Chemistry, Section A: Inorganic Chemistry Volume 109 ; 109 ; 2013 ; http://pubs.rsc.org/ >

    }
  }

  {
  
    title <
      name = Annual Reports on the Progress of Chemistry, Section B: Organic Chemistry ;
      issn = 0069-3030 ;
      eissn = 1460-4779 ;
      issnl = 0069-3030
    >
    
    param[journal_code] = oc
    
    {
      
      au < doesNotExist ; 1996 ; Annual Reports on the Progress of Chemistry, Section B: Organic Chemistry Volume 93 ; 93 ; 1996 ; https://pubs.rsc.org/ >
      au < manifest ; 1997 ; Annual Reports on the Progress of Chemistry, Section B: Organic Chemistry Volume 93 ; 93 ; 1997 ; https://pubs.rsc.org/ >
      au < manifest ; 1998 ; Annual Reports on the Progress of Chemistry, Section B: Organic Chemistry Volume 94 ; 94 ; 1998 ; https://pubs.rsc.org/ >
      au < manifest ; 1999 ; Annual Reports on the Progress of Chemistry, Section B: Organic Chemistry Volume 95 ; 95 ; 1999 ; https://pubs.rsc.org/ >
      au < released ; 2000 ; Annual Reports on the Progress of Chemistry, Section B: Organic Chemistry Volume 96 ; 96 ; 2000 ; https://pubs.rsc.org/ >
      au < released ; 2001 ; Annual Reports on the Progress of Chemistry, Section B: Organic Chemistry Volume 97 ; 97 ; 2001 ; https://pubs.rsc.org/ >
      au < released ; 2002 ; Annual Reports on the Progress of Chemistry, Section B: Organic Chemistry Volume 98 ; 98 ; 2002 ; https://pubs.rsc.org/ >
      au < released ; 2003 ; Annual Reports on the Progress of Chemistry, Section B: Organic Chemistry Volume 99 ; 99 ; 2003 ; https://pubs.rsc.org/ >
      au < released ; 2004 ; Annual Reports on the Progress of Chemistry, Section B: Organic Chemistry Volume 100 ; 100 ; 2004 ; https://pubs.rsc.org/ >
      au < released ; 2005 ; Annual Reports on the Progress of Chemistry, Section B: Organic Chemistry Volume 101 ; 101 ; 2005 ; https://pubs.rsc.org/ >
<<<<<<< HEAD
      au < manifest ; 2006 ; Annual Reports on the Progress of Chemistry, Section B: Organic Chemistry Volume 102 ; 102 ; 2006 ; https://pubs.rsc.org/ >
=======
      au < released ; 2006 ; Annual Reports on the Progress of Chemistry, Section B: Organic Chemistry Volume 102 ; 102 ; 2006 ; https://pubs.rsc.org/ >
>>>>>>> ecf3b879
      au < released ; 2007 ; Annual Reports on the Progress of Chemistry, Section B: Organic Chemistry Volume 103 ; 103 ; 2007 ; https://pubs.rsc.org/ >
      au < released ; 2008 ; Annual Reports on the Progress of Chemistry, Section B: Organic Chemistry Volume 104 ; 104 ; 2008 ; https://pubs.rsc.org/ >
      au < released ; 2009 ; Annual Reports on the Progress of Chemistry, Section B: Organic Chemistry Volume 105 ; 105 ; 2009 ; https://pubs.rsc.org/ >
      au < released ; 2010 ; Annual Reports on the Progress of Chemistry, Section B: Organic Chemistry Volume 106 ; 106 ; 2010 ; http://pubs.rsc.org/ >
      au < released ; 2011 ; Annual Reports on the Progress of Chemistry, Section B: Organic Chemistry Volume 107 ; 107 ; 2011 ; http://pubs.rsc.org/ >
      au < released ; 2012 ; Annual Reports on the Progress of Chemistry, Section B: Organic Chemistry Volume 108 ; 108 ; 2012 ; http://pubs.rsc.org/ >
      au < released ; 2013 ; Annual Reports on the Progress of Chemistry, Section B: Organic Chemistry Volume 109 ; 109 ; 2013 ; http://pubs.rsc.org/ >
    }
  }

  {
  
    title <
      name = Annual Reports on the Progress of Chemistry, Section C: Physical Chemistry ;
      issn = 0260-1826 ;
      eissn = 1460-4787 ;
      issnl = 0260-1826
    >
    
    param[journal_code] = pc
    
    {
      
      au < exists ; 1996 ; Annual Reports on the Progress of Chemistry, Section C: Physical Chemistry Volume 92 ; 92 ; 1996 ; https://pubs.rsc.org/ >
      au < manifest ; 1997 ; Annual Reports on the Progress of Chemistry, Section C: Physical Chemistry Volume 93 ; 93 ; 1997 ; https://pubs.rsc.org/ >
      au < manifest ; 1998 ; Annual Reports on the Progress of Chemistry, Section C: Physical Chemistry Volume 94 ; 94 ; 1998 ; https://pubs.rsc.org/ >
      au < manifest ; 1999 ; Annual Reports on the Progress of Chemistry, Section C: Physical Chemistry Volume 95 ; 95 ; 1999 ; https://pubs.rsc.org/ >
      au < released ; 2000 ; Annual Reports on the Progress of Chemistry, Section C: Physical Chemistry Volume 96 ; 96 ; 2000 ; https://pubs.rsc.org/ >
      au < released ; 2001 ; Annual Reports on the Progress of Chemistry, Section C: Physical Chemistry Volume 97 ; 97 ; 2001 ; https://pubs.rsc.org/ >
      au < released ; 2002 ; Annual Reports on the Progress of Chemistry, Section C: Physical Chemistry Volume 98 ; 98 ; 2002 ; https://pubs.rsc.org/ >
      au < released ; 2003 ; Annual Reports on the Progress of Chemistry, Section C: Physical Chemistry Volume 99 ; 99 ; 2003 ; https://pubs.rsc.org/ >
      au < released ; 2004 ; Annual Reports on the Progress of Chemistry, Section C: Physical Chemistry Volume 100 ; 100 ; 2004 ; https://pubs.rsc.org/ >
      au < released ; 2005 ; Annual Reports on the Progress of Chemistry, Section C: Physical Chemistry Volume 101 ; 101 ; 2005 ; https://pubs.rsc.org/ >
      au < released ; 2006 ; Annual Reports on the Progress of Chemistry, Section C: Physical Chemistry Volume 102 ; 102 ; 2006 ; https://pubs.rsc.org/ >
      au < released ; 2007 ; Annual Reports on the Progress of Chemistry, Section C: Physical Chemistry Volume 103 ; 103 ; 2007 ; https://pubs.rsc.org/ >
      au < released ; 2008 ; Annual Reports on the Progress of Chemistry, Section C: Physical Chemistry Volume 104 ; 104 ; 2008 ; https://pubs.rsc.org/ >
      au < released ; 2009 ; Annual Reports on the Progress of Chemistry, Section C: Physical Chemistry Volume 105 ; 105 ; 2009 ; https://pubs.rsc.org/ >
      au < released ; 2010 ; Annual Reports on the Progress of Chemistry, Section C: Physical Chemistry Volume 106 ; 106 ; 2010 ; http://pubs.rsc.org/ >
      au < released ; 2011 ; Annual Reports on the Progress of Chemistry, Section C: Physical Chemistry Volume 107 ; 107 ; 2011 ; http://pubs.rsc.org/ >
      au < released ; 2012 ; Annual Reports on the Progress of Chemistry, Section C: Physical Chemistry Volume 108 ; 108 ; 2012 ; http://pubs.rsc.org/ >
      au < released ; 2013 ; Annual Reports on the Progress of Chemistry, Section C: Physical Chemistry Volume 109 ; 109 ; 2013 ; http://pubs.rsc.org/ >
    }
  }

  {

    title <
      name = Biomaterials Science ;
      issn = 2047-4830 ;
      eissn = 2047-4849
    >

    param[journal_code] = bm
    
    {
      
      au < released ; 2013 ; CBiomaterials Science Volume 1 ; 1 ; 2013 ; http://pubs.rsc.org/ >
      au < released ; 2014 ; CBiomaterials Science Volume 2 ; 2 ; 2014 ; http://pubs.rsc.org/ >
      au < released ; 2015 ; CBiomaterials Science Volume 3 ; 3 ; 2015 ; http://pubs.rsc.org/ >
      au < released ; 2016 ; CBiomaterials Science Volume 4 ; 4 ; 2016 ; http://pubs.rsc.org/ >
      au < released ; 2017 ; CBiomaterials Science Volume 5 ; 5 ; 2017 ; http://pubs.rsc.org/ >
      au < released ; 2018 ; CBiomaterials Science Volume 6 ; 6 ; 2018 ; https://pubs.rsc.org/ >
      au < released ; 2019 ; CBiomaterials Science Volume 7 ; 7 ; 2019 ; https://pubs.rsc.org/ >
      au < released ; 2020 ; CBiomaterials Science Volume 8 ; 8 ; 2020 ; https://pubs.rsc.org/ >
      au < manifest ; 2021 ; CBiomaterials Science Volume 9 ; 9 ; 2021 ; https://pubs.rsc.org/ >

    }
  }

  {

    title <
      name = Chemical Communications ;
      issn = 1359-7345 ;
      eissn = 1364-548X
    >

    param[journal_code] = cc
    
    {
      
      au < released ; 2010 ; Chemical Communications Volume 46 ; 46 ; 2010 ; http://pubs.rsc.org/ >
      au < released ; 2011 ; Chemical Communications Volume 47 ; 47 ; 2011 ; http://pubs.rsc.org/ >
      au < released ; 2012 ; Chemical Communications Volume 48 ; 48 ; 2012 ; http://pubs.rsc.org/ >
      au < released ; 2013 ; Chemical Communications Volume 49 ; 49 ; 2013 ; http://pubs.rsc.org/ >
      au < released ; 2014 ; Chemical Communications Volume 50 ; 50 ; 2014 ; http://pubs.rsc.org/ >
      au < released ; 2015 ; Chemical Communications Volume 51 ; 51 ; 2015 ; http://pubs.rsc.org/ >
      au < released ; 2016 ; Chemical Communications Volume 52 ; 52 ; 2016 ; http://pubs.rsc.org/ >
      au < released ; 2017 ; Chemical Communications Volume 53 ; 53 ; 2017 ; http://pubs.rsc.org/ >
      au < released ; 2018 ; Chemical Communications Volume 54 ; 54 ; 2018 ; https://pubs.rsc.org/ >
      au < released ; 2019 ; Chemical Communications Volume 55 ; 55 ; 2019 ; https://pubs.rsc.org/ >
      au < released ; 2020 ; Chemical Communications Volume 56 ; 56 ; 2020 ; https://pubs.rsc.org/ >
      au < manifest ; 2021 ; Chemical Communications Volume 57 ; 57 ; 2021 ; https://pubs.rsc.org/ >

    }
  }

  {

    title <
      name = Chemical Society Reviews ;
      issn = 0306-0012 ;
      eissn = 1460-4744 ;
      issnl = 0306-0012
    >

    param[journal_code] = cs
    {
      
      #complete
      au < manifest ; 1996 ; Chemical Society Reviews Volume 25 ; 25 ; 1996 ; https://pubs.rsc.org/ >
      au < manifest ; 1997 ; Chemical Society Reviews Volume 26 ; 26 ; 1997 ; https://pubs.rsc.org/ >
      au < manifest ; 1998 ; Chemical Society Reviews Volume 27 ; 27 ; 1998 ; https://pubs.rsc.org/ >
      au < manifest ; 1999 ; Chemical Society Reviews Volume 28 ; 28 ; 1999 ; https://pubs.rsc.org/ >
      au < released ; 2000 ; Chemical Society Reviews Volume 29 ; 29 ; 2000 ; https://pubs.rsc.org/ >
      au < released ; 2001 ; Chemical Society Reviews Volume 30 ; 30 ; 2001 ; https://pubs.rsc.org/ >
      au < released ; 2002 ; Chemical Society Reviews Volume 31 ; 31 ; 2002 ; https://pubs.rsc.org/ >
<<<<<<< HEAD
      au < manifest ; 2003 ; Chemical Society Reviews Volume 32 ; 32 ; 2003 ; https://pubs.rsc.org/ >
      au < released ; 2004 ; Chemical Society Reviews Volume 33 ; 33 ; 2004 ; https://pubs.rsc.org/ >
      au < manifest ; 2005 ; Chemical Society Reviews Volume 34 ; 34 ; 2005 ; https://pubs.rsc.org/ >
=======
      au < released ; 2003 ; Chemical Society Reviews Volume 32 ; 32 ; 2003 ; https://pubs.rsc.org/ >
      au < released ; 2004 ; Chemical Society Reviews Volume 33 ; 33 ; 2004 ; https://pubs.rsc.org/ >
      au < released ; 2005 ; Chemical Society Reviews Volume 34 ; 34 ; 2005 ; https://pubs.rsc.org/ >
>>>>>>> ecf3b879
      au < released ; 2006 ; Chemical Society Reviews Volume 35 ; 35 ; 2006 ; https://pubs.rsc.org/ >
      au < released ; 2007 ; Chemical Society Reviews Volume 36 ; 36 ; 2007 ; https://pubs.rsc.org/ >
      au < released ; 2008 ; Chemical Society Reviews Volume 37 ; 37 ; 2008 ; https://pubs.rsc.org/ >
      au < released ; 2009 ; Chemical Society Reviews Volume 38 ; 38 ; 2009 ; https://pubs.rsc.org/ >
      au < released ; 2010 ; Chemical Society Reviews Volume 39 ; 39 ; 2010 ; http://pubs.rsc.org/ >
      au < released ; 2011 ; Chemical Society Reviews Volume 40 ; 40 ; 2011 ; http://pubs.rsc.org/ >
      au < released ; 2012 ; Chemical Society Reviews Volume 41 ; 41 ; 2012 ; http://pubs.rsc.org/ >
      au < released ; 2013 ; Chemical Society Reviews Volume 42 ; 42 ; 2013 ; http://pubs.rsc.org/ >
      au < released ; 2014 ; Chemical Society Reviews Volume 43 ; 43 ; 2014 ; http://pubs.rsc.org/ >
      au < released ; 2015 ; Chemical Society Reviews Volume 44 ; 44 ; 2015 ; http://pubs.rsc.org/ >
      au < released ; 2016 ; Chemical Society Reviews Volume 45 ; 45 ; 2016 ; http://pubs.rsc.org/ >
      au < released ; 2017 ; Chemical Society Reviews Volume 46 ; 46 ; 2017 ; http://pubs.rsc.org/ >
      au < released ; 2018 ; Chemical Society Reviews Volume 47 ; 47 ; 2018 ; https://pubs.rsc.org/ >
      au < released ; 2019 ; Chemical Society Reviews Volume 48 ; 48 ; 2019 ; https://pubs.rsc.org/ >
      au < released ; 2020 ; Chemical Society Reviews Volume 49 ; 49 ; 2020 ; https://pubs.rsc.org/ >
      au < manifest ; 2021 ; Chemical Society Reviews Volume 50 ; 50 ; 2021 ; https://pubs.rsc.org/ >

    }
  }

  {

    title <
      name = Chemistry Education Research and Practice ;
      issn = 1109-4028 ;
      issnl = 1109-4028
    >

    param[journal_code] = rp
    
    {
      
      #complete
      au < released ; 2000 ; Chemistry Education Research and Practice Volume 1 ; 1 ; 2000 ; https://pubs.rsc.org/ >
<<<<<<< HEAD
      au < manifest ; 2001 ; Chemistry Education Research and Practice Volume 2 ; 2 ; 2001 ; https://pubs.rsc.org/ >
      au < manifest ; 2002 ; Chemistry Education Research and Practice Volume 3 ; 3 ; 2002 ; https://pubs.rsc.org/ >
=======
      au < released ; 2001 ; Chemistry Education Research and Practice Volume 2 ; 2 ; 2001 ; https://pubs.rsc.org/ >
      au < released ; 2002 ; Chemistry Education Research and Practice Volume 3 ; 3 ; 2002 ; https://pubs.rsc.org/ >
>>>>>>> ecf3b879
      au < released ; 2003 ; Chemistry Education Research and Practice Volume 4 ; 4 ; 2003 ; https://pubs.rsc.org/ >
      au < released ; 2004 ; Chemistry Education Research and Practice Volume 5 ; 5 ; 2004 ; https://pubs.rsc.org/ >
      au < released ; 2005 ; Chemistry Education Research and Practice Volume 6 ; 6 ; 2005 ; https://pubs.rsc.org/ >
      au < released ; 2006 ; Chemistry Education Research and Practice Volume 7 ; 7 ; 2006 ; https://pubs.rsc.org/ >
      au < released ; 2007 ; Chemistry Education Research and Practice Volume 8 ; 8 ; 2007 ; https://pubs.rsc.org/ >
      au < released ; 2008 ; Chemistry Education Research and Practice Volume 9 ; 9 ; 2008 ; https://pubs.rsc.org/ >
<<<<<<< HEAD
      au < manifest ; 2009 ; Chemistry Education Research and Practice Volume 10 ; 10 ; 2009 ; https://pubs.rsc.org/ >
=======
      au < released ; 2009 ; Chemistry Education Research and Practice Volume 10 ; 10 ; 2009 ; https://pubs.rsc.org/ >
>>>>>>> ecf3b879
      au < released ; 2010 ; Chemistry Education Research and Practice Volume 11 ; 11 ; 2010 ; http://pubs.rsc.org/ >
      au < released ; 2011 ; Chemistry Education Research and Practice Volume 12 ; 12 ; 2011 ; http://pubs.rsc.org/ >
      au < released ; 2012 ; Chemistry Education Research and Practice Volume 13 ; 13 ; 2012 ; http://pubs.rsc.org/ >
      au < released ; 2013 ; Chemistry Education Research and Practice Volume 14 ; 14 ; 2013 ; http://pubs.rsc.org/ >
      au < released ; 2014 ; Chemistry Education Research and Practice Volume 15 ; 15 ; 2014 ; http://pubs.rsc.org/ >
      au < released ; 2015 ; Chemistry Education Research and Practice Volume 16 ; 16 ; 2015 ; http://pubs.rsc.org/ >
      au < released ; 2016 ; Chemistry Education Research and Practice Volume 17 ; 17 ; 2016 ; http://pubs.rsc.org/ >
      au < released ; 2017 ; Chemistry Education Research and Practice Volume 18 ; 18 ; 2017 ; http://pubs.rsc.org/ >
      au < released ; 2018 ; Chemistry Education Research and Practice Volume 19 ; 19 ; 2018 ; https://pubs.rsc.org/ >
      au < released ; 2019 ; Chemistry Education Research and Practice Volume 20 ; 20 ; 2019 ; https://pubs.rsc.org/ >
      au < released ; 2020 ; Chemistry Education Research and Practice Volume 21 ; 21 ; 2020 ; https://pubs.rsc.org/ >
      au < manifest ; 2021 ; Chemistry Education Research and Practice Volume 22 ; 22 ; 2021 ; https://pubs.rsc.org/ >

    }
  }

  {

    title <
      name = CrystEngComm ;
      eissn = 1466-8033 ;
      issnl = 1466-8033
    >

    param[journal_code] = ce
    {
      
      au < manifest ; 1999 ; CrystEngComm Volume 1 ; 1 ; 1999 ; https://pubs.rsc.org/ >
      au < released ; 2000 ; CrystEngComm Volume 2 ; 2 ; 2000 ; https://pubs.rsc.org/ >
      au < released ; 2001 ; CrystEngComm Volume 3 ; 3 ; 2001 ; https://pubs.rsc.org/ >
      au < released ; 2002 ; CrystEngComm Volume 4 ; 4 ; 2002 ; https://pubs.rsc.org/ >
      au < released ; 2003 ; CrystEngComm Volume 5 ; 5 ; 2003 ; https://pubs.rsc.org/ >
      au < released ; 2004 ; CrystEngComm Volume 6 ; 6 ; 2004 ; https://pubs.rsc.org/ >
      au < released ; 2005 ; CrystEngComm Volume 7 ; 7 ; 2005 ; https://pubs.rsc.org/ >
      au < released ; 2006 ; CrystEngComm Volume 8 ; 8 ; 2006 ; https://pubs.rsc.org/ >
      au < released ; 2007 ; CrystEngComm Volume 9 ; 9 ; 2007 ; https://pubs.rsc.org/ >
      au < released ; 2008 ; CrystEngComm Volume 10 ; 10 ; 2008 ; https://pubs.rsc.org/ >
      au < released ; 2009 ; CrystEngComm Volume 11 ; 11 ; 2009 ; https://pubs.rsc.org/ >
      au < released ; 2010 ; CrystEngComm Volume 12 ; 12 ; 2010 ; http://pubs.rsc.org/ >
      au < released ; 2011 ; CrystEngComm Volume 13 ; 13 ; 2011 ; http://pubs.rsc.org/ >
      au < released ; 2012 ; CrystEngComm Volume 14 ; 14 ; 2012 ; http://pubs.rsc.org/ >
      au < released ; 2013 ; CrystEngComm Volume 15 ; 15 ; 2013 ; http://pubs.rsc.org/ >
      au < released ; 2014 ; CrystEngComm Volume 16 ; 16 ; 2014 ; http://pubs.rsc.org/ >
      au < released ; 2015 ; CrystEngComm Volume 17 ; 17 ; 2015 ; http://pubs.rsc.org/ >
      au < released ; 2016 ; CrystEngComm Volume 18 ; 18 ; 2016 ; http://pubs.rsc.org/ >
      au < released ; 2017 ; CrystEngComm Volume 19 ; 19 ; 2017 ; http://pubs.rsc.org/ >
      au < released ; 2018 ; CrystEngComm Volume 20 ; 20 ; 2018 ; https://pubs.rsc.org/ >
      au < released ; 2019 ; CrystEngComm Volume 21 ; 21 ; 2019 ; https://pubs.rsc.org/ >
      au < released ; 2020 ; CrystEngComm Volume 22 ; 22 ; 2020 ; https://pubs.rsc.org/ >
      au < manifest ; 2021 ; CrystEngComm Volume 23 ; 23 ; 2021 ; https://pubs.rsc.org/ >

    }
  }

  {

    title <
      name = Dalton Transactions ;
      issn = 1477-9226 ;
      eissn = 1477-9234 ;
      issnl = 1477-9226
    >

    param[journal_code] = dt
    {
      
      au < released ; 2010 ; Dalton Transactions Volume 39 ; 39 ; 2010 ; http://pubs.rsc.org/ >
      au < released ; 2011 ; Dalton Transactions Volume 40 ; 40 ; 2011 ; http://pubs.rsc.org/ >
      au < released ; 2012 ; Dalton Transactions Volume 41 ; 41 ; 2012 ; http://pubs.rsc.org/ >
      au < released ; 2013 ; Dalton Transactions Volume 42 ; 42 ; 2013 ; http://pubs.rsc.org/ >
      au < released ; 2014 ; Dalton Transactions Volume 43 ; 43 ; 2014 ; http://pubs.rsc.org/ >
      au < released ; 2015 ; Dalton Transactions Volume 44 ; 44 ; 2015 ; http://pubs.rsc.org/ >
      au < released ; 2016 ; Dalton Transactions Volume 45 ; 45 ; 2016 ; http://pubs.rsc.org/ >
      au < released ; 2017 ; Dalton Transactions Volume 46 ; 46 ; 2017 ; http://pubs.rsc.org/ >
      au < released ; 2018 ; Dalton Transactions Volume 47 ; 47 ; 2018 ; https://pubs.rsc.org/ >
      au < released ; 2019 ; Dalton Transactions Volume 48 ; 48 ; 2019 ; https://pubs.rsc.org/ >
      au < released ; 2020 ; Dalton Transactions Volume 49 ; 49 ; 2020 ; https://pubs.rsc.org/ >
      au < manifest ; 2021 ; Dalton Transactions Volume 50 ; 50 ; 2021 ; https://pubs.rsc.org/ >

    }
  }

  {
  
    title <
      name = Energy & Environmental Science ;
      issn = 1754-5692 ;
      eissn = 1754-5706 ;
      issnl = 1754-5692
    >
    
    param[journal_code] = ee
    
    {
      comment[notReady] = All manifest pages link to same content
      
      au < released ; 2008 ; Energy & Environmental Science Volume 1 ; 1 ; 2008 ; https://pubs.rsc.org/ >
      au < released ; 2009 ; Energy & Environmental Science Volume 2 ; 2 ; 2009 ; https://pubs.rsc.org/ >
      au < released ; 2010 ; Energy & Environmental Science Volume 3 ; 3 ; 2010 ; http://pubs.rsc.org/ >
      au < released ; 2011 ; Energy & Environmental Science Volume 4 ; 4 ; 2011 ; http://pubs.rsc.org/ >
      au < released ; 2012 ; Energy & Environmental Science Volume 5 ; 5 ; 2012 ; http://pubs.rsc.org/ >
      au < released ; 2013 ; Energy & Environmental Science Volume 6 ; 6 ; 2013 ; http://pubs.rsc.org/ >
      au < released ; 2014 ; Energy & Environmental Science Volume 7 ; 7 ; 2014 ; http://pubs.rsc.org/ >
      au < released ; 2015 ; Energy & Environmental Science Volume 8 ; 8 ; 2015 ; http://pubs.rsc.org/ >
      au < released ; 2016 ; Energy & Environmental Science Volume 9 ; 9 ; 2016 ; http://pubs.rsc.org/ >
      au < released ; 2017 ; Energy & Environmental Science Volume 10 ; 10 ; 2017 ; http://pubs.rsc.org/ >
      au < released ; 2018 ; Energy & Environmental Science Volume 11 ; 11 ; 2018 ; https://pubs.rsc.org/ >
      au < released ; 2019 ; Energy & Environmental Science Volume 12 ; 12 ; 2019 ; https://pubs.rsc.org/ >
      au < released ; 2020 ; Energy & Environmental Science Volume 13 ; 13 ; 2020 ; https://pubs.rsc.org/ >
      au < manifest ; 2021 ; Energy & Environmental Science Volume 14 ; 14 ; 2021 ; https://pubs.rsc.org/ >

    }
  }

  {
  
    title <
      name = Faraday Discussions ;
      issn = 1359-6640 ;
      eissn = 1364-5498 ;
      issnl = 1359-6640
    >
    
    param[journal_code] = fd
    
    {
      
      au < manifest ; 1996 ; Faraday Discussions Volume 103 ; 103 ; 1996 ; https://pubs.rsc.org/ >
      au < manifest ; 1996 ; Faraday Discussions Volume 104 ; 104 ; 1996 ; https://pubs.rsc.org/ >
      au < manifest ; 1996 ; Faraday Discussions Volume 105 ; 105 ; 1996 ; https://pubs.rsc.org/ >

      au < manifest ; 1997 ; Faraday Discussions Volume 106 ; 106 ; 1997 ; https://pubs.rsc.org/ >
      au < manifest ; 1997 ; Faraday Discussions Volume 107 ; 107 ; 1997 ; https://pubs.rsc.org/ >
      au < manifest ; 1997 ; Faraday Discussions Volume 108 ; 108 ; 1997 ; https://pubs.rsc.org/ >

      au < manifest ; 1998 ; Faraday Discussions Volume 109 ; 109 ; 1998 ; https://pubs.rsc.org/ >
      au < manifest ; 1998 ; Faraday Discussions Volume 110 ; 110 ; 1998 ; https://pubs.rsc.org/ >

      au < manifest ; 1999 ; Faraday Discussions Volume 111 ; 111 ; 1999 ; https://pubs.rsc.org/ >
      au < manifest ; 1999 ; Faraday Discussions Volume 112 ; 112 ; 1999 ; https://pubs.rsc.org/ >
      au < manifest ; 1999 ; Faraday Discussions Volume 113 ; 113 ; 1999 ; https://pubs.rsc.org/ >
      au < manifest ; 1999 ; Faraday Discussions Volume 114 ; 114 ; 1999 ; https://pubs.rsc.org/ >

      au < released ; 2000 ; Faraday Discussions Volume 115 ; 115 ; 2000 ; https://pubs.rsc.org/ >
      au < released ; 2000 ; Faraday Discussions Volume 116 ; 116 ; 2000 ; https://pubs.rsc.org/ >
      au < released ; 2000 ; Faraday Discussions Volume 117 ; 117 ; 2000 ; https://pubs.rsc.org/ >

      au < released ; 2001 ; Faraday Discussions Volume 118 ; 118 ; 2001 ; https://pubs.rsc.org/ >

      au < released ; 2002 ; Faraday Discussions Volume 119 ; 119 ; 2002 ; https://pubs.rsc.org/ >
      au < released ; 2002 ; Faraday Discussions Volume 120 ; 120 ; 2002 ; https://pubs.rsc.org/ >
      au < released ; 2002 ; Faraday Discussions Volume 121 ; 121 ; 2002 ; https://pubs.rsc.org/ >

      au < released ; 2003 ; Faraday Discussions Volume 122 ; 122 ; 2003 ; https://pubs.rsc.org/ >
      au < released ; 2003 ; Faraday Discussions Volume 123 ; 123 ; 2003 ; https://pubs.rsc.org/ >
<<<<<<< HEAD
      au < manifest ; 2003 ; Faraday Discussions Volume 124 ; 124 ; 2003 ; https://pubs.rsc.org/ >
=======
      au < released ; 2003 ; Faraday Discussions Volume 124 ; 124 ; 2003 ; https://pubs.rsc.org/ >
>>>>>>> ecf3b879

      au < released ; 2004 ; Faraday Discussions Volume 125 ; 125 ; 2004 ; https://pubs.rsc.org/ >
      au < released ; 2004 ; Faraday Discussions Volume 126 ; 126 ; 2004 ; https://pubs.rsc.org/ >
      au < released ; 2004 ; Faraday Discussions Volume 127 ; 127 ; 2004 ; https://pubs.rsc.org/ >

<<<<<<< HEAD
      au < manifest ; 2005 ; Faraday Discussions Volume 128 ; 128 ; 2005 ; https://pubs.rsc.org/ >
      au < manifest ; 2005 ; Faraday Discussions Volume 129 ; 129 ; 2005 ; https://pubs.rsc.org/ >
=======
      au < released ; 2005 ; Faraday Discussions Volume 128 ; 128 ; 2005 ; https://pubs.rsc.org/ >
      au < released ; 2005 ; Faraday Discussions Volume 129 ; 129 ; 2005 ; https://pubs.rsc.org/ >
>>>>>>> ecf3b879
      au < released ; 2005 ; Faraday Discussions Volume 130 ; 130 ; 2005 ; https://pubs.rsc.org/ >

      au < released ; 2006 ; Faraday Discussions Volume 131 ; 131 ; 2006 ; https://pubs.rsc.org/ >
      au < released ; 2006 ; Faraday Discussions Volume 132 ; 132 ; 2006 ; https://pubs.rsc.org/ >
      au < released ; 2006 ; Faraday Discussions Volume 133 ; 133 ; 2006 ; https://pubs.rsc.org/ >

      au < released ; 2007 ; Faraday Discussions Volume 134 ; 134 ; 2007 ; https://pubs.rsc.org/ >
      au < released ; 2007 ; Faraday Discussions Volume 135 ; 135 ; 2007 ; https://pubs.rsc.org/ >
      au < released ; 2007 ; Faraday Discussions Volume 136 ; 136 ; 2007 ; https://pubs.rsc.org/ >

      au < released ; 2008 ; Faraday Discussions Volume 137 ; 137 ; 2008 ; https://pubs.rsc.org/ >
      au < released ; 2008 ; Faraday Discussions Volume 138 ; 138 ; 2008 ; https://pubs.rsc.org/ >
      au < released ; 2008 ; Faraday Discussions Volume 139 ; 139 ; 2008 ; https://pubs.rsc.org/ >

      au < released ; 2009 ; Faraday Discussions Volume 140 ; 140 ; 2009 ; https://pubs.rsc.org/ >
      au < released ; 2009 ; Faraday Discussions Volume 141 ; 141 ; 2009 ; https://pubs.rsc.org/ >
      au < released ; 2009 ; Faraday Discussions Volume 142 ; 142 ; 2009 ; https://pubs.rsc.org/ >
      au < released ; 2009 ; Faraday Discussions Volume 143 ; 143 ; 2009 ; https://pubs.rsc.org/ >

      au < released ; 2010 ; Faraday Discussions Volume 144 ; 144 ; 2010 ; http://pubs.rsc.org/ >
      au < released ; 2010 ; Faraday Discussions Volume 145 ; 145 ; 2010 ; http://pubs.rsc.org/ >
      au < released ; 2010 ; Faraday Discussions Volume 146 ; 146 ; 2010 ; http://pubs.rsc.org/ >
      au < released ; 2010 ; Faraday Discussions Volume 147 ; 147 ; 2010 ; http://pubs.rsc.org/ >
      
      au < released ; 2011 ; Faraday Discussions Volume 148 ; 148 ; 2011 ; http://pubs.rsc.org/ >
      au < released ; 2011 ; Faraday Discussions Volume 149 ; 149 ; 2011 ; http://pubs.rsc.org/ >
      au < released ; 2011 ; Faraday Discussions Volume 150 ; 150 ; 2011 ; http://pubs.rsc.org/ >
      au < released ; 2011 ; Faraday Discussions Volume 151 ; 151 ; 2011 ; http://pubs.rsc.org/ >
      au < released ; 2011 ; Faraday Discussions Volume 152 ; 152 ; 2011 ; http://pubs.rsc.org/ >
      au < released ; 2011 ; Faraday Discussions Volume 153 ; 153 ; 2011 ; http://pubs.rsc.org/ >
      
      au < released ; 2012 ; Faraday Discussions Volume 154 ; 154 ; 2012 ; http://pubs.rsc.org/ >
      au < released ; 2012 ; Faraday Discussions Volume 155 ; 155 ; 2012 ; http://pubs.rsc.org/ >
      au < released ; 2012 ; Faraday Discussions Volume 156 ; 156 ; 2012 ; http://pubs.rsc.org/ >
      au < released ; 2012 ; Faraday Discussions Volume 157 ; 157 ; 2012 ; http://pubs.rsc.org/ >
      au < released ; 2012 ; Faraday Discussions Volume 158 ; 158 ; 2012 ; http://pubs.rsc.org/ >
      au < released ; 2012 ; Faraday Discussions Volume 159 ; 159 ; 2012 ; http://pubs.rsc.org/ >
      
      au < released ; 2013 ; Faraday Discussions Volume 160 ; 160 ; 2013 ; http://pubs.rsc.org/ >
      au < released ; 2013 ; Faraday Discussions Volume 161 ; 161 ; 2013 ; http://pubs.rsc.org/ >
      au < released ; 2013 ; Faraday Discussions Volume 162 ; 162 ; 2013 ; http://pubs.rsc.org/ >
      au < released ; 2013 ; Faraday Discussions Volume 163 ; 163 ; 2013 ; http://pubs.rsc.org/ >
      au < released ; 2013 ; Faraday Discussions Volume 164 ; 164 ; 2013 ; http://pubs.rsc.org/ >
      au < released ; 2013 ; Faraday Discussions Volume 165 ; 165 ; 2013 ; http://pubs.rsc.org/ >
      au < released ; 2013 ; Faraday Discussions Volume 166 ; 166 ; 2013 ; http://pubs.rsc.org/ >
      au < released ; 2013 ; Faraday Discussions Volume 167 ; 167 ; 2013 ; http://pubs.rsc.org/ >

      au < released ; 2014 ; Faraday Discussions Volume 168 ; 168 ; 2014 ; http://pubs.rsc.org/ >
      au < released ; 2014 ; Faraday Discussions Volume 169 ; 169 ; 2014 ; http://pubs.rsc.org/ >
      au < released ; 2014 ; Faraday Discussions Volume 170 ; 170 ; 2014 ; http://pubs.rsc.org/ >
      au < released ; 2014 ; Faraday Discussions Volume 171 ; 171 ; 2014 ; http://pubs.rsc.org/ >
      au < released ; 2014 ; Faraday Discussions Volume 172 ; 172 ; 2014 ; http://pubs.rsc.org/ >
      au < released ; 2014 ; Faraday Discussions Volume 173 ; 173 ; 2014 ; http://pubs.rsc.org/ >
      au < released ; 2014 ; Faraday Discussions Volume 174 ; 174 ; 2014 ; http://pubs.rsc.org/ >
      au < released ; 2014 ; Faraday Discussions Volume 175 ; 175 ; 2014 ; http://pubs.rsc.org/ >
      au < released ; 2014 ; Faraday Discussions Volume 176 ; 176 ; 2014 ; http://pubs.rsc.org/ >

      au < released ; 2015 ; Faraday Discussions Volume 177 ; 177 ; 2015 ; http://pubs.rsc.org/ >
      au < released ; 2015 ; Faraday Discussions Volume 178 ; 178 ; 2015 ; http://pubs.rsc.org/ >
      au < released ; 2015 ; Faraday Discussions Volume 179 ; 179 ; 2015 ; http://pubs.rsc.org/ >
      au < released ; 2015 ; Faraday Discussions Volume 180 ; 180 ; 2015 ; http://pubs.rsc.org/ >
      au < released ; 2015 ; Faraday Discussions Volume 181 ; 181 ; 2015 ; http://pubs.rsc.org/ >
      au < released ; 2015 ; Faraday Discussions Volume 182 ; 182 ; 2015 ; http://pubs.rsc.org/ >
      au < released ; 2015 ; Faraday Discussions Volume 183 ; 183 ; 2015 ; http://pubs.rsc.org/ >
      au < released ; 2015 ; Faraday Discussions Volume 184 ; 184 ; 2015 ; http://pubs.rsc.org/ >
      au < released ; 2015 ; Faraday Discussions Volume 185 ; 185 ; 2015 ; http://pubs.rsc.org/ >

      au < released ; 2016 ; Faraday Discussions Volume 186 ; 186 ; 2016 ; http://pubs.rsc.org/ >
      au < released ; 2016 ; Faraday Discussions Volume 187 ; 187 ; 2016 ; http://pubs.rsc.org/ >
      au < released ; 2016 ; Faraday Discussions Volume 188 ; 188 ; 2016 ; http://pubs.rsc.org/ >
      au < released ; 2016 ; Faraday Discussions Volume 189 ; 189 ; 2016 ; http://pubs.rsc.org/ >
      au < released ; 2016 ; Faraday Discussions Volume 190 ; 190 ; 2016 ; http://pubs.rsc.org/ >
      au < released ; 2016 ; Faraday Discussions Volume 191 ; 191 ; 2016 ; http://pubs.rsc.org/ >
      au < released ; 2016 ; Faraday Discussions Volume 192 ; 192 ; 2016 ; http://pubs.rsc.org/ >
      au < released ; 2016 ; Faraday Discussions Volume 193 ; 193 ; 2016 ; http://pubs.rsc.org/ >
      au < released ; 2016 ; Faraday Discussions Volume 194 ; 194 ; 2016 ; http://pubs.rsc.org/ >
      au < released ; 2016 ; Faraday Discussions Volume 195 ; 195 ; 2016 ; http://pubs.rsc.org/ >

      au < released ; 2017 ; Faraday Discussions Volume 196 ; 196 ; 2017 ; http://pubs.rsc.org/ >
      au < released ; 2017 ; Faraday Discussions Volume 197 ; 197 ; 2017 ; http://pubs.rsc.org/ >
      au < released ; 2017 ; Faraday Discussions Volume 198 ; 198 ; 2017 ; http://pubs.rsc.org/ >
      au < released ; 2017 ; Faraday Discussions Volume 199 ; 199 ; 2017 ; http://pubs.rsc.org/ >
      au < released ; 2017 ; Faraday Discussions Volume 200 ; 200 ; 2017 ; http://pubs.rsc.org/ >
      au < released ; 2017 ; Faraday Discussions Volume 201 ; 201 ; 2017 ; http://pubs.rsc.org/ >
      au < released ; 2017 ; Faraday Discussions Volume 202 ; 202 ; 2017 ; http://pubs.rsc.org/ >
      au < released ; 2017 ; Faraday Discussions Volume 203 ; 203 ; 2017 ; http://pubs.rsc.org/ >
      au < released ; 2017 ; Faraday Discussions Volume 204 ; 204 ; 2017 ; http://pubs.rsc.org/ >
      au < released ; 2017 ; Faraday Discussions Volume 205 ; 205 ; 2017 ; https://pubs.rsc.org/ >

      au < released ; 2018 ; Faraday Discussions Volume 206 ; 206 ; 2018 ; https://pubs.rsc.org/ >
      au < released ; 2018 ; Faraday Discussions Volume 207 ; 207 ; 2018 ; https://pubs.rsc.org/ >
      au < released ; 2018 ; Faraday Discussions Volume 208 ; 208 ; 2018 ; https://pubs.rsc.org/ >
      au < released ; 2018 ; Faraday Discussions Volume 209 ; 209 ; 2018 ; https://pubs.rsc.org/ >
      au < released ; 2018 ; Faraday Discussions Volume 210 ; 210 ; 2018 ; https://pubs.rsc.org/ >
      au < released ; 2018 ; Faraday Discussions Volume 211 ; 211 ; 2018 ; https://pubs.rsc.org/ >
      au < released ; 2018 ; Faraday Discussions Volume 212 ; 212 ; 2018 ; https://pubs.rsc.org/ >

      au < released ; 2019 ; Faraday Discussions Volume 213 ; 213 ; 2019 ; https://pubs.rsc.org/ >
      au < released ; 2019 ; Faraday Discussions Volume 214 ; 214 ; 2019 ; https://pubs.rsc.org/ >
      au < released ; 2019 ; Faraday Discussions Volume 215 ; 215 ; 2019 ; https://pubs.rsc.org/ >
      au < released ; 2019 ; Faraday Discussions Volume 216 ; 216 ; 2019 ; https://pubs.rsc.org/ >
      au < released ; 2019 ; Faraday Discussions Volume 217 ; 217 ; 2019 ; https://pubs.rsc.org/ >
      au < released ; 2019 ; Faraday Discussions Volume 218 ; 218 ; 2019 ; https://pubs.rsc.org/ >
      au < released ; 2019 ; Faraday Discussions Volume 219 ; 219 ; 2019 ; https://pubs.rsc.org/ >
      au < released ; 2019 ; Faraday Discussions Volume 220 ; 220 ; 2019 ; https://pubs.rsc.org/ >

      au < released ; 2020 ; Faraday Discussions Volume 221 ; 221 ; 2020 ; https://pubs.rsc.org/ >
      au < released ; 2020 ; Faraday Discussions Volume 222 ; 222 ; 2020 ; https://pubs.rsc.org/ >
      au < released ; 2020 ; Faraday Discussions Volume 223 ; 223 ; 2020 ; https://pubs.rsc.org/ >
      au < released ; 2020 ; Faraday Discussions Volume 224 ; 224 ; 2020 ; https://pubs.rsc.org/ >

      au < manifest ; 2021 ; Faraday Discussions Volume 225 ; 225 ; 2021 ; https://pubs.rsc.org/ >
      au < manifest ; 2021 ; Faraday Discussions Volume 226 ; 226 ; 2021 ; https://pubs.rsc.org/ >
      au < manifest ; 2021 ; Faraday Discussions Volume 227 ; 227 ; 2021 ; https://pubs.rsc.org/ >
      au < manifest ; 2021 ; Faraday Discussions Volume 228 ; 228 ; 2021 ; https://pubs.rsc.org/ >
      au < manifest ; 2021 ; Faraday Discussions Volume 229 ; 229 ; 2021 ; https://pubs.rsc.org/ >
      au < expected ; 2021 ; Faraday Discussions Volume 230 ; 230 ; 2021 ; https://pubs.rsc.org/ >
      au < expected ; 2021 ; Faraday Discussions Volume 231 ; 231 ; 2021 ; https://pubs.rsc.org/ >
      au < expected ; 2021 ; Faraday Discussions Volume 232 ; 232 ; 2021 ; https://pubs.rsc.org/ >
      au < expected ; 2021 ; Faraday Discussions Volume 233 ; 233 ; 2021 ; https://pubs.rsc.org/ >
      au < expected ; 2021 ; Faraday Discussions Volume 234 ; 234 ; 2021 ; https://pubs.rsc.org/ >
      au < expected ; 2021 ; Faraday Discussions Volume 235 ; 235 ; 2021 ; https://pubs.rsc.org/ >
      au < expected ; 2021 ; Faraday Discussions Volume 236 ; 236 ; 2021 ; https://pubs.rsc.org/ >
    }
  }

  {

    title <
      name = Green Chemistry ;
      issn = 1463-9262 ;
      eissn = 1463-9270 ;
      issnl = 1463-9262
    >

    param[journal_code] = gc
    {
      
      #complete
      au < manifest ; 1999 ; Green Chemistry Volume 1 ; 1 ; 1999 ; https://pubs.rsc.org/ >
      au < released ; 2000 ; Green Chemistry Volume 2 ; 2 ; 2000 ; https://pubs.rsc.org/ >
      au < released ; 2001 ; Green Chemistry Volume 3 ; 3 ; 2001 ; https://pubs.rsc.org/ >
      au < released ; 2002 ; Green Chemistry Volume 4 ; 4 ; 2002 ; https://pubs.rsc.org/ >
      au < released ; 2003 ; Green Chemistry Volume 5 ; 5 ; 2003 ; https://pubs.rsc.org/ >
      au < released ; 2004 ; Green Chemistry Volume 6 ; 6 ; 2004 ; https://pubs.rsc.org/ >
      au < released ; 2005 ; Green Chemistry Volume 7 ; 7 ; 2005 ; https://pubs.rsc.org/ >
      au < released ; 2006 ; Green Chemistry Volume 8 ; 8 ; 2006 ; https://pubs.rsc.org/ >
      au < released ; 2007 ; Green Chemistry Volume 9 ; 9 ; 2007 ; https://pubs.rsc.org/ >
      au < released ; 2008 ; Green Chemistry Volume 10 ; 10 ; 2008 ; https://pubs.rsc.org/ >
      au < released ; 2009 ; Green Chemistry Volume 11 ; 11 ; 2009 ; https://pubs.rsc.org/ >
      au < released ; 2010 ; Green Chemistry Volume 12 ; 12 ; 2010 ; http://pubs.rsc.org/ >
      au < released ; 2011 ; Green Chemistry Volume 13 ; 13 ; 2011 ; http://pubs.rsc.org/ >
      au < released ; 2012 ; Green Chemistry Volume 14 ; 14 ; 2012 ; http://pubs.rsc.org/ >
      au < released ; 2013 ; Green Chemistry Volume 15 ; 15 ; 2013 ; http://pubs.rsc.org/ >
      au < released ; 2014 ; Green Chemistry Volume 16 ; 16 ; 2014 ; http://pubs.rsc.org/ >
      au < released ; 2015 ; Green Chemistry Volume 17 ; 17 ; 2015 ; http://pubs.rsc.org/ >
      au < released ; 2016 ; Green Chemistry Volume 18 ; 18 ; 2016 ; http://pubs.rsc.org/ >
      au < released ; 2017 ; Green Chemistry Volume 19 ; 19 ; 2017 ; http://pubs.rsc.org/ >
      au < released ; 2018 ; Green Chemistry Volume 20 ; 20 ; 2018 ; https://pubs.rsc.org/ >
      au < released ; 2019 ; Green Chemistry Volume 21 ; 21 ; 2019 ; https://pubs.rsc.org/ >
      au < released ; 2020 ; Green Chemistry Volume 22 ; 22 ; 2020 ; https://pubs.rsc.org/ >
      au < manifest ; 2021 ; Green Chemistry Volume 23 ; 23 ; 2021 ; https://pubs.rsc.org/ >

    }
  }

  {
  
    title <
      name = Integrative Biology ;
      issn = 1757-9694 ;
      eissn = 1757-9708 ;
      issnl = 1757-9694
    >
    
    param[journal_code] = ib
    {
      
      #last volume 2018
      #complete
      au < released ; 2009 ; Integrative Biology Volume 1 ; 1 ; 2009 ; https://pubs.rsc.org/ >
      au < released ; 2010 ; Integrative Biology Volume 2 ; 2 ; 2010 ; http://pubs.rsc.org/ >
      au < released ; 2011 ; Integrative Biology Volume 3 ; 3 ; 2011 ; http://pubs.rsc.org/ >
      au < released ; 2012 ; Integrative Biology Volume 4 ; 4 ; 2012 ; http://pubs.rsc.org/ >
      au < released ; 2013 ; Integrative Biology Volume 5 ; 5 ; 2013 ; http://pubs.rsc.org/ >
      au < released ; 2014 ; Integrative Biology Volume 6 ; 6 ; 2014 ; http://pubs.rsc.org/ >
      au < released ; 2015 ; Integrative Biology Volume 7 ; 7 ; 2015 ; http://pubs.rsc.org/ >
      au < released ; 2016 ; Integrative Biology Volume 8 ; 8 ; 2016 ; http://pubs.rsc.org/ >
      au < released ; 2017 ; Integrative Biology Volume 9 ; 9 ; 2017 ; http://pubs.rsc.org/ >
      au < released ; 2018 ; Integrative Biology Volume 10 ; 10 ; 2018 ; https://pubs.rsc.org/ >

    }
  }

  {

    title <
      name = Journal of Analytical Atomic Spectrometry ;
      issn = 0267-9477 ;
      eissn = 1364-5544 ;
      issnl = 0267-9477
    >

    param[journal_code] = ja
    {
      
      au < manifest ; 1996 ; Journal of Analytical Atomic Spectrometry Volume 11 ; 11 ; 1996 ; https://pubs.rsc.org/ >
      au < manifest ; 1997 ; Journal of Analytical Atomic Spectrometry Volume 12 ; 12 ; 1997 ; https://pubs.rsc.org/ >
      au < manifest ; 1998 ; Journal of Analytical Atomic Spectrometry Volume 13 ; 13 ; 1998 ; https://pubs.rsc.org/ >
      au < manifest ; 1999 ; Journal of Analytical Atomic Spectrometry Volume 14 ; 14 ; 1999 ; https://pubs.rsc.org/ >
      au < released ; 2000 ; Journal of Analytical Atomic Spectrometry Volume 15 ; 15 ; 2000 ; https://pubs.rsc.org/ >
      au < released ; 2001 ; Journal of Analytical Atomic Spectrometry Volume 16 ; 16 ; 2001 ; https://pubs.rsc.org/ >
      au < released ; 2002 ; Journal of Analytical Atomic Spectrometry Volume 17 ; 17 ; 2002 ; https://pubs.rsc.org/ >
      au < released ; 2003 ; Journal of Analytical Atomic Spectrometry Volume 18 ; 18 ; 2003 ; https://pubs.rsc.org/ >
      au < released ; 2004 ; Journal of Analytical Atomic Spectrometry Volume 19 ; 19 ; 2004 ; https://pubs.rsc.org/ >
      au < released ; 2005 ; Journal of Analytical Atomic Spectrometry Volume 20 ; 20 ; 2005 ; https://pubs.rsc.org/ >
      au < released ; 2006 ; Journal of Analytical Atomic Spectrometry Volume 21 ; 21 ; 2006 ; https://pubs.rsc.org/ >
      au < released ; 2007 ; Journal of Analytical Atomic Spectrometry Volume 22 ; 22 ; 2007 ; https://pubs.rsc.org/ >
      au < released ; 2008 ; Journal of Analytical Atomic Spectrometry Volume 23 ; 23 ; 2008 ; https://pubs.rsc.org/ >
      au < released ; 2009 ; Journal of Analytical Atomic Spectrometry Volume 24 ; 24 ; 2009 ; https://pubs.rsc.org/ >
      au < released ; 2010 ; Journal of Analytical Atomic Spectrometry Volume 25 ; 25 ; 2010 ; http://pubs.rsc.org/ >
      au < released ; 2011 ; Journal of Analytical Atomic Spectrometry Volume 26 ; 26 ; 2011 ; http://pubs.rsc.org/ >
      au < released ; 2012 ; Journal of Analytical Atomic Spectrometry Volume 27 ; 27 ; 2012 ; http://pubs.rsc.org/ >
      au < released ; 2013 ; Journal of Analytical Atomic Spectrometry Volume 28 ; 28 ; 2013 ; http://pubs.rsc.org/ >
      au < released ; 2014 ; Journal of Analytical Atomic Spectrometry Volume 29 ; 29 ; 2014 ; http://pubs.rsc.org/ >
      au < released ; 2015 ; Journal of Analytical Atomic Spectrometry Volume 30 ; 30 ; 2015 ; http://pubs.rsc.org/ >
      au < released ; 2016 ; Journal of Analytical Atomic Spectrometry Volume 31 ; 31 ; 2016 ; http://pubs.rsc.org/ >
      au < released ; 2017 ; Journal of Analytical Atomic Spectrometry Volume 32 ; 32 ; 2017 ; http://pubs.rsc.org/ >
      au < released ; 2018 ; Journal of Analytical Atomic Spectrometry Volume 33 ; 33 ; 2018 ; https://pubs.rsc.org/ >
      au < released ; 2019 ; Journal of Analytical Atomic Spectrometry Volume 34 ; 34 ; 2019 ; https://pubs.rsc.org/ >
      au < released ; 2020 ; Journal of Analytical Atomic Spectrometry Volume 35 ; 35 ; 2020 ; https://pubs.rsc.org/ >
      au < manifest ; 2021 ; Journal of Analytical Atomic Spectrometry Volume 36 ; 36 ; 2021 ; https://pubs.rsc.org/ >

    }
  }

  {

    title <
      name = Journal of the Chemical Society, Faraday Transactions ;
      issn = 0956-5000 ;
      issnl = 0956-5000
    >

    param[journal_code] = ft
    {
      
      #complete
      au < manifest ; 1996 ; Journal of the Chemical Society, Faraday Transactions Volume 92 ; 92 ; 1996 ; https://pubs.rsc.org/ >
      au < manifest ; 1997 ; Journal of the Chemical Society, Faraday Transactions Volume 93 ; 93 ; 1997 ; https://pubs.rsc.org/ >
      au < manifest ; 1998 ; Journal of the Chemical Society, Faraday Transactions Volume 94 ; 94 ; 1998 ; https://pubs.rsc.org/ >

    }
  }

  {

    title <
      name = Journal of Environmental Monitoring ;
      issn = 1464-0325 ;
      eissn = 1464-0333 ;
      issnl = 1464-0325
    >

    comment[years] = Published 1999-2012
    param[journal_code] = em
    {
      
      #complete for 1999-2009 see other title block
      au < manifest ; 1999 ; Journal of Environmental Monitoring Volume 1 ; 1 ; 1999 ; https://pubs.rsc.org/ >
      au < released ; 2000 ; Journal of Environmental Monitoring Volume 2 ; 2 ; 2000 ; https://pubs.rsc.org/ >
      au < released ; 2001 ; Journal of Environmental Monitoring Volume 3 ; 3 ; 2001 ; https://pubs.rsc.org/ >
      au < released ; 2002 ; Journal of Environmental Monitoring Volume 4 ; 4 ; 2002 ; https://pubs.rsc.org/ >
      au < released ; 2003 ; Journal of Environmental Monitoring Volume 5 ; 5 ; 2003 ; https://pubs.rsc.org/ >
      au < released ; 2004 ; Journal of Environmental Monitoring Volume 6 ; 6 ; 2004 ; https://pubs.rsc.org/ >
      au < released ; 2005 ; Journal of Environmental Monitoring Volume 7 ; 7 ; 2005 ; https://pubs.rsc.org/ >
      au < released ; 2006 ; Journal of Environmental Monitoring Volume 8 ; 8 ; 2006 ; https://pubs.rsc.org/ >
      au < released ; 2007 ; Journal of Environmental Monitoring Volume 9 ; 9 ; 2007 ; https://pubs.rsc.org/ >
      au < released ; 2008 ; Journal of Environmental Monitoring Volume 10 ; 10 ; 2008 ; https://pubs.rsc.org/ >
      au < released ; 2009 ; Journal of Environmental Monitoring Volume 11 ; 11 ; 2009 ; https://pubs.rsc.org/ >
      au < released ; 2010 ; Journal of Environmental Monitoring Volume 12 ; 12 ; 2010 ; http://pubs.rsc.org/ >
      au < released ; 2011 ; Journal of Environmental Monitoring Volume 13 ; 13 ; 2011 ; http://pubs.rsc.org/ >
      au < released ; 2012 ; Journal of Environmental Monitoring Volume 14 ; 14 ; 2012 ; http://pubs.rsc.org/ >

    }
  }

  {

    title <
      name = Journal of Materials Chemistry ;
      issn = 0959-9428 ;
      issnl = 0959-9428
    >

    param[journal_code] = jm
    {
      
      #complete
      au < manifest ; 1996 ; Journal of Materials Chemistry Volume 6 ; 6 ; 1996 ; https://pubs.rsc.org/ >
      au < manifest ; 1997 ; Journal of Materials Chemistry Volume 7 ; 7 ; 1997 ; https://pubs.rsc.org/ >
      au < manifest ; 1998 ; Journal of Materials Chemistry Volume 8 ; 8 ; 1998 ; https://pubs.rsc.org/ >
      au < manifest ; 1999 ; Journal of Materials Chemistry Volume 9 ; 9 ; 1999 ; https://pubs.rsc.org/ >
      au < released ; 2000 ; Journal of Materials Chemistry Volume 10 ; 10 ; 2000 ; https://pubs.rsc.org/ >
      au < released ; 2001 ; Journal of Materials Chemistry Volume 11 ; 11 ; 2001 ; https://pubs.rsc.org/ >
      au < released ; 2002 ; Journal of Materials Chemistry Volume 12 ; 12 ; 2002 ; https://pubs.rsc.org/ >
      au < released ; 2003 ; Journal of Materials Chemistry Volume 13 ; 13 ; 2003 ; https://pubs.rsc.org/ >
      au < released ; 2004 ; Journal of Materials Chemistry Volume 14 ; 14 ; 2004 ; https://pubs.rsc.org/ >
      au < released ; 2005 ; Journal of Materials Chemistry Volume 15 ; 15 ; 2005 ; https://pubs.rsc.org/ >
      au < released ; 2006 ; Journal of Materials Chemistry Volume 16 ; 16 ; 2006 ; https://pubs.rsc.org/ >
      au < released ; 2007 ; Journal of Materials Chemistry Volume 17 ; 17 ; 2007 ; https://pubs.rsc.org/ >
      au < released ; 2008 ; Journal of Materials Chemistry Volume 18 ; 18 ; 2008 ; https://pubs.rsc.org/ >
      au < released ; 2009 ; Journal of Materials Chemistry Volume 19 ; 19 ; 2009 ; https://pubs.rsc.org/ >
      au < released ; 2010 ; Journal of Materials Chemistry Volume 20 ; 20 ; 2010 ; http://pubs.rsc.org/ >
      au < released ; 2011 ; Journal of Materials Chemistry Volume 21 ; 21 ; 2011 ; http://pubs.rsc.org/ >
      au < released ; 2012 ; Journal of Materials Chemistry Volume 22 ; 22 ; 2012 ; http://pubs.rsc.org/ >
    }
  }

  {

    title <
      name = Lab on a Chip ;
      issn = 1473-0197 ;
      eissn = 1473-0189 ;
      issnl = 1473-0189
    >

    param[journal_code] = lc
    
    {
      
      au < released ; 2001 ; Lab on a Chip Volume 1 ; 1 ; 2001 ; https://pubs.rsc.org/ >
      au < released ; 2002 ; Lab on a Chip Volume 2 ; 2 ; 2002 ; https://pubs.rsc.org/ >
      au < released ; 2003 ; Lab on a Chip Volume 3 ; 3 ; 2003 ; https://pubs.rsc.org/ >
<<<<<<< HEAD
      au < manifest ; 2004 ; Lab on a Chip Volume 4 ; 4 ; 2004 ; https://pubs.rsc.org/ >
      au < released ; 2005 ; Lab on a Chip Volume 5 ; 5 ; 2005 ; https://pubs.rsc.org/ >
      au < released ; 2006 ; Lab on a Chip Volume 6 ; 6 ; 2006 ; https://pubs.rsc.org/ >
      au < manifest ; 2007 ; Lab on a Chip Volume 7 ; 7 ; 2007 ; https://pubs.rsc.org/ >
      au < manifest ; 2008 ; Lab on a Chip Volume 8 ; 8 ; 2008 ; https://pubs.rsc.org/ >
=======
      au < released ; 2004 ; Lab on a Chip Volume 4 ; 4 ; 2004 ; https://pubs.rsc.org/ >
      au < released ; 2005 ; Lab on a Chip Volume 5 ; 5 ; 2005 ; https://pubs.rsc.org/ >
      au < released ; 2006 ; Lab on a Chip Volume 6 ; 6 ; 2006 ; https://pubs.rsc.org/ >
      au < released ; 2007 ; Lab on a Chip Volume 7 ; 7 ; 2007 ; https://pubs.rsc.org/ >
      au < released ; 2008 ; Lab on a Chip Volume 8 ; 8 ; 2008 ; https://pubs.rsc.org/ >
>>>>>>> ecf3b879
      au < released ; 2009 ; Lab on a Chip Volume 9 ; 9 ; 2009 ; https://pubs.rsc.org/ >
      au < released ; 2010 ; Lab on a Chip Volume 10 ; 10 ; 2010 ; http://pubs.rsc.org/ >
      au < released ; 2011 ; Lab on a Chip Volume 11 ; 11 ; 2011 ; http://pubs.rsc.org/ >
      au < released ; 2012 ; Lab on a Chip Volume 12 ; 12 ; 2012 ; http://pubs.rsc.org/ >
      au < released ; 2013 ; Lab on a Chip Volume 13 ; 13 ; 2013 ; http://pubs.rsc.org/ >
      au < released ; 2014 ; Lab on a Chip Volume 14 ; 14 ; 2014 ; http://pubs.rsc.org/ >
      au < released ; 2015 ; Lab on a Chip Volume 15 ; 15 ; 2015 ; http://pubs.rsc.org/ >
      au < released ; 2016 ; Lab on a Chip Volume 16 ; 16 ; 2016 ; http://pubs.rsc.org/ >
      au < released ; 2017 ; Lab on a Chip Volume 17 ; 17 ; 2017 ; http://pubs.rsc.org/ >
      au < released ; 2018 ; Lab on a Chip Volume 18 ; 18 ; 2018 ; https://pubs.rsc.org/ >
      au < released ; 2019 ; Lab on a Chip Volume 19 ; 19 ; 2019 ; https://pubs.rsc.org/ >
      au < released ; 2020 ; Lab on a Chip Volume 20 ; 20 ; 2020 ; https://pubs.rsc.org/ >
      au < manifest ; 2021 ; Lab on a Chip Volume 21 ; 21 ; 2021 ; https://pubs.rsc.org/ >

    }
  }

  {
  
    title <
      name = Metallomics ;
      issn = 1756-5901 ;
      eissn = 1756-591X ;
      issnl = 1756-5901
    >
    
    param[journal_code] = mt
    {
      
      #complete
      au < released ; 2009 ; Metallomics Volume 1 ; 1 ; 2009 ; https://pubs.rsc.org/ >
      au < released ; 2010 ; Metallomics Volume 2 ; 2 ; 2010 ; http://pubs.rsc.org/ >
      au < released ; 2011 ; Metallomics Volume 3 ; 3 ; 2011 ; http://pubs.rsc.org/ >
      au < released ; 2012 ; Metallomics Volume 4 ; 4 ; 2012 ; http://pubs.rsc.org/ >
      au < released ; 2013 ; Metallomics Volume 5 ; 5 ; 2013 ; http://pubs.rsc.org/ >
      au < released ; 2014 ; Metallomics Volume 6 ; 6 ; 2014 ; http://pubs.rsc.org/ >
      au < released ; 2015 ; Metallomics Volume 7 ; 7 ; 2015 ; http://pubs.rsc.org/ >
      au < released ; 2016 ; Metallomics Volume 8 ; 8 ; 2016 ; http://pubs.rsc.org/ >
      au < released ; 2017 ; Metallomics Volume 9 ; 9 ; 2017 ; http://pubs.rsc.org/ >
      au < released ; 2018 ; Metallomics Volume 10 ; 10 ; 2018 ; https://pubs.rsc.org/ >
      au < released ; 2019 ; Metallomics Volume 11 ; 11 ; 2019 ; https://pubs.rsc.org/ >
      au < released ; 2020 ; Metallomics Volume 12 ; 12 ; 2020 ; https://pubs.rsc.org/ >
      au < expected ; 2021 ; Metallomics Volume 13 ; 13 ; 2021 ; https://pubs.rsc.org/ >

    }
  }

  {

    title <
      name = Molecular BioSystems ;
      issn = 1742-206X ;
      eissn = 1742-2051 ;
      issnl = 1742-2051
    >

    param[journal_code] = mb
    
    {
      
      #complete
      au < released ; 2005 ; Molecular BioSystems Volume 1 ; 1 ; 2005 ; https://pubs.rsc.org/ >
      au < released ; 2006 ; Molecular BioSystems Volume 2 ; 2 ; 2006 ; https://pubs.rsc.org/ >
      au < released ; 2007 ; Molecular BioSystems Volume 3 ; 3 ; 2007 ; https://pubs.rsc.org/ >
      au < released ; 2008 ; Molecular BioSystems Volume 4 ; 4 ; 2008 ; https://pubs.rsc.org/ >
      au < released ; 2009 ; Molecular BioSystems Volume 5 ; 5 ; 2009 ; https://pubs.rsc.org/ >
      au < released ; 2010 ; Molecular BioSystems Volume 6 ; 6 ; 2010 ; http://pubs.rsc.org/ >
      au < released ; 2011 ; Molecular BioSystems Volume 7 ; 7 ; 2011 ; http://pubs.rsc.org/ >
      au < released ; 2012 ; Molecular BioSystems Volume 8 ; 8 ; 2012 ; http://pubs.rsc.org/ >
      au < released ; 2013 ; Molecular BioSystems Volume 9 ; 9 ; 2013 ; http://pubs.rsc.org/ >
      au < released ; 2014 ; Molecular BioSystems Volume 10 ; 10 ; 2014 ; http://pubs.rsc.org/ >
      au < released ; 2015 ; Molecular BioSystems Volume 11 ; 11 ; 2015 ; http://pubs.rsc.org/ >
      au < released ; 2016 ; Molecular BioSystems Volume 12 ; 12 ; 2016 ; http://pubs.rsc.org/ >
      au < released ; 2017 ; Molecular BioSystems Volume 13 ; 13 ; 2017 ; http://pubs.rsc.org/ >

    }
  }

  {

    title <
      name = Molecular Systems Design and Engineering ;
      eissn = 2058-9689
    >

      param[journal_code] = me

      au < released ; 2016 ; Molecular Systems Design and Engineering Volume 1 ; 1 ; 2016 ; http://pubs.rsc.org/ >
      au < released ; 2017 ; Molecular Systems Design and Engineering Volume 2 ; 2 ; 2017 ; http://pubs.rsc.org/ >
      au < released ; 2018 ; Molecular Systems Design and Engineering Volume 3 ; 3 ; 2018 ; https://pubs.rsc.org/ >
      au < released ; 2019 ; Molecular Systems Design and Engineering Volume 4 ; 4 ; 2019 ; https://pubs.rsc.org/ >
      au < released ; 2020 ; Molecular Systems Design and Engineering Volume 5 ; 5 ; 2020 ; https://pubs.rsc.org/ >
      au < manifest ; 2021 ; Molecular Systems Design and Engineering Volume 6 ; 6 ; 2021 ; https://pubs.rsc.org/ >

  }

  {
  
    title <
      name = Nanoscale ;
      issn = 2040-3364 ;
      eissn = 2040-3372 ;
      issnl = 2040-3364
    >
    
    param[journal_code] = nr
    {
      
      au < released ; 2009 ; Nanoscale Volume 1 ; 1 ; 2009 ; https://pubs.rsc.org/ >
      au < released ; 2010 ; Nanoscale Volume 2 ; 2 ; 2010 ; http://pubs.rsc.org/ >
      au < released ; 2011 ; Nanoscale Volume 3 ; 3 ; 2011 ; http://pubs.rsc.org/ >
      au < released ; 2012 ; Nanoscale Volume 4 ; 4 ; 2012 ; http://pubs.rsc.org/ >
      au < released ; 2013 ; Nanoscale Volume 5 ; 5 ; 2013 ; http://pubs.rsc.org/ >
      au < released ; 2014 ; Nanoscale Volume 6 ; 6 ; 2014 ; http://pubs.rsc.org/ >
      au < released ; 2015 ; Nanoscale Volume 7 ; 7 ; 2015 ; http://pubs.rsc.org/ >
      au < released ; 2016 ; Nanoscale Volume 8 ; 8 ; 2016 ; http://pubs.rsc.org/ >
      au < released ; 2017 ; Nanoscale Volume 9 ; 9 ; 2017 ; http://pubs.rsc.org/ >
      au < released ; 2018 ; Nanoscale Volume 10 ; 10 ; 2018 ; https://pubs.rsc.org/ >
      au < released ; 2019 ; Nanoscale Volume 11 ; 11 ; 2019 ; https://pubs.rsc.org/ >
      au < released ; 2020 ; Nanoscale Volume 12 ; 12 ; 2020 ; https://pubs.rsc.org/ >
      au < manifest ; 2021 ; Nanoscale Volume 13 ; 13 ; 2021 ; https://pubs.rsc.org/ >

    }
  }

  {

    title <
      name = Natural Product Reports ;
      issn = 0265-0568 ;
      eissn = 1460-4752 ;
      issnl = 0265-0568
    >

    param[journal_code] = np
    {
      
      #complete
      au < manifest ; 1996 ; Natural Product Reports Volume 13 ; 13 ; 1996 ; https://pubs.rsc.org/ >
      au < manifest ; 1997 ; Natural Product Reports Volume 14 ; 14 ; 1997 ; https://pubs.rsc.org/ >
      au < manifest ; 1998 ; Natural Product Reports Volume 15 ; 15 ; 1998 ; https://pubs.rsc.org/ >
      au < manifest ; 1999 ; Natural Product Reports Volume 16 ; 16 ; 1999 ; https://pubs.rsc.org/ >
      au < released ; 2000 ; Natural Product Reports Volume 17 ; 17 ; 2000 ; https://pubs.rsc.org/ >
      au < released ; 2001 ; Natural Product Reports Volume 18 ; 18 ; 2001 ; https://pubs.rsc.org/ >
      au < released ; 2002 ; Natural Product Reports Volume 19 ; 19 ; 2002 ; https://pubs.rsc.org/ >
      au < released ; 2003 ; Natural Product Reports Volume 20 ; 20 ; 2003 ; https://pubs.rsc.org/ >
      au < released ; 2004 ; Natural Product Reports Volume 21 ; 21 ; 2004 ; https://pubs.rsc.org/ >
      au < released ; 2005 ; Natural Product Reports Volume 22 ; 22 ; 2005 ; https://pubs.rsc.org/ >
      au < released ; 2006 ; Natural Product Reports Volume 23 ; 23 ; 2006 ; https://pubs.rsc.org/ >
<<<<<<< HEAD
      au < manifest ; 2007 ; Natural Product Reports Volume 24 ; 24 ; 2007 ; https://pubs.rsc.org/ >
=======
      au < released ; 2007 ; Natural Product Reports Volume 24 ; 24 ; 2007 ; https://pubs.rsc.org/ >
>>>>>>> ecf3b879
      au < released ; 2008 ; Natural Product Reports Volume 25 ; 25 ; 2008 ; https://pubs.rsc.org/ >
      au < released ; 2009 ; Natural Product Reports Volume 26 ; 26 ; 2009 ; https://pubs.rsc.org/ >
      au < released ; 2010 ; Natural Product Reports Volume 27 ; 27 ; 2010 ; http://pubs.rsc.org/ >
      au < released ; 2011 ; Natural Product Reports Volume 28 ; 28 ; 2011 ; http://pubs.rsc.org/ >
      au < released ; 2012 ; Natural Product Reports Volume 29 ; 29 ; 2012 ; http://pubs.rsc.org/ >
      au < released ; 2013 ; Natural Product Reports Volume 30 ; 30 ; 2013 ; http://pubs.rsc.org/ >
      au < released ; 2014 ; Natural Product Reports Volume 31 ; 31 ; 2014 ; http://pubs.rsc.org/ >
      au < released ; 2015 ; Natural Product Reports Volume 32 ; 32 ; 2015 ; http://pubs.rsc.org/ >
      au < released ; 2016 ; Natural Product Reports Volume 33 ; 33 ; 2016 ; http://pubs.rsc.org/ >
      au < released ; 2017 ; Natural Product Reports Volume 34 ; 34 ; 2017 ; http://pubs.rsc.org/ >
      au < released ; 2018 ; Natural Product Reports Volume 35 ; 35 ; 2018 ; https://pubs.rsc.org/ >
      au < released ; 2019 ; Natural Product Reports Volume 36 ; 36 ; 2019 ; https://pubs.rsc.org/ >
      au < released ; 2020 ; Natural Product Reports Volume 37 ; 37 ; 2020 ; https://pubs.rsc.org/ >
      au < manifest ; 2021 ; Natural Product Reports Volume 38 ; 38 ; 2021 ; https://pubs.rsc.org/ >

    }
  }

  {

    title <
      name = New Journal of Chemistry ;
      issn = 1144-0546 ;
      eissn = 1369-9261 ;
      issnl = 1144-0546
    >

    param[journal_code] = nj
    {
      
      au < manifest ; 1998 ; New Journal of Chemistry Volume 22 ; 22 ; 1998 ; https://pubs.rsc.org/ >
      au < manifest ; 1999 ; New Journal of Chemistry Volume 23 ; 23 ; 1999 ; https://pubs.rsc.org/ >
<<<<<<< HEAD
      au < manifest ; 2000 ; New Journal of Chemistry Volume 24 ; 24 ; 2000 ; https://pubs.rsc.org/ >
=======
      au < released ; 2000 ; New Journal of Chemistry Volume 24 ; 24 ; 2000 ; https://pubs.rsc.org/ >
>>>>>>> ecf3b879
      au < released ; 2001 ; New Journal of Chemistry Volume 25 ; 25 ; 2001 ; https://pubs.rsc.org/ >
      au < released ; 2002 ; New Journal of Chemistry Volume 26 ; 26 ; 2002 ; https://pubs.rsc.org/ >
      au < released ; 2003 ; New Journal of Chemistry Volume 27 ; 27 ; 2003 ; https://pubs.rsc.org/ >
      au < released ; 2004 ; New Journal of Chemistry Volume 28 ; 28 ; 2004 ; https://pubs.rsc.org/ >
<<<<<<< HEAD
      au < manifest ; 2005 ; New Journal of Chemistry Volume 29 ; 29 ; 2005 ; https://pubs.rsc.org/ >
=======
      au < released ; 2005 ; New Journal of Chemistry Volume 29 ; 29 ; 2005 ; https://pubs.rsc.org/ >
>>>>>>> ecf3b879
      au < released ; 2006 ; New Journal of Chemistry Volume 30 ; 30 ; 2006 ; https://pubs.rsc.org/ >
      au < released ; 2007 ; New Journal of Chemistry Volume 31 ; 31 ; 2007 ; https://pubs.rsc.org/ >
      au < released ; 2008 ; New Journal of Chemistry Volume 32 ; 32 ; 2008 ; https://pubs.rsc.org/ >
      au < released ; 2009 ; New Journal of Chemistry Volume 33 ; 33 ; 2009 ; http://pubs.rsc.org/ >
      au < released ; 2010 ; New Journal of Chemistry Volume 34 ; 34 ; 2010 ; http://pubs.rsc.org/ >
      au < released ; 2011 ; New Journal of Chemistry Volume 35 ; 35 ; 2011 ; http://pubs.rsc.org/ >
      au < released ; 2012 ; New Journal of Chemistry Volume 36 ; 36 ; 2012 ; http://pubs.rsc.org/ >
      au < released ; 2013 ; New Journal of Chemistry Volume 37 ; 37 ; 2013 ; http://pubs.rsc.org/ >
      au < released ; 2014 ; New Journal of Chemistry Volume 38 ; 38 ; 2014 ; http://pubs.rsc.org/ >
      au < released ; 2015 ; New Journal of Chemistry Volume 39 ; 39 ; 2015 ; http://pubs.rsc.org/ >
      au < released ; 2016 ; New Journal of Chemistry Volume 40 ; 40 ; 2016 ; http://pubs.rsc.org/ >
      au < released ; 2017 ; New Journal of Chemistry Volume 41 ; 41 ; 2017 ; http://pubs.rsc.org/ >
      au < released ; 2018 ; New Journal of Chemistry Volume 42 ; 42 ; 2018 ; https://pubs.rsc.org/ >
      au < released ; 2019 ; New Journal of Chemistry Volume 43 ; 43 ; 2019 ; https://pubs.rsc.org/ >
<<<<<<< HEAD
      au < manifest ; 2020 ; New Journal of Chemistry Volume 44 ; 44 ; 2020 ; https://pubs.rsc.org/ >
=======
      au < released ; 2020 ; New Journal of Chemistry Volume 44 ; 44 ; 2020 ; https://pubs.rsc.org/ >
      au < manifest ; 2021 ; New Journal of Chemistry Volume 45 ; 45 ; 2021 ; https://pubs.rsc.org/ >
>>>>>>> ecf3b879

    }
  }

  {

    title <
      name = Organic & Biomolecular Chemistry ;
      issn = 1477-0520 ;
      eissn = 1477-0539 ;
      issnl = 1477-0520
    >

    param[journal_code] = ob
    
    {
      
<<<<<<< HEAD
      au < manifest ; 2003 ; Organic & Biomolecular Chemistry Volume 1 ; 1 ; 2003 ; https://pubs.rsc.org/ >
=======
      au < released ; 2003 ; Organic & Biomolecular Chemistry Volume 1 ; 1 ; 2003 ; https://pubs.rsc.org/ >
>>>>>>> ecf3b879
      au < released ; 2004 ; Organic & Biomolecular Chemistry Volume 2 ; 2 ; 2004 ; https://pubs.rsc.org/ >
      au < released ; 2005 ; Organic & Biomolecular Chemistry Volume 3 ; 3 ; 2005 ; https://pubs.rsc.org/ >
      au < released ; 2006 ; Organic & Biomolecular Chemistry Volume 4 ; 4 ; 2006 ; https://pubs.rsc.org/ >
      au < released ; 2007 ; Organic & Biomolecular Chemistry Volume 5 ; 5 ; 2007 ; https://pubs.rsc.org/ >
      au < released ; 2008 ; Organic & Biomolecular Chemistry Volume 6 ; 6 ; 2008 ; https://pubs.rsc.org/ >
      au < released ; 2009 ; Organic & Biomolecular Chemistry Volume 7 ; 7 ; 2009 ; http://pubs.rsc.org/ >
      au < released ; 2010 ; Organic & Biomolecular Chemistry Volume 8 ; 8 ; 2010 ; http://pubs.rsc.org/ >
      au < released ; 2011 ; Organic & Biomolecular Chemistry Volume 9 ; 9 ; 2011 ; http://pubs.rsc.org/ >
      au < released ; 2012 ; Organic & Biomolecular Chemistry Volume 10 ; 10 ; 2012 ; http://pubs.rsc.org/ >
      au < released ; 2013 ; Organic & Biomolecular Chemistry Volume 11 ; 11 ; 2013 ; http://pubs.rsc.org/ >
      au < released ; 2014 ; Organic & Biomolecular Chemistry Volume 12 ; 12 ; 2014 ; http://pubs.rsc.org/ >
      au < released ; 2015 ; Organic & Biomolecular Chemistry Volume 13 ; 13 ; 2015 ; http://pubs.rsc.org/ >
      au < released ; 2016 ; Organic & Biomolecular Chemistry Volume 14 ; 14 ; 2016 ; http://pubs.rsc.org/ >
      au < released ; 2017 ; Organic & Biomolecular Chemistry Volume 15 ; 15 ; 2017 ; http://pubs.rsc.org/ >
      au < released ; 2018 ; Organic & Biomolecular Chemistry Volume 16 ; 16 ; 2018 ; https://pubs.rsc.org/ >
      au < released ; 2019 ; Organic & Biomolecular Chemistry Volume 17 ; 17 ; 2019 ; https://pubs.rsc.org/ >
      au < released ; 2020 ; Organic & Biomolecular Chemistry Volume 18 ; 18 ; 2020 ; https://pubs.rsc.org/ >
      au < manifest ; 2021 ; Organic & Biomolecular Chemistry Volume 19 ; 19 ; 2021 ; https://pubs.rsc.org/ >

    }
  }

  {

    title <
      name = Photochemical & Photobiological Sciences ;
      issn = 1474-905X ;
      eissn = 1474-9092 ;
      issnl = 1474-905X
    >

    param[journal_code] = pp
    {
      
      #complete
      au < released ; 2002 ; Photochemical & Photobiological Sciences Volume 1 ; 1 ; 2002 ; https://pubs.rsc.org/ >
      au < manifest ; 2003 ; Photochemical & Photobiological Sciences Volume 2 ; 2 ; 2003 ; https://pubs.rsc.org/ >
      au < released ; 2004 ; Photochemical & Photobiological Sciences Volume 3 ; 3 ; 2004 ; https://pubs.rsc.org/ >
      au < released ; 2005 ; Photochemical & Photobiological Sciences Volume 4 ; 4 ; 2005 ; https://pubs.rsc.org/ >
      au < released ; 2006 ; Photochemical & Photobiological Sciences Volume 5 ; 5 ; 2006 ; https://pubs.rsc.org/ >
      au < released ; 2007 ; Photochemical & Photobiological Sciences Volume 6 ; 6 ; 2007 ; https://pubs.rsc.org/ >
      au < released ; 2008 ; Photochemical & Photobiological Sciences Volume 7 ; 7 ; 2008 ; https://pubs.rsc.org/ >
      au < released ; 2009 ; Photochemical & Photobiological Sciences Volume 8 ; 8 ; 2009 ; http://pubs.rsc.org/ >
      au < released ; 2010 ; Photochemical & Photobiological Sciences Volume 9 ; 9 ; 2010 ; http://pubs.rsc.org/ >
      au < released ; 2011 ; Photochemical & Photobiological Sciences Volume 10 ; 10 ; 2011 ; http://pubs.rsc.org/ >
      au < released ; 2012 ; Photochemical & Photobiological Sciences Volume 11 ; 11 ; 2012 ; http://pubs.rsc.org/ >
      au < released ; 2013 ; Photochemical & Photobiological Sciences Volume 12 ; 12 ; 2013 ; http://pubs.rsc.org/ >
      au < released ; 2014 ; Photochemical & Photobiological Sciences Volume 13 ; 13 ; 2014 ; http://pubs.rsc.org/ >
      au < released ; 2015 ; Photochemical & Photobiological Sciences Volume 14 ; 14 ; 2015 ; http://pubs.rsc.org/ >
      au < released ; 2016 ; Photochemical & Photobiological Sciences Volume 15 ; 15 ; 2016 ; http://pubs.rsc.org/ >
      au < released ; 2017 ; Photochemical & Photobiological Sciences Volume 16 ; 16 ; 2017 ; http://pubs.rsc.org/ >
      au < released ; 2018 ; Photochemical & Photobiological Sciences Volume 17 ; 17 ; 2018 ; https://pubs.rsc.org/ >
      au < released ; 2019 ; Photochemical & Photobiological Sciences Volume 18 ; 18 ; 2019 ; https://pubs.rsc.org/ >
      au < released ; 2020 ; Photochemical & Photobiological Sciences Volume 19 ; 19 ; 2020 ; https://pubs.rsc.org/ >
      au < expected ; 2021 ; Photochemical & Photobiological Sciences Volume 20 ; 20 ; 2021 ; https://pubs.rsc.org/ >

    }
  }

  {

    title <
      name = Physical Chemistry Chemical Physics ;
      issn = 1463-9076 ;
      eissn = 1463-9084 ;
      issnl = 1463-9076
    >

    param[journal_code] = cp
      
      #complete
      au < manifest ; 1999 ; Physical Chemistry Chemical Physics Volume 1 ; 1 ; 1999 ; https://pubs.rsc.org/ >
      au < released ; 2000 ; Physical Chemistry Chemical Physics Volume 2 ; 2 ; 2000 ; https://pubs.rsc.org/ >
<<<<<<< HEAD
      au < manifest ; 2001 ; Physical Chemistry Chemical Physics Volume 3 ; 3 ; 2001 ; https://pubs.rsc.org/ >
      au < released ; 2002 ; Physical Chemistry Chemical Physics Volume 4 ; 4 ; 2002 ; https://pubs.rsc.org/ >
      au < released ; 2003 ; Physical Chemistry Chemical Physics Volume 5 ; 5 ; 2003 ; https://pubs.rsc.org/ >
      au < manifest ; 2004 ; Physical Chemistry Chemical Physics Volume 6 ; 6 ; 2004 ; https://pubs.rsc.org/ >
=======
      au < released ; 2001 ; Physical Chemistry Chemical Physics Volume 3 ; 3 ; 2001 ; https://pubs.rsc.org/ >
      au < released ; 2002 ; Physical Chemistry Chemical Physics Volume 4 ; 4 ; 2002 ; https://pubs.rsc.org/ >
      au < released ; 2003 ; Physical Chemistry Chemical Physics Volume 5 ; 5 ; 2003 ; https://pubs.rsc.org/ >
      au < released ; 2004 ; Physical Chemistry Chemical Physics Volume 6 ; 6 ; 2004 ; https://pubs.rsc.org/ >
>>>>>>> ecf3b879
      au < released ; 2005 ; Physical Chemistry Chemical Physics Volume 7 ; 7 ; 2005 ; https://pubs.rsc.org/ >
      au < released ; 2006 ; Physical Chemistry Chemical Physics Volume 8 ; 8 ; 2006 ; https://pubs.rsc.org/ >
      au < released ; 2007 ; Physical Chemistry Chemical Physics Volume 9 ; 9 ; 2007 ; https://pubs.rsc.org/ >
      au < released ; 2008 ; Physical Chemistry Chemical Physics Volume 10 ; 10 ; 2008 ; https://pubs.rsc.org/ >
      au < released ; 2009 ; Physical Chemistry Chemical Physics Volume 11 ; 11 ; 2009 ; https://pubs.rsc.org/ >
      au < released ; 2010 ; Physical Chemistry Chemical Physics Volume 12 ; 12 ; 2010 ; http://pubs.rsc.org/ >
      au < released ; 2011 ; Physical Chemistry Chemical Physics Volume 13 ; 13 ; 2011 ; http://pubs.rsc.org/ >
      au < released ; 2012 ; Physical Chemistry Chemical Physics Volume 14 ; 14 ; 2012 ; http://pubs.rsc.org/ >
      au < released ; 2013 ; Physical Chemistry Chemical Physics Volume 15 ; 15 ; 2013 ; http://pubs.rsc.org/ >
      au < released ; 2014 ; Physical Chemistry Chemical Physics Volume 16 ; 16 ; 2014 ; http://pubs.rsc.org/ >
      au < released ; 2015 ; Physical Chemistry Chemical Physics Volume 17 ; 17 ; 2015 ; http://pubs.rsc.org/ >
      au < released ; 2016 ; Physical Chemistry Chemical Physics Volume 18 ; 18 ; 2016 ; http://pubs.rsc.org/ >
      au < released ; 2017 ; Physical Chemistry Chemical Physics Volume 19 ; 19 ; 2017 ; http://pubs.rsc.org/ >
      au < released ; 2018 ; Physical Chemistry Chemical Physics Volume 20 ; 20 ; 2018 ; https://pubs.rsc.org/ >
      au < released ; 2019 ; Physical Chemistry Chemical Physics Volume 21 ; 21 ; 2019 ; https://pubs.rsc.org/ >
<<<<<<< HEAD
      au < manifest ; 2020 ; Physical Chemistry Chemical Physics Volume 22 ; 22 ; 2020 ; https://pubs.rsc.org/ >
=======
      au < released ; 2020 ; Physical Chemistry Chemical Physics Volume 22 ; 22 ; 2020 ; https://pubs.rsc.org/ >
      au < manifest ; 2021 ; Physical Chemistry Chemical Physics Volume 23 ; 23 ; 2021 ; https://pubs.rsc.org/ >
>>>>>>> ecf3b879

  }

  {

    title <
      name = Soft Matter ;
      issn = 1744-683X ;
      eissn = 1744-6848 ;
      issnl = 1744-683X
    >

    param[journal_code] = sm
      
      #complete
      au < released ; 2005 ; Soft Matter Volume 1 ; 1 ; 2005 ; https://pubs.rsc.org/ >
      au < released ; 2006 ; Soft Matter Volume 2 ; 2 ; 2006 ; https://pubs.rsc.org/ >
      au < released ; 2007 ; Soft Matter Volume 3 ; 3 ; 2007 ; https://pubs.rsc.org/ >
      au < released ; 2008 ; Soft Matter Volume 4 ; 4 ; 2008 ; https://pubs.rsc.org/ >
      au < released ; 2009 ; Soft Matter Volume 5 ; 5 ; 2009 ; https://pubs.rsc.org/ >
      au < released ; 2010 ; Soft Matter Volume 6 ; 6 ; 2010 ; http://pubs.rsc.org/ >
      au < released ; 2011 ; Soft Matter Volume 7 ; 7 ; 2011 ; http://pubs.rsc.org/ >
      au < released ; 2012 ; Soft Matter Volume 8 ; 8 ; 2012 ; http://pubs.rsc.org/ >
      au < released ; 2013 ; Soft Matter Volume 9 ; 9 ; 2013 ; http://pubs.rsc.org/ >
      au < released ; 2014 ; Soft Matter Volume 10 ; 10 ; 2014 ; http://pubs.rsc.org/ >
      au < released ; 2015 ; Soft Matter Volume 11 ; 11 ; 2015 ; http://pubs.rsc.org/ >
      au < released ; 2016 ; Soft Matter Volume 12 ; 12 ; 2016 ; http://pubs.rsc.org/ >
      au < released ; 2017 ; Soft Matter Volume 13 ; 13 ; 2017 ; http://pubs.rsc.org/ >
      au < released ; 2018 ; Soft Matter Volume 14 ; 14 ; 2018 ; https://pubs.rsc.org/ >
      au < released ; 2019 ; Soft Matter Volume 15 ; 15 ; 2019 ; https://pubs.rsc.org/ >
      au < released ; 2020 ; Soft Matter Volume 16 ; 16 ; 2020 ; https://pubs.rsc.org/ >
      au < manifest ; 2021 ; Soft Matter Volume 17 ; 17 ; 2021 ; https://pubs.rsc.org/ >

  }

  {

    title <
      name = Sustainable Energy & Fuels ;
      eissn = 2398-4902
    >

    param[journal_code] = se

      au < released ; 2017 ; Sustainable Energy & Fuels Volume 1 ; 1 ; 2017 ; http://pubs.rsc.org/ >
    
      au < released ; 2018 ; Sustainable Energy & Fuels Volume 2 ; 2 ; 2018 ; https://pubs.rsc.org/ >
      au < released ; 2019 ; Sustainable Energy & Fuels Volume 3 ; 3 ; 2019 ; https://pubs.rsc.org/ >
      au < released ; 2020 ; Sustainable Energy & Fuels Volume 4 ; 4 ; 2020 ; https://pubs.rsc.org/ >
      au < manifest ; 2021 ; Sustainable Energy & Fuels Volume 5 ; 5 ; 2021 ; https://pubs.rsc.org/ >
  }
  
  {

      title <
        name = Analytical Communications ;
        issn = 1359-7337 ;
        eissn = 1364-5536
      >

      comment[years] = Published 1996-1999
      param[journal_code] = ac

      au < manifest ; 1996 ; Analytical Communications Volume 33 ; 33 ; 1996 ; https://pubs.rsc.org/ >
      au < manifest ; 1997 ; Analytical Communications Volume 34 ; 34 ; 1997 ; https://pubs.rsc.org/ >
      au < manifest ; 1998 ; Analytical Communications Volume 35 ; 35 ; 1998 ; https://pubs.rsc.org/ >
      au < manifest ; 1999 ; Analytical Communications Volume 36 ; 36 ; 1999 ; https://pubs.rsc.org/ >

  }


  {

      title <
        name = Analytical Proceedings including Analytical Communications ;
        issn = 0144-557X
      >

      comment[years] = Published 1980-1993
      param[journal_code] = ap

      au < doNotProcess ; 1980 ; Analytical Proceedings Volume 17 ; 17 ; 1980 ; https://pubs.rsc.org/ >
      au < doNotProcess ; 1981 ; Analytical Proceedings Volume 18 ; 18 ; 1981 ; https://pubs.rsc.org/ >
      au < doNotProcess ; 1982 ; Analytical Proceedings Volume 19 ; 19 ; 1982 ; https://pubs.rsc.org/ >
      au < doNotProcess ; 1983 ; Analytical Proceedings Volume 20 ; 20 ; 1983 ; https://pubs.rsc.org/ >
      au < doNotProcess ; 1984 ; Analytical Proceedings Volume 21 ; 21 ; 1984 ; https://pubs.rsc.org/ >
      au < doNotProcess ; 1985 ; Analytical Proceedings Volume 22 ; 22 ; 1985 ; https://pubs.rsc.org/ >
      au < doNotProcess ; 1986 ; Analytical Proceedings Volume 23 ; 23 ; 1986 ; https://pubs.rsc.org/ >
      au < doNotProcess ; 1987 ; Analytical Proceedings Volume 24 ; 24 ; 1987 ; https://pubs.rsc.org/ >
      au < doNotProcess ; 1988 ; Analytical Proceedings Volume 25 ; 25 ; 1988 ; https://pubs.rsc.org/ >
      au < doNotProcess ; 1989 ; Analytical Proceedings Volume 26 ; 26 ; 1989 ; https://pubs.rsc.org/ >
      au < doNotProcess ; 1990 ; Analytical Proceedings Volume 27 ; 27 ; 1990 ; https://pubs.rsc.org/ >
      au < doNotProcess ; 1991 ; Analytical Proceedings Volume 28 ; 28 ; 1991 ; https://pubs.rsc.org/ >
      au < doNotProcess ; 1992 ; Analytical Proceedings Volume 29 ; 29 ; 1992 ; https://pubs.rsc.org/ >
      au < doNotProcess ; 1993 ; Analytical Proceedings Volume 30 ; 30 ; 1993 ; https://pubs.rsc.org/ >

  }


  {

      title <
        name = Analytical Proceedings including Analytical Communications ;
        issn = 0144-557X
      >

      comment[years] = Published 1994-1995
      param[journal_code] = ai

      au < doNotProcess ; 1994 ; Analytical Proceedings including Analytical Communications Volume 31 ; 31 ; 1994 ; https://pubs.rsc.org/ >
      au < doNotProcess ; 1995 ; Analytical Proceedings including Analytical Communications Volume 32 ; 32 ; 1995 ; https://pubs.rsc.org/ >

  }


  {

      title <
        name = Annual Reports on Analytical Atomic Spectroscopy ;
        issn = 0306-1353
      >

      comment[years] = Published 1971-1984
      param[journal_code] = aa

      au < doNotProcess ; 1971 ; Annual Reports on Analytical Atomic Spectroscopy Volume 1 ; 1 ; 1971 ; https://pubs.rsc.org/ >
      au < doNotProcess ; 1972 ; Annual Reports on Analytical Atomic Spectroscopy Volume 2 ; 2 ; 1972 ; https://pubs.rsc.org/ >
      au < doNotProcess ; 1973 ; Annual Reports on Analytical Atomic Spectroscopy Volume 3 ; 3 ; 1973 ; https://pubs.rsc.org/ >
      au < doNotProcess ; 1974 ; Annual Reports on Analytical Atomic Spectroscopy Volume 4 ; 4 ; 1974 ; https://pubs.rsc.org/ >
      au < doNotProcess ; 1975 ; Annual Reports on Analytical Atomic Spectroscopy Volume 5 ; 5 ; 1975 ; https://pubs.rsc.org/ >
      au < doNotProcess ; 1976 ; Annual Reports on Analytical Atomic Spectroscopy Volume 6 ; 6 ; 1976 ; https://pubs.rsc.org/ >
      au < doNotProcess ; 1977 ; Annual Reports on Analytical Atomic Spectroscopy Volume 7 ; 7 ; 1977 ; https://pubs.rsc.org/ >
      au < doNotProcess ; 1978 ; Annual Reports on Analytical Atomic Spectroscopy Volume 8 ; 8 ; 1978 ; https://pubs.rsc.org/ >
      au < doNotProcess ; 1979 ; Annual Reports on Analytical Atomic Spectroscopy Volume 9 ; 9 ; 1979 ; https://pubs.rsc.org/ >
      au < doNotProcess ; 1980 ; Annual Reports on Analytical Atomic Spectroscopy Volume 10 ; 10 ; 1980 ; https://pubs.rsc.org/ >
      au < doNotProcess ; 1981 ; Annual Reports on Analytical Atomic Spectroscopy Volume 11 ; 11 ; 1981 ; https://pubs.rsc.org/ >
      au < doNotProcess ; 1982 ; Annual Reports on Analytical Atomic Spectroscopy Volume 12 ; 12 ; 1982 ; https://pubs.rsc.org/ >
      au < doNotProcess ; 1983 ; Annual Reports on Analytical Atomic Spectroscopy Volume 13 ; 13 ; 1983 ; https://pubs.rsc.org/ >
      au < doNotProcess ; 1984 ; Annual Reports on Analytical Atomic Spectroscopy Volume 14 ; 14 ; 1984 ; https://pubs.rsc.org/ >

  }


  {

      title <
        name = Annual Reports on the Progress of Chemistry ;
        issn = 0365-6217
      >

      comment[years] = Published 1904-1966
      param[journal_code] = ar

      au < doNotProcess ; 1904 ; Annual Reports on the Progress of Chemistry Volume 1 ; 1 ; 1904 ; https://pubs.rsc.org/ >
      au < doNotProcess ; 1905 ; Annual Reports on the Progress of Chemistry Volume 2 ; 2 ; 1905 ; https://pubs.rsc.org/ >
      au < doNotProcess ; 1906 ; Annual Reports on the Progress of Chemistry Volume 3 ; 3 ; 1906 ; https://pubs.rsc.org/ >
      au < doNotProcess ; 1907 ; Annual Reports on the Progress of Chemistry Volume 4 ; 4 ; 1907 ; https://pubs.rsc.org/ >
      au < doNotProcess ; 1908 ; Annual Reports on the Progress of Chemistry Volume 5 ; 5 ; 1908 ; https://pubs.rsc.org/ >
      au < doNotProcess ; 1909 ; Annual Reports on the Progress of Chemistry Volume 6 ; 6 ; 1909 ; https://pubs.rsc.org/ >
      au < doNotProcess ; 1910 ; Annual Reports on the Progress of Chemistry Volume 7 ; 7 ; 1910 ; https://pubs.rsc.org/ >
      au < doNotProcess ; 1911 ; Annual Reports on the Progress of Chemistry Volume 8 ; 8 ; 1911 ; https://pubs.rsc.org/ >
      au < doNotProcess ; 1912 ; Annual Reports on the Progress of Chemistry Volume 9 ; 9 ; 1912 ; https://pubs.rsc.org/ >
      au < doNotProcess ; 1913 ; Annual Reports on the Progress of Chemistry Volume 10 ; 10 ; 1913 ; https://pubs.rsc.org/ >
      au < doNotProcess ; 1914 ; Annual Reports on the Progress of Chemistry Volume 11 ; 11 ; 1914 ; https://pubs.rsc.org/ >
      au < doNotProcess ; 1915 ; Annual Reports on the Progress of Chemistry Volume 12 ; 12 ; 1915 ; https://pubs.rsc.org/ >
      au < doNotProcess ; 1916 ; Annual Reports on the Progress of Chemistry Volume 13 ; 13 ; 1916 ; https://pubs.rsc.org/ >
      au < doNotProcess ; 1917 ; Annual Reports on the Progress of Chemistry Volume 14 ; 14 ; 1917 ; https://pubs.rsc.org/ >
      au < doNotProcess ; 1918 ; Annual Reports on the Progress of Chemistry Volume 15 ; 15 ; 1918 ; https://pubs.rsc.org/ >
      au < doNotProcess ; 1919 ; Annual Reports on the Progress of Chemistry Volume 16 ; 16 ; 1919 ; https://pubs.rsc.org/ >
      au < doNotProcess ; 1920 ; Annual Reports on the Progress of Chemistry Volume 17 ; 17 ; 1920 ; https://pubs.rsc.org/ >
      au < doNotProcess ; 1921 ; Annual Reports on the Progress of Chemistry Volume 18 ; 18 ; 1921 ; https://pubs.rsc.org/ >
      au < doNotProcess ; 1922 ; Annual Reports on the Progress of Chemistry Volume 19 ; 19 ; 1922 ; https://pubs.rsc.org/ >
      au < doNotProcess ; 1923 ; Annual Reports on the Progress of Chemistry Volume 20 ; 20 ; 1923 ; https://pubs.rsc.org/ >
      au < doNotProcess ; 1924 ; Annual Reports on the Progress of Chemistry Volume 21 ; 21 ; 1924 ; https://pubs.rsc.org/ >
      au < doNotProcess ; 1925 ; Annual Reports on the Progress of Chemistry Volume 22 ; 22 ; 1925 ; https://pubs.rsc.org/ >
      au < doNotProcess ; 1926 ; Annual Reports on the Progress of Chemistry Volume 23 ; 23 ; 1926 ; https://pubs.rsc.org/ >
      au < doNotProcess ; 1927 ; Annual Reports on the Progress of Chemistry Volume 24 ; 24 ; 1927 ; https://pubs.rsc.org/ >
      au < doNotProcess ; 1928 ; Annual Reports on the Progress of Chemistry Volume 25 ; 25 ; 1928 ; https://pubs.rsc.org/ >
      au < doNotProcess ; 1929 ; Annual Reports on the Progress of Chemistry Volume 26 ; 26 ; 1929 ; https://pubs.rsc.org/ >
      au < doNotProcess ; 1930 ; Annual Reports on the Progress of Chemistry Volume 27 ; 27 ; 1930 ; https://pubs.rsc.org/ >
      au < doNotProcess ; 1931 ; Annual Reports on the Progress of Chemistry Volume 28 ; 28 ; 1931 ; https://pubs.rsc.org/ >
      au < doNotProcess ; 1932 ; Annual Reports on the Progress of Chemistry Volume 29 ; 29 ; 1932 ; https://pubs.rsc.org/ >
      au < doNotProcess ; 1933 ; Annual Reports on the Progress of Chemistry Volume 30 ; 30 ; 1933 ; https://pubs.rsc.org/ >
      au < doNotProcess ; 1934 ; Annual Reports on the Progress of Chemistry Volume 31 ; 31 ; 1934 ; https://pubs.rsc.org/ >
      au < doNotProcess ; 1935 ; Annual Reports on the Progress of Chemistry Volume 32 ; 32 ; 1935 ; https://pubs.rsc.org/ >
      au < doNotProcess ; 1936 ; Annual Reports on the Progress of Chemistry Volume 33 ; 33 ; 1936 ; https://pubs.rsc.org/ >
      au < doNotProcess ; 1937 ; Annual Reports on the Progress of Chemistry Volume 34 ; 34 ; 1937 ; https://pubs.rsc.org/ >
      au < doNotProcess ; 1938 ; Annual Reports on the Progress of Chemistry Volume 35 ; 35 ; 1938 ; https://pubs.rsc.org/ >
      au < doNotProcess ; 1939 ; Annual Reports on the Progress of Chemistry Volume 36 ; 36 ; 1939 ; https://pubs.rsc.org/ >
      au < doNotProcess ; 1940 ; Annual Reports on the Progress of Chemistry Volume 37 ; 37 ; 1940 ; https://pubs.rsc.org/ >
      au < doNotProcess ; 1941 ; Annual Reports on the Progress of Chemistry Volume 38 ; 38 ; 1941 ; https://pubs.rsc.org/ >
      au < doNotProcess ; 1942 ; Annual Reports on the Progress of Chemistry Volume 39 ; 39 ; 1942 ; https://pubs.rsc.org/ >
      au < doNotProcess ; 1943 ; Annual Reports on the Progress of Chemistry Volume 40 ; 40 ; 1943 ; https://pubs.rsc.org/ >
      au < doNotProcess ; 1944 ; Annual Reports on the Progress of Chemistry Volume 41 ; 41 ; 1944 ; https://pubs.rsc.org/ >
      au < doNotProcess ; 1945 ; Annual Reports on the Progress of Chemistry Volume 42 ; 42 ; 1945 ; https://pubs.rsc.org/ >
      au < doNotProcess ; 1946 ; Annual Reports on the Progress of Chemistry Volume 43 ; 43 ; 1946 ; https://pubs.rsc.org/ >
      au < doNotProcess ; 1947 ; Annual Reports on the Progress of Chemistry Volume 44 ; 44 ; 1947 ; https://pubs.rsc.org/ >
      au < doNotProcess ; 1948 ; Annual Reports on the Progress of Chemistry Volume 45 ; 45 ; 1948 ; https://pubs.rsc.org/ >
      au < doNotProcess ; 1949 ; Annual Reports on the Progress of Chemistry Volume 46 ; 46 ; 1949 ; https://pubs.rsc.org/ >
      au < doNotProcess ; 1950 ; Annual Reports on the Progress of Chemistry Volume 47 ; 47 ; 1950 ; https://pubs.rsc.org/ >
      au < doNotProcess ; 1951 ; Annual Reports on the Progress of Chemistry Volume 48 ; 48 ; 1951 ; https://pubs.rsc.org/ >
      au < doNotProcess ; 1952 ; Annual Reports on the Progress of Chemistry Volume 49 ; 49 ; 1952 ; https://pubs.rsc.org/ >
      au < doNotProcess ; 1953 ; Annual Reports on the Progress of Chemistry Volume 50 ; 50 ; 1953 ; https://pubs.rsc.org/ >
      au < doNotProcess ; 1954 ; Annual Reports on the Progress of Chemistry Volume 51 ; 51 ; 1954 ; https://pubs.rsc.org/ >
      au < doNotProcess ; 1955 ; Annual Reports on the Progress of Chemistry Volume 52 ; 52 ; 1955 ; https://pubs.rsc.org/ >
      au < doNotProcess ; 1956 ; Annual Reports on the Progress of Chemistry Volume 53 ; 53 ; 1956 ; https://pubs.rsc.org/ >
      au < doNotProcess ; 1957 ; Annual Reports on the Progress of Chemistry Volume 54 ; 54 ; 1957 ; https://pubs.rsc.org/ >
      au < doNotProcess ; 1958 ; Annual Reports on the Progress of Chemistry Volume 55 ; 55 ; 1958 ; https://pubs.rsc.org/ >
      au < doNotProcess ; 1959 ; Annual Reports on the Progress of Chemistry Volume 56 ; 56 ; 1959 ; https://pubs.rsc.org/ >
      au < doNotProcess ; 1960 ; Annual Reports on the Progress of Chemistry Volume 57 ; 57 ; 1960 ; https://pubs.rsc.org/ >
      au < doNotProcess ; 1961 ; Annual Reports on the Progress of Chemistry Volume 58 ; 58 ; 1961 ; https://pubs.rsc.org/ >
      au < doNotProcess ; 1962 ; Annual Reports on the Progress of Chemistry Volume 59 ; 59 ; 1962 ; https://pubs.rsc.org/ >
      au < doNotProcess ; 1963 ; Annual Reports on the Progress of Chemistry Volume 60 ; 60 ; 1963 ; https://pubs.rsc.org/ >
      au < doNotProcess ; 1964 ; Annual Reports on the Progress of Chemistry Volume 61 ; 61 ; 1964 ; https://pubs.rsc.org/ >
      au < doNotProcess ; 1965 ; Annual Reports on the Progress of Chemistry Volume 62 ; 62 ; 1965 ; https://pubs.rsc.org/ >
      au < doNotProcess ; 1966 ; Annual Reports on the Progress of Chemistry Volume 63 ; 63 ; 1966 ; https://pubs.rsc.org/ >

  }


  {

      title <
        name = Annual Reports on the Progress of Chemistry, Sect. A: General Physical and Inorganic Chemistry ;
        issn = 0069-3022
      >

      comment[years] = Published 1967-1972
      param[journal_code] = gr

      au < doNotProcess ; 1967 ; Annual Reports on the Progress of Chemistry, Sect. A: General Physical and Inorganic Chemistry Volume 64 ; 64 ; 1967 ; https://pubs.rsc.org/ >
      au < doNotProcess ; 1968 ; Annual Reports on the Progress of Chemistry, Sect. A: General Physical and Inorganic Chemistry Volume 65 ; 65 ; 1968 ; https://pubs.rsc.org/ >
      au < doNotProcess ; 1969 ; Annual Reports on the Progress of Chemistry, Sect. A: General Physical and Inorganic Chemistry Volume 66 ; 66 ; 1969 ; https://pubs.rsc.org/ >
      au < doNotProcess ; 1970 ; Annual Reports on the Progress of Chemistry, Sect. A: General Physical and Inorganic Chemistry Volume 67 ; 67 ; 1970 ; https://pubs.rsc.org/ >
      au < doNotProcess ; 1971 ; Annual Reports on the Progress of Chemistry, Sect. A: General Physical and Inorganic Chemistry Volume 68 ; 68 ; 1971 ; https://pubs.rsc.org/ >
      au < doNotProcess ; 1972 ; Annual Reports on the Progress of Chemistry, Sect. A: General Physical and Inorganic Chemistry Volume 69 ; 69 ; 1972 ; https://pubs.rsc.org/ >

  }


  {

      title <
        name = Annual Reports on the Progress of Chemistry, Sect. A: Physical and Inorganic Chemistry ;
        issn = 0308-6003
      >

      comment[years] = Published 1973-1978
      param[journal_code] = pr

      au < doNotProcess ; 1973 ; Annual Reports on the Progress of Chemistry, Sect. A: Physical and Inorganic Chemistry Volume 70 ; 70 ; 1973 ; https://pubs.rsc.org/ >
      au < doNotProcess ; 1974 ; Annual Reports on the Progress of Chemistry, Sect. A: Physical and Inorganic Chemistry Volume 71 ; 71 ; 1974 ; https://pubs.rsc.org/ >
      au < doNotProcess ; 1975 ; Annual Reports on the Progress of Chemistry, Sect. A: Physical and Inorganic Chemistry Volume 72 ; 72 ; 1975 ; https://pubs.rsc.org/ >
      au < doNotProcess ; 1976 ; Annual Reports on the Progress of Chemistry, Sect. A: Physical and Inorganic Chemistry Volume 73 ; 73 ; 1976 ; https://pubs.rsc.org/ >
      au < doNotProcess ; 1977 ; Annual Reports on the Progress of Chemistry, Sect. A: Physical and Inorganic Chemistry Volume 74 ; 74 ; 1977 ; https://pubs.rsc.org/ >
      au < doNotProcess ; 1978 ; Annual Reports on the Progress of Chemistry, Sect. A: Physical and Inorganic Chemistry Volume 75 ; 75 ; 1978 ; https://pubs.rsc.org/ >

  }


  {

      title <
        name = Catalysis Science & Technology ;
        issn = 2044-4753 ;
        eissn = 2044-4761
      >

      comment[years] = Published 2010-2016
      param[journal_code] = cy

      au < released ; 2011 ; Catalysis Science & Technology Volume 1 ; 1 ; 2011 ; http://pubs.rsc.org/ >
      au < released ; 2012 ; Catalysis Science & Technology Volume 2 ; 2 ; 2012 ; http://pubs.rsc.org/ >
      au < released ; 2013 ; Catalysis Science & Technology Volume 3 ; 3 ; 2013 ; http://pubs.rsc.org/ >
      au < manifest ; 2014 ; Catalysis Science & Technology Volume 4 ; 4 ; 2014 ; https://pubs.rsc.org/ >
      au < released ; 2015 ; Catalysis Science & Technology Volume 5 ; 5 ; 2015 ; http://pubs.rsc.org/ >
      au < released ; 2016 ; Catalysis Science & Technology Volume 6 ; 6 ; 2016 ; http://pubs.rsc.org/ >
      au < released ; 2017 ; Catalysis Science & Technology Volume 7 ; 7 ; 2017 ; http://pubs.rsc.org/ >
      au < released ; 2018 ; Catalysis Science & Technology Volume 8 ; 8 ; 2018 ; https://pubs.rsc.org/ >
      au < released ; 2019 ; Catalysis Science & Technology Volume 9 ; 9 ; 2019 ; https://pubs.rsc.org/ >
      au < released ; 2020 ; Catalysis Science & Technology Volume 10 ; 10 ; 2020 ; https://pubs.rsc.org/ >
      au < manifest ; 2021 ; Catalysis Science & Technology Volume 11 ; 11 ; 2021 ; https://pubs.rsc.org/ >

  }

  {

      title <
        name = Chemical Communications (London) ;
        issn = 0009-241X
      >

      comment[years] = Published 1965-1968
      param[journal_code] = c1

      au < doNotProcess ; 1965 ; Chemical Communications (London) Volume 1965 ; 1965 ; 1965 ; https://pubs.rsc.org/ >
      au < doNotProcess ; 1966 ; Chemical Communications (London) Volume 1966 ; 1966 ; 1966 ; https://pubs.rsc.org/ >
      au < doNotProcess ; 1967 ; Chemical Communications (London) Volume 1967 ; 1967 ; 1967 ; https://pubs.rsc.org/ >
      au < doNotProcess ; 1968 ; Chemical Communications (London) Volume 1968 ; 1968 ; 1968 ; https://pubs.rsc.org/ >

  }


  {

      title <
        name = Chemical Science ;
        issn = 2041-6520 ;
        eissn = 2041-6539
      >

      comment[years] = Published 2010-2016
      param[journal_code] = sc

      au < released ; 2010 ; Chemical Science Volume 1 ; 1 ; 2010 ; http://pubs.rsc.org/ >
      au < released ; 2011 ; Chemical Science Volume 2 ; 2 ; 2011 ; http://pubs.rsc.org/ >
      au < released ; 2012 ; Chemical Science Volume 3 ; 3 ; 2012 ; http://pubs.rsc.org/ >
      au < released ; 2013 ; Chemical Science Volume 4 ; 4 ; 2013 ; http://pubs.rsc.org/ >
      au < released ; 2014 ; Chemical Science Volume 5 ; 5 ; 2014 ; http://pubs.rsc.org/ >
      au < released ; 2015 ; Chemical Science Volume 6 ; 6 ; 2015 ; http://pubs.rsc.org/ >
      au < released ; 2016 ; Chemical Science Volume 7 ; 7 ; 2016 ; http://pubs.rsc.org/ >
      au < released ; 2017 ; Chemical Science Volume 8 ; 8 ; 2017 ; http://pubs.rsc.org/ >
      au < released ; 2018 ; Chemical Science Volume 9 ; 9 ; 2018 ; https://pubs.rsc.org/ >
      au < released ; 2019 ; Chemical Science Volume 10 ; 10 ; 2019 ; https://pubs.rsc.org/ >
      au < released ; 2020 ; Chemical Science Volume 11 ; 11 ; 2020 ; https://pubs.rsc.org/ >
      au < manifest ; 2021 ; Chemical Science Volume 12 ; 12 ; 2021 ; https://pubs.rsc.org/ >

  }

  {

      title <
        name = Contemporary Organic Synthesis ;
        issn = 1350-4894
      >

      comment[years] = Published 1994-1997
      param[journal_code] = co

      au < doNotProcess ; 1994 ; Contemporary Organic Synthesis Volume 1 ; 1 ; 1994 ; https://pubs.rsc.org/ >
      au < doNotProcess ; 1995 ; Contemporary Organic Synthesis Volume 2 ; 2 ; 1995 ; https://pubs.rsc.org/ >
      au < manifest ; 1996 ; Contemporary Organic Synthesis Volume 3 ; 3 ; 1996 ; https://pubs.rsc.org/ >
      au < manifest ; 1997 ; Contemporary Organic Synthesis Volume 4 ; 4 ; 1997 ; https://pubs.rsc.org/ >

  }


  {

      title <
        name = Discussions of the Faraday Society ;
        issn = 0366-9033
      >

      comment[years] = Published 1947-1971
      param[journal_code] = df

      au < doNotProcess ; 1947 ; Discussions of the Faraday Society Volume 1 ; 1 ; 1947 ; https://pubs.rsc.org/ >
      au < doNotProcess ; 1948 ; Discussions of the Faraday Society Volume 2 ; 2 ; 1948 ; https://pubs.rsc.org/ >
      au < doNotProcess ; 1949 ; Discussions of the Faraday Society Volume 3 ; 3 ; 1949 ; https://pubs.rsc.org/ >
      au < doNotProcess ; 1950 ; Discussions of the Faraday Society Volume 4 ; 4 ; 1950 ; https://pubs.rsc.org/ >
      au < doNotProcess ; 1951 ; Discussions of the Faraday Society Volume 5 ; 5 ; 1951 ; https://pubs.rsc.org/ >
      au < doNotProcess ; 1952 ; Discussions of the Faraday Society Volume 6 ; 6 ; 1952 ; https://pubs.rsc.org/ >
      au < doNotProcess ; 1953 ; Discussions of the Faraday Society Volume 7 ; 7 ; 1953 ; https://pubs.rsc.org/ >
      au < doNotProcess ; 1954 ; Discussions of the Faraday Society Volume 8 ; 8 ; 1954 ; https://pubs.rsc.org/ >
      au < doNotProcess ; 1955 ; Discussions of the Faraday Society Volume 9 ; 9 ; 1955 ; https://pubs.rsc.org/ >
      au < doNotProcess ; 1956 ; Discussions of the Faraday Society Volume 10 ; 10 ; 1956 ; https://pubs.rsc.org/ >
      au < doNotProcess ; 1957 ; Discussions of the Faraday Society Volume 11 ; 11 ; 1957 ; https://pubs.rsc.org/ >
      au < doNotProcess ; 1958 ; Discussions of the Faraday Society Volume 12 ; 12 ; 1958 ; https://pubs.rsc.org/ >
      au < doNotProcess ; 1959 ; Discussions of the Faraday Society Volume 13 ; 13 ; 1959 ; https://pubs.rsc.org/ >
      au < doNotProcess ; 1960 ; Discussions of the Faraday Society Volume 14 ; 14 ; 1960 ; https://pubs.rsc.org/ >
      au < doNotProcess ; 1961 ; Discussions of the Faraday Society Volume 15 ; 15 ; 1961 ; https://pubs.rsc.org/ >
      au < doNotProcess ; 1962 ; Discussions of the Faraday Society Volume 16 ; 16 ; 1962 ; https://pubs.rsc.org/ >
      au < doNotProcess ; 1963 ; Discussions of the Faraday Society Volume 17 ; 17 ; 1963 ; https://pubs.rsc.org/ >
      au < doNotProcess ; 1964 ; Discussions of the Faraday Society Volume 18 ; 18 ; 1964 ; https://pubs.rsc.org/ >
      au < doNotProcess ; 1965 ; Discussions of the Faraday Society Volume 19 ; 19 ; 1965 ; https://pubs.rsc.org/ >
      au < doNotProcess ; 1966 ; Discussions of the Faraday Society Volume 20 ; 20 ; 1966 ; https://pubs.rsc.org/ >
      au < doNotProcess ; 1967 ; Discussions of the Faraday Society Volume 21 ; 21 ; 1967 ; https://pubs.rsc.org/ >
      au < doNotProcess ; 1968 ; Discussions of the Faraday Society Volume 22 ; 22 ; 1968 ; https://pubs.rsc.org/ >
      au < doNotProcess ; 1969 ; Discussions of the Faraday Society Volume 23 ; 23 ; 1969 ; https://pubs.rsc.org/ >
      au < doNotProcess ; 1970 ; Discussions of the Faraday Society Volume 24 ; 24 ; 1970 ; https://pubs.rsc.org/ >
      au < doNotProcess ; 1971 ; Discussions of the Faraday Society Volume 25 ; 25 ; 1971 ; https://pubs.rsc.org/ >

  }


  {

      title <
        name = Environmental Science: Nano ;
        issn = 2051-8153 ;
        eissn = 2051-8161
      >

      comment[years] = Published 2014-2017
      param[journal_code] = en

      au < released ; 2014 ; Environmental Science: Nano Volume 1 ; 1 ; 2014 ; http://pubs.rsc.org/ >
      au < released ; 2015 ; Environmental Science: Nano Volume 2 ; 2 ; 2015 ; http://pubs.rsc.org/ >
      au < released ; 2016 ; Environmental Science: Nano Volume 3 ; 3 ; 2016 ; http://pubs.rsc.org/ >
      au < released ; 2017 ; Environmental Science: Nano Volume 4 ; 4 ; 2017 ; http://pubs.rsc.org/ >
      au < released ; 2018 ; Environmental Science: Nano Volume 5 ; 5 ; 2018 ; https://pubs.rsc.org/ >
      au < released ; 2019 ; Environmental Science: Nano Volume 6 ; 6 ; 2019 ; https://pubs.rsc.org/ >
      au < released ; 2020 ; Environmental Science: Nano Volume 7 ; 7 ; 2020 ; https://pubs.rsc.org/ >
      au < manifest ; 2021 ; Environmental Science: Nano Volume 8 ; 8 ; 2021 ; https://pubs.rsc.org/ >

  }

  {

      title <
        name = Environmental Science: Processes & Impacts ;
        issn = 2050-7887 ;
        eissn = 2050-7895
      >

      comment[years] = Published 2013-present
      param[journal_code] = em
      #complete. for 1999-2012 see another title block

      au < released ; 2013 ; Environmental Science: Processes & Impacts Volume 15 ; 15 ; 2013 ; http://pubs.rsc.org/ >
      au < released ; 2014 ; Environmental Science: Processes & Impacts Volume 16 ; 16 ; 2014 ; http://pubs.rsc.org/ >
      au < released ; 2015 ; Environmental Science: Processes & Impacts Volume 17 ; 17 ; 2015 ; http://pubs.rsc.org/ >
      au < released ; 2016 ; Environmental Science: Processes & Impacts Volume 18 ; 18 ; 2016 ; http://pubs.rsc.org/ >
      au < released ; 2017 ; Environmental Science: Processes & Impacts Volume 19 ; 19 ; 2017 ; http://pubs.rsc.org/ >
      au < released ; 2018 ; Environmental Science: Processes & Impacts Volume 20 ; 20 ; 2018 ; https://pubs.rsc.org/ >
      au < released ; 2019 ; Environmental Science: Processes & Impacts Volume 21 ; 21 ; 2019 ; https://pubs.rsc.org/ >
      au < released ; 2020 ; Environmental Science: Processes & Impacts Volume 22 ; 22 ; 2020 ; https://pubs.rsc.org/ >
      au < manifest ; 2021 ; Environmental Science: Processes & Impacts Volume 23 ; 23 ; 2021 ; https://pubs.rsc.org/ >

  }

  {

      title <
        name = Environmental Science: Water Research & Technology ;
        issn = 2053-1400 ;
        eissn = 2053-1419
      >

      comment[years] = Published 2015-2016
      param[journal_code] = ew

      au < released ; 2015 ; Environmental Science: Water Research & Technology Volume 1 ; 1 ; 2015 ; http://pubs.rsc.org/ >
      au < released ; 2016 ; Environmental Science: Water Research & Technology Volume 2 ; 2 ; 2016 ; http://pubs.rsc.org/ >
      au < released ; 2017 ; Environmental Science: Water Research & Technology Volume 3 ; 3 ; 2017 ; http://pubs.rsc.org/ >
      au < released ; 2018 ; Environmental Science: Water Research & Technology Volume 4 ; 4 ; 2018 ; https://pubs.rsc.org/ >
      au < released ; 2019 ; Environmental Science: Water Research & Technology Volume 5 ; 5 ; 2019 ; https://pubs.rsc.org/ >
      au < released ; 2020 ; Environmental Science: Water Research & Technology Volume 6 ; 6 ; 2020 ; https://pubs.rsc.org/ >
      au < manifest ; 2021 ; Environmental Science: Water Research & Technology Volume 7 ; 7 ; 2021 ; https://pubs.rsc.org/ >

  }

  {

      title <
        name = Faraday Discussions of the Chemical Society ;
        issn = 0301-7249
      >

      comment[years] = Published 1972-1991
      param[journal_code] = dc

      au < doNotProcess ; 1972 ; Faraday Discussions of the Chemical Society Volume 53 ; 53 ; 1972 ; https://pubs.rsc.org/ >
      au < doNotProcess ; 1973 ; Faraday Discussions of the Chemical Society Volume 54 ; 54 ; 1973 ; https://pubs.rsc.org/ >
      au < doNotProcess ; 1974 ; Faraday Discussions of the Chemical Society Volume 55 ; 55 ; 1974 ; https://pubs.rsc.org/ >
      au < doNotProcess ; 1975 ; Faraday Discussions of the Chemical Society Volume 56 ; 56 ; 1975 ; https://pubs.rsc.org/ >
      au < doNotProcess ; 1976 ; Faraday Discussions of the Chemical Society Volume 57 ; 57 ; 1976 ; https://pubs.rsc.org/ >
      au < doNotProcess ; 1977 ; Faraday Discussions of the Chemical Society Volume 58 ; 58 ; 1977 ; https://pubs.rsc.org/ >
      au < doNotProcess ; 1978 ; Faraday Discussions of the Chemical Society Volume 59 ; 59 ; 1978 ; https://pubs.rsc.org/ >
      au < doNotProcess ; 1979 ; Faraday Discussions of the Chemical Society Volume 60 ; 60 ; 1979 ; https://pubs.rsc.org/ >
      au < doNotProcess ; 1980 ; Faraday Discussions of the Chemical Society Volume 61 ; 61 ; 1980 ; https://pubs.rsc.org/ >
      au < doNotProcess ; 1981 ; Faraday Discussions of the Chemical Society Volume 62 ; 62 ; 1981 ; https://pubs.rsc.org/ >
      au < doNotProcess ; 1982 ; Faraday Discussions of the Chemical Society Volume 63 ; 63 ; 1982 ; https://pubs.rsc.org/ >
      au < doNotProcess ; 1983 ; Faraday Discussions of the Chemical Society Volume 64 ; 64 ; 1983 ; https://pubs.rsc.org/ >
      au < doNotProcess ; 1984 ; Faraday Discussions of the Chemical Society Volume 65 ; 65 ; 1984 ; https://pubs.rsc.org/ >
      au < doNotProcess ; 1985 ; Faraday Discussions of the Chemical Society Volume 66 ; 66 ; 1985 ; https://pubs.rsc.org/ >
      au < doNotProcess ; 1986 ; Faraday Discussions of the Chemical Society Volume 67 ; 67 ; 1986 ; https://pubs.rsc.org/ >
      au < doNotProcess ; 1987 ; Faraday Discussions of the Chemical Society Volume 68 ; 68 ; 1987 ; https://pubs.rsc.org/ >
      au < doNotProcess ; 1988 ; Faraday Discussions of the Chemical Society Volume 69 ; 69 ; 1988 ; https://pubs.rsc.org/ >
      au < doNotProcess ; 1989 ; Faraday Discussions of the Chemical Society Volume 70 ; 70 ; 1989 ; https://pubs.rsc.org/ >
      au < doNotProcess ; 1990 ; Faraday Discussions of the Chemical Society Volume 71 ; 71 ; 1990 ; https://pubs.rsc.org/ >
      au < doNotProcess ; 1991 ; Faraday Discussions of the Chemical Society Volume 72 ; 72 ; 1991 ; https://pubs.rsc.org/ >

  }


  {

      title <
        name = Faraday Special Discussions of the Chemical Society ;
        issn = 0370-9302
      >

      comment[years] = Published 1972-1972
      param[journal_code] = s1

      au < doNotProcess ; 1972 ; Faraday Special Discussions of the Chemical Society Volume 2 ; 2 ; 1972 ; https://pubs.rsc.org/ >

  }

  {

      title <
        name = Faraday Symposia of the Chemical Society ;
        issn = 0301-5696
      >

      comment[years] = Published 1972-1984
      param[journal_code] = fs

      au < doNotProcess ; 1972 ; Faraday Symposia of the Chemical Society Volume 6 ; 6 ; 1972 ; https://pubs.rsc.org/ >
      au < doNotProcess ; 1973 ; Faraday Symposia of the Chemical Society Volume 7 ; 7 ; 1973 ; https://pubs.rsc.org/ >
      au < doNotProcess ; 1974 ; Faraday Symposia of the Chemical Society Volume 8 ; 8 ; 1974 ; https://pubs.rsc.org/ >
      au < doNotProcess ; 1975 ; Faraday Symposia of the Chemical Society Volume 9 ; 9 ; 1975 ; https://pubs.rsc.org/ >
      au < doNotProcess ; 1976 ; Faraday Symposia of the Chemical Society Volume 10 ; 10 ; 1976 ; https://pubs.rsc.org/ >
      au < doNotProcess ; 1977 ; Faraday Symposia of the Chemical Society Volume 11 ; 11 ; 1977 ; https://pubs.rsc.org/ >
      au < doNotProcess ; 1978 ; Faraday Symposia of the Chemical Society Volume 12 ; 12 ; 1978 ; https://pubs.rsc.org/ >
      au < doNotProcess ; 1979 ; Faraday Symposia of the Chemical Society Volume 13 ; 13 ; 1979 ; https://pubs.rsc.org/ >
      au < doNotProcess ; 1980 ; Faraday Symposia of the Chemical Society Volume 14 ; 14 ; 1980 ; https://pubs.rsc.org/ >
      au < doNotProcess ; 1981 ; Faraday Symposia of the Chemical Society Volume 15 ; 15 ; 1981 ; https://pubs.rsc.org/ >
      au < doNotProcess ; 1982 ; Faraday Symposia of the Chemical Society Volume 16 ; 16 ; 1982 ; https://pubs.rsc.org/ >
      au < doNotProcess ; 1983 ; Faraday Symposia of the Chemical Society Volume 17 ; 17 ; 1983 ; https://pubs.rsc.org/ >
      au < doNotProcess ; 1984 ; Faraday Symposia of the Chemical Society Volume 18 ; 18 ; 1984 ; https://pubs.rsc.org/ >

  }

  {

      title <
        name = Food & Function ;
        issn = 2042-6496 ;
        eissn = 2042-650X
      >

      comment[years] = Published 2010-2016
      param[journal_code] = fo

      au < released ; 2010 ; Food & Function Volume 1 ; 1 ; 2010 ; http://pubs.rsc.org/ >
      au < released ; 2011 ; Food & Function Volume 2 ; 2 ; 2011 ; http://pubs.rsc.org/ >
      au < released ; 2012 ; Food & Function Volume 3 ; 3 ; 2012 ; http://pubs.rsc.org/ >
      au < released ; 2013 ; Food & Function Volume 4 ; 4 ; 2013 ; http://pubs.rsc.org/ >
      au < released ; 2014 ; Food & Function Volume 5 ; 5 ; 2014 ; http://pubs.rsc.org/ >
      au < released ; 2015 ; Food & Function Volume 6 ; 6 ; 2015 ; http://pubs.rsc.org/ >
      au < released ; 2016 ; Food & Function Volume 7 ; 7 ; 2016 ; http://pubs.rsc.org/ >
      au < released ; 2017 ; Food & Function Volume 8 ; 8 ; 2017 ; http://pubs.rsc.org/ >
      au < released ; 2018 ; Food & Function Volume 9 ; 9 ; 2018 ; https://pubs.rsc.org/ >
      au < released ; 2019 ; Food & Function Volume 10 ; 10 ; 2019 ; https://pubs.rsc.org/ >
      au < released ; 2020 ; Food & Function Volume 11 ; 11 ; 2020 ; https://pubs.rsc.org/ >
      au < manifest ; 2021 ; Food & Function Volume 12 ; 12 ; 2021 ; https://pubs.rsc.org/ >

  }

  {

      title <
        name = Geochemical Transactions ;
        eissn = 1467-4866
      >

      comment[years] = Published 2000-2003
      param[journal_code] = gt

<<<<<<< HEAD
      au < manifest ; 2000 ; Geochemical Transactions Volume 1 ; 1 ; 2000 ; https://pubs.rsc.org/ >
=======
      au < released ; 2000 ; Geochemical Transactions Volume 1 ; 1 ; 2000 ; https://pubs.rsc.org/ >
>>>>>>> ecf3b879
      au < released ; 2001 ; Geochemical Transactions Volume 2 ; 2 ; 2001 ; https://pubs.rsc.org/ >
      au < released ; 2002 ; Geochemical Transactions Volume 3 ; 3 ; 2002 ; https://pubs.rsc.org/ >
      au < released ; 2003 ; Geochemical Transactions Volume 4 ; 4 ; 2003 ; https://pubs.rsc.org/ >

  }


  {

      title <
        name = Inorganic Chemistry Frontiers ;
        eissn = 2052-1553
      >

      comment[years] = Published 2014-2016
      param[journal_code] = qi

      au < released ; 2014 ; Inorganic Chemistry Frontiers Volume 1 ; 1 ; 2014 ; http://pubs.rsc.org/ >
      au < released ; 2015 ; Inorganic Chemistry Frontiers Volume 2 ; 2 ; 2015 ; http://pubs.rsc.org/ >
      au < released ; 2016 ; Inorganic Chemistry Frontiers Volume 3 ; 3 ; 2016 ; http://pubs.rsc.org/ >
      au < released ; 2017 ; Inorganic Chemistry Frontiers Volume 4 ; 4 ; 2017 ; http://pubs.rsc.org/ >
      au < released ; 2018 ; Inorganic Chemistry Frontiers Volume 5 ; 5 ; 2018 ; https://pubs.rsc.org/ >
      au < released ; 2019 ; Inorganic Chemistry Frontiers Volume 6 ; 6 ; 2019 ; https://pubs.rsc.org/ >
      au < released ; 2020 ; Inorganic Chemistry Frontiers Volume 7 ; 7 ; 2020 ; https://pubs.rsc.org/ >
      au < manifest ; 2021 ; Inorganic Chemistry Frontiers Volume 8 ; 8 ; 2021 ; https://pubs.rsc.org/ >

  }


  {

      title <
        name = Journal and Proceedings of the Institute of Chemistry of Great Britain and Ireland ;
        issn = 0368-3958
      >

      comment[years] = Published 1920-1949
      param[journal_code] = jg

      au < doNotProcess ; 1920 ; Journal and Proceedings of the Institute of Chemistry of Great Britain and Ireland Volume 44 ; 44 ; 1920 ; https://pubs.rsc.org/ >
      au < doNotProcess ; 1921 ; Journal and Proceedings of the Institute of Chemistry of Great Britain and Ireland Volume 45 ; 45 ; 1921 ; https://pubs.rsc.org/ >
      au < doNotProcess ; 1922 ; Journal and Proceedings of the Institute of Chemistry of Great Britain and Ireland Volume 46 ; 46 ; 1922 ; https://pubs.rsc.org/ >
      au < doNotProcess ; 1923 ; Journal and Proceedings of the Institute of Chemistry of Great Britain and Ireland Volume 47 ; 47 ; 1923 ; https://pubs.rsc.org/ >
      au < doNotProcess ; 1924 ; Journal and Proceedings of the Institute of Chemistry of Great Britain and Ireland Volume 48 ; 48 ; 1924 ; https://pubs.rsc.org/ >
      au < doNotProcess ; 1925 ; Journal and Proceedings of the Institute of Chemistry of Great Britain and Ireland Volume 49 ; 49 ; 1925 ; https://pubs.rsc.org/ >
      au < doNotProcess ; 1926 ; Journal and Proceedings of the Institute of Chemistry of Great Britain and Ireland Volume 50 ; 50 ; 1926 ; https://pubs.rsc.org/ >
      au < doNotProcess ; 1927 ; Journal and Proceedings of the Institute of Chemistry of Great Britain and Ireland Volume 51 ; 51 ; 1927 ; https://pubs.rsc.org/ >
      au < doNotProcess ; 1928 ; Journal and Proceedings of the Institute of Chemistry of Great Britain and Ireland Volume 52 ; 52 ; 1928 ; https://pubs.rsc.org/ >
      au < doNotProcess ; 1929 ; Journal and Proceedings of the Institute of Chemistry of Great Britain and Ireland Volume 53 ; 53 ; 1929 ; https://pubs.rsc.org/ >
      au < doNotProcess ; 1930 ; Journal and Proceedings of the Institute of Chemistry of Great Britain and Ireland Volume 54 ; 54 ; 1930 ; https://pubs.rsc.org/ >
      au < doNotProcess ; 1931 ; Journal and Proceedings of the Institute of Chemistry of Great Britain and Ireland Volume 55 ; 55 ; 1931 ; https://pubs.rsc.org/ >
      au < doNotProcess ; 1932 ; Journal and Proceedings of the Institute of Chemistry of Great Britain and Ireland Volume 56 ; 56 ; 1932 ; https://pubs.rsc.org/ >
      au < doNotProcess ; 1933 ; Journal and Proceedings of the Institute of Chemistry of Great Britain and Ireland Volume 57 ; 57 ; 1933 ; https://pubs.rsc.org/ >
      au < doNotProcess ; 1934 ; Journal and Proceedings of the Institute of Chemistry of Great Britain and Ireland Volume 58 ; 58 ; 1934 ; https://pubs.rsc.org/ >
      au < doNotProcess ; 1935 ; Journal and Proceedings of the Institute of Chemistry of Great Britain and Ireland Volume 59 ; 59 ; 1935 ; https://pubs.rsc.org/ >
      au < doNotProcess ; 1936 ; Journal and Proceedings of the Institute of Chemistry of Great Britain and Ireland Volume 60 ; 60 ; 1936 ; https://pubs.rsc.org/ >
      au < doNotProcess ; 1937 ; Journal and Proceedings of the Institute of Chemistry of Great Britain and Ireland Volume 61 ; 61 ; 1937 ; https://pubs.rsc.org/ >
      au < doNotProcess ; 1938 ; Journal and Proceedings of the Institute of Chemistry of Great Britain and Ireland Volume 62 ; 62 ; 1938 ; https://pubs.rsc.org/ >
      au < doNotProcess ; 1939 ; Journal and Proceedings of the Institute of Chemistry of Great Britain and Ireland Volume 63 ; 63 ; 1939 ; https://pubs.rsc.org/ >
      au < doNotProcess ; 1940 ; Journal and Proceedings of the Institute of Chemistry of Great Britain and Ireland Volume 64 ; 64 ; 1940 ; https://pubs.rsc.org/ >
      au < doNotProcess ; 1941 ; Journal and Proceedings of the Institute of Chemistry of Great Britain and Ireland Volume 65 ; 65 ; 1941 ; https://pubs.rsc.org/ >
      au < doNotProcess ; 1942 ; Journal and Proceedings of the Institute of Chemistry of Great Britain and Ireland Volume 66 ; 66 ; 1942 ; https://pubs.rsc.org/ >
      au < doNotProcess ; 1943 ; Journal and Proceedings of the Institute of Chemistry of Great Britain and Ireland Volume 67 ; 67 ; 1943 ; https://pubs.rsc.org/ >
      au < doNotProcess ; 1944 ; Journal and Proceedings of the Institute of Chemistry of Great Britain and Ireland Volume 68 ; 68 ; 1944 ; https://pubs.rsc.org/ >
      au < doNotProcess ; 1945 ; Journal and Proceedings of the Institute of Chemistry of Great Britain and Ireland Volume 69 ; 69 ; 1945 ; https://pubs.rsc.org/ >
      au < doNotProcess ; 1946 ; Journal and Proceedings of the Institute of Chemistry of Great Britain and Ireland Volume 70 ; 70 ; 1946 ; https://pubs.rsc.org/ >
      au < doNotProcess ; 1947 ; Journal and Proceedings of the Institute of Chemistry of Great Britain and Ireland Volume 71 ; 71 ; 1947 ; https://pubs.rsc.org/ >
      au < doNotProcess ; 1948 ; Journal and Proceedings of the Institute of Chemistry of Great Britain and Ireland Volume 72 ; 72 ; 1948 ; https://pubs.rsc.org/ >
      au < doNotProcess ; 1949 ; Journal and Proceedings of the Institute of Chemistry of Great Britain and Ireland Volume 73 ; 73 ; 1949 ; https://pubs.rsc.org/ >

  }

  {

      title <
        name = Journal of Chemical Research, Synopses ;
        issn = 0308-2342 ;
        eissn = 1364-5560
      >

      comment[years] = Published 1997-1999
      param[journal_code] = jc

      au < exists ; 1997 ; Journal of Chemical Research, Synopses Volume 1997 ; 1997 ; 1997 ; https://pubs.rsc.org/ >
      au < exists ; 1998 ; Journal of Chemical Research, Synopses Volume 1998 ; 1998 ; 1998 ; https://pubs.rsc.org/ >
      au < exists ; 1999 ; Journal of Chemical Research, Synopses Volume 1999 ; 1999 ; 1999 ; https://pubs.rsc.org/ >

  }

  {

      title <
        name = Journal of Materials Chemistry A: Materials for energy and sustainability ;
        issn = 2050-7488 ;
        eissn = 2050-7496
      >

      comment[years] = Published 2013-2016
      param[journal_code] = ta

      au < released ; 2013 ; Journal of Materials Chemistry A: Materials for energy and sustainability Volume 1 ; 1 ; 2013 ; http://pubs.rsc.org/ >
      au < manifest ; 2014 ; Journal of Materials Chemistry A: Materials for energy and sustainability Volume 2 ; 2 ; 2014 ; https://pubs.rsc.org/ >
      au < released ; 2015 ; Journal of Materials Chemistry A: Materials for energy and sustainability Volume 3 ; 3 ; 2015 ; http://pubs.rsc.org/ >
      au < released ; 2016 ; Journal of Materials Chemistry A: Materials for energy and sustainability Volume 4 ; 4 ; 2016 ; http://pubs.rsc.org/ >
      au < released ; 2017 ; Journal of Materials Chemistry A: Materials for energy and sustainability Volume 5 ; 5 ; 2017 ; http://pubs.rsc.org/ >
      au < released ; 2018 ; Journal of Materials Chemistry A: Materials for energy and sustainability Volume 6 ; 6 ; 2018 ; https://pubs.rsc.org/ >
      au < released ; 2019 ; Journal of Materials Chemistry A: Materials for energy and sustainability Volume 7 ; 7 ; 2019 ; https://pubs.rsc.org/ >
      au < released ; 2020 ; Journal of Materials Chemistry A: Materials for energy and sustainability Volume 8 ; 8 ; 2020 ; https://pubs.rsc.org/ >
      au < manifest ; 2021 ; Journal of Materials Chemistry A: Materials for energy and sustainability Volume 9 ; 9 ; 2021 ; https://pubs.rsc.org/ >

  }

  {

      title <
        name = Journal of Materials Chemistry B: Materials for biology and medicine ;
        issn = 2050-750X ;
        eissn = 2050-7518
      >

      comment[years] = Published 2013-2016
      param[journal_code] = tb

      au < released ; 2013 ; Journal of Materials Chemistry B: Materials for biology and medicine Volume 1 ; 1 ; 2013 ; http://pubs.rsc.org/ >
      au < released ; 2014 ; Journal of Materials Chemistry B: Materials for biology and medicine Volume 2 ; 2 ; 2014 ; http://pubs.rsc.org/ >
      au < released ; 2015 ; Journal of Materials Chemistry B: Materials for biology and medicine Volume 3 ; 3 ; 2015 ; http://pubs.rsc.org/ >
      au < released ; 2016 ; Journal of Materials Chemistry B: Materials for biology and medicine Volume 4 ; 4 ; 2016 ; http://pubs.rsc.org/ >
      au < released ; 2017 ; Journal of Materials Chemistry B: Materials for biology and medicine Volume 5 ; 5 ; 2017 ; http://pubs.rsc.org/ >
      au < released ; 2018 ; Journal of Materials Chemistry B: Materials for biology and medicine Volume 6 ; 6 ; 2018 ; https://pubs.rsc.org/ >
      au < released ; 2019 ; Journal of Materials Chemistry B: Materials for biology and medicine Volume 7 ; 7 ; 2019 ; https://pubs.rsc.org/ >
      au < released ; 2020 ; Journal of Materials Chemistry B: Materials for biology and medicine Volume 8 ; 8 ; 2020 ; https://pubs.rsc.org/ >
      au < manifest ; 2021 ; Journal of Materials Chemistry B: Materials for biology and medicine Volume 9 ; 9 ; 2021 ; https://pubs.rsc.org/ >

  }

  {

      title <
        name = Journal of Materials Chemistry C: Materials for optical and electronic devices ;
        issn = 2050-7526 ;
        eissn = 2050-7534
      >

      comment[years] = Published 2013-2016
      param[journal_code] = tc

      au < released ; 2013 ; Journal of Materials Chemistry C: Materials for optical and electronic devices Volume 1 ; 1 ; 2013 ; http://pubs.rsc.org/ >
      au < released ; 2014 ; Journal of Materials Chemistry C: Materials for optical and electronic devices Volume 2 ; 2 ; 2014 ; http://pubs.rsc.org/ >
      au < released ; 2015 ; Journal of Materials Chemistry C: Materials for optical and electronic devices Volume 3 ; 3 ; 2015 ; http://pubs.rsc.org/ >
      au < released ; 2016 ; Journal of Materials Chemistry C: Materials for optical and electronic devices Volume 4 ; 4 ; 2016 ; http://pubs.rsc.org/ >
      au < released ; 2017 ; Journal of Materials Chemistry C: Materials for optical and electronic devices Volume 5 ; 5 ; 2017 ; http://pubs.rsc.org/ >
      au < released ; 2018 ; Journal of Materials Chemistry C: Materials for optical and electronic devices Volume 6 ; 6 ; 2018 ; https://pubs.rsc.org/ >
      au < released ; 2019 ; Journal of Materials Chemistry C: Materials for optical and electronic devices Volume 7 ; 7 ; 2019 ; https://pubs.rsc.org/ >
      au < released ; 2020 ; Journal of Materials Chemistry C: Materials for optical and electronic devices Volume 8 ; 8 ; 2020 ; https://pubs.rsc.org/ >
      au < manifest ; 2021 ; Journal of Materials Chemistry C: Materials for optical and electronic devices Volume 9 ; 9 ; 2021 ; https://pubs.rsc.org/ >

  }

  {

      title <
        name = Journal of the Chemical Society ;
        issn = 0368-1769
      >

      comment[years] = Published 1862-1877
      param[journal_code] = js

      au < doNotProcess ; 1862 ; Journal of the Chemical Society Volume 15 ; 15 ; 1862 ; https://pubs.rsc.org/ >
      au < doNotProcess ; 1863 ; Journal of the Chemical Society Volume 16 ; 16 ; 1863 ; https://pubs.rsc.org/ >
      au < doNotProcess ; 1864 ; Journal of the Chemical Society Volume 17 ; 17 ; 1864 ; https://pubs.rsc.org/ >
      au < doNotProcess ; 1865 ; Journal of the Chemical Society Volume 18 ; 18 ; 1865 ; https://pubs.rsc.org/ >
      au < doNotProcess ; 1866 ; Journal of the Chemical Society Volume 19 ; 19 ; 1866 ; https://pubs.rsc.org/ >
      au < doNotProcess ; 1867 ; Journal of the Chemical Society Volume 20 ; 20 ; 1867 ; https://pubs.rsc.org/ >
      au < doNotProcess ; 1868 ; Journal of the Chemical Society Volume 21 ; 21 ; 1868 ; https://pubs.rsc.org/ >
      au < doNotProcess ; 1869 ; Journal of the Chemical Society Volume 22 ; 22 ; 1869 ; https://pubs.rsc.org/ >
      au < doNotProcess ; 1870 ; Journal of the Chemical Society Volume 23 ; 23 ; 1870 ; https://pubs.rsc.org/ >
      au < doNotProcess ; 1871 ; Journal of the Chemical Society Volume 24 ; 24 ; 1871 ; https://pubs.rsc.org/ >
      au < doNotProcess ; 1872 ; Journal of the Chemical Society Volume 25 ; 25 ; 1872 ; https://pubs.rsc.org/ >
      au < doNotProcess ; 1873 ; Journal of the Chemical Society Volume 26 ; 26 ; 1873 ; https://pubs.rsc.org/ >
      au < doNotProcess ; 1874 ; Journal of the Chemical Society Volume 27 ; 27 ; 1874 ; https://pubs.rsc.org/ >
      au < doNotProcess ; 1875 ; Journal of the Chemical Society Volume 28 ; 28 ; 1875 ; https://pubs.rsc.org/ >
      au < doNotProcess ; 1876 ; Journal of the Chemical Society Volume 29 ; 29 ; 1876 ; https://pubs.rsc.org/ >
      au < doNotProcess ; 1877 ; Journal of the Chemical Society Volume 30 ; 30 ; 1877 ; https://pubs.rsc.org/ >

  }

  {

      title <
        name = Journal of the Chemical Society ;
        issn = 0368-1769
      >

      comment[years] = Published 1926-1965
      param[journal_code] = jr

      au < doNotProcess ; 1926 ; Journal of the Chemical Society (Resumed) Volume 1926 ; 1926 ; 1926 ; https://pubs.rsc.org/ >
      au < doNotProcess ; 1927 ; Journal of the Chemical Society (Resumed) Volume 1927 ; 1927 ; 1927 ; https://pubs.rsc.org/ >
      au < doNotProcess ; 1928 ; Journal of the Chemical Society (Resumed) Volume 1928 ; 1928 ; 1928 ; https://pubs.rsc.org/ >
      au < doNotProcess ; 1929 ; Journal of the Chemical Society (Resumed) Volume 1929 ; 1929 ; 1929 ; https://pubs.rsc.org/ >
      au < doNotProcess ; 1930 ; Journal of the Chemical Society (Resumed) Volume 1930 ; 1930 ; 1930 ; https://pubs.rsc.org/ >
      au < doNotProcess ; 1931 ; Journal of the Chemical Society (Resumed) Volume 1931 ; 1931 ; 1931 ; https://pubs.rsc.org/ >
      au < doNotProcess ; 1932 ; Journal of the Chemical Society (Resumed) Volume 1932 ; 1932 ; 1932 ; https://pubs.rsc.org/ >
      au < doNotProcess ; 1933 ; Journal of the Chemical Society (Resumed) Volume 1933 ; 1933 ; 1933 ; https://pubs.rsc.org/ >
      au < doNotProcess ; 1934 ; Journal of the Chemical Society (Resumed) Volume 1934 ; 1934 ; 1934 ; https://pubs.rsc.org/ >
      au < doNotProcess ; 1935 ; Journal of the Chemical Society (Resumed) Volume 1935 ; 1935 ; 1935 ; https://pubs.rsc.org/ >
      au < doNotProcess ; 1936 ; Journal of the Chemical Society (Resumed) Volume 1936 ; 1936 ; 1936 ; https://pubs.rsc.org/ >
      au < doNotProcess ; 1937 ; Journal of the Chemical Society (Resumed) Volume 1937 ; 1937 ; 1937 ; https://pubs.rsc.org/ >
      au < doNotProcess ; 1938 ; Journal of the Chemical Society (Resumed) Volume 1938 ; 1938 ; 1938 ; https://pubs.rsc.org/ >
      au < doNotProcess ; 1939 ; Journal of the Chemical Society (Resumed) Volume 1939 ; 1939 ; 1939 ; https://pubs.rsc.org/ >
      au < doNotProcess ; 1940 ; Journal of the Chemical Society (Resumed) Volume 1940 ; 1940 ; 1940 ; https://pubs.rsc.org/ >
      au < doNotProcess ; 1941 ; Journal of the Chemical Society (Resumed) Volume 1941 ; 1941 ; 1941 ; https://pubs.rsc.org/ >
      au < doNotProcess ; 1942 ; Journal of the Chemical Society (Resumed) Volume 1942 ; 1942 ; 1942 ; https://pubs.rsc.org/ >
      au < doNotProcess ; 1943 ; Journal of the Chemical Society (Resumed) Volume 1943 ; 1943 ; 1943 ; https://pubs.rsc.org/ >
      au < doNotProcess ; 1944 ; Journal of the Chemical Society (Resumed) Volume 1944 ; 1944 ; 1944 ; https://pubs.rsc.org/ >
      au < doNotProcess ; 1945 ; Journal of the Chemical Society (Resumed) Volume 1945 ; 1945 ; 1945 ; https://pubs.rsc.org/ >
      au < doNotProcess ; 1946 ; Journal of the Chemical Society (Resumed) Volume 1946 ; 1946 ; 1946 ; https://pubs.rsc.org/ >
      au < doNotProcess ; 1947 ; Journal of the Chemical Society (Resumed) Volume 1947 ; 1947 ; 1947 ; https://pubs.rsc.org/ >
      au < doNotProcess ; 1948 ; Journal of the Chemical Society (Resumed) Volume 1948 ; 1948 ; 1948 ; https://pubs.rsc.org/ >
      au < doNotProcess ; 1949 ; Journal of the Chemical Society (Resumed) Volume 1949 ; 1949 ; 1949 ; https://pubs.rsc.org/ >
      au < doNotProcess ; 1950 ; Journal of the Chemical Society (Resumed) Volume 1950 ; 1950 ; 1950 ; https://pubs.rsc.org/ >
      au < doNotProcess ; 1951 ; Journal of the Chemical Society (Resumed) Volume 1951 ; 1951 ; 1951 ; https://pubs.rsc.org/ >
      au < doNotProcess ; 1952 ; Journal of the Chemical Society (Resumed) Volume 1952 ; 1952 ; 1952 ; https://pubs.rsc.org/ >
      au < doNotProcess ; 1953 ; Journal of the Chemical Society (Resumed) Volume 1953 ; 1953 ; 1953 ; https://pubs.rsc.org/ >
      au < doNotProcess ; 1954 ; Journal of the Chemical Society (Resumed) Volume 1954 ; 1954 ; 1954 ; https://pubs.rsc.org/ >
      au < doNotProcess ; 1955 ; Journal of the Chemical Society (Resumed) Volume 1955 ; 1955 ; 1955 ; https://pubs.rsc.org/ >
      au < doNotProcess ; 1956 ; Journal of the Chemical Society (Resumed) Volume 1956 ; 1956 ; 1956 ; https://pubs.rsc.org/ >
      au < doNotProcess ; 1957 ; Journal of the Chemical Society (Resumed) Volume 1957 ; 1957 ; 1957 ; https://pubs.rsc.org/ >
      au < doNotProcess ; 1958 ; Journal of the Chemical Society (Resumed) Volume 1958 ; 1958 ; 1958 ; https://pubs.rsc.org/ >
      au < doNotProcess ; 1959 ; Journal of the Chemical Society (Resumed) Volume 1959 ; 1959 ; 1959 ; https://pubs.rsc.org/ >
      au < doNotProcess ; 1960 ; Journal of the Chemical Society (Resumed) Volume 1960 ; 1960 ; 1960 ; https://pubs.rsc.org/ >
      au < doNotProcess ; 1961 ; Journal of the Chemical Society (Resumed) Volume 1961 ; 1961 ; 1961 ; https://pubs.rsc.org/ >
      au < doNotProcess ; 1962 ; Journal of the Chemical Society (Resumed) Volume 1962 ; 1962 ; 1962 ; https://pubs.rsc.org/ >
      au < doNotProcess ; 1963 ; Journal of the Chemical Society (Resumed) Volume 1963 ; 1963 ; 1963 ; https://pubs.rsc.org/ >
      au < doNotProcess ; 1964 ; Journal of the Chemical Society (Resumed) Volume 1964 ; 1964 ; 1964 ; https://pubs.rsc.org/ >
      au < doNotProcess ; 1965 ; Journal of the Chemical Society (Resumed) Volume 1965 ; 1965 ; 1965 ; https://pubs.rsc.org/ >

  }

  {

      title <
        name = Journal of the Chemical Society A: Inorganic, Physical, Theoretical ;
        issn = 0022-4944
      >

      comment[years] = Published 1966-1971
      param[journal_code] = j1

      au < doNotProcess ; 1966 ; Journal of the Chemical Society A: Inorganic, Physical, Theoretical Volume 1966 ; 1966 ; 1966 ; https://pubs.rsc.org/ >
      au < doNotProcess ; 1967 ; Journal of the Chemical Society A: Inorganic, Physical, Theoretical Volume 1967 ; 1967 ; 1967 ; https://pubs.rsc.org/ >
      au < doNotProcess ; 1968 ; Journal of the Chemical Society A: Inorganic, Physical, Theoretical Volume 1968 ; 1968 ; 1968 ; https://pubs.rsc.org/ >
      au < doNotProcess ; 1969 ; Journal of the Chemical Society A: Inorganic, Physical, Theoretical Volume 1969 ; 1969 ; 1969 ; https://pubs.rsc.org/ >
      au < doNotProcess ; 1970 ; Journal of the Chemical Society A: Inorganic, Physical, Theoretical Volume 1970 ; 1970 ; 1970 ; https://pubs.rsc.org/ >
      au < doNotProcess ; 1971 ; Journal of the Chemical Society A: Inorganic, Physical, Theoretical Volume 1971 ; 1971 ; 1971 ; https://pubs.rsc.org/ >

  }

  {

      title <
        name = Journal of the Chemical Society B: Physical Organic ;
        issn = 0045-6470
      >

      comment[years] = Published 1966-1971
      param[journal_code] = j2

      au < doNotProcess ; 1966 ; Journal of the Chemical Society B: Physical Organic Volume 1966 ; 1966 ; 1966 ; https://pubs.rsc.org/ >
      au < doNotProcess ; 1967 ; Journal of the Chemical Society B: Physical Organic Volume 1967 ; 1967 ; 1967 ; https://pubs.rsc.org/ >
      au < doNotProcess ; 1968 ; Journal of the Chemical Society B: Physical Organic Volume 1968 ; 1968 ; 1968 ; https://pubs.rsc.org/ >
      au < doNotProcess ; 1969 ; Journal of the Chemical Society B: Physical Organic Volume 1969 ; 1969 ; 1969 ; https://pubs.rsc.org/ >
      au < doNotProcess ; 1970 ; Journal of the Chemical Society B: Physical Organic Volume 1970 ; 1970 ; 1970 ; https://pubs.rsc.org/ >
      au < doNotProcess ; 1971 ; Journal of the Chemical Society B: Physical Organic Volume 1971 ; 1971 ; 1971 ; https://pubs.rsc.org/ >

  }

  {

      title <
        name = Journal of the Chemical Society C: Organic ;
        issn = 0022-4952
      >

      comment[years] = Published 1966-1971
      param[journal_code] = j3

      au < doNotProcess ; 1966 ; Journal of the Chemical Society C: Organic Volume 1966 ; 1966 ; 1966 ; https://pubs.rsc.org/ >
      au < doNotProcess ; 1967 ; Journal of the Chemical Society C: Organic Volume 1967 ; 1967 ; 1967 ; https://pubs.rsc.org/ >
      au < doNotProcess ; 1968 ; Journal of the Chemical Society C: Organic Volume 1968 ; 1968 ; 1968 ; https://pubs.rsc.org/ >
      au < doNotProcess ; 1969 ; Journal of the Chemical Society C: Organic Volume 1969 ; 1969 ; 1969 ; https://pubs.rsc.org/ >
      au < doNotProcess ; 1970 ; Journal of the Chemical Society C: Organic Volume 1970 ; 1970 ; 1970 ; https://pubs.rsc.org/ >
      au < doNotProcess ; 1971 ; Journal of the Chemical Society C: Organic Volume 1971 ; 1971 ; 1971 ; https://pubs.rsc.org/ >

  }

  {

      title <
        name = Journal of the Chemical Society D: Chemical Communications ;
        issn = 0577-6171
      >

      comment[years] = Published 1969-1971
      param[journal_code] = c2

      au < doNotProcess ; 1969 ; Journal of the Chemical Society D: Chemical Communications Volume 1969 ; 1969 ; 1969 ; https://pubs.rsc.org/ >
      au < doNotProcess ; 1970 ; Journal of the Chemical Society D: Chemical Communications Volume 1970 ; 1970 ; 1970 ; https://pubs.rsc.org/ >
      au < doNotProcess ; 1971 ; Journal of the Chemical Society D: Chemical Communications Volume 1971 ; 1971 ; 1971 ; https://pubs.rsc.org/ >

  }

  {

      title <
        name = Journal of the Chemical Society, Abstracts ;
        issn = 0590-9791
      >

      comment[years] = Published 1878-1925
      param[journal_code] = ca

      au < doNotProcess ; 1878 ; Journal of the Chemical Society, Abstracts Volume 34 ; 34 ; 1878 ; https://pubs.rsc.org/ >
      au < doNotProcess ; 1879 ; Journal of the Chemical Society, Abstracts Volume 35 ; 35 ; 1879 ; https://pubs.rsc.org/ >
      au < doNotProcess ; 1880 ; Journal of the Chemical Society, Abstracts Volume 36 ; 36 ; 1880 ; https://pubs.rsc.org/ >
      au < doNotProcess ; 1881 ; Journal of the Chemical Society, Abstracts Volume 37 ; 37 ; 1881 ; https://pubs.rsc.org/ >
      au < doNotProcess ; 1882 ; Journal of the Chemical Society, Abstracts Volume 38 ; 38 ; 1882 ; https://pubs.rsc.org/ >
      au < doNotProcess ; 1883 ; Journal of the Chemical Society, Abstracts Volume 39 ; 39 ; 1883 ; https://pubs.rsc.org/ >
      au < doNotProcess ; 1884 ; Journal of the Chemical Society, Abstracts Volume 40 ; 40 ; 1884 ; https://pubs.rsc.org/ >
      au < doNotProcess ; 1885 ; Journal of the Chemical Society, Abstracts Volume 41 ; 41 ; 1885 ; https://pubs.rsc.org/ >
      au < doNotProcess ; 1886 ; Journal of the Chemical Society, Abstracts Volume 42 ; 42 ; 1886 ; https://pubs.rsc.org/ >
      au < doNotProcess ; 1887 ; Journal of the Chemical Society, Abstracts Volume 43 ; 43 ; 1887 ; https://pubs.rsc.org/ >
      au < doNotProcess ; 1888 ; Journal of the Chemical Society, Abstracts Volume 44 ; 44 ; 1888 ; https://pubs.rsc.org/ >
      au < doNotProcess ; 1889 ; Journal of the Chemical Society, Abstracts Volume 45 ; 45 ; 1889 ; https://pubs.rsc.org/ >
      au < doNotProcess ; 1890 ; Journal of the Chemical Society, Abstracts Volume 46 ; 46 ; 1890 ; https://pubs.rsc.org/ >
      au < doNotProcess ; 1891 ; Journal of the Chemical Society, Abstracts Volume 47 ; 47 ; 1891 ; https://pubs.rsc.org/ >
      au < doNotProcess ; 1892 ; Journal of the Chemical Society, Abstracts Volume 48 ; 48 ; 1892 ; https://pubs.rsc.org/ >
      au < doNotProcess ; 1893 ; Journal of the Chemical Society, Abstracts Volume 49 ; 49 ; 1893 ; https://pubs.rsc.org/ >
      au < doNotProcess ; 1894 ; Journal of the Chemical Society, Abstracts Volume 50 ; 50 ; 1894 ; https://pubs.rsc.org/ >
      au < doNotProcess ; 1895 ; Journal of the Chemical Society, Abstracts Volume 51 ; 51 ; 1895 ; https://pubs.rsc.org/ >
      au < doNotProcess ; 1896 ; Journal of the Chemical Society, Abstracts Volume 52 ; 52 ; 1896 ; https://pubs.rsc.org/ >
      au < doNotProcess ; 1897 ; Journal of the Chemical Society, Abstracts Volume 53 ; 53 ; 1897 ; https://pubs.rsc.org/ >
      au < doNotProcess ; 1898 ; Journal of the Chemical Society, Abstracts Volume 54 ; 54 ; 1898 ; https://pubs.rsc.org/ >
      au < doNotProcess ; 1899 ; Journal of the Chemical Society, Abstracts Volume 55 ; 55 ; 1899 ; https://pubs.rsc.org/ >
      au < doNotProcess ; 1900 ; Journal of the Chemical Society, Abstracts Volume 56 ; 56 ; 1900 ; https://pubs.rsc.org/ >
      au < doNotProcess ; 1901 ; Journal of the Chemical Society, Abstracts Volume 57 ; 57 ; 1901 ; https://pubs.rsc.org/ >
      au < doNotProcess ; 1902 ; Journal of the Chemical Society, Abstracts Volume 58 ; 58 ; 1902 ; https://pubs.rsc.org/ >
      au < doNotProcess ; 1903 ; Journal of the Chemical Society, Abstracts Volume 59 ; 59 ; 1903 ; https://pubs.rsc.org/ >
      au < doNotProcess ; 1904 ; Journal of the Chemical Society, Abstracts Volume 60 ; 60 ; 1904 ; https://pubs.rsc.org/ >
      au < doNotProcess ; 1905 ; Journal of the Chemical Society, Abstracts Volume 61 ; 61 ; 1905 ; https://pubs.rsc.org/ >
      au < doNotProcess ; 1906 ; Journal of the Chemical Society, Abstracts Volume 62 ; 62 ; 1906 ; https://pubs.rsc.org/ >
      au < doNotProcess ; 1907 ; Journal of the Chemical Society, Abstracts Volume 63 ; 63 ; 1907 ; https://pubs.rsc.org/ >
      au < doNotProcess ; 1908 ; Journal of the Chemical Society, Abstracts Volume 64 ; 64 ; 1908 ; https://pubs.rsc.org/ >
      au < doNotProcess ; 1909 ; Journal of the Chemical Society, Abstracts Volume 65 ; 65 ; 1909 ; https://pubs.rsc.org/ >
      au < doNotProcess ; 1910 ; Journal of the Chemical Society, Abstracts Volume 66 ; 66 ; 1910 ; https://pubs.rsc.org/ >
      au < doNotProcess ; 1911 ; Journal of the Chemical Society, Abstracts Volume 67 ; 67 ; 1911 ; https://pubs.rsc.org/ >
      au < doNotProcess ; 1912 ; Journal of the Chemical Society, Abstracts Volume 68 ; 68 ; 1912 ; https://pubs.rsc.org/ >
      au < doNotProcess ; 1913 ; Journal of the Chemical Society, Abstracts Volume 69 ; 69 ; 1913 ; https://pubs.rsc.org/ >
      au < doNotProcess ; 1914 ; Journal of the Chemical Society, Abstracts Volume 70 ; 70 ; 1914 ; https://pubs.rsc.org/ >
      au < doNotProcess ; 1915 ; Journal of the Chemical Society, Abstracts Volume 71 ; 71 ; 1915 ; https://pubs.rsc.org/ >
      au < doNotProcess ; 1916 ; Journal of the Chemical Society, Abstracts Volume 72 ; 72 ; 1916 ; https://pubs.rsc.org/ >
      au < doNotProcess ; 1917 ; Journal of the Chemical Society, Abstracts Volume 73 ; 73 ; 1917 ; https://pubs.rsc.org/ >
      au < doNotProcess ; 1918 ; Journal of the Chemical Society, Abstracts Volume 74 ; 74 ; 1918 ; https://pubs.rsc.org/ >
      au < doNotProcess ; 1919 ; Journal of the Chemical Society, Abstracts Volume 75 ; 75 ; 1919 ; https://pubs.rsc.org/ >
      au < doNotProcess ; 1920 ; Journal of the Chemical Society, Abstracts Volume 76 ; 76 ; 1920 ; https://pubs.rsc.org/ >
      au < doNotProcess ; 1921 ; Journal of the Chemical Society, Abstracts Volume 77 ; 77 ; 1921 ; https://pubs.rsc.org/ >
      au < doNotProcess ; 1922 ; Journal of the Chemical Society, Abstracts Volume 78 ; 78 ; 1922 ; https://pubs.rsc.org/ >
      au < doNotProcess ; 1923 ; Journal of the Chemical Society, Abstracts Volume 79 ; 79 ; 1923 ; https://pubs.rsc.org/ >
      au < doNotProcess ; 1924 ; Journal of the Chemical Society, Abstracts Volume 80 ; 80 ; 1924 ; https://pubs.rsc.org/ >
      au < doNotProcess ; 1925 ; Journal of the Chemical Society, Abstracts Volume 81 ; 81 ; 1925 ; https://pubs.rsc.org/ >

  }

  {

      title <
        name = Journal of the Chemical Society, Chemical Communications ;
        issn = 0022-4936
      >

      comment[years] = Published 1972-1995
      param[journal_code] = c3

      au < doNotProcess ; 1972 ; Journal of the Chemical Society, Chemical Communications Volume 1972 ; 1972 ; 1972 ; https://pubs.rsc.org/ >
      au < doNotProcess ; 1973 ; Journal of the Chemical Society, Chemical Communications Volume 1973 ; 1973 ; 1973 ; https://pubs.rsc.org/ >
      au < doNotProcess ; 1974 ; Journal of the Chemical Society, Chemical Communications Volume 1974 ; 1974 ; 1974 ; https://pubs.rsc.org/ >
      au < doNotProcess ; 1975 ; Journal of the Chemical Society, Chemical Communications Volume 1975 ; 1975 ; 1975 ; https://pubs.rsc.org/ >
      au < doNotProcess ; 1976 ; Journal of the Chemical Society, Chemical Communications Volume 1976 ; 1976 ; 1976 ; https://pubs.rsc.org/ >
      au < doNotProcess ; 1977 ; Journal of the Chemical Society, Chemical Communications Volume 1977 ; 1977 ; 1977 ; https://pubs.rsc.org/ >
      au < doNotProcess ; 1978 ; Journal of the Chemical Society, Chemical Communications Volume 1978 ; 1978 ; 1978 ; https://pubs.rsc.org/ >
      au < doNotProcess ; 1979 ; Journal of the Chemical Society, Chemical Communications Volume 1979 ; 1979 ; 1979 ; https://pubs.rsc.org/ >
      au < doNotProcess ; 1980 ; Journal of the Chemical Society, Chemical Communications Volume 1980 ; 1980 ; 1980 ; https://pubs.rsc.org/ >
      au < doNotProcess ; 1981 ; Journal of the Chemical Society, Chemical Communications Volume 1981 ; 1981 ; 1981 ; https://pubs.rsc.org/ >
      au < doNotProcess ; 1982 ; Journal of the Chemical Society, Chemical Communications Volume 1982 ; 1982 ; 1982 ; https://pubs.rsc.org/ >
      au < doNotProcess ; 1983 ; Journal of the Chemical Society, Chemical Communications Volume 1983 ; 1983 ; 1983 ; https://pubs.rsc.org/ >
      au < doNotProcess ; 1984 ; Journal of the Chemical Society, Chemical Communications Volume 1984 ; 1984 ; 1984 ; https://pubs.rsc.org/ >
      au < doNotProcess ; 1985 ; Journal of the Chemical Society, Chemical Communications Volume 1985 ; 1985 ; 1985 ; https://pubs.rsc.org/ >
      au < doNotProcess ; 1986 ; Journal of the Chemical Society, Chemical Communications Volume 1986 ; 1986 ; 1986 ; https://pubs.rsc.org/ >
      au < doNotProcess ; 1987 ; Journal of the Chemical Society, Chemical Communications Volume 1987 ; 1987 ; 1987 ; https://pubs.rsc.org/ >
      au < doNotProcess ; 1988 ; Journal of the Chemical Society, Chemical Communications Volume 1988 ; 1988 ; 1988 ; https://pubs.rsc.org/ >
      au < doNotProcess ; 1989 ; Journal of the Chemical Society, Chemical Communications Volume 1989 ; 1989 ; 1989 ; https://pubs.rsc.org/ >
      au < doNotProcess ; 1990 ; Journal of the Chemical Society, Chemical Communications Volume 1990 ; 1990 ; 1990 ; https://pubs.rsc.org/ >
      au < doNotProcess ; 1991 ; Journal of the Chemical Society, Chemical Communications Volume 1991 ; 1991 ; 1991 ; https://pubs.rsc.org/ >
      au < doNotProcess ; 1992 ; Journal of the Chemical Society, Chemical Communications Volume 1992 ; 1992 ; 1992 ; https://pubs.rsc.org/ >
      au < doNotProcess ; 1993 ; Journal of the Chemical Society, Chemical Communications Volume 1993 ; 1993 ; 1993 ; https://pubs.rsc.org/ >
      au < doNotProcess ; 1994 ; Journal of the Chemical Society, Chemical Communications Volume 1994 ; 1994 ; 1994 ; https://pubs.rsc.org/ >
      au < doNotProcess ; 1995 ; Journal of the Chemical Society, Chemical Communications Volume 1995 ; 1995 ; 1995 ; https://pubs.rsc.org/ >

  }

  {

      title <
        name = Journal of the Chemical Society, Dalton Transactions ;
        issn = 1472-7773 ;
        eissn = 1364-5447
      >

      comment[years] = Published 2001-2002
      param[journal_code] = dt

      au < exists ; 1996 ; Journal of the Chemical Society, Dalton Transactions Volume 1996 ; 1996 ; 1996 ; https://pubs.rsc.org/ >
      au < exists ; 1997 ; Journal of the Chemical Society, Dalton Transactions Volume 1997 ; 1997 ; 1997 ; https://pubs.rsc.org/ >
      au < exists ; 1998 ; Journal of the Chemical Society, Dalton Transactions Volume 1998 ; 1998 ; 1998 ; https://pubs.rsc.org/ >
      au < exists ; 1999 ; Journal of the Chemical Society, Dalton Transactions Volume 1999 ; 1999 ; 1999 ; https://pubs.rsc.org/ >
      au < exists ; 2000 ; Journal of the Chemical Society, Dalton Transactions Volume 2000 ; 2000 ; 2000 ; https://pubs.rsc.org/ >
      au < exists ; 2001 ; Journal of the Chemical Society, Dalton Transactions Volume 2001 ; 2001 ; 2001 ; https://pubs.rsc.org/ >
      au < exists ; 2002 ; Journal of the Chemical Society, Dalton Transactions Volume 2002 ; 2002 ; 2002 ; https://pubs.rsc.org/ >
      au < exists ; 2003 ; Journal of the Chemical Society, Dalton Transactions Volume 2003 ; 2003 ; 2003 ; https://pubs.rsc.org/ >
      au < exists ; 2004 ; Journal of the Chemical Society, Dalton Transactions Volume 2004 ; 2004 ; 2004 ; https://pubs.rsc.org/ >
      au < exists ; 2005 ; Journal of the Chemical Society, Dalton Transactions Volume 2005 ; 2005 ; 2005 ; https://pubs.rsc.org/ >
      au < exists ; 2006 ; Journal of the Chemical Society, Dalton Transactions Volume 2006 ; 2006 ; 2006 ; https://pubs.rsc.org/ >
      au < exists ; 2007 ; Journal of the Chemical Society, Dalton Transactions Volume 2007 ; 2007 ; 2007 ; https://pubs.rsc.org/ >
      au < exists ; 2008 ; Journal of the Chemical Society, Dalton Transactions Volume 2008 ; 2008 ; 2008 ; https://pubs.rsc.org/ >
      au < exists ; 2009 ; Journal of the Chemical Society, Dalton Transactions Volume 2009 ; 2009 ; 2009 ; https://pubs.rsc.org/ >

  }

  {

      title <
        name = Journal of the Chemical Society, Faraday Transactions 1: Physical Chemistry in Condensed Phases ;
        issn = 0300-9599 ;
        issnl = 0300-9599
         >

      comment[years] = Published 1972-1989
      param[journal_code] = f1

      au < doNotProcess ; 1972 ; Journal of the Chemical Society, Faraday Transactions 1: Physical Chemistry in Condensed Phases Volume 68 ; 68 ; 1972 ; https://pubs.rsc.org/ >
      au < doNotProcess ; 1973 ; Journal of the Chemical Society, Faraday Transactions 1: Physical Chemistry in Condensed Phases Volume 69 ; 69 ; 1973 ; https://pubs.rsc.org/ >
      au < doNotProcess ; 1974 ; Journal of the Chemical Society, Faraday Transactions 1: Physical Chemistry in Condensed Phases Volume 70 ; 70 ; 1974 ; https://pubs.rsc.org/ >
      au < doNotProcess ; 1975 ; Journal of the Chemical Society, Faraday Transactions 1: Physical Chemistry in Condensed Phases Volume 71 ; 71 ; 1975 ; https://pubs.rsc.org/ >
      au < doNotProcess ; 1976 ; Journal of the Chemical Society, Faraday Transactions 1: Physical Chemistry in Condensed Phases Volume 72 ; 72 ; 1976 ; https://pubs.rsc.org/ >
      au < doNotProcess ; 1977 ; Journal of the Chemical Society, Faraday Transactions 1: Physical Chemistry in Condensed Phases Volume 73 ; 73 ; 1977 ; https://pubs.rsc.org/ >
      au < doNotProcess ; 1978 ; Journal of the Chemical Society, Faraday Transactions 1: Physical Chemistry in Condensed Phases Volume 74 ; 74 ; 1978 ; https://pubs.rsc.org/ >
      au < doNotProcess ; 1979 ; Journal of the Chemical Society, Faraday Transactions 1: Physical Chemistry in Condensed Phases Volume 75 ; 75 ; 1979 ; https://pubs.rsc.org/ >
      au < doNotProcess ; 1980 ; Journal of the Chemical Society, Faraday Transactions 1: Physical Chemistry in Condensed Phases Volume 76 ; 76 ; 1980 ; https://pubs.rsc.org/ >
      au < doNotProcess ; 1981 ; Journal of the Chemical Society, Faraday Transactions 1: Physical Chemistry in Condensed Phases Volume 77 ; 77 ; 1981 ; https://pubs.rsc.org/ >
      au < doNotProcess ; 1982 ; Journal of the Chemical Society, Faraday Transactions 1: Physical Chemistry in Condensed Phases Volume 78 ; 78 ; 1982 ; https://pubs.rsc.org/ >
      au < doNotProcess ; 1983 ; Journal of the Chemical Society, Faraday Transactions 1: Physical Chemistry in Condensed Phases Volume 79 ; 79 ; 1983 ; https://pubs.rsc.org/ >
      au < doNotProcess ; 1984 ; Journal of the Chemical Society, Faraday Transactions 1: Physical Chemistry in Condensed Phases Volume 80 ; 80 ; 1984 ; https://pubs.rsc.org/ >
      au < doNotProcess ; 1985 ; Journal of the Chemical Society, Faraday Transactions 1: Physical Chemistry in Condensed Phases Volume 81 ; 81 ; 1985 ; https://pubs.rsc.org/ >
      au < doNotProcess ; 1986 ; Journal of the Chemical Society, Faraday Transactions 1: Physical Chemistry in Condensed Phases Volume 82 ; 82 ; 1986 ; https://pubs.rsc.org/ >
      au < doNotProcess ; 1987 ; Journal of the Chemical Society, Faraday Transactions 1: Physical Chemistry in Condensed Phases Volume 83 ; 83 ; 1987 ; https://pubs.rsc.org/ >
      au < doNotProcess ; 1988 ; Journal of the Chemical Society, Faraday Transactions 1: Physical Chemistry in Condensed Phases Volume 84 ; 84 ; 1988 ; https://pubs.rsc.org/ >
      au < doNotProcess ; 1989 ; Journal of the Chemical Society, Faraday Transactions 1: Physical Chemistry in Condensed Phases Volume 85 ; 85 ; 1989 ; https://pubs.rsc.org/ >

  }

  {

      title <
        name = Journal of the Chemical Society, Faraday Transactions 2: Molecular and Chemical Physics ;
        issn = 0300-9238
      >

      comment[years] = Published 1972-1989
      param[journal_code] = f2

      au < doNotProcess ; 1972 ; Journal of the Chemical Society, Faraday Transactions 2: Molecular and Chemical Physics Volume 68 ; 68 ; 1972 ; https://pubs.rsc.org/ >
      au < doNotProcess ; 1973 ; Journal of the Chemical Society, Faraday Transactions 2: Molecular and Chemical Physics Volume 69 ; 69 ; 1973 ; https://pubs.rsc.org/ >
      au < doNotProcess ; 1974 ; Journal of the Chemical Society, Faraday Transactions 2: Molecular and Chemical Physics Volume 70 ; 70 ; 1974 ; https://pubs.rsc.org/ >
      au < doNotProcess ; 1975 ; Journal of the Chemical Society, Faraday Transactions 2: Molecular and Chemical Physics Volume 71 ; 71 ; 1975 ; https://pubs.rsc.org/ >
      au < doNotProcess ; 1976 ; Journal of the Chemical Society, Faraday Transactions 2: Molecular and Chemical Physics Volume 72 ; 72 ; 1976 ; https://pubs.rsc.org/ >
      au < doNotProcess ; 1977 ; Journal of the Chemical Society, Faraday Transactions 2: Molecular and Chemical Physics Volume 73 ; 73 ; 1977 ; https://pubs.rsc.org/ >
      au < doNotProcess ; 1978 ; Journal of the Chemical Society, Faraday Transactions 2: Molecular and Chemical Physics Volume 74 ; 74 ; 1978 ; https://pubs.rsc.org/ >
      au < doNotProcess ; 1979 ; Journal of the Chemical Society, Faraday Transactions 2: Molecular and Chemical Physics Volume 75 ; 75 ; 1979 ; https://pubs.rsc.org/ >
      au < doNotProcess ; 1980 ; Journal of the Chemical Society, Faraday Transactions 2: Molecular and Chemical Physics Volume 76 ; 76 ; 1980 ; https://pubs.rsc.org/ >
      au < doNotProcess ; 1981 ; Journal of the Chemical Society, Faraday Transactions 2: Molecular and Chemical Physics Volume 77 ; 77 ; 1981 ; https://pubs.rsc.org/ >
      au < doNotProcess ; 1982 ; Journal of the Chemical Society, Faraday Transactions 2: Molecular and Chemical Physics Volume 78 ; 78 ; 1982 ; https://pubs.rsc.org/ >
      au < doNotProcess ; 1983 ; Journal of the Chemical Society, Faraday Transactions 2: Molecular and Chemical Physics Volume 79 ; 79 ; 1983 ; https://pubs.rsc.org/ >
      au < doNotProcess ; 1984 ; Journal of the Chemical Society, Faraday Transactions 2: Molecular and Chemical Physics Volume 80 ; 80 ; 1984 ; https://pubs.rsc.org/ >
      au < doNotProcess ; 1985 ; Journal of the Chemical Society, Faraday Transactions 2: Molecular and Chemical Physics Volume 81 ; 81 ; 1985 ; https://pubs.rsc.org/ >
      au < doNotProcess ; 1986 ; Journal of the Chemical Society, Faraday Transactions 2: Molecular and Chemical Physics Volume 82 ; 82 ; 1986 ; https://pubs.rsc.org/ >
      au < doNotProcess ; 1987 ; Journal of the Chemical Society, Faraday Transactions 2: Molecular and Chemical Physics Volume 83 ; 83 ; 1987 ; https://pubs.rsc.org/ >
      au < doNotProcess ; 1988 ; Journal of the Chemical Society, Faraday Transactions 2: Molecular and Chemical Physics Volume 84 ; 84 ; 1988 ; https://pubs.rsc.org/ >
      au < doNotProcess ; 1989 ; Journal of the Chemical Society, Faraday Transactions 2: Molecular and Chemical Physics Volume 85 ; 85 ; 1989 ; https://pubs.rsc.org/ >

  }

  {

      title <
        name = Journal of the Chemical Society, Perkin Transactions 1 ;
        issn = 1470-4358
      >

      comment[years] = Published 2000-2000
      param[journal_code] = p1

      au < exists ; 2000 ; Journal of the Chemical Society, Perkin Transactions 1 Volume 2000 ; 2000 ; 2000 ; https://pubs.rsc.org/ >

  }

  {

      title <
        name = Journal of the Chemical Society, Perkin Transactions 1 ;
        issn = 1472-7781 ;
        eissn = 1364-5463
      >

      comment[years] = Published 2001-2002
      param[journal_code] = p1

      au < exists ; 2001 ; Journal of the Chemical Society, Perkin Transactions 1 Volume 2001 ; 2001 ; 2001 ; https://pubs.rsc.org/ >
      au < exists ; 2002 ; Journal of the Chemical Society, Perkin Transactions 1 Volume 2002 ; 2002 ; 2002 ; https://pubs.rsc.org/ >

  }

  {

      title <
        name = Journal of the Chemical Society, Perkin Transactions 1: Organic and Bio-organic Chemistry ;
        issn = 0300-922X ;
        issnl = 0300-922X
      >

      comment[years] = Published 1972-1999
      param[journal_code] = p1

      au < doNotProcess ; 1972 ; Journal of the Chemical Society, Perkin Transactions 1: Organic and Bio-organic Chemistry Volume 1972 ; 1972 ; 1972 ; https://pubs.rsc.org/ >
      au < doNotProcess ; 1973 ; Journal of the Chemical Society, Perkin Transactions 1: Organic and Bio-organic Chemistry Volume 1973 ; 1973 ; 1973 ; https://pubs.rsc.org/ >
      au < doNotProcess ; 1974 ; Journal of the Chemical Society, Perkin Transactions 1: Organic and Bio-organic Chemistry Volume 1974 ; 1974 ; 1974 ; https://pubs.rsc.org/ >
      au < doNotProcess ; 1975 ; Journal of the Chemical Society, Perkin Transactions 1: Organic and Bio-organic Chemistry Volume 1975 ; 1975 ; 1975 ; https://pubs.rsc.org/ >
      au < doNotProcess ; 1976 ; Journal of the Chemical Society, Perkin Transactions 1: Organic and Bio-organic Chemistry Volume 1976 ; 1976 ; 1976 ; https://pubs.rsc.org/ >
      au < doNotProcess ; 1977 ; Journal of the Chemical Society, Perkin Transactions 1: Organic and Bio-organic Chemistry Volume 1977 ; 1977 ; 1977 ; https://pubs.rsc.org/ >
      au < doNotProcess ; 1978 ; Journal of the Chemical Society, Perkin Transactions 1: Organic and Bio-organic Chemistry Volume 1978 ; 1978 ; 1978 ; https://pubs.rsc.org/ >
      au < doNotProcess ; 1979 ; Journal of the Chemical Society, Perkin Transactions 1: Organic and Bio-organic Chemistry Volume 1979 ; 1979 ; 1979 ; https://pubs.rsc.org/ >
      au < doNotProcess ; 1980 ; Journal of the Chemical Society, Perkin Transactions 1: Organic and Bio-organic Chemistry Volume 1980 ; 1980 ; 1980 ; https://pubs.rsc.org/ >
      au < doNotProcess ; 1981 ; Journal of the Chemical Society, Perkin Transactions 1: Organic and Bio-organic Chemistry Volume 1981 ; 1981 ; 1981 ; https://pubs.rsc.org/ >
      au < doNotProcess ; 1982 ; Journal of the Chemical Society, Perkin Transactions 1: Organic and Bio-organic Chemistry Volume 1982 ; 1982 ; 1982 ; https://pubs.rsc.org/ >
      au < doNotProcess ; 1983 ; Journal of the Chemical Society, Perkin Transactions 1: Organic and Bio-organic Chemistry Volume 1983 ; 1983 ; 1983 ; https://pubs.rsc.org/ >
      au < doNotProcess ; 1984 ; Journal of the Chemical Society, Perkin Transactions 1: Organic and Bio-organic Chemistry Volume 1984 ; 1984 ; 1984 ; https://pubs.rsc.org/ >
      au < doNotProcess ; 1985 ; Journal of the Chemical Society, Perkin Transactions 1: Organic and Bio-organic Chemistry Volume 1985 ; 1985 ; 1985 ; https://pubs.rsc.org/ >
      au < doNotProcess ; 1986 ; Journal of the Chemical Society, Perkin Transactions 1: Organic and Bio-organic Chemistry Volume 1986 ; 1986 ; 1986 ; https://pubs.rsc.org/ >
      au < doNotProcess ; 1987 ; Journal of the Chemical Society, Perkin Transactions 1: Organic and Bio-organic Chemistry Volume 1987 ; 1987 ; 1987 ; https://pubs.rsc.org/ >
      au < doNotProcess ; 1988 ; Journal of the Chemical Society, Perkin Transactions 1: Organic and Bio-organic Chemistry Volume 1988 ; 1988 ; 1988 ; https://pubs.rsc.org/ >
      au < doNotProcess ; 1989 ; Journal of the Chemical Society, Perkin Transactions 1: Organic and Bio-organic Chemistry Volume 1989 ; 1989 ; 1989 ; https://pubs.rsc.org/ >
      au < doNotProcess ; 1990 ; Journal of the Chemical Society, Perkin Transactions 1: Organic and Bio-organic Chemistry Volume 1990 ; 1990 ; 1990 ; https://pubs.rsc.org/ >
      au < doNotProcess ; 1991 ; Journal of the Chemical Society, Perkin Transactions 1: Organic and Bio-organic Chemistry Volume 1991 ; 1991 ; 1991 ; https://pubs.rsc.org/ >
      au < doNotProcess ; 1992 ; Journal of the Chemical Society, Perkin Transactions 1: Organic and Bio-organic Chemistry Volume 1992 ; 1992 ; 1992 ; https://pubs.rsc.org/ >
      au < doNotProcess ; 1993 ; Journal of the Chemical Society, Perkin Transactions 1: Organic and Bio-organic Chemistry Volume 1993 ; 1993 ; 1993 ; https://pubs.rsc.org/ >
      au < doNotProcess ; 1994 ; Journal of the Chemical Society, Perkin Transactions 1: Organic and Bio-organic Chemistry Volume 1994 ; 1994 ; 1994 ; https://pubs.rsc.org/ >
      au < doNotProcess ; 1995 ; Journal of the Chemical Society, Perkin Transactions 1: Organic and Bio-organic Chemistry Volume 1995 ; 1995 ; 1995 ; https://pubs.rsc.org/ >
      au < exists ; 1996 ; Journal of the Chemical Society, Perkin Transactions 1: Organic and Bio-organic Chemistry Volume 1996 ; 1996 ; 1996 ; https://pubs.rsc.org/ >
      au < exists ; 1997 ; Journal of the Chemical Society, Perkin Transactions 1: Organic and Bio-organic Chemistry Volume 1997 ; 1997 ; 1997 ; https://pubs.rsc.org/ >
      au < exists ; 1998 ; Journal of the Chemical Society, Perkin Transactions 1: Organic and Bio-organic Chemistry Volume 1998 ; 1998 ; 1998 ; https://pubs.rsc.org/ >
      au < exists ; 1999 ; Journal of the Chemical Society, Perkin Transactions 1: Organic and Bio-organic Chemistry Volume 1999 ; 1999 ; 1999 ; https://pubs.rsc.org/ >

  }

  {

      title <
        name = Journal of the Chemical Society, Perkin Transactions 2 ;
        issn = 1470-1820
      >

      comment[years] = Published 2000-2000
      param[journal_code] = p2

      au < exists ; 2000 ; Journal of the Chemical Society, Perkin Transactions 2 Volume 2000 ; 2000 ; 2000 ; https://pubs.rsc.org/ >

  }

  {

      title <
        name = Journal of the Chemical Society, Perkin Transactions 2 ;
        issn = 1472-779X ;
        eissn = 1364-5471
      >

      comment[years] = Published 2001-2002
      param[journal_code] = p2

      au < exists ; 2001 ; Journal of the Chemical Society, Perkin Transactions 2 Volume 2001 ; 2001 ; 2001 ; https://pubs.rsc.org/ >
      au < exists ; 2002 ; Journal of the Chemical Society, Perkin Transactions 2 Volume 2002 ; 2002 ; 2002 ; https://pubs.rsc.org/ >

  }

  {

      title <
        name = Journal of the Chemical Society, Perkin Transactions 2: Physical Organic Chemistry ;
        issn = 0300-9580
      >

      comment[years] = Published 1972-1999
      param[journal_code] = p2

      au < doNotProcess ; 1972 ; Journal of the Chemical Society, Perkin Transactions 2: Physical Organic Chemistry Volume 1972 ; 1972 ; 1972 ; https://pubs.rsc.org/ >
      au < doNotProcess ; 1973 ; Journal of the Chemical Society, Perkin Transactions 2: Physical Organic Chemistry Volume 1973 ; 1973 ; 1973 ; https://pubs.rsc.org/ >
      au < doNotProcess ; 1974 ; Journal of the Chemical Society, Perkin Transactions 2: Physical Organic Chemistry Volume 1974 ; 1974 ; 1974 ; https://pubs.rsc.org/ >
      au < doNotProcess ; 1975 ; Journal of the Chemical Society, Perkin Transactions 2: Physical Organic Chemistry Volume 1975 ; 1975 ; 1975 ; https://pubs.rsc.org/ >
      au < doNotProcess ; 1976 ; Journal of the Chemical Society, Perkin Transactions 2: Physical Organic Chemistry Volume 1976 ; 1976 ; 1976 ; https://pubs.rsc.org/ >
      au < doNotProcess ; 1977 ; Journal of the Chemical Society, Perkin Transactions 2: Physical Organic Chemistry Volume 1977 ; 1977 ; 1977 ; https://pubs.rsc.org/ >
      au < doNotProcess ; 1978 ; Journal of the Chemical Society, Perkin Transactions 2: Physical Organic Chemistry Volume 1978 ; 1978 ; 1978 ; https://pubs.rsc.org/ >
      au < doNotProcess ; 1979 ; Journal of the Chemical Society, Perkin Transactions 2: Physical Organic Chemistry Volume 1979 ; 1979 ; 1979 ; https://pubs.rsc.org/ >
      au < doNotProcess ; 1980 ; Journal of the Chemical Society, Perkin Transactions 2: Physical Organic Chemistry Volume 1980 ; 1980 ; 1980 ; https://pubs.rsc.org/ >
      au < doNotProcess ; 1981 ; Journal of the Chemical Society, Perkin Transactions 2: Physical Organic Chemistry Volume 1981 ; 1981 ; 1981 ; https://pubs.rsc.org/ >
      au < doNotProcess ; 1982 ; Journal of the Chemical Society, Perkin Transactions 2: Physical Organic Chemistry Volume 1982 ; 1982 ; 1982 ; https://pubs.rsc.org/ >
      au < doNotProcess ; 1983 ; Journal of the Chemical Society, Perkin Transactions 2: Physical Organic Chemistry Volume 1983 ; 1983 ; 1983 ; https://pubs.rsc.org/ >
      au < doNotProcess ; 1984 ; Journal of the Chemical Society, Perkin Transactions 2: Physical Organic Chemistry Volume 1984 ; 1984 ; 1984 ; https://pubs.rsc.org/ >
      au < doNotProcess ; 1985 ; Journal of the Chemical Society, Perkin Transactions 2: Physical Organic Chemistry Volume 1985 ; 1985 ; 1985 ; https://pubs.rsc.org/ >
      au < doNotProcess ; 1986 ; Journal of the Chemical Society, Perkin Transactions 2: Physical Organic Chemistry Volume 1986 ; 1986 ; 1986 ; https://pubs.rsc.org/ >
      au < doNotProcess ; 1987 ; Journal of the Chemical Society, Perkin Transactions 2: Physical Organic Chemistry Volume 1987 ; 1987 ; 1987 ; https://pubs.rsc.org/ >
      au < doNotProcess ; 1988 ; Journal of the Chemical Society, Perkin Transactions 2: Physical Organic Chemistry Volume 1988 ; 1988 ; 1988 ; https://pubs.rsc.org/ >
      au < doNotProcess ; 1989 ; Journal of the Chemical Society, Perkin Transactions 2: Physical Organic Chemistry Volume 1989 ; 1989 ; 1989 ; https://pubs.rsc.org/ >
      au < doNotProcess ; 1990 ; Journal of the Chemical Society, Perkin Transactions 2: Physical Organic Chemistry Volume 1990 ; 1990 ; 1990 ; https://pubs.rsc.org/ >
      au < doNotProcess ; 1991 ; Journal of the Chemical Society, Perkin Transactions 2: Physical Organic Chemistry Volume 1991 ; 1991 ; 1991 ; https://pubs.rsc.org/ >
      au < doNotProcess ; 1992 ; Journal of the Chemical Society, Perkin Transactions 2: Physical Organic Chemistry Volume 1992 ; 1992 ; 1992 ; https://pubs.rsc.org/ >
      au < doNotProcess ; 1993 ; Journal of the Chemical Society, Perkin Transactions 2: Physical Organic Chemistry Volume 1993 ; 1993 ; 1993 ; https://pubs.rsc.org/ >
      au < doNotProcess ; 1994 ; Journal of the Chemical Society, Perkin Transactions 2: Physical Organic Chemistry Volume 1994 ; 1994 ; 1994 ; https://pubs.rsc.org/ >
      au < doNotProcess ; 1995 ; Journal of the Chemical Society, Perkin Transactions 2: Physical Organic Chemistry Volume 1995 ; 1995 ; 1995 ; https://pubs.rsc.org/ >
      au < exists ; 1996 ; Journal of the Chemical Society, Perkin Transactions 2: Physical Organic Chemistry Volume 1996 ; 1996 ; 1996 ; https://pubs.rsc.org/ >
      au < exists ; 1997 ; Journal of the Chemical Society, Perkin Transactions 2: Physical Organic Chemistry Volume 1997 ; 1997 ; 1997 ; https://pubs.rsc.org/ >
      au < exists ; 1998 ; Journal of the Chemical Society, Perkin Transactions 2: Physical Organic Chemistry Volume 1998 ; 1998 ; 1998 ; https://pubs.rsc.org/ >
      au < exists ; 1999 ; Journal of the Chemical Society, Perkin Transactions 2: Physical Organic Chemistry Volume 1999 ; 1999 ; 1999 ; https://pubs.rsc.org/ >

  }

  {

      title <
        name = Journal of the Chemical Society, Transactions ;
        issn = 0368-1645
      >

      comment[years] = Published 1878-1925
      param[journal_code] = ct

      au < doNotProcess ; 1878 ; Journal of the Chemical Society, Transactions Volume 33 ; 33 ; 1878 ; https://pubs.rsc.org/ >
      au < doNotProcess ; 1879 ; Journal of the Chemical Society, Transactions Volume 34 ; 34 ; 1879 ; https://pubs.rsc.org/ >
      au < doNotProcess ; 1880 ; Journal of the Chemical Society, Transactions Volume 35 ; 35 ; 1880 ; https://pubs.rsc.org/ >
      au < doNotProcess ; 1881 ; Journal of the Chemical Society, Transactions Volume 36 ; 36 ; 1881 ; https://pubs.rsc.org/ >
      au < doNotProcess ; 1882 ; Journal of the Chemical Society, Transactions Volume 37 ; 37 ; 1882 ; https://pubs.rsc.org/ >
      au < doNotProcess ; 1883 ; Journal of the Chemical Society, Transactions Volume 38 ; 38 ; 1883 ; https://pubs.rsc.org/ >
      au < doNotProcess ; 1884 ; Journal of the Chemical Society, Transactions Volume 39 ; 39 ; 1884 ; https://pubs.rsc.org/ >
      au < doNotProcess ; 1885 ; Journal of the Chemical Society, Transactions Volume 40 ; 40 ; 1885 ; https://pubs.rsc.org/ >
      au < doNotProcess ; 1886 ; Journal of the Chemical Society, Transactions Volume 41 ; 41 ; 1886 ; https://pubs.rsc.org/ >
      au < doNotProcess ; 1887 ; Journal of the Chemical Society, Transactions Volume 42 ; 42 ; 1887 ; https://pubs.rsc.org/ >
      au < doNotProcess ; 1888 ; Journal of the Chemical Society, Transactions Volume 43 ; 43 ; 1888 ; https://pubs.rsc.org/ >
      au < doNotProcess ; 1889 ; Journal of the Chemical Society, Transactions Volume 44 ; 44 ; 1889 ; https://pubs.rsc.org/ >
      au < doNotProcess ; 1890 ; Journal of the Chemical Society, Transactions Volume 45 ; 45 ; 1890 ; https://pubs.rsc.org/ >
      au < doNotProcess ; 1891 ; Journal of the Chemical Society, Transactions Volume 46 ; 46 ; 1891 ; https://pubs.rsc.org/ >
      au < doNotProcess ; 1892 ; Journal of the Chemical Society, Transactions Volume 47 ; 47 ; 1892 ; https://pubs.rsc.org/ >
      au < doNotProcess ; 1893 ; Journal of the Chemical Society, Transactions Volume 48 ; 48 ; 1893 ; https://pubs.rsc.org/ >
      au < doNotProcess ; 1894 ; Journal of the Chemical Society, Transactions Volume 49 ; 49 ; 1894 ; https://pubs.rsc.org/ >
      au < doNotProcess ; 1895 ; Journal of the Chemical Society, Transactions Volume 50 ; 50 ; 1895 ; https://pubs.rsc.org/ >
      au < doNotProcess ; 1896 ; Journal of the Chemical Society, Transactions Volume 51 ; 51 ; 1896 ; https://pubs.rsc.org/ >
      au < doNotProcess ; 1897 ; Journal of the Chemical Society, Transactions Volume 52 ; 52 ; 1897 ; https://pubs.rsc.org/ >
      au < doNotProcess ; 1898 ; Journal of the Chemical Society, Transactions Volume 53 ; 53 ; 1898 ; https://pubs.rsc.org/ >
      au < doNotProcess ; 1899 ; Journal of the Chemical Society, Transactions Volume 54 ; 54 ; 1899 ; https://pubs.rsc.org/ >
      au < doNotProcess ; 1900 ; Journal of the Chemical Society, Transactions Volume 55 ; 55 ; 1900 ; https://pubs.rsc.org/ >
      au < doNotProcess ; 1901 ; Journal of the Chemical Society, Transactions Volume 56 ; 56 ; 1901 ; https://pubs.rsc.org/ >
      au < doNotProcess ; 1902 ; Journal of the Chemical Society, Transactions Volume 57 ; 57 ; 1902 ; https://pubs.rsc.org/ >
      au < doNotProcess ; 1903 ; Journal of the Chemical Society, Transactions Volume 58 ; 58 ; 1903 ; https://pubs.rsc.org/ >
      au < doNotProcess ; 1904 ; Journal of the Chemical Society, Transactions Volume 59 ; 59 ; 1904 ; https://pubs.rsc.org/ >
      au < doNotProcess ; 1905 ; Journal of the Chemical Society, Transactions Volume 60 ; 60 ; 1905 ; https://pubs.rsc.org/ >
      au < doNotProcess ; 1906 ; Journal of the Chemical Society, Transactions Volume 61 ; 61 ; 1906 ; https://pubs.rsc.org/ >
      au < doNotProcess ; 1907 ; Journal of the Chemical Society, Transactions Volume 62 ; 62 ; 1907 ; https://pubs.rsc.org/ >
      au < doNotProcess ; 1908 ; Journal of the Chemical Society, Transactions Volume 63 ; 63 ; 1908 ; https://pubs.rsc.org/ >
      au < doNotProcess ; 1909 ; Journal of the Chemical Society, Transactions Volume 64 ; 64 ; 1909 ; https://pubs.rsc.org/ >
      au < doNotProcess ; 1910 ; Journal of the Chemical Society, Transactions Volume 65 ; 65 ; 1910 ; https://pubs.rsc.org/ >
      au < doNotProcess ; 1911 ; Journal of the Chemical Society, Transactions Volume 66 ; 66 ; 1911 ; https://pubs.rsc.org/ >
      au < doNotProcess ; 1912 ; Journal of the Chemical Society, Transactions Volume 67 ; 67 ; 1912 ; https://pubs.rsc.org/ >
      au < doNotProcess ; 1913 ; Journal of the Chemical Society, Transactions Volume 68 ; 68 ; 1913 ; https://pubs.rsc.org/ >
      au < doNotProcess ; 1914 ; Journal of the Chemical Society, Transactions Volume 69 ; 69 ; 1914 ; https://pubs.rsc.org/ >
      au < doNotProcess ; 1915 ; Journal of the Chemical Society, Transactions Volume 70 ; 70 ; 1915 ; https://pubs.rsc.org/ >
      au < doNotProcess ; 1916 ; Journal of the Chemical Society, Transactions Volume 71 ; 71 ; 1916 ; https://pubs.rsc.org/ >
      au < doNotProcess ; 1917 ; Journal of the Chemical Society, Transactions Volume 72 ; 72 ; 1917 ; https://pubs.rsc.org/ >
      au < doNotProcess ; 1918 ; Journal of the Chemical Society, Transactions Volume 73 ; 73 ; 1918 ; https://pubs.rsc.org/ >
      au < doNotProcess ; 1919 ; Journal of the Chemical Society, Transactions Volume 74 ; 74 ; 1919 ; https://pubs.rsc.org/ >
      au < doNotProcess ; 1920 ; Journal of the Chemical Society, Transactions Volume 75 ; 75 ; 1920 ; https://pubs.rsc.org/ >
      au < doNotProcess ; 1921 ; Journal of the Chemical Society, Transactions Volume 76 ; 76 ; 1921 ; https://pubs.rsc.org/ >
      au < doNotProcess ; 1922 ; Journal of the Chemical Society, Transactions Volume 77 ; 77 ; 1922 ; https://pubs.rsc.org/ >
      au < doNotProcess ; 1923 ; Journal of the Chemical Society, Transactions Volume 78 ; 78 ; 1923 ; https://pubs.rsc.org/ >
      au < doNotProcess ; 1924 ; Journal of the Chemical Society, Transactions Volume 79 ; 79 ; 1924 ; https://pubs.rsc.org/ >
      au < doNotProcess ; 1925 ; Journal of the Chemical Society, Transactions Volume 80 ; 80 ; 1925 ; https://pubs.rsc.org/ >

  }

  {

      title <
        name = Journal of the Royal Institute of Chemistry ;
        issn = 0368-3958
      >

      comment[years] = Published 1950-1964
      param[journal_code] = ji

      au < doNotProcess ; 1950 ; Journal of the Royal Institute of Chemistry Volume 74 ; 74 ; 1950 ; https://pubs.rsc.org/ >
      au < doNotProcess ; 1951 ; Journal of the Royal Institute of Chemistry Volume 75 ; 75 ; 1951 ; https://pubs.rsc.org/ >
      au < doNotProcess ; 1952 ; Journal of the Royal Institute of Chemistry Volume 76 ; 76 ; 1952 ; https://pubs.rsc.org/ >
      au < doNotProcess ; 1953 ; Journal of the Royal Institute of Chemistry Volume 77 ; 77 ; 1953 ; https://pubs.rsc.org/ >
      au < doNotProcess ; 1954 ; Journal of the Royal Institute of Chemistry Volume 78 ; 78 ; 1954 ; https://pubs.rsc.org/ >
      au < doNotProcess ; 1955 ; Journal of the Royal Institute of Chemistry Volume 79 ; 79 ; 1955 ; https://pubs.rsc.org/ >
      au < doNotProcess ; 1956 ; Journal of the Royal Institute of Chemistry Volume 80 ; 80 ; 1956 ; https://pubs.rsc.org/ >
      au < doNotProcess ; 1957 ; Journal of the Royal Institute of Chemistry Volume 81 ; 81 ; 1957 ; https://pubs.rsc.org/ >
      au < doNotProcess ; 1958 ; Journal of the Royal Institute of Chemistry Volume 82 ; 82 ; 1958 ; https://pubs.rsc.org/ >
      au < doNotProcess ; 1959 ; Journal of the Royal Institute of Chemistry Volume 83 ; 83 ; 1959 ; https://pubs.rsc.org/ >
      au < doNotProcess ; 1960 ; Journal of the Royal Institute of Chemistry Volume 84 ; 84 ; 1960 ; https://pubs.rsc.org/ >
      au < doNotProcess ; 1961 ; Journal of the Royal Institute of Chemistry Volume 85 ; 85 ; 1961 ; https://pubs.rsc.org/ >
      au < doNotProcess ; 1962 ; Journal of the Royal Institute of Chemistry Volume 86 ; 86 ; 1962 ; https://pubs.rsc.org/ >
      au < doNotProcess ; 1963 ; Journal of the Royal Institute of Chemistry Volume 87 ; 87 ; 1963 ; https://pubs.rsc.org/ >
      au < doNotProcess ; 1964 ; Journal of the Royal Institute of Chemistry Volume 88 ; 88 ; 1964 ; https://pubs.rsc.org/ >

  }

  {

      title <
        name = Jubilee of the Chemical Society ;
        type = bookSeries
      >

      comment[years] = Published 1896
      param[journal_code] = m1

      au < doNotProcess ; 1896 ; Jubilee of the Chemical Society Volume 1896 ; 1896 ; 1896 ; https://pubs.rsc.org/ >

  }

  {

      title <
        name = Materials Horizons ;
        issn = 2051-6347 ;
        eissn = 2051-6355
      >

      comment[years] = Published 2014-2016
      param[journal_code] = mh

      au < released ; 2014 ; Materials Horizons Volume 1 ; 1 ; 2014 ; http://pubs.rsc.org/ >
      au < released ; 2015 ; Materials Horizons Volume 2 ; 2 ; 2015 ; http://pubs.rsc.org/ >
      au < released ; 2016 ; Materials Horizons Volume 3 ; 3 ; 2016 ; http://pubs.rsc.org/ >
      au < released ; 2017 ; Materials Horizons Volume 4 ; 4 ; 2017 ; http://pubs.rsc.org/ >
      au < released ; 2018 ; Materials Horizons Volume 5 ; 5 ; 2018 ; https://pubs.rsc.org/ >
      au < released ; 2019 ; Materials Horizons Volume 6 ; 6 ; 2019 ; https://pubs.rsc.org/ >
      au < released ; 2020 ; Materials Horizons Volume 7 ; 7 ; 2020 ; https://pubs.rsc.org/ >
      au < manifest ; 2021 ; Materials Horizons Volume 8 ; 8 ; 2021 ; https://pubs.rsc.org/ >

  }

  {

      title <
        name = MedChemComm ;
        issn = 2040-2503 ;
        eissn = 2040-2511
      >

      comment[years] = Published 2010-2016
      param[journal_code] = md

      au < released ; 2010 ; MedChemComm Volume 1 ; 1 ; 2010 ; http://pubs.rsc.org/ >
      au < released ; 2011 ; MedChemComm Volume 2 ; 2 ; 2011 ; http://pubs.rsc.org/ >
      au < manifest ; 2012 ; MedChemComm Volume 3 ; 3 ; 2012 ; https://pubs.rsc.org/ >
      au < released ; 2013 ; MedChemComm Volume 4 ; 4 ; 2013 ; http://pubs.rsc.org/ >
      au < released ; 2014 ; MedChemComm Volume 5 ; 5 ; 2014 ; http://pubs.rsc.org/ >
      au < released ; 2015 ; MedChemComm Volume 6 ; 6 ; 2015 ; http://pubs.rsc.org/ >
      au < released ; 2016 ; MedChemComm Volume 7 ; 7 ; 2016 ; http://pubs.rsc.org/ >
      au < released ; 2017 ; MedChemComm Volume 8 ; 8 ; 2017 ; http://pubs.rsc.org/ >
      au < released ; 2018 ; MedChemComm Volume 9 ; 9 ; 2018 ; https://pubs.rsc.org/ >
      au < released ; 2019 ; MedChemComm Volume 10 ; 10 ; 2019 ; https://pubs.rsc.org/ >
      au < released ; 2020 ; MedChemComm Volume 11 ; 11 ; 2020 ; https://pubs.rsc.org/ >
      au < manifest ; 2021 ; MedChemComm Volume 12 ; 12 ; 2021 ; https://pubs.rsc.org/ >

  }


  {

      title <
        name = Memoirs and Proceedings of the Chemical Society ;
        issn = 0269-3127
      >

      comment[years] = Published 1843-1848
      param[journal_code] = mp

      au < doNotProcess ; 1843 ; Memoirs and Proceedings of the Chemical Society Volume 2 ; 2 ; 1843 ; https://pubs.rsc.org/ >
      au < doNotProcess ; 1844 ; Memoirs and Proceedings of the Chemical Society Volume 3 ; 3 ; 1844 ; https://pubs.rsc.org/ >
      au < doNotProcess ; 1845 ; Memoirs and Proceedings of the Chemical Society Volume 4 ; 4 ; 1845 ; https://pubs.rsc.org/ >
      au < doNotProcess ; 1846 ; Memoirs and Proceedings of the Chemical Society Volume 5 ; 5 ; 1846 ; https://pubs.rsc.org/ >
      au < doNotProcess ; 1847 ; Memoirs and Proceedings of the Chemical Society Volume 6 ; 6 ; 1847 ; https://pubs.rsc.org/ >
      au < doNotProcess ; 1848 ; Memoirs and Proceedings of the Chemical Society Volume 7 ; 7 ; 1848 ; https://pubs.rsc.org/ >

  }

  {

      title <
        name = Nanoscale Horizons ;
        issn = 2055-6756 ;
        eissn = 2055-6764
      >

      comment[years] = Published 2016-2016
      param[journal_code] = nh

      au < released ; 2016 ; Nanoscale Horizons Volume 1 ; 1 ; 2016 ; http://pubs.rsc.org/ >
      au < released ; 2017 ; Nanoscale Horizons Volume 2 ; 2 ; 2017 ; http://pubs.rsc.org/ >
      au < released ; 2018 ; Nanoscale Horizons Volume 3 ; 3 ; 2018 ; https://pubs.rsc.org/ >
      au < released ; 2019 ; Nanoscale Horizons Volume 4 ; 4 ; 2019 ; https://pubs.rsc.org/ >
      au < released ; 2020 ; Nanoscale Horizons Volume 5 ; 5 ; 2020 ; https://pubs.rsc.org/ >
      au < manifest ; 2021 ; Nanoscale Horizons Volume 6 ; 6 ; 2021 ; https://pubs.rsc.org/ >

  }

  {

      title <
        name = Organic Chemistry Frontiers ;
        eissn = 2052-4129
      >

      comment[years] = Published 2014-2016
      param[journal_code] = qo

      au < manifest ; 2014 ; Organic Chemistry Frontiers Volume 1 ; 1 ; 2014 ; https://pubs.rsc.org/ >
      au < released ; 2015 ; Organic Chemistry Frontiers Volume 2 ; 2 ; 2015 ; http://pubs.rsc.org/ >
      au < released ; 2016 ; Organic Chemistry Frontiers Volume 3 ; 3 ; 2016 ; http://pubs.rsc.org/ >
      au < released ; 2017 ; Organic Chemistry Frontiers Volume 4 ; 4 ; 2017 ; http://pubs.rsc.org/ >
      au < released ; 2018 ; Organic Chemistry Frontiers Volume 5 ; 5 ; 2018 ; https://pubs.rsc.org/ >
      au < released ; 2019 ; Organic Chemistry Frontiers Volume 6 ; 6 ; 2019 ; https://pubs.rsc.org/ >
      au < released ; 2020 ; Organic Chemistry Frontiers Volume 7 ; 7 ; 2020 ; https://pubs.rsc.org/ >
      au < manifest ; 2021 ; Organic Chemistry Frontiers Volume 8 ; 8 ; 2021 ; https://pubs.rsc.org/ >

  }

  {

      title <
        name = Pesticide Outlook ;
        issn = 0956-1250 ;
        eissn = 1465-8933
      >

      comment[years] = Published 2000-2003
      param[journal_code] = po

      au < released ; 2000 ; Pesticide Outlook Volume 11 ; 11 ; 2000 ; https://pubs.rsc.org/ >
      au < released ; 2001 ; Pesticide Outlook Volume 12 ; 12 ; 2001 ; https://pubs.rsc.org/ >
      au < released ; 2002 ; Pesticide Outlook Volume 13 ; 13 ; 2002 ; https://pubs.rsc.org/ >
      au < released ; 2003 ; Pesticide Outlook Volume 14 ; 14 ; 2003 ; https://pubs.rsc.org/ >

  }

  {

      title <
        name = PhysChemComm ;
        eissn = 1460-2733
      >

      comment[years] = Published 1998-2003
      param[journal_code] = qu

      au < manifest ; 1998 ; PhysChemComm Volume 1 ; 1 ; 1998 ; https://pubs.rsc.org/ >
      au < manifest ; 1999 ; PhysChemComm Volume 2 ; 2 ; 1999 ; https://pubs.rsc.org/ >
      au < released ; 2000 ; PhysChemComm Volume 3 ; 3 ; 2000 ; https://pubs.rsc.org/ >
<<<<<<< HEAD
      au < manifest ; 2001 ; PhysChemComm Volume 4 ; 4 ; 2001 ; https://pubs.rsc.org/ >
=======
      au < released ; 2001 ; PhysChemComm Volume 4 ; 4 ; 2001 ; https://pubs.rsc.org/ >
>>>>>>> ecf3b879
      au < released ; 2002 ; PhysChemComm Volume 5 ; 5 ; 2002 ; https://pubs.rsc.org/ >
      au < released ; 2003 ; PhysChemComm Volume 6 ; 6 ; 2003 ; https://pubs.rsc.org/ >

  }

  {

      title <
        name = Polymer Chemistry ;
        issn = 1759-9954 ;
        eissn = 1759-9962
      >

      comment[years] = Published 2010-2016
      param[journal_code] = py

      au < released ; 2010 ; Polymer Chemistry Volume 1 ; 1 ; 2010 ; http://pubs.rsc.org/ >
      au < released ; 2011 ; Polymer Chemistry Volume 2 ; 2 ; 2011 ; http://pubs.rsc.org/ >
      au < released ; 2012 ; Polymer Chemistry Volume 3 ; 3 ; 2012 ; http://pubs.rsc.org/ >
      au < released ; 2013 ; Polymer Chemistry Volume 4 ; 4 ; 2013 ; http://pubs.rsc.org/ >
      au < released ; 2014 ; Polymer Chemistry Volume 5 ; 5 ; 2014 ; http://pubs.rsc.org/ >
      au < released ; 2015 ; Polymer Chemistry Volume 6 ; 6 ; 2015 ; http://pubs.rsc.org/ >
      au < released ; 2016 ; Polymer Chemistry Volume 7 ; 7 ; 2016 ; http://pubs.rsc.org/ >
      au < released ; 2017 ; Polymer Chemistry Volume 8 ; 8 ; 2017 ; http://pubs.rsc.org/ >
      au < released ; 2018 ; Polymer Chemistry Volume 9 ; 9 ; 2018 ; https://pubs.rsc.org/ >
      au < released ; 2019 ; Polymer Chemistry Volume 10 ; 10 ; 2019 ; https://pubs.rsc.org/ >
      au < released ; 2020 ; Polymer Chemistry Volume 11 ; 11 ; 2020 ; https://pubs.rsc.org/ >
      au < manifest ; 2021 ; Polymer Chemistry Volume 12 ; 12 ; 2021 ; https://pubs.rsc.org/ >

  }

  {

      title <
        name = Proceedings of the Analytical Division of the Chemical Society ;
        issn = 0306-1396
      >

      comment[years] = Published 1975-1979
      param[journal_code] = ad

      au < doNotProcess ; 1975 ; Proceedings of the Analytical Division of the Chemical Society Volume 12 ; 12 ; 1975 ; https://pubs.rsc.org/ >
      au < doNotProcess ; 1976 ; Proceedings of the Analytical Division of the Chemical Society Volume 13 ; 13 ; 1976 ; https://pubs.rsc.org/ >
      au < doNotProcess ; 1977 ; Proceedings of the Analytical Division of the Chemical Society Volume 14 ; 14 ; 1977 ; https://pubs.rsc.org/ >
      au < doNotProcess ; 1978 ; Proceedings of the Analytical Division of the Chemical Society Volume 15 ; 15 ; 1978 ; https://pubs.rsc.org/ >
      au < doNotProcess ; 1979 ; Proceedings of the Analytical Division of the Chemical Society Volume 16 ; 16 ; 1979 ; https://pubs.rsc.org/ >

  }

  {

      title <
        name = Proceedings of the Chemical Society ;
        issn = 0369-8718
      >

      comment[years] = Published 1957-1964
      param[journal_code] = ps

      au < doNotProcess ; 1957 ; Proceedings of the Chemical Society Volume 1957 ; 1957 ; 1957 ; https://pubs.rsc.org/ >
      au < doNotProcess ; 1958 ; Proceedings of the Chemical Society Volume 1958 ; 1958 ; 1958 ; https://pubs.rsc.org/ >
      au < doNotProcess ; 1959 ; Proceedings of the Chemical Society Volume 1959 ; 1959 ; 1959 ; https://pubs.rsc.org/ >
      au < doNotProcess ; 1960 ; Proceedings of the Chemical Society Volume 1960 ; 1960 ; 1960 ; https://pubs.rsc.org/ >
      au < doNotProcess ; 1961 ; Proceedings of the Chemical Society Volume 1961 ; 1961 ; 1961 ; https://pubs.rsc.org/ >
      au < doNotProcess ; 1962 ; Proceedings of the Chemical Society Volume 1962 ; 1962 ; 1962 ; https://pubs.rsc.org/ >
      au < doNotProcess ; 1963 ; Proceedings of the Chemical Society Volume 1963 ; 1963 ; 1963 ; https://pubs.rsc.org/ >
      au < doNotProcess ; 1964 ; Proceedings of the Chemical Society Volume 1964 ; 1964 ; 1964 ; https://pubs.rsc.org/ >

  }

  {

      title <
        name = Proceedings of the Chemical Society of London ;
        issn = 0269-3143
      >

      comment[years] = Published 1842-1842
      param[journal_code] = mp

      au < doNotProcess ; 1842 ; Proceedings of the Chemical Society of London Volume 1 ; 1 ; 1842 ; https://pubs.rsc.org/ >

  }

  {

      title <
        name = Proceedings of the Chemical Society ;
        issn = 0369-8718
      >

      comment[years] = Published 1885-1914
      param[journal_code] = pl

      au < doNotProcess ; 1885 ; Proceedings of the Chemical Society, London Volume 1885 ; 1885 ; 1885 ; https://pubs.rsc.org/ >
      au < doNotProcess ; 1886 ; Proceedings of the Chemical Society, London Volume 1886 ; 1886 ; 1886 ; https://pubs.rsc.org/ >
      au < doNotProcess ; 1887 ; Proceedings of the Chemical Society, London Volume 1887 ; 1887 ; 1887 ; https://pubs.rsc.org/ >
      au < doNotProcess ; 1888 ; Proceedings of the Chemical Society, London Volume 1888 ; 1888 ; 1888 ; https://pubs.rsc.org/ >
      au < doNotProcess ; 1889 ; Proceedings of the Chemical Society, London Volume 1889 ; 1889 ; 1889 ; https://pubs.rsc.org/ >
      au < doNotProcess ; 1890 ; Proceedings of the Chemical Society, London Volume 1890 ; 1890 ; 1890 ; https://pubs.rsc.org/ >
      au < doNotProcess ; 1891 ; Proceedings of the Chemical Society, London Volume 1891 ; 1891 ; 1891 ; https://pubs.rsc.org/ >
      au < doNotProcess ; 1892 ; Proceedings of the Chemical Society, London Volume 1892 ; 1892 ; 1892 ; https://pubs.rsc.org/ >
      au < doNotProcess ; 1893 ; Proceedings of the Chemical Society, London Volume 1893 ; 1893 ; 1893 ; https://pubs.rsc.org/ >
      au < doNotProcess ; 1894 ; Proceedings of the Chemical Society, London Volume 1894 ; 1894 ; 1894 ; https://pubs.rsc.org/ >
      au < doNotProcess ; 1895 ; Proceedings of the Chemical Society, London Volume 1895 ; 1895 ; 1895 ; https://pubs.rsc.org/ >
      au < doNotProcess ; 1896 ; Proceedings of the Chemical Society, London Volume 1896 ; 1896 ; 1896 ; https://pubs.rsc.org/ >
      au < doNotProcess ; 1897 ; Proceedings of the Chemical Society, London Volume 1897 ; 1897 ; 1897 ; https://pubs.rsc.org/ >
      au < doNotProcess ; 1898 ; Proceedings of the Chemical Society, London Volume 1898 ; 1898 ; 1898 ; https://pubs.rsc.org/ >
      au < doNotProcess ; 1899 ; Proceedings of the Chemical Society, London Volume 1899 ; 1899 ; 1899 ; https://pubs.rsc.org/ >
      au < doNotProcess ; 1900 ; Proceedings of the Chemical Society, London Volume 1900 ; 1900 ; 1900 ; https://pubs.rsc.org/ >
      au < doNotProcess ; 1901 ; Proceedings of the Chemical Society, London Volume 1901 ; 1901 ; 1901 ; https://pubs.rsc.org/ >
      au < doNotProcess ; 1902 ; Proceedings of the Chemical Society, London Volume 1902 ; 1902 ; 1902 ; https://pubs.rsc.org/ >
      au < doNotProcess ; 1903 ; Proceedings of the Chemical Society, London Volume 1903 ; 1903 ; 1903 ; https://pubs.rsc.org/ >
      au < doNotProcess ; 1904 ; Proceedings of the Chemical Society, London Volume 1904 ; 1904 ; 1904 ; https://pubs.rsc.org/ >
      au < doNotProcess ; 1905 ; Proceedings of the Chemical Society, London Volume 1905 ; 1905 ; 1905 ; https://pubs.rsc.org/ >
      au < doNotProcess ; 1906 ; Proceedings of the Chemical Society, London Volume 1906 ; 1906 ; 1906 ; https://pubs.rsc.org/ >
      au < doNotProcess ; 1907 ; Proceedings of the Chemical Society, London Volume 1907 ; 1907 ; 1907 ; https://pubs.rsc.org/ >
      au < doNotProcess ; 1908 ; Proceedings of the Chemical Society, London Volume 1908 ; 1908 ; 1908 ; https://pubs.rsc.org/ >
      au < doNotProcess ; 1909 ; Proceedings of the Chemical Society, London Volume 1909 ; 1909 ; 1909 ; https://pubs.rsc.org/ >
      au < doNotProcess ; 1910 ; Proceedings of the Chemical Society, London Volume 1910 ; 1910 ; 1910 ; https://pubs.rsc.org/ >
      au < doNotProcess ; 1911 ; Proceedings of the Chemical Society, London Volume 1911 ; 1911 ; 1911 ; https://pubs.rsc.org/ >
      au < doNotProcess ; 1912 ; Proceedings of the Chemical Society, London Volume 1912 ; 1912 ; 1912 ; https://pubs.rsc.org/ >
      au < doNotProcess ; 1913 ; Proceedings of the Chemical Society, London Volume 1913 ; 1913 ; 1913 ; https://pubs.rsc.org/ >
      au < doNotProcess ; 1914 ; Proceedings of the Chemical Society, London Volume 1914 ; 1914 ; 1914 ; https://pubs.rsc.org/ >

  }

  {

      title <
        name = Proceedings of the Institute of Chemistry of Great Britain and Ireland ;
        issn = 0368-3958
      >

      comment[years] = Published 1877-1919
      param[journal_code] = pg

      au < doNotProcess ; 1877 ; Proceedings of the Institute of Chemistry of Great Britain and Ireland Volume 1 ; 1 ; 1877 ; https://pubs.rsc.org/ >
      au < doNotProcess ; 1878 ; Proceedings of the Institute of Chemistry of Great Britain and Ireland Volume 2 ; 2 ; 1878 ; https://pubs.rsc.org/ >
      au < doNotProcess ; 1879 ; Proceedings of the Institute of Chemistry of Great Britain and Ireland Volume 3 ; 3 ; 1879 ; https://pubs.rsc.org/ >
      au < doNotProcess ; 1880 ; Proceedings of the Institute of Chemistry of Great Britain and Ireland Volume 4 ; 4 ; 1880 ; https://pubs.rsc.org/ >
      au < doNotProcess ; 1881 ; Proceedings of the Institute of Chemistry of Great Britain and Ireland Volume 5 ; 5 ; 1881 ; https://pubs.rsc.org/ >
      au < doNotProcess ; 1882 ; Proceedings of the Institute of Chemistry of Great Britain and Ireland Volume 6 ; 6 ; 1882 ; https://pubs.rsc.org/ >
      au < doNotProcess ; 1883 ; Proceedings of the Institute of Chemistry of Great Britain and Ireland Volume 7 ; 7 ; 1883 ; https://pubs.rsc.org/ >
      au < doNotProcess ; 1884 ; Proceedings of the Institute of Chemistry of Great Britain and Ireland Volume 8 ; 8 ; 1884 ; https://pubs.rsc.org/ >
      au < doNotProcess ; 1885 ; Proceedings of the Institute of Chemistry of Great Britain and Ireland Volume 9 ; 9 ; 1885 ; https://pubs.rsc.org/ >
      au < doNotProcess ; 1886 ; Proceedings of the Institute of Chemistry of Great Britain and Ireland Volume 10 ; 10 ; 1886 ; https://pubs.rsc.org/ >
      au < doNotProcess ; 1887 ; Proceedings of the Institute of Chemistry of Great Britain and Ireland Volume 11 ; 11 ; 1887 ; https://pubs.rsc.org/ >
      au < doNotProcess ; 1888 ; Proceedings of the Institute of Chemistry of Great Britain and Ireland Volume 12 ; 12 ; 1888 ; https://pubs.rsc.org/ >
      au < doNotProcess ; 1889 ; Proceedings of the Institute of Chemistry of Great Britain and Ireland Volume 13 ; 13 ; 1889 ; https://pubs.rsc.org/ >
      au < doNotProcess ; 1890 ; Proceedings of the Institute of Chemistry of Great Britain and Ireland Volume 14 ; 14 ; 1890 ; https://pubs.rsc.org/ >
      au < doNotProcess ; 1891 ; Proceedings of the Institute of Chemistry of Great Britain and Ireland Volume 15 ; 15 ; 1891 ; https://pubs.rsc.org/ >
      au < doNotProcess ; 1892 ; Proceedings of the Institute of Chemistry of Great Britain and Ireland Volume 16 ; 16 ; 1892 ; https://pubs.rsc.org/ >
      au < doNotProcess ; 1893 ; Proceedings of the Institute of Chemistry of Great Britain and Ireland Volume 17 ; 17 ; 1893 ; https://pubs.rsc.org/ >
      au < doNotProcess ; 1894 ; Proceedings of the Institute of Chemistry of Great Britain and Ireland Volume 18 ; 18 ; 1894 ; https://pubs.rsc.org/ >
      au < doNotProcess ; 1895 ; Proceedings of the Institute of Chemistry of Great Britain and Ireland Volume 19 ; 19 ; 1895 ; https://pubs.rsc.org/ >
      au < doNotProcess ; 1896 ; Proceedings of the Institute of Chemistry of Great Britain and Ireland Volume 20 ; 20 ; 1896 ; https://pubs.rsc.org/ >
      au < doNotProcess ; 1897 ; Proceedings of the Institute of Chemistry of Great Britain and Ireland Volume 21 ; 21 ; 1897 ; https://pubs.rsc.org/ >
      au < doNotProcess ; 1898 ; Proceedings of the Institute of Chemistry of Great Britain and Ireland Volume 22 ; 22 ; 1898 ; https://pubs.rsc.org/ >
      au < doNotProcess ; 1899 ; Proceedings of the Institute of Chemistry of Great Britain and Ireland Volume 23 ; 23 ; 1899 ; https://pubs.rsc.org/ >
      au < doNotProcess ; 1900 ; Proceedings of the Institute of Chemistry of Great Britain and Ireland Volume 24 ; 24 ; 1900 ; https://pubs.rsc.org/ >
      au < doNotProcess ; 1901 ; Proceedings of the Institute of Chemistry of Great Britain and Ireland Volume 25 ; 25 ; 1901 ; https://pubs.rsc.org/ >
      au < doNotProcess ; 1902 ; Proceedings of the Institute of Chemistry of Great Britain and Ireland Volume 26 ; 26 ; 1902 ; https://pubs.rsc.org/ >
      au < doNotProcess ; 1903 ; Proceedings of the Institute of Chemistry of Great Britain and Ireland Volume 27 ; 27 ; 1903 ; https://pubs.rsc.org/ >
      au < doNotProcess ; 1904 ; Proceedings of the Institute of Chemistry of Great Britain and Ireland Volume 28 ; 28 ; 1904 ; https://pubs.rsc.org/ >
      au < doNotProcess ; 1905 ; Proceedings of the Institute of Chemistry of Great Britain and Ireland Volume 29 ; 29 ; 1905 ; https://pubs.rsc.org/ >
      au < doNotProcess ; 1906 ; Proceedings of the Institute of Chemistry of Great Britain and Ireland Volume 30 ; 30 ; 1906 ; https://pubs.rsc.org/ >
      au < doNotProcess ; 1907 ; Proceedings of the Institute of Chemistry of Great Britain and Ireland Volume 31 ; 31 ; 1907 ; https://pubs.rsc.org/ >
      au < doNotProcess ; 1908 ; Proceedings of the Institute of Chemistry of Great Britain and Ireland Volume 32 ; 32 ; 1908 ; https://pubs.rsc.org/ >
      au < doNotProcess ; 1909 ; Proceedings of the Institute of Chemistry of Great Britain and Ireland Volume 33 ; 33 ; 1909 ; https://pubs.rsc.org/ >
      au < doNotProcess ; 1910 ; Proceedings of the Institute of Chemistry of Great Britain and Ireland Volume 34 ; 34 ; 1910 ; https://pubs.rsc.org/ >
      au < doNotProcess ; 1911 ; Proceedings of the Institute of Chemistry of Great Britain and Ireland Volume 35 ; 35 ; 1911 ; https://pubs.rsc.org/ >
      au < doNotProcess ; 1912 ; Proceedings of the Institute of Chemistry of Great Britain and Ireland Volume 36 ; 36 ; 1912 ; https://pubs.rsc.org/ >
      au < doNotProcess ; 1913 ; Proceedings of the Institute of Chemistry of Great Britain and Ireland Volume 37 ; 37 ; 1913 ; https://pubs.rsc.org/ >
      au < doNotProcess ; 1914 ; Proceedings of the Institute of Chemistry of Great Britain and Ireland Volume 38 ; 38 ; 1914 ; https://pubs.rsc.org/ >
      au < doNotProcess ; 1915 ; Proceedings of the Institute of Chemistry of Great Britain and Ireland Volume 39 ; 39 ; 1915 ; https://pubs.rsc.org/ >
      au < doNotProcess ; 1916 ; Proceedings of the Institute of Chemistry of Great Britain and Ireland Volume 40 ; 40 ; 1916 ; https://pubs.rsc.org/ >
      au < doNotProcess ; 1917 ; Proceedings of the Institute of Chemistry of Great Britain and Ireland Volume 41 ; 41 ; 1917 ; https://pubs.rsc.org/ >
      au < doNotProcess ; 1918 ; Proceedings of the Institute of Chemistry of Great Britain and Ireland Volume 42 ; 42 ; 1918 ; https://pubs.rsc.org/ >
      au < doNotProcess ; 1919 ; Proceedings of the Institute of Chemistry of Great Britain and Ireland Volume 43 ; 43 ; 1919 ; https://pubs.rsc.org/ >

  }

  {

      title <
        name = Proceedings of the Society for Analytical Chemistry ;
        issn = 0037-9697
      >

      comment[years] = Published 1964-1974
      param[journal_code] = sa

      au < doNotProcess ; 1964 ; Proceedings of the Society for Analytical Chemistry Volume 1 ; 1 ; 1964 ; https://pubs.rsc.org/ >
      au < doNotProcess ; 1965 ; Proceedings of the Society for Analytical Chemistry Volume 2 ; 2 ; 1965 ; https://pubs.rsc.org/ >
      au < doNotProcess ; 1966 ; Proceedings of the Society for Analytical Chemistry Volume 3 ; 3 ; 1966 ; https://pubs.rsc.org/ >
      au < doNotProcess ; 1967 ; Proceedings of the Society for Analytical Chemistry Volume 4 ; 4 ; 1967 ; https://pubs.rsc.org/ >
      au < doNotProcess ; 1968 ; Proceedings of the Society for Analytical Chemistry Volume 5 ; 5 ; 1968 ; https://pubs.rsc.org/ >
      au < doNotProcess ; 1969 ; Proceedings of the Society for Analytical Chemistry Volume 6 ; 6 ; 1969 ; https://pubs.rsc.org/ >
      au < doNotProcess ; 1970 ; Proceedings of the Society for Analytical Chemistry Volume 7 ; 7 ; 1970 ; https://pubs.rsc.org/ >
      au < doNotProcess ; 1971 ; Proceedings of the Society for Analytical Chemistry Volume 8 ; 8 ; 1971 ; https://pubs.rsc.org/ >
      au < doNotProcess ; 1972 ; Proceedings of the Society for Analytical Chemistry Volume 9 ; 9 ; 1972 ; https://pubs.rsc.org/ >
      au < doNotProcess ; 1973 ; Proceedings of the Society for Analytical Chemistry Volume 10 ; 10 ; 1973 ; https://pubs.rsc.org/ >
      au < doNotProcess ; 1974 ; Proceedings of the Society for Analytical Chemistry Volume 11 ; 11 ; 1974 ; https://pubs.rsc.org/ >

  }

  {

      title <
        name = Quarterly Review of the Chemical Society ;
        issn = 0009-2681
      >

      comment[years] = Published 1947-1971
      param[journal_code] = qr

      au < doNotProcess ; 1947 ; Quarterly Review of the Chemical Society Volume 1 ; 1 ; 1947 ; https://pubs.rsc.org/ >
      au < doNotProcess ; 1948 ; Quarterly Review of the Chemical Society Volume 2 ; 2 ; 1948 ; https://pubs.rsc.org/ >
      au < doNotProcess ; 1949 ; Quarterly Review of the Chemical Society Volume 3 ; 3 ; 1949 ; https://pubs.rsc.org/ >
      au < doNotProcess ; 1950 ; Quarterly Review of the Chemical Society Volume 4 ; 4 ; 1950 ; https://pubs.rsc.org/ >
      au < doNotProcess ; 1951 ; Quarterly Review of the Chemical Society Volume 5 ; 5 ; 1951 ; https://pubs.rsc.org/ >
      au < doNotProcess ; 1952 ; Quarterly Review of the Chemical Society Volume 6 ; 6 ; 1952 ; https://pubs.rsc.org/ >
      au < doNotProcess ; 1953 ; Quarterly Review of the Chemical Society Volume 7 ; 7 ; 1953 ; https://pubs.rsc.org/ >
      au < doNotProcess ; 1954 ; Quarterly Review of the Chemical Society Volume 8 ; 8 ; 1954 ; https://pubs.rsc.org/ >
      au < doNotProcess ; 1955 ; Quarterly Review of the Chemical Society Volume 9 ; 9 ; 1955 ; https://pubs.rsc.org/ >
      au < doNotProcess ; 1956 ; Quarterly Review of the Chemical Society Volume 10 ; 10 ; 1956 ; https://pubs.rsc.org/ >
      au < doNotProcess ; 1957 ; Quarterly Review of the Chemical Society Volume 11 ; 11 ; 1957 ; https://pubs.rsc.org/ >
      au < doNotProcess ; 1958 ; Quarterly Review of the Chemical Society Volume 12 ; 12 ; 1958 ; https://pubs.rsc.org/ >
      au < doNotProcess ; 1959 ; Quarterly Review of the Chemical Society Volume 13 ; 13 ; 1959 ; https://pubs.rsc.org/ >
      au < doNotProcess ; 1960 ; Quarterly Review of the Chemical Society Volume 14 ; 14 ; 1960 ; https://pubs.rsc.org/ >
      au < doNotProcess ; 1961 ; Quarterly Review of the Chemical Society Volume 15 ; 15 ; 1961 ; https://pubs.rsc.org/ >
      au < doNotProcess ; 1962 ; Quarterly Review of the Chemical Society Volume 16 ; 16 ; 1962 ; https://pubs.rsc.org/ >
      au < doNotProcess ; 1963 ; Quarterly Review of the Chemical Society Volume 17 ; 17 ; 1963 ; https://pubs.rsc.org/ >
      au < doNotProcess ; 1964 ; Quarterly Review of the Chemical Society Volume 18 ; 18 ; 1964 ; https://pubs.rsc.org/ >
      au < doNotProcess ; 1965 ; Quarterly Review of the Chemical Society Volume 19 ; 19 ; 1965 ; https://pubs.rsc.org/ >
      au < doNotProcess ; 1966 ; Quarterly Review of the Chemical Society Volume 20 ; 20 ; 1966 ; https://pubs.rsc.org/ >
      au < doNotProcess ; 1967 ; Quarterly Review of the Chemical Society Volume 21 ; 21 ; 1967 ; https://pubs.rsc.org/ >
      au < doNotProcess ; 1968 ; Quarterly Review of the Chemical Society Volume 22 ; 22 ; 1968 ; https://pubs.rsc.org/ >
      au < doNotProcess ; 1969 ; Quarterly Review of the Chemical Society Volume 23 ; 23 ; 1969 ; https://pubs.rsc.org/ >
      au < doNotProcess ; 1970 ; Quarterly Review of the Chemical Society Volume 24 ; 24 ; 1970 ; https://pubs.rsc.org/ >
      au < doNotProcess ; 1971 ; Quarterly Review of the Chemical Society Volume 25 ; 25 ; 1971 ; https://pubs.rsc.org/ >

  }

  {

      title <
        name = Royal Institute of Chemistry Reviews ;
        issn = 0035-8940
      >

      comment[years] = Published 1968-1971
      param[journal_code] = rr

      au < doNotProcess ; 1968 ; Royal Institute of Chemistry Reviews Volume 1 ; 1 ; 1968 ; https://pubs.rsc.org/ >
      au < doNotProcess ; 1969 ; Royal Institute of Chemistry Reviews Volume 2 ; 2 ; 1969 ; https://pubs.rsc.org/ >
      au < doNotProcess ; 1970 ; Royal Institute of Chemistry Reviews Volume 3 ; 3 ; 1970 ; https://pubs.rsc.org/ >
      au < doNotProcess ; 1971 ; Royal Institute of Chemistry Reviews Volume 4 ; 4 ; 1971 ; https://pubs.rsc.org/ >

  }

  {

      title <
        name = RSC Advances ;
        eissn = 2046-2069
      >

      comment[years] = Published 2011-2016
      param[journal_code] = ra

      au < released ; 2011 ; RSC Advances Volume 1 ; 1 ; 2011 ; http://pubs.rsc.org/ >
      au < manifest ; 2012 ; RSC Advances Volume 2 ; 2 ; 2012 ; https://pubs.rsc.org/ >
      au < released ; 2013 ; RSC Advances Volume 3 ; 3 ; 2013 ; http://pubs.rsc.org/ >
      au < manifest ; 2014 ; RSC Advances Volume 4 ; 4 ; 2014 ; https://pubs.rsc.org/ >
      au < released ; 2015 ; RSC Advances Volume 5 ; 5 ; 2015 ; http://pubs.rsc.org/ >
      au < released ; 2016 ; RSC Advances Volume 6 ; 6 ; 2016 ; http://pubs.rsc.org/ >
      au < released ; 2017 ; RSC Advances Volume 7 ; 7 ; 2017 ; http://pubs.rsc.org/ >
      au < released ; 2018 ; RSC Advances Volume 8 ; 8 ; 2018 ; https://pubs.rsc.org/ >
      au < released ; 2019 ; RSC Advances Volume 9 ; 9 ; 2019 ; https://pubs.rsc.org/ >
      au < released ; 2020 ; RSC Advances Volume 10 ; 10 ; 2020 ; https://pubs.rsc.org/ >
      au < manifest ; 2021 ; RSC Advances Volume 11 ; 11 ; 2021 ; https://pubs.rsc.org/ >

  }

  {

      title <
        name = Reaction Chemistry & Engineering ;
        eissn = 2058-9883
      >

      param[journal_code] = re

      au < released ; 2016 ; Reaction Chemistry & Engineering Volume 1 ; 1 ; 2016 ; http://pubs.rsc.org/ >
      au < released ; 2017 ; Reaction Chemistry & Engineering Volume 2 ; 2 ; 2017 ; http://pubs.rsc.org/ >
      au < released ; 2018 ; Reaction Chemistry & Engineering Volume 3 ; 3 ; 2018 ; https://pubs.rsc.org/ >
      au < released ; 2019 ; Reaction Chemistry & Engineering Volume 4 ; 4 ; 2019 ; https://pubs.rsc.org/ >
      au < released ; 2020 ; Reaction Chemistry & Engineering Volume 5 ; 5 ; 2020 ; https://pubs.rsc.org/ >
      au < manifest ; 2021 ; Reaction Chemistry & Engineering Volume 6 ; 6 ; 2021 ; https://pubs.rsc.org/ >

  }

  {

      title <
        name = Toxicology Research ;
        issn = 2045-452X ;
        eissn = 2045-4538
      >

      param[journal_code] = tx
      #moved to OUP

      au < released ; 2012 ; Toxicology Research Volume 1 ; 1 ; 2012 ; http://pubs.rsc.org/ >
      au < released ; 2013 ; Toxicology Research Volume 2 ; 2 ; 2013 ; http://pubs.rsc.org/ >
      au < released ; 2014 ; Toxicology Research Volume 3 ; 3 ; 2014 ; http://pubs.rsc.org/ >
      au < released ; 2015 ; Toxicology Research Volume 4 ; 4 ; 2015 ; http://pubs.rsc.org/ >
      au < released ; 2016 ; Toxicology Research Volume 5 ; 5 ; 2016 ; http://pubs.rsc.org/ >
      au < released ; 2017 ; Toxicology Research Volume 6 ; 6 ; 2017 ; http://pubs.rsc.org/ >
      au < released ; 2018 ; Toxicology Research Volume 7 ; 7 ; 2018 ; https://pubs.rsc.org/ >
      au < released ; 2019 ; Toxicology Research Volume 8 ; 8 ; 2019 ; https://pubs.rsc.org/ >
      #moved to OUP

  }

  {

      title <
        name = Russian Chemical Reviews ;
        issn = 0036-021X ;
        eissn = 1468-4837
      >

      comment[years] = Published 1998-2004
      param[journal_code] = rc

      au < manifest ; 1998 ; Russian Chemical Reviews Volume 67 ; 67 ; 1998 ; https://pubs.rsc.org/ >
      au < manifest ; 1999 ; Russian Chemical Reviews Volume 68 ; 68 ; 1999 ; https://pubs.rsc.org/ >
      au < released ; 2000 ; Russian Chemical Reviews Volume 69 ; 69 ; 2000 ; https://pubs.rsc.org/ >
      au < released ; 2001 ; Russian Chemical Reviews Volume 70 ; 70 ; 2001 ; https://pubs.rsc.org/ >
<<<<<<< HEAD
      au < manifest ; 2002 ; Russian Chemical Reviews Volume 71 ; 71 ; 2002 ; https://pubs.rsc.org/ >
=======
      au < released ; 2002 ; Russian Chemical Reviews Volume 71 ; 71 ; 2002 ; https://pubs.rsc.org/ >
>>>>>>> ecf3b879
      au < released ; 2003 ; Russian Chemical Reviews Volume 72 ; 72 ; 2003 ; https://pubs.rsc.org/ >
      au < released ; 2004 ; Russian Chemical Reviews Volume 73 ; 73 ; 2004 ; https://pubs.rsc.org/ >

  }

  {

      title <
        name = Selected Annual Reviews of the Analytical Sciences ;
        issn = 0300-9963
      >

      comment[years] = Published 1971-1974
      param[journal_code] = as

      au < doNotProcess ; 1971 ; Selected Annual Reviews of the Analytical Sciences Volume 1 ; 1 ; 1971 ; https://pubs.rsc.org/ >
      au < doNotProcess ; 1972 ; Selected Annual Reviews of the Analytical Sciences Volume 2 ; 2 ; 1972 ; https://pubs.rsc.org/ >
      au < doNotProcess ; 1973 ; Selected Annual Reviews of the Analytical Sciences Volume 3 ; 3 ; 1973 ; https://pubs.rsc.org/ >
      au < doNotProcess ; 1974 ; Selected Annual Reviews of the Analytical Sciences Volume 4 ; 4 ; 1974 ; https://pubs.rsc.org/ >

  }

  {

      title <
        name = Special Discussions of the Faraday Society ;
        issn = 0370-9302
      >

      comment[years] = Published 1970-1970
      param[journal_code] = sd

      au < doNotProcess ; 1970 ; Special Discussions of the Faraday Society Volume 1 ; 1 ; 1970 ; https://pubs.rsc.org/ >

  }

  {

      title <
        name = Symposia of the Faraday Society ;
        issn = 0430-0696
      >

      comment[years] = Published 1967-1971
      param[journal_code] = sf

      au < doNotProcess ; 1967 ; Symposia of the Faraday Society Volume 1 ; 1 ; 1967 ; https://pubs.rsc.org/ >
      au < doNotProcess ; 1968 ; Symposia of the Faraday Society Volume 2 ; 2 ; 1968 ; https://pubs.rsc.org/ >
      au < doNotProcess ; 1969 ; Symposia of the Faraday Society Volume 3 ; 3 ; 1969 ; https://pubs.rsc.org/ >
      au < doNotProcess ; 1970 ; Symposia of the Faraday Society Volume 4 ; 4 ; 1970 ; https://pubs.rsc.org/ >
      au < doNotProcess ; 1971 ; Symposia of the Faraday Society Volume 5 ; 5 ; 1971 ; https://pubs.rsc.org/ >

  }

  {

      title <
        name = Transactions of the Faraday Society ;
        issn = 0014-7672
      >

      comment[years] = Published 1905-1971
      param[journal_code] = tf

      au < doNotProcess ; 1905 ; Transactions of the Faraday Society Volume 1 ; 1 ; 1905 ; https://pubs.rsc.org/ >
      au < doNotProcess ; 1906 ; Transactions of the Faraday Society Volume 2 ; 2 ; 1906 ; https://pubs.rsc.org/ >
      au < doNotProcess ; 1907 ; Transactions of the Faraday Society Volume 3 ; 3 ; 1907 ; https://pubs.rsc.org/ >
      au < doNotProcess ; 1908 ; Transactions of the Faraday Society Volume 4 ; 4 ; 1908 ; https://pubs.rsc.org/ >
      au < doNotProcess ; 1909 ; Transactions of the Faraday Society Volume 5 ; 5 ; 1909 ; https://pubs.rsc.org/ >
      au < doNotProcess ; 1910 ; Transactions of the Faraday Society Volume 6 ; 6 ; 1910 ; https://pubs.rsc.org/ >
      au < doNotProcess ; 1911 ; Transactions of the Faraday Society Volume 7 ; 7 ; 1911 ; https://pubs.rsc.org/ >
      au < doNotProcess ; 1912 ; Transactions of the Faraday Society Volume 8 ; 8 ; 1912 ; https://pubs.rsc.org/ >
      au < doNotProcess ; 1913 ; Transactions of the Faraday Society Volume 9 ; 9 ; 1913 ; https://pubs.rsc.org/ >
      au < doNotProcess ; 1914 ; Transactions of the Faraday Society Volume 10 ; 10 ; 1914 ; https://pubs.rsc.org/ >
      au < doNotProcess ; 1915 ; Transactions of the Faraday Society Volume 11 ; 11 ; 1915 ; https://pubs.rsc.org/ >
      au < doNotProcess ; 1916 ; Transactions of the Faraday Society Volume 12 ; 12 ; 1916 ; https://pubs.rsc.org/ >
      au < doNotProcess ; 1917 ; Transactions of the Faraday Society Volume 13 ; 13 ; 1917 ; https://pubs.rsc.org/ >
      au < doNotProcess ; 1918 ; Transactions of the Faraday Society Volume 14 ; 14 ; 1918 ; https://pubs.rsc.org/ >
      au < doNotProcess ; 1919 ; Transactions of the Faraday Society Volume 15 ; 15 ; 1919 ; https://pubs.rsc.org/ >
      au < doNotProcess ; 1920 ; Transactions of the Faraday Society Volume 16 ; 16 ; 1920 ; https://pubs.rsc.org/ >
      au < doNotProcess ; 1921 ; Transactions of the Faraday Society Volume 17 ; 17 ; 1921 ; https://pubs.rsc.org/ >
      au < doNotProcess ; 1922 ; Transactions of the Faraday Society Volume 18 ; 18 ; 1922 ; https://pubs.rsc.org/ >
      au < doNotProcess ; 1923 ; Transactions of the Faraday Society Volume 19 ; 19 ; 1923 ; https://pubs.rsc.org/ >
      au < doNotProcess ; 1924 ; Transactions of the Faraday Society Volume 20 ; 20 ; 1924 ; https://pubs.rsc.org/ >
      au < doNotProcess ; 1925 ; Transactions of the Faraday Society Volume 21 ; 21 ; 1925 ; https://pubs.rsc.org/ >
      au < doNotProcess ; 1926 ; Transactions of the Faraday Society Volume 22 ; 22 ; 1926 ; https://pubs.rsc.org/ >
      au < doNotProcess ; 1927 ; Transactions of the Faraday Society Volume 23 ; 23 ; 1927 ; https://pubs.rsc.org/ >
      au < doNotProcess ; 1928 ; Transactions of the Faraday Society Volume 24 ; 24 ; 1928 ; https://pubs.rsc.org/ >
      au < doNotProcess ; 1929 ; Transactions of the Faraday Society Volume 25 ; 25 ; 1929 ; https://pubs.rsc.org/ >
      au < doNotProcess ; 1930 ; Transactions of the Faraday Society Volume 26 ; 26 ; 1930 ; https://pubs.rsc.org/ >
      au < doNotProcess ; 1931 ; Transactions of the Faraday Society Volume 27 ; 27 ; 1931 ; https://pubs.rsc.org/ >
      au < doNotProcess ; 1932 ; Transactions of the Faraday Society Volume 28 ; 28 ; 1932 ; https://pubs.rsc.org/ >
      au < doNotProcess ; 1933 ; Transactions of the Faraday Society Volume 29 ; 29 ; 1933 ; https://pubs.rsc.org/ >
      au < doNotProcess ; 1934 ; Transactions of the Faraday Society Volume 30 ; 30 ; 1934 ; https://pubs.rsc.org/ >
      au < doNotProcess ; 1935 ; Transactions of the Faraday Society Volume 31 ; 31 ; 1935 ; https://pubs.rsc.org/ >
      au < doNotProcess ; 1936 ; Transactions of the Faraday Society Volume 32 ; 32 ; 1936 ; https://pubs.rsc.org/ >
      au < doNotProcess ; 1937 ; Transactions of the Faraday Society Volume 33 ; 33 ; 1937 ; https://pubs.rsc.org/ >
      au < doNotProcess ; 1938 ; Transactions of the Faraday Society Volume 34 ; 34 ; 1938 ; https://pubs.rsc.org/ >
      au < doNotProcess ; 1939 ; Transactions of the Faraday Society Volume 35 ; 35 ; 1939 ; https://pubs.rsc.org/ >
      au < doNotProcess ; 1940 ; Transactions of the Faraday Society Volume 36 ; 36 ; 1940 ; https://pubs.rsc.org/ >
      au < doNotProcess ; 1941 ; Transactions of the Faraday Society Volume 37 ; 37 ; 1941 ; https://pubs.rsc.org/ >
      au < doNotProcess ; 1942 ; Transactions of the Faraday Society Volume 38 ; 38 ; 1942 ; https://pubs.rsc.org/ >
      au < doNotProcess ; 1943 ; Transactions of the Faraday Society Volume 39 ; 39 ; 1943 ; https://pubs.rsc.org/ >
      au < doNotProcess ; 1944 ; Transactions of the Faraday Society Volume 40 ; 40 ; 1944 ; https://pubs.rsc.org/ >
      au < doNotProcess ; 1945 ; Transactions of the Faraday Society Volume 41 ; 41 ; 1945 ; https://pubs.rsc.org/ >
      au < doNotProcess ; 1946 ; Transactions of the Faraday Society Volume 42 ; 42 ; 1946 ; https://pubs.rsc.org/ >
      au < doNotProcess ; 1947 ; Transactions of the Faraday Society Volume 43 ; 43 ; 1947 ; https://pubs.rsc.org/ >
      au < doNotProcess ; 1948 ; Transactions of the Faraday Society Volume 44 ; 44 ; 1948 ; https://pubs.rsc.org/ >
      au < doNotProcess ; 1949 ; Transactions of the Faraday Society Volume 45 ; 45 ; 1949 ; https://pubs.rsc.org/ >
      au < doNotProcess ; 1950 ; Transactions of the Faraday Society Volume 46 ; 46 ; 1950 ; https://pubs.rsc.org/ >
      au < doNotProcess ; 1951 ; Transactions of the Faraday Society Volume 47 ; 47 ; 1951 ; https://pubs.rsc.org/ >
      au < doNotProcess ; 1952 ; Transactions of the Faraday Society Volume 48 ; 48 ; 1952 ; https://pubs.rsc.org/ >
      au < doNotProcess ; 1953 ; Transactions of the Faraday Society Volume 49 ; 49 ; 1953 ; https://pubs.rsc.org/ >
      au < doNotProcess ; 1954 ; Transactions of the Faraday Society Volume 50 ; 50 ; 1954 ; https://pubs.rsc.org/ >
      au < doNotProcess ; 1955 ; Transactions of the Faraday Society Volume 51 ; 51 ; 1955 ; https://pubs.rsc.org/ >
      au < doNotProcess ; 1956 ; Transactions of the Faraday Society Volume 52 ; 52 ; 1956 ; https://pubs.rsc.org/ >
      au < doNotProcess ; 1957 ; Transactions of the Faraday Society Volume 53 ; 53 ; 1957 ; https://pubs.rsc.org/ >
      au < doNotProcess ; 1958 ; Transactions of the Faraday Society Volume 54 ; 54 ; 1958 ; https://pubs.rsc.org/ >
      au < doNotProcess ; 1959 ; Transactions of the Faraday Society Volume 55 ; 55 ; 1959 ; https://pubs.rsc.org/ >
      au < doNotProcess ; 1960 ; Transactions of the Faraday Society Volume 56 ; 56 ; 1960 ; https://pubs.rsc.org/ >
      au < doNotProcess ; 1961 ; Transactions of the Faraday Society Volume 57 ; 57 ; 1961 ; https://pubs.rsc.org/ >
      au < doNotProcess ; 1962 ; Transactions of the Faraday Society Volume 58 ; 58 ; 1962 ; https://pubs.rsc.org/ >
      au < doNotProcess ; 1963 ; Transactions of the Faraday Society Volume 59 ; 59 ; 1963 ; https://pubs.rsc.org/ >
      au < doNotProcess ; 1964 ; Transactions of the Faraday Society Volume 60 ; 60 ; 1964 ; https://pubs.rsc.org/ >
      au < doNotProcess ; 1965 ; Transactions of the Faraday Society Volume 61 ; 61 ; 1965 ; https://pubs.rsc.org/ >
      au < doNotProcess ; 1966 ; Transactions of the Faraday Society Volume 62 ; 62 ; 1966 ; https://pubs.rsc.org/ >
      au < doNotProcess ; 1967 ; Transactions of the Faraday Society Volume 63 ; 63 ; 1967 ; https://pubs.rsc.org/ >
      au < doNotProcess ; 1968 ; Transactions of the Faraday Society Volume 64 ; 64 ; 1968 ; https://pubs.rsc.org/ >
      au < doNotProcess ; 1969 ; Transactions of the Faraday Society Volume 65 ; 65 ; 1969 ; https://pubs.rsc.org/ >
      au < doNotProcess ; 1970 ; Transactions of the Faraday Society Volume 66 ; 66 ; 1970 ; https://pubs.rsc.org/ >
      au < doNotProcess ; 1971 ; Transactions of the Faraday Society Volume 67 ; 67 ; 1971 ; https://pubs.rsc.org/ >

  }

}<|MERGE_RESOLUTION|>--- conflicted
+++ resolved
@@ -107,15 +107,9 @@
       au < released ; 2001 ; Annual Reports on the Progress of Chemistry, Section A: Inorganic Chemistry Volume 97 ; 97 ; 2001 ; https://pubs.rsc.org/ >
       au < released ; 2002 ; Annual Reports on the Progress of Chemistry, Section A: Inorganic Chemistry Volume 98 ; 98 ; 2002 ; https://pubs.rsc.org/ >
       au < released ; 2003 ; Annual Reports on the Progress of Chemistry, Section A: Inorganic Chemistry Volume 99 ; 99 ; 2003 ; https://pubs.rsc.org/ >
-<<<<<<< HEAD
-      au < manifest ; 2004 ; Annual Reports on the Progress of Chemistry, Section A: Inorganic Chemistry Volume 100 ; 100 ; 2004 ; https://pubs.rsc.org/ >
-      au < manifest ; 2005 ; Annual Reports on the Progress of Chemistry, Section A: Inorganic Chemistry Volume 101 ; 101 ; 2005 ; https://pubs.rsc.org/ >
-      au < manifest ; 2006 ; Annual Reports on the Progress of Chemistry, Section A: Inorganic Chemistry Volume 102 ; 102 ; 2006 ; https://pubs.rsc.org/ >
-=======
       au < released ; 2004 ; Annual Reports on the Progress of Chemistry, Section A: Inorganic Chemistry Volume 100 ; 100 ; 2004 ; https://pubs.rsc.org/ >
       au < released ; 2005 ; Annual Reports on the Progress of Chemistry, Section A: Inorganic Chemistry Volume 101 ; 101 ; 2005 ; https://pubs.rsc.org/ >
       au < released ; 2006 ; Annual Reports on the Progress of Chemistry, Section A: Inorganic Chemistry Volume 102 ; 102 ; 2006 ; https://pubs.rsc.org/ >
->>>>>>> ecf3b879
       au < released ; 2007 ; Annual Reports on the Progress of Chemistry, Section A: Inorganic Chemistry Volume 103 ; 103 ; 2007 ; https://pubs.rsc.org/ >
       au < released ; 2008 ; Annual Reports on the Progress of Chemistry, Section A: Inorganic Chemistry Volume 104 ; 104 ; 2008 ; https://pubs.rsc.org/ >
       au < released ; 2009 ; Annual Reports on the Progress of Chemistry, Section A: Inorganic Chemistry Volume 105 ; 105 ; 2009 ; https://pubs.rsc.org/ >
@@ -150,11 +144,7 @@
       au < released ; 2003 ; Annual Reports on the Progress of Chemistry, Section B: Organic Chemistry Volume 99 ; 99 ; 2003 ; https://pubs.rsc.org/ >
       au < released ; 2004 ; Annual Reports on the Progress of Chemistry, Section B: Organic Chemistry Volume 100 ; 100 ; 2004 ; https://pubs.rsc.org/ >
       au < released ; 2005 ; Annual Reports on the Progress of Chemistry, Section B: Organic Chemistry Volume 101 ; 101 ; 2005 ; https://pubs.rsc.org/ >
-<<<<<<< HEAD
-      au < manifest ; 2006 ; Annual Reports on the Progress of Chemistry, Section B: Organic Chemistry Volume 102 ; 102 ; 2006 ; https://pubs.rsc.org/ >
-=======
       au < released ; 2006 ; Annual Reports on the Progress of Chemistry, Section B: Organic Chemistry Volume 102 ; 102 ; 2006 ; https://pubs.rsc.org/ >
->>>>>>> ecf3b879
       au < released ; 2007 ; Annual Reports on the Progress of Chemistry, Section B: Organic Chemistry Volume 103 ; 103 ; 2007 ; https://pubs.rsc.org/ >
       au < released ; 2008 ; Annual Reports on the Progress of Chemistry, Section B: Organic Chemistry Volume 104 ; 104 ; 2008 ; https://pubs.rsc.org/ >
       au < released ; 2009 ; Annual Reports on the Progress of Chemistry, Section B: Organic Chemistry Volume 105 ; 105 ; 2009 ; https://pubs.rsc.org/ >
@@ -272,15 +262,9 @@
       au < released ; 2000 ; Chemical Society Reviews Volume 29 ; 29 ; 2000 ; https://pubs.rsc.org/ >
       au < released ; 2001 ; Chemical Society Reviews Volume 30 ; 30 ; 2001 ; https://pubs.rsc.org/ >
       au < released ; 2002 ; Chemical Society Reviews Volume 31 ; 31 ; 2002 ; https://pubs.rsc.org/ >
-<<<<<<< HEAD
-      au < manifest ; 2003 ; Chemical Society Reviews Volume 32 ; 32 ; 2003 ; https://pubs.rsc.org/ >
-      au < released ; 2004 ; Chemical Society Reviews Volume 33 ; 33 ; 2004 ; https://pubs.rsc.org/ >
-      au < manifest ; 2005 ; Chemical Society Reviews Volume 34 ; 34 ; 2005 ; https://pubs.rsc.org/ >
-=======
       au < released ; 2003 ; Chemical Society Reviews Volume 32 ; 32 ; 2003 ; https://pubs.rsc.org/ >
       au < released ; 2004 ; Chemical Society Reviews Volume 33 ; 33 ; 2004 ; https://pubs.rsc.org/ >
       au < released ; 2005 ; Chemical Society Reviews Volume 34 ; 34 ; 2005 ; https://pubs.rsc.org/ >
->>>>>>> ecf3b879
       au < released ; 2006 ; Chemical Society Reviews Volume 35 ; 35 ; 2006 ; https://pubs.rsc.org/ >
       au < released ; 2007 ; Chemical Society Reviews Volume 36 ; 36 ; 2007 ; https://pubs.rsc.org/ >
       au < released ; 2008 ; Chemical Society Reviews Volume 37 ; 37 ; 2008 ; https://pubs.rsc.org/ >
@@ -315,24 +299,15 @@
       
       #complete
       au < released ; 2000 ; Chemistry Education Research and Practice Volume 1 ; 1 ; 2000 ; https://pubs.rsc.org/ >
-<<<<<<< HEAD
-      au < manifest ; 2001 ; Chemistry Education Research and Practice Volume 2 ; 2 ; 2001 ; https://pubs.rsc.org/ >
-      au < manifest ; 2002 ; Chemistry Education Research and Practice Volume 3 ; 3 ; 2002 ; https://pubs.rsc.org/ >
-=======
       au < released ; 2001 ; Chemistry Education Research and Practice Volume 2 ; 2 ; 2001 ; https://pubs.rsc.org/ >
       au < released ; 2002 ; Chemistry Education Research and Practice Volume 3 ; 3 ; 2002 ; https://pubs.rsc.org/ >
->>>>>>> ecf3b879
       au < released ; 2003 ; Chemistry Education Research and Practice Volume 4 ; 4 ; 2003 ; https://pubs.rsc.org/ >
       au < released ; 2004 ; Chemistry Education Research and Practice Volume 5 ; 5 ; 2004 ; https://pubs.rsc.org/ >
       au < released ; 2005 ; Chemistry Education Research and Practice Volume 6 ; 6 ; 2005 ; https://pubs.rsc.org/ >
       au < released ; 2006 ; Chemistry Education Research and Practice Volume 7 ; 7 ; 2006 ; https://pubs.rsc.org/ >
       au < released ; 2007 ; Chemistry Education Research and Practice Volume 8 ; 8 ; 2007 ; https://pubs.rsc.org/ >
       au < released ; 2008 ; Chemistry Education Research and Practice Volume 9 ; 9 ; 2008 ; https://pubs.rsc.org/ >
-<<<<<<< HEAD
-      au < manifest ; 2009 ; Chemistry Education Research and Practice Volume 10 ; 10 ; 2009 ; https://pubs.rsc.org/ >
-=======
       au < released ; 2009 ; Chemistry Education Research and Practice Volume 10 ; 10 ; 2009 ; https://pubs.rsc.org/ >
->>>>>>> ecf3b879
       au < released ; 2010 ; Chemistry Education Research and Practice Volume 11 ; 11 ; 2010 ; http://pubs.rsc.org/ >
       au < released ; 2011 ; Chemistry Education Research and Practice Volume 12 ; 12 ; 2011 ; http://pubs.rsc.org/ >
       au < released ; 2012 ; Chemistry Education Research and Practice Volume 13 ; 13 ; 2012 ; http://pubs.rsc.org/ >
@@ -488,23 +463,14 @@
 
       au < released ; 2003 ; Faraday Discussions Volume 122 ; 122 ; 2003 ; https://pubs.rsc.org/ >
       au < released ; 2003 ; Faraday Discussions Volume 123 ; 123 ; 2003 ; https://pubs.rsc.org/ >
-<<<<<<< HEAD
-      au < manifest ; 2003 ; Faraday Discussions Volume 124 ; 124 ; 2003 ; https://pubs.rsc.org/ >
-=======
       au < released ; 2003 ; Faraday Discussions Volume 124 ; 124 ; 2003 ; https://pubs.rsc.org/ >
->>>>>>> ecf3b879
 
       au < released ; 2004 ; Faraday Discussions Volume 125 ; 125 ; 2004 ; https://pubs.rsc.org/ >
       au < released ; 2004 ; Faraday Discussions Volume 126 ; 126 ; 2004 ; https://pubs.rsc.org/ >
       au < released ; 2004 ; Faraday Discussions Volume 127 ; 127 ; 2004 ; https://pubs.rsc.org/ >
 
-<<<<<<< HEAD
-      au < manifest ; 2005 ; Faraday Discussions Volume 128 ; 128 ; 2005 ; https://pubs.rsc.org/ >
-      au < manifest ; 2005 ; Faraday Discussions Volume 129 ; 129 ; 2005 ; https://pubs.rsc.org/ >
-=======
       au < released ; 2005 ; Faraday Discussions Volume 128 ; 128 ; 2005 ; https://pubs.rsc.org/ >
       au < released ; 2005 ; Faraday Discussions Volume 129 ; 129 ; 2005 ; https://pubs.rsc.org/ >
->>>>>>> ecf3b879
       au < released ; 2005 ; Faraday Discussions Volume 130 ; 130 ; 2005 ; https://pubs.rsc.org/ >
 
       au < released ; 2006 ; Faraday Discussions Volume 131 ; 131 ; 2006 ; https://pubs.rsc.org/ >
@@ -840,19 +806,11 @@
       au < released ; 2001 ; Lab on a Chip Volume 1 ; 1 ; 2001 ; https://pubs.rsc.org/ >
       au < released ; 2002 ; Lab on a Chip Volume 2 ; 2 ; 2002 ; https://pubs.rsc.org/ >
       au < released ; 2003 ; Lab on a Chip Volume 3 ; 3 ; 2003 ; https://pubs.rsc.org/ >
-<<<<<<< HEAD
-      au < manifest ; 2004 ; Lab on a Chip Volume 4 ; 4 ; 2004 ; https://pubs.rsc.org/ >
-      au < released ; 2005 ; Lab on a Chip Volume 5 ; 5 ; 2005 ; https://pubs.rsc.org/ >
-      au < released ; 2006 ; Lab on a Chip Volume 6 ; 6 ; 2006 ; https://pubs.rsc.org/ >
-      au < manifest ; 2007 ; Lab on a Chip Volume 7 ; 7 ; 2007 ; https://pubs.rsc.org/ >
-      au < manifest ; 2008 ; Lab on a Chip Volume 8 ; 8 ; 2008 ; https://pubs.rsc.org/ >
-=======
       au < released ; 2004 ; Lab on a Chip Volume 4 ; 4 ; 2004 ; https://pubs.rsc.org/ >
       au < released ; 2005 ; Lab on a Chip Volume 5 ; 5 ; 2005 ; https://pubs.rsc.org/ >
       au < released ; 2006 ; Lab on a Chip Volume 6 ; 6 ; 2006 ; https://pubs.rsc.org/ >
       au < released ; 2007 ; Lab on a Chip Volume 7 ; 7 ; 2007 ; https://pubs.rsc.org/ >
       au < released ; 2008 ; Lab on a Chip Volume 8 ; 8 ; 2008 ; https://pubs.rsc.org/ >
->>>>>>> ecf3b879
       au < released ; 2009 ; Lab on a Chip Volume 9 ; 9 ; 2009 ; https://pubs.rsc.org/ >
       au < released ; 2010 ; Lab on a Chip Volume 10 ; 10 ; 2010 ; http://pubs.rsc.org/ >
       au < released ; 2011 ; Lab on a Chip Volume 11 ; 11 ; 2011 ; http://pubs.rsc.org/ >
@@ -1002,11 +960,7 @@
       au < released ; 2004 ; Natural Product Reports Volume 21 ; 21 ; 2004 ; https://pubs.rsc.org/ >
       au < released ; 2005 ; Natural Product Reports Volume 22 ; 22 ; 2005 ; https://pubs.rsc.org/ >
       au < released ; 2006 ; Natural Product Reports Volume 23 ; 23 ; 2006 ; https://pubs.rsc.org/ >
-<<<<<<< HEAD
-      au < manifest ; 2007 ; Natural Product Reports Volume 24 ; 24 ; 2007 ; https://pubs.rsc.org/ >
-=======
       au < released ; 2007 ; Natural Product Reports Volume 24 ; 24 ; 2007 ; https://pubs.rsc.org/ >
->>>>>>> ecf3b879
       au < released ; 2008 ; Natural Product Reports Volume 25 ; 25 ; 2008 ; https://pubs.rsc.org/ >
       au < released ; 2009 ; Natural Product Reports Volume 26 ; 26 ; 2009 ; https://pubs.rsc.org/ >
       au < released ; 2010 ; Natural Product Reports Volume 27 ; 27 ; 2010 ; http://pubs.rsc.org/ >
@@ -1039,20 +993,12 @@
       
       au < manifest ; 1998 ; New Journal of Chemistry Volume 22 ; 22 ; 1998 ; https://pubs.rsc.org/ >
       au < manifest ; 1999 ; New Journal of Chemistry Volume 23 ; 23 ; 1999 ; https://pubs.rsc.org/ >
-<<<<<<< HEAD
-      au < manifest ; 2000 ; New Journal of Chemistry Volume 24 ; 24 ; 2000 ; https://pubs.rsc.org/ >
-=======
       au < released ; 2000 ; New Journal of Chemistry Volume 24 ; 24 ; 2000 ; https://pubs.rsc.org/ >
->>>>>>> ecf3b879
       au < released ; 2001 ; New Journal of Chemistry Volume 25 ; 25 ; 2001 ; https://pubs.rsc.org/ >
       au < released ; 2002 ; New Journal of Chemistry Volume 26 ; 26 ; 2002 ; https://pubs.rsc.org/ >
       au < released ; 2003 ; New Journal of Chemistry Volume 27 ; 27 ; 2003 ; https://pubs.rsc.org/ >
       au < released ; 2004 ; New Journal of Chemistry Volume 28 ; 28 ; 2004 ; https://pubs.rsc.org/ >
-<<<<<<< HEAD
-      au < manifest ; 2005 ; New Journal of Chemistry Volume 29 ; 29 ; 2005 ; https://pubs.rsc.org/ >
-=======
       au < released ; 2005 ; New Journal of Chemistry Volume 29 ; 29 ; 2005 ; https://pubs.rsc.org/ >
->>>>>>> ecf3b879
       au < released ; 2006 ; New Journal of Chemistry Volume 30 ; 30 ; 2006 ; https://pubs.rsc.org/ >
       au < released ; 2007 ; New Journal of Chemistry Volume 31 ; 31 ; 2007 ; https://pubs.rsc.org/ >
       au < released ; 2008 ; New Journal of Chemistry Volume 32 ; 32 ; 2008 ; https://pubs.rsc.org/ >
@@ -1067,12 +1013,8 @@
       au < released ; 2017 ; New Journal of Chemistry Volume 41 ; 41 ; 2017 ; http://pubs.rsc.org/ >
       au < released ; 2018 ; New Journal of Chemistry Volume 42 ; 42 ; 2018 ; https://pubs.rsc.org/ >
       au < released ; 2019 ; New Journal of Chemistry Volume 43 ; 43 ; 2019 ; https://pubs.rsc.org/ >
-<<<<<<< HEAD
-      au < manifest ; 2020 ; New Journal of Chemistry Volume 44 ; 44 ; 2020 ; https://pubs.rsc.org/ >
-=======
       au < released ; 2020 ; New Journal of Chemistry Volume 44 ; 44 ; 2020 ; https://pubs.rsc.org/ >
       au < manifest ; 2021 ; New Journal of Chemistry Volume 45 ; 45 ; 2021 ; https://pubs.rsc.org/ >
->>>>>>> ecf3b879
 
     }
   }
@@ -1090,11 +1032,7 @@
     
     {
       
-<<<<<<< HEAD
-      au < manifest ; 2003 ; Organic & Biomolecular Chemistry Volume 1 ; 1 ; 2003 ; https://pubs.rsc.org/ >
-=======
       au < released ; 2003 ; Organic & Biomolecular Chemistry Volume 1 ; 1 ; 2003 ; https://pubs.rsc.org/ >
->>>>>>> ecf3b879
       au < released ; 2004 ; Organic & Biomolecular Chemistry Volume 2 ; 2 ; 2004 ; https://pubs.rsc.org/ >
       au < released ; 2005 ; Organic & Biomolecular Chemistry Volume 3 ; 3 ; 2005 ; https://pubs.rsc.org/ >
       au < released ; 2006 ; Organic & Biomolecular Chemistry Volume 4 ; 4 ; 2006 ; https://pubs.rsc.org/ >
@@ -1168,17 +1106,10 @@
       #complete
       au < manifest ; 1999 ; Physical Chemistry Chemical Physics Volume 1 ; 1 ; 1999 ; https://pubs.rsc.org/ >
       au < released ; 2000 ; Physical Chemistry Chemical Physics Volume 2 ; 2 ; 2000 ; https://pubs.rsc.org/ >
-<<<<<<< HEAD
-      au < manifest ; 2001 ; Physical Chemistry Chemical Physics Volume 3 ; 3 ; 2001 ; https://pubs.rsc.org/ >
-      au < released ; 2002 ; Physical Chemistry Chemical Physics Volume 4 ; 4 ; 2002 ; https://pubs.rsc.org/ >
-      au < released ; 2003 ; Physical Chemistry Chemical Physics Volume 5 ; 5 ; 2003 ; https://pubs.rsc.org/ >
-      au < manifest ; 2004 ; Physical Chemistry Chemical Physics Volume 6 ; 6 ; 2004 ; https://pubs.rsc.org/ >
-=======
       au < released ; 2001 ; Physical Chemistry Chemical Physics Volume 3 ; 3 ; 2001 ; https://pubs.rsc.org/ >
       au < released ; 2002 ; Physical Chemistry Chemical Physics Volume 4 ; 4 ; 2002 ; https://pubs.rsc.org/ >
       au < released ; 2003 ; Physical Chemistry Chemical Physics Volume 5 ; 5 ; 2003 ; https://pubs.rsc.org/ >
       au < released ; 2004 ; Physical Chemistry Chemical Physics Volume 6 ; 6 ; 2004 ; https://pubs.rsc.org/ >
->>>>>>> ecf3b879
       au < released ; 2005 ; Physical Chemistry Chemical Physics Volume 7 ; 7 ; 2005 ; https://pubs.rsc.org/ >
       au < released ; 2006 ; Physical Chemistry Chemical Physics Volume 8 ; 8 ; 2006 ; https://pubs.rsc.org/ >
       au < released ; 2007 ; Physical Chemistry Chemical Physics Volume 9 ; 9 ; 2007 ; https://pubs.rsc.org/ >
@@ -1194,12 +1125,8 @@
       au < released ; 2017 ; Physical Chemistry Chemical Physics Volume 19 ; 19 ; 2017 ; http://pubs.rsc.org/ >
       au < released ; 2018 ; Physical Chemistry Chemical Physics Volume 20 ; 20 ; 2018 ; https://pubs.rsc.org/ >
       au < released ; 2019 ; Physical Chemistry Chemical Physics Volume 21 ; 21 ; 2019 ; https://pubs.rsc.org/ >
-<<<<<<< HEAD
-      au < manifest ; 2020 ; Physical Chemistry Chemical Physics Volume 22 ; 22 ; 2020 ; https://pubs.rsc.org/ >
-=======
       au < released ; 2020 ; Physical Chemistry Chemical Physics Volume 22 ; 22 ; 2020 ; https://pubs.rsc.org/ >
       au < manifest ; 2021 ; Physical Chemistry Chemical Physics Volume 23 ; 23 ; 2021 ; https://pubs.rsc.org/ >
->>>>>>> ecf3b879
 
   }
 
@@ -1763,11 +1690,7 @@
       comment[years] = Published 2000-2003
       param[journal_code] = gt
 
-<<<<<<< HEAD
-      au < manifest ; 2000 ; Geochemical Transactions Volume 1 ; 1 ; 2000 ; https://pubs.rsc.org/ >
-=======
       au < released ; 2000 ; Geochemical Transactions Volume 1 ; 1 ; 2000 ; https://pubs.rsc.org/ >
->>>>>>> ecf3b879
       au < released ; 2001 ; Geochemical Transactions Volume 2 ; 2 ; 2001 ; https://pubs.rsc.org/ >
       au < released ; 2002 ; Geochemical Transactions Volume 3 ; 3 ; 2002 ; https://pubs.rsc.org/ >
       au < released ; 2003 ; Geochemical Transactions Volume 4 ; 4 ; 2003 ; https://pubs.rsc.org/ >
@@ -2656,11 +2579,7 @@
       au < manifest ; 1998 ; PhysChemComm Volume 1 ; 1 ; 1998 ; https://pubs.rsc.org/ >
       au < manifest ; 1999 ; PhysChemComm Volume 2 ; 2 ; 1999 ; https://pubs.rsc.org/ >
       au < released ; 2000 ; PhysChemComm Volume 3 ; 3 ; 2000 ; https://pubs.rsc.org/ >
-<<<<<<< HEAD
-      au < manifest ; 2001 ; PhysChemComm Volume 4 ; 4 ; 2001 ; https://pubs.rsc.org/ >
-=======
       au < released ; 2001 ; PhysChemComm Volume 4 ; 4 ; 2001 ; https://pubs.rsc.org/ >
->>>>>>> ecf3b879
       au < released ; 2002 ; PhysChemComm Volume 5 ; 5 ; 2002 ; https://pubs.rsc.org/ >
       au < released ; 2003 ; PhysChemComm Volume 6 ; 6 ; 2003 ; https://pubs.rsc.org/ >
 
@@ -3003,11 +2922,7 @@
       au < manifest ; 1999 ; Russian Chemical Reviews Volume 68 ; 68 ; 1999 ; https://pubs.rsc.org/ >
       au < released ; 2000 ; Russian Chemical Reviews Volume 69 ; 69 ; 2000 ; https://pubs.rsc.org/ >
       au < released ; 2001 ; Russian Chemical Reviews Volume 70 ; 70 ; 2001 ; https://pubs.rsc.org/ >
-<<<<<<< HEAD
-      au < manifest ; 2002 ; Russian Chemical Reviews Volume 71 ; 71 ; 2002 ; https://pubs.rsc.org/ >
-=======
       au < released ; 2002 ; Russian Chemical Reviews Volume 71 ; 71 ; 2002 ; https://pubs.rsc.org/ >
->>>>>>> ecf3b879
       au < released ; 2003 ; Russian Chemical Reviews Volume 72 ; 72 ; 2003 ; https://pubs.rsc.org/ >
       au < released ; 2004 ; Russian Chemical Reviews Volume 73 ; 73 ; 2004 ; https://pubs.rsc.org/ >
 
