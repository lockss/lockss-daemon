--- conflicted
+++ resolved
@@ -168,13 +168,8 @@
       au < manifest ; 2005 ; Geodesy and Cartography Volume 2005 ; 2 ; 2005 >
       au < released ; 2006 ; Geodesy and Cartography Volume 2006 ; 3 ; 2006 >
       au < released ; 2007 ; Geodesy and Cartography Volume 2007 ; 4 ; 2007 >
-<<<<<<< HEAD
-      au < manifest ; 2008 ; Geodesy and Cartography Volume 2008 ; 5 ; 2008 >
-      au < manifest ; 2009 ; Geodesy and Cartography Volume 2009 ; 6 ; 2009 >
-=======
       au < released ; 2008 ; Geodesy and Cartography Volume 2008 ; 5 ; 2008 >
       au < released ; 2009 ; Geodesy and Cartography Volume 2009 ; 6 ; 2009 >
->>>>>>> ecf3b879
       au < released ; 2010 ; Geodesy and Cartography Volume 2010 ; 7 ; 2010 >
       au < released ; 2011 ; Geodesy and Cartography Volume 2011 ; 8 ; 2011 >
       au < released ; 2012 ; Geodesy and Cartography Volume 2012 ; 9 ; 2012 >
@@ -204,11 +199,7 @@
       au < manifest ; 2005 ; International Journal of Strategic Property Management Volume 2005 ; 2 ; 2005 >
       au < released ; 2006 ; International Journal of Strategic Property Management Volume 2006 ; 3 ; 2006 >
       au < released ; 2007 ; International Journal of Strategic Property Management Volume 2007 ; 4 ; 2007 >
-<<<<<<< HEAD
-      au < manifest ; 2008 ; International Journal of Strategic Property Management Volume 2008 ; 5 ; 2008 >
-=======
       au < released ; 2008 ; International Journal of Strategic Property Management Volume 2008 ; 5 ; 2008 >
->>>>>>> ecf3b879
       au < released ; 2009 ; International Journal of Strategic Property Management Volume 2009 ; 6 ; 2009 >
       au < released ; 2010 ; International Journal of Strategic Property Management Volume 2010 ; 7 ; 2010 >
       au < released ; 2011 ; International Journal of Strategic Property Management Volume 2011 ; 8 ; 2011 >
@@ -267,15 +258,9 @@
       au < manifest ; 2003 ; Journal of Business Economics and Management Volume 2003 ; 1 ; 2003 >
       au < manifest ; 2004 ; Journal of Business Economics and Management Volume 2004 ; 2 ; 2004 >
       au < manifest ; 2005 ; Journal of Business Economics and Management Volume 2005 ; 3 ; 2005 >
-<<<<<<< HEAD
-      au < manifest ; 2006 ; Journal of Business Economics and Management Volume 2006 ; 4 ; 2006 >
-      au < released ; 2007 ; Journal of Business Economics and Management Volume 2007 ; 5 ; 2007 >
-      au < manifest ; 2008 ; Journal of Business Economics and Management Volume 2008 ; 6 ; 2008 >
-=======
       au < released ; 2006 ; Journal of Business Economics and Management Volume 2006 ; 4 ; 2006 >
       au < released ; 2007 ; Journal of Business Economics and Management Volume 2007 ; 5 ; 2007 >
       au < released ; 2008 ; Journal of Business Economics and Management Volume 2008 ; 6 ; 2008 >
->>>>>>> ecf3b879
       au < released ; 2009 ; Journal of Business Economics and Management Volume 2009 ; 7 ; 2009 >
       au < released ; 2010 ; Journal of Business Economics and Management Volume 2010 ; 8 ; 2010 >
       au < released ; 2011 ; Journal of Business Economics and Management Volume 2011 ; 9 ; 2011 >
