--- conflicted
+++ resolved
@@ -13,15 +13,9 @@
       issn = 1559-4343 ;
       eissn = 1938-9000 
     >
-
     param[base_url] = https://connect.springerpub.com/
     param[journal_id] = sgrehpp
-<<<<<<< HEAD
-    #plugin = needs.plugin
-    plugin = org.lockss.HWOriginsPlugin
-=======
     plugin = org.lockss.plugin.highwire.spc.SpringerPublishingCompanyScolarisPlugin
->>>>>>> 95f8db85
     #example manifest https://connect.springerpub.com/content/sgrehpp/lockss-manifest/vol_10_manifest.html
 
     au < doNotProcess ; 2005 ; Ethical Human Psychology and Psychiatry Volume 7 ; 7 >
