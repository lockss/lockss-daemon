--- conflicted
+++ resolved
@@ -27,12 +27,9 @@
     au < released ; 2018 ; 978-3-03719-135-4 ; 978-3-03719-635-9 ; Foundations of Rigid Geometry I ; 227 >
     au < released ; 2019 ; 978-3-03719-192-7 ; 978-3-03719-692-2 ; The Shock Development Problem ; 238 >
     au < released ; 2019 ; 978-3-03719-193-4 ; 978-3-03719-693-9 ; From the Vlasov–Maxwell–Boltzmann System to Incompressible Viscous Electro-magneto-hydrodynamics ; 239 >
-<<<<<<< HEAD
-=======
     au < manifest ; 2020 ; 978-3-03719-209-2 ; 978-3-03719-709-7 ; Mackey 2-Functors and Mackey 2-Motives ; 256 >
     au < manifest ; 2020 ; 978-3-03719-211-5 ; 978-3-03719-711-0 ; Quasi-Periodic Solutions of Nonlinear Wave Equations on the d-Dimensional Torus ; 258 >
 
->>>>>>> ecf3b879
   }
   
   {
