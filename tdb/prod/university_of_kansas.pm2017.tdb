--- conflicted
+++ resolved
@@ -29,11 +29,7 @@
         au < released ; 2016-2017 ; Journal of Dramatic Theory and Criticism Volume 31 [2016-2017] ; 12408 >
         au < released ; 2017-2018 ; Journal of Dramatic Theory and Criticism Volume 32 [2017-2018] ; 13145 >
         au < released ; 2018-2019 ; Journal of Dramatic Theory and Criticism Volume 33 [2018-2019] ; 13866 >
-<<<<<<< HEAD
-        au < ready ; 2019-2020 ; Journal of Dramatic Theory and Criticism Volume 34 [2019-2020] ; 14743 >
-=======
         au < released ; 2019-2020 ; Journal of Dramatic Theory and Criticism Volume 34 [2019-2020] ; 14743 >
->>>>>>> ecf3b879
         au < manifest ; 2020-2021 ; Journal of Dramatic Theory and Criticism Volume 35 [2020-2021] ; 15456 >
 
     }
