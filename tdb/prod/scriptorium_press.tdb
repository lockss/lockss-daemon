{

  publisher <
    name = Scriptorium Press
  >

  plugin = org.lockss.plugin.projmuse.ProjectMusePlugin
  implicit < status ; year ; name ; param[volume] >

  {

    title <
      name = Arthuriana ;
      issn = 1078-6279 ;
      eissn = 1934-1539 ;
      issnl = 1078-6279
    >

    param[journal_dir] = arthuriana
    attr[journal_id] = art

    {

      param[base_url] = https://muse.jhu.edu/

<<<<<<< HEAD
      au < testing ; 1994 ; Arthuriana Volume 4 ; 4 >
      au < testing ; 1995 ; Arthuriana Volume 5 ; 5 >
      au < testing ; 1996 ; Arthuriana Volume 6 ; 6 >
      au < testing ; 1997 ; Arthuriana Volume 7 ; 7 >
      au < testing ; 1998 ; Arthuriana Volume 8 ; 8 >
      au < testing ; 1999 ; Arthuriana Volume 9 ; 9 >
      au < testing ; 2000 ; Arthuriana Volume 10 ; 10 >
=======
      au < ready ; 1994 ; Arthuriana Volume 4 ; 4 >
      au < ready ; 1995 ; Arthuriana Volume 5 ; 5 >
      au < ready ; 1996 ; Arthuriana Volume 6 ; 6 >
      au < ready ; 1997 ; Arthuriana Volume 7 ; 7 >
      au < ready ; 1998 ; Arthuriana Volume 8 ; 8 >
      au < ready ; 1999 ; Arthuriana Volume 9 ; 9 >
      au < ready ; 2000 ; Arthuriana Volume 10 ; 10 >
>>>>>>> bcb7be96
      au < ready ; 2001 ; Arthuriana Volume 11 ; 11 >
      au < ready ; 2002 ; Arthuriana Volume 12 ; 12 >
      au < ready ; 2003 ; Arthuriana Volume 13 ; 13 >
      au < ready ; 2004 ; Arthuriana Volume 14 ; 14 >
<<<<<<< HEAD
      au < testing ; 2005 ; Arthuriana Volume 15 ; 15 >
      au < testing ; 2006 ; Arthuriana Volume 16 ; 16 >
=======
      au < ready ; 2005 ; Arthuriana Volume 15 ; 15 >
      au < ready ; 2006 ; Arthuriana Volume 16 ; 16 >
>>>>>>> bcb7be96
      au < released ; 2007 ; Arthuriana Volume 17 ; 17 >

    }

    {

      param[base_url] = http://muse.jhu.edu/

      au < released ; 2008 ; Arthuriana Volume 18 ; 18 >
      au < released ; 2009 ; Arthuriana Volume 19 ; 19 >
      au < released ; 2010 ; Arthuriana Volume 20 ; 20 >
      au < released ; 2011 ; Arthuriana Volume 21 ; 21 >
      au < released ; 2012 ; Arthuriana Volume 22 ; 22 >
      au < released ; 2013 ; Arthuriana Volume 23 ; 23 >

    }

    {

      param[base_url] = https://muse.jhu.edu/

      au < released ; 2014 ; Arthuriana Volume 24 ; 24 >
      au < released ; 2015 ; Arthuriana Volume 25 ; 25 >

    }

  }

}<|MERGE_RESOLUTION|>--- conflicted
+++ resolved
@@ -23,15 +23,6 @@
 
       param[base_url] = https://muse.jhu.edu/
 
-<<<<<<< HEAD
-      au < testing ; 1994 ; Arthuriana Volume 4 ; 4 >
-      au < testing ; 1995 ; Arthuriana Volume 5 ; 5 >
-      au < testing ; 1996 ; Arthuriana Volume 6 ; 6 >
-      au < testing ; 1997 ; Arthuriana Volume 7 ; 7 >
-      au < testing ; 1998 ; Arthuriana Volume 8 ; 8 >
-      au < testing ; 1999 ; Arthuriana Volume 9 ; 9 >
-      au < testing ; 2000 ; Arthuriana Volume 10 ; 10 >
-=======
       au < ready ; 1994 ; Arthuriana Volume 4 ; 4 >
       au < ready ; 1995 ; Arthuriana Volume 5 ; 5 >
       au < ready ; 1996 ; Arthuriana Volume 6 ; 6 >
@@ -39,18 +30,12 @@
       au < ready ; 1998 ; Arthuriana Volume 8 ; 8 >
       au < ready ; 1999 ; Arthuriana Volume 9 ; 9 >
       au < ready ; 2000 ; Arthuriana Volume 10 ; 10 >
->>>>>>> bcb7be96
       au < ready ; 2001 ; Arthuriana Volume 11 ; 11 >
       au < ready ; 2002 ; Arthuriana Volume 12 ; 12 >
       au < ready ; 2003 ; Arthuriana Volume 13 ; 13 >
       au < ready ; 2004 ; Arthuriana Volume 14 ; 14 >
-<<<<<<< HEAD
-      au < testing ; 2005 ; Arthuriana Volume 15 ; 15 >
-      au < testing ; 2006 ; Arthuriana Volume 16 ; 16 >
-=======
       au < ready ; 2005 ; Arthuriana Volume 15 ; 15 >
       au < ready ; 2006 ; Arthuriana Volume 16 ; 16 >
->>>>>>> bcb7be96
       au < released ; 2007 ; Arthuriana Volume 17 ; 17 >
 
     }
