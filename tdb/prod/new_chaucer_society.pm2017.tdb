{
  publisher <
    name = New Chaucer Society
  >

  plugin = org.lockss.plugin.projmuse.ProjectMuse2017Plugin
  param[base_url] = https://muse.jhu.edu/
  implicit < status ; year ; name ; param[resource_id] >
  #publisher_id:102

    {
    title <
      name = Studies in the Age of Chaucer ;
      issn = 1949-0755  ;
      eissn = 0190-2407  ;
      issnl = 0190-2407

    >

      attr[journal_id] = 416

<<<<<<< HEAD
        au < released ; 1984 ; Studies in the Age of Chaucer Proceedings 1 [1984] ; 12690 >
        au < released ; 1986 ; Studies in the Age of Chaucer Proceedings 2 [1986] ; 12691 >
        au < manifest ; 2020 ; Studies in the Age of Chaucer Volume 42 [2020] ; 15275 >

=======
>>>>>>> ecf3b879
        au < released ; 1979 ; Studies in the Age of Chaucer Volume 1 [1979] ; 12547 >
        au < released ; 1980 ; Studies in the Age of Chaucer Volume 2 [1980] ; 12623 >
        au < released ; 1981 ; Studies in the Age of Chaucer Volume 3 [1981] ; 12548 >
        au < released ; 1982 ; Studies in the Age of Chaucer Volume 4 [1982] ; 12624 >
        au < released ; 1983 ; Studies in the Age of Chaucer Volume 5 [1983] ; 12627 >
        au < released ; 1984 ; Studies in the Age of Chaucer Volume 6 [1984] ; 12625 >
        au < released ; 1984 ; Studies in the Age of Chaucer Proceedings 1 [1984] ; 12690 >
        au < released ; 1985 ; Studies in the Age of Chaucer Volume 7 [1985] ; 12628 >
        au < released ; 1986 ; Studies in the Age of Chaucer Volume 8 [1986] ; 12626 >
        au < released ; 1986 ; Studies in the Age of Chaucer Proceedings 2 [1986] ; 12691 >
        au < released ; 1987 ; Studies in the Age of Chaucer Volume 9 [1987] ; 12629 >
        au < released ; 1988 ; Studies in the Age of Chaucer Volume 10 [1988] ; 12630 >
        au < released ; 1989 ; Studies in the Age of Chaucer Volume 11 [1989] ; 12631 >
        au < released ; 1990 ; Studies in the Age of Chaucer Volume 12 [1990] ; 12632 >
        au < released ; 1991 ; Studies in the Age of Chaucer Volume 13 [1991] ; 12634 >
        au < released ; 1992 ; Studies in the Age of Chaucer Volume 14 [1992] ; 12635 >
        au < released ; 1993 ; Studies in the Age of Chaucer Volume 15 [1993] ; 12636 >
        au < released ; 1994 ; Studies in the Age of Chaucer Volume 16 [1994] ; 12637 >
        au < released ; 1995 ; Studies in the Age of Chaucer Volume 17 [1995] ; 12638 >
        au < released ; 1996 ; Studies in the Age of Chaucer Volume 18 [1996] ; 12639 >
        au < released ; 1997 ; Studies in the Age of Chaucer Volume 19 [1997] ; 12640 >
        au < released ; 1998 ; Studies in the Age of Chaucer Volume 20 [1998] ; 12641 >
        au < released ; 1999 ; Studies in the Age of Chaucer Volume 21 [1999] ; 12642 >
        au < released ; 2000 ; Studies in the Age of Chaucer Volume 22 [2000] ; 12643 >
        au < released ; 2001 ; Studies in the Age of Chaucer Volume 23 [2001] ; 8203 >
        au < released ; 2002 ; Studies in the Age of Chaucer Volume 24 [2002] ; 8204 >
        au < released ; 2003 ; Studies in the Age of Chaucer Volume 25 [2003] ; 8205 >
        au < released ; 2004 ; Studies in the Age of Chaucer Volume 26 [2004] ; 8206 >
        au < released ; 2005 ; Studies in the Age of Chaucer Volume 27 [2005] ; 8207 >
        au < released ; 2006 ; Studies in the Age of Chaucer Volume 28 [2006] ; 8208 >
        au < released ; 2007 ; Studies in the Age of Chaucer Volume 29 [2007] ; 8209 >
        au < released ; 2008 ; Studies in the Age of Chaucer Volume 30 [2008] ; 4387 >
        au < released ; 2009 ; Studies in the Age of Chaucer Volume 31 [2009] ; 6176 >
        au < released ; 2010 ; Studies in the Age of Chaucer Volume 32 [2010] ; 6583 >
        au < released ; 2011 ; Studies in the Age of Chaucer Volume 33 [2011] ; 7878 >
        au < released ; 2012 ; Studies in the Age of Chaucer Volume 34 [2012] ; 8603 >
        au < released ; 2013 ; Studies in the Age of Chaucer Volume 35 [2013] ; 9358 >
        au < released ; 2014 ; Studies in the Age of Chaucer Volume 36 [2014] ; 10220 >
        au < released ; 2015 ; Studies in the Age of Chaucer Volume 37 [2015] ; 10937 >
        au < released ; 2016 ; Studies in the Age of Chaucer Volume 38 [2016] ; 12258 >
        au < released ; 2017 ; Studies in the Age of Chaucer Volume 39 [2017] ; 13046 >
        au < released ; 2018 ; Studies in the Age of Chaucer Volume 40 [2018] ; 13807 >
        au < released ; 2019 ; Studies in the Age of Chaucer Volume 41 [2019] ; 14538 >
        au < manifest ; 2020 ; Studies in the Age of Chaucer Volume 42 [2020] ; 15275 >

  }

}
<|MERGE_RESOLUTION|>--- conflicted
+++ resolved
@@ -19,13 +19,6 @@
 
       attr[journal_id] = 416
 
-<<<<<<< HEAD
-        au < released ; 1984 ; Studies in the Age of Chaucer Proceedings 1 [1984] ; 12690 >
-        au < released ; 1986 ; Studies in the Age of Chaucer Proceedings 2 [1986] ; 12691 >
-        au < manifest ; 2020 ; Studies in the Age of Chaucer Volume 42 [2020] ; 15275 >
-
-=======
->>>>>>> ecf3b879
         au < released ; 1979 ; Studies in the Age of Chaucer Volume 1 [1979] ; 12547 >
         au < released ; 1980 ; Studies in the Age of Chaucer Volume 2 [1980] ; 12623 >
         au < released ; 1981 ; Studies in the Age of Chaucer Volume 3 [1981] ; 12548 >
