{
  publisher <
    name = Purdue University Press
  >

  plugin = org.lockss.plugin.projmuse.ProjectMuse2017Plugin
  param[base_url] = https://muse.jhu.edu/
  implicit < status ; year ; name ; param[resource_id] >
  #publisher_id:60

    {
    title <
      name = Education and Culture ;
      issn = 1085-4908  ;
      eissn = 1559-1786  ;
      issnl = 1085-4908

    >

      attr[journal_id] = 323

        au < released ; 1976 ; Education and Culture Volume 1 [1976] ; 8079 >
        au < released ; 1977 ; Education and Culture Volume 2 [1977] ; 8080 >
        au < released ; 1983 ; Education and Culture Volume 3 [Fall 1983] ; 8081 >
        au < released ; 1984 ; Education and Culture Volume 4 [Fall 1984] ; 8082 >
        au < released ; 1985 ; Education and Culture Volume 5 [Fall 1985] ; 8083 >
        au < released ; 1986 ; Education and Culture Volume 6 [Fall 1986] ; 8084 >
        au < released ; 1987 ; Education and Culture Volume 7 [Fall 1987] ; 8085 >
        au < released ; 1988 ; Education and Culture Volume 8 [Fall 1988] ; 8086 >
        au < released ; 1989 ; Education and Culture Volume 9 [Fall 1989] ; 8087 >
        au < released ; 1993 ; Education and Culture Volume 10 [Spring 1993] ; 8088 >
        au < released ; 1994 ; Education and Culture Volume 11 [1994] ; 8089 >
        au < released ; 1995 ; Education and Culture Volume 12 [1995] ; 8090 >
        au < released ; 1996 ; Education and Culture Volume 13 [1996] ; 8091 >
        au < released ; 1997 ; Education and Culture Volume 14 [1997] ; 8092 >
        au < released ; 1999 ; Education and Culture Volume 15 [1999] ; 8093 >
        au < released ; 1999-2000 ; Education and Culture Volume 16 [1999-2000] ; 8094 >
        au < released ; 2001 ; Education and Culture Volume 17 [2001] ; 8095 >
        au < released ; 2002 ; Education and Culture Volume 18 [2002] ; 8096 >
        au < released ; 2003 ; Education and Culture Volume 19 [2003] ; 8097 >
        au < released ; 2004 ; Education and Culture Volume 20 [2004] ; 8099 >
        au < released ; 2005 ; Education and Culture Volume 21 [2005] ; 8100 >
        au < released ; 2006 ; Education and Culture Volume 22 [2006] ; 3110 >
        au < released ; 2007 ; Education and Culture Volume 23 [2007] ; 3378 >
        au < released ; 2008 ; Education and Culture Volume 24 [2008] ; 4356 >
        au < released ; 2009 ; Education and Culture Volume 25 [2009] ; 5711 >
        au < released ; 2010 ; Education and Culture Volume 26 [2010] ; 6374 >
        au < released ; 2011 ; Education and Culture Volume 27 [2011] ; 7362 >
        au < released ; 2012 ; Education and Culture Volume 28 [2012] ; 8370 >
        au < released ; 2013 ; Education and Culture Volume 29 [2013] ; 9130 >
        au < released ; 2014 ; Education and Culture Volume 30 [2014] ; 9983 >
        au < released ; 2015 ; Education and Culture Volume 31 [2015] ; 10618 >
        au < released ; 2016 ; Education and Culture Volume 32 [2016] ; 11262 >
        au < released ; 2017 ; Education and Culture Volume 33 [2017] ; 12725 >
        au < released ; 2018 ; Education and Culture Volume 34 [2018] ; 13564 >
        au < released ; 2019 ; Education and Culture Volume 35 [2019] ; 14279 >
        au < manifest ; 2020 ; Education and Culture Volume 36 [2020] ; 15055 >

    }

    {
    title <
      name = Philip Roth Studies ;
      issn = 1547-3929  ;
      eissn = 1940-5278  ;
      issnl = 1547-3929

    >

      attr[journal_id] = 503

        au < released ; 2005 ; Philip Roth Studies Volume 1 [2005] ; 6380 >
        au < released ; 2006 ; Philip Roth Studies Volume 2 [2006] ; 6379 >
        au < released ; 2007 ; Philip Roth Studies Volume 3 [2007] ; 6378 >
        au < released ; 2008 ; Philip Roth Studies Volume 4 [2008] ; 6377 >
        au < released ; 2009 ; Philip Roth Studies Volume 5 [2009] ; 6376 >
        au < released ; 2010 ; Philip Roth Studies Volume 6 [2010] ; 6369 >
        au < released ; 2011 ; Philip Roth Studies Volume 7 [2011] ; 7181 >
        au < released ; 2012 ; Philip Roth Studies Volume 8 [2012] ; 8338 >
        au < released ; 2013 ; Philip Roth Studies Volume 9 [2013] ; 8847 >
        au < released ; 2014 ; Philip Roth Studies Volume 10 [2014] ; 9964 >
        au < released ; 2015 ; Philip Roth Studies Volume 11 [2015] ; 10479 >
        au < released ; 2016 ; Philip Roth Studies Volume 12 [2016] ; 11108 >
        au < released ; 2017 ; Philip Roth Studies Volume 13 [2017] ; 12837 >
        au < released ; 2018 ; Philip Roth Studies Volume 14 [2018] ; 13695 >
        au < released ; 2019 ; Philip Roth Studies Volume 15 [2019] ; 14205 >
        au < testing ; 2020 ; Philip Roth Studies Volume 16 [2020] ; 14802 >

    }

    {
    title <
      name = Shofar: An Interdisciplinary Journal of Jewish Studies ;
      issn = 0882-8539  ;
      eissn = 1534-5165  ;
      issnl = 0882-8539

    >

      attr[journal_id] = 181

<<<<<<< HEAD
=======
        au < released ; 2017 ; Shofar: An Interdisciplinary Journal of Jewish Studies, 35th year retrospective [2017] ; 13101 >
        au < manifest ; 2021 ; Shofar: An Interdisciplinary Journal of Jewish Studies Volume 39 [2021] ; 15550 >

>>>>>>> 300bdfbc
        au < released ; 1990-1991 ; Shofar: An Interdisciplinary Journal of Jewish Studies Volume 9 [1990-1991] ; 6606 >
        au < released ; 1991-1992 ; Shofar: An Interdisciplinary Journal of Jewish Studies Volume 10 [1991-1992] ; 7051 >
        au < released ; 1992-1993 ; Shofar: An Interdisciplinary Journal of Jewish Studies Volume 11 [1992-1993] ; 7052 >
        au < released ; 1993-1994 ; Shofar: An Interdisciplinary Journal of Jewish Studies Volume 12 [1993-1994] ; 7053 >
        au < released ; 1994-1995 ; Shofar: An Interdisciplinary Journal of Jewish Studies Volume 13 [1994-1995] ; 7054 >
        au < released ; 1995-1996 ; Shofar: An Interdisciplinary Journal of Jewish Studies Volume 14 [1995-1996] ; 7055 >
        au < released ; 1996-1997 ; Shofar: An Interdisciplinary Journal of Jewish Studies Volume 15 [1996-1997] ; 7056 >
        au < released ; 1997-1998 ; Shofar: An Interdisciplinary Journal of Jewish Studies Volume 16 [1997-1998] ; 7057 >
        au < released ; 1998-1999 ; Shofar: An Interdisciplinary Journal of Jewish Studies Volume 17 [1998-1999] ; 7058 >
        au < released ; 1999-2000 ; Shofar: An Interdisciplinary Journal of Jewish Studies Volume 18 [1999-2000] ; 7059 >
        au < released ; 2000-2001 ; Shofar: An Interdisciplinary Journal of Jewish Studies Volume 19 [2000-2001] ; 626 >
        au < released ; 2001-2002 ; Shofar: An Interdisciplinary Journal of Jewish Studies Volume 20 [2001-2002] ; 627 >
        au < released ; 2002-2003 ; Shofar: An Interdisciplinary Journal of Jewish Studies Volume 21 [2002-2003] ; 734 >
        au < released ; 2003-2004 ; Shofar: An Interdisciplinary Journal of Jewish Studies Volume 22 [2003-2004] ; 967 >
        au < released ; 2004-2005 ; Shofar: An Interdisciplinary Journal of Jewish Studies Volume 23 [2004-2005] ; 2611 >
        au < released ; 2005-2006 ; Shofar: An Interdisciplinary Journal of Jewish Studies Volume 24 [2005-2006] ; 2852 >
        au < released ; 2006-2007 ; Shofar: An Interdisciplinary Journal of Jewish Studies Volume 25 [2006-2007] ; 3137 >
        au < released ; 2007-2008 ; Shofar: An Interdisciplinary Journal of Jewish Studies Volume 26 [2007-2008] ; 4153 >
        au < released ; 2008-2009 ; Shofar: An Interdisciplinary Journal of Jewish Studies Volume 27 [2008-2009] ; 4354 >
        au < released ; 2009-2010 ; Shofar: An Interdisciplinary Journal of Jewish Studies Volume 28 [2009-2010] ; 6373 >
        au < released ; 2010-2011 ; Shofar: An Interdisciplinary Journal of Jewish Studies Volume 29 [2010-2011] ; 7060 >
        au < released ; 2011-2012 ; Shofar: An Interdisciplinary Journal of Jewish Studies Volume 30 [2011-2012] ; 8340 >
        au < released ; 2012-2013 ; Shofar: An Interdisciplinary Journal of Jewish Studies Volume 31 [2012-2013] ; 8622 >
        au < released ; 2013-2014 ; Shofar: An Interdisciplinary Journal of Jewish Studies Volume 32 [2013-2014] ; 9577 >
        au < released ; 2014 ; Shofar: An Interdisciplinary Journal of Jewish Studies Volume 33 [2014] ; 10193 >
        au < released ; 2015-2016 ; Shofar: An Interdisciplinary Journal of Jewish Studies Volume 34 [2015-2016] ; 10787 >
        au < released ; 2016 ; Shofar: An Interdisciplinary Journal of Jewish Studies Volume 35 [2016] ; 12305 >
        au < released ; 2017 ; Shofar: An Interdisciplinary Journal of Jewish Studies Volume 36 [2017] ; 13332 >
        au < released ; 2017 ; Shofar: An Interdisciplinary Journal of Jewish Studies, 35th year retrospective [2017] ; 13101 >
        au < released ; 2018 ; Shofar: An Interdisciplinary Journal of Jewish Studies Volume 37 [2018] ; 14012 >
        au < released ; 2020 ; Shofar: An Interdisciplinary Journal of Jewish Studies Volume 38 [2020] ; 14886 >
        au < manifest ; 2021 ; Shofar: An Interdisciplinary Journal of Jewish Studies Volume 39 [2021] ; 15550 >

  }

}<|MERGE_RESOLUTION|>--- conflicted
+++ resolved
@@ -99,12 +99,9 @@
 
       attr[journal_id] = 181
 
-<<<<<<< HEAD
-=======
         au < released ; 2017 ; Shofar: An Interdisciplinary Journal of Jewish Studies, 35th year retrospective [2017] ; 13101 >
         au < manifest ; 2021 ; Shofar: An Interdisciplinary Journal of Jewish Studies Volume 39 [2021] ; 15550 >
 
->>>>>>> 300bdfbc
         au < released ; 1990-1991 ; Shofar: An Interdisciplinary Journal of Jewish Studies Volume 9 [1990-1991] ; 6606 >
         au < released ; 1991-1992 ; Shofar: An Interdisciplinary Journal of Jewish Studies Volume 10 [1991-1992] ; 7051 >
         au < released ; 1992-1993 ; Shofar: An Interdisciplinary Journal of Jewish Studies Volume 11 [1992-1993] ; 7052 >
