--- conflicted
+++ resolved
@@ -27,11 +27,7 @@
       au < manifest ; 2007 ; The Chaucer Review Volume 2007 ; 2007 ; https://www.jstor.org/ >
       au < manifest ; 2008 ; The Chaucer Review Volume 2008 ; 2008 ; https://www.jstor.org/ >
       au < released ; 2009 ; The Chaucer Review Volume 2009 ; 2009 ; https://www.jstor.org/ >
-<<<<<<< HEAD
-      au < manifest ; 2010 ; The Chaucer Review Volume 2010 ; 2010 ; https://www.jstor.org/ >
-=======
       au < released ; 2010 ; The Chaucer Review Volume 2010 ; 2010 ; https://www.jstor.org/ >
->>>>>>> ecf3b879
       au < released ; 2011 ; The Chaucer Review Volume 2011 ; 2011 ; https://www.jstor.org/ >
       au < released ; 2012 ; The Chaucer Review Volume 2012 ; 2012 ; http://www.jstor.org/ >
       au < released ; 2013 ; The Chaucer Review Volume 2013 ; 2013 ; http://www.jstor.org/ >
@@ -219,11 +215,7 @@
       au < exists ; 2006 ; Interdisciplinary Literary Studies Volume 7-8 ; 2006 ; https://www.jstor.org/ >
       au < manifest ; 2007 ; Interdisciplinary Literary Studies Volume 8-9 ; 2007 ; https://www.jstor.org/ >
       au < manifest ; 2008 ; Interdisciplinary Literary Studies Volume 9-10 ; 2008 ; https://www.jstor.org/ >
-<<<<<<< HEAD
-      au < manifest ; 2009 ; Interdisciplinary Literary Studies Volume 10-11 ; 2009 ; https://www.jstor.org/ >
-=======
       au < released ; 2009 ; Interdisciplinary Literary Studies Volume 10-11 ; 2009 ; https://www.jstor.org/ >
->>>>>>> ecf3b879
       au < released ; 2010 ; Interdisciplinary Literary Studies Volume 11-12 ; 2010 ; https://www.jstor.org/ >
       au < released ; 2011 ; Interdisciplinary Literary Studies Volume 12-13 ; 2011 ; https://www.jstor.org/ >
       au < manifest ; 2012 ; Interdisciplinary Literary Studies Volume 14 ; 2012 ; https://www.jstor.org/ >
@@ -596,12 +588,8 @@
       au < released ; 2017 ; Pennsylvania History: A Journal of Mid-Atlantic Studies Volume 84 ; 2017 ; https://www.jstor.org/ >
       au < released ; 2018 ; Pennsylvania History: A Journal of Mid-Atlantic Studies Volume 85 ; 2018 ; https://www.jstor.org/ >
       au < released ; 2019 ; Pennsylvania History: A Journal of Mid-Atlantic Studies Volume 86 ; 2019 ; https://www.jstor.org/ >
-<<<<<<< HEAD
-      au < manifest ; 2020 ; Pennsylvania History: A Journal of Mid-Atlantic Studies Volume 87 ; 2020 ; https://www.jstor.org/ >
-=======
       au < released ; 2020 ; Pennsylvania History: A Journal of Mid-Atlantic Studies Volume 87 ; 2020 ; https://www.jstor.org/ >
       au < manifest ; 2021 ; Pennsylvania History: A Journal of Mid-Atlantic Studies Volume 88 ; 2021 ; https://www.jstor.org/ >
->>>>>>> ecf3b879
 
   }
 
@@ -801,11 +789,7 @@
       param[journal_id] = transportationj
 
       au < released ; 2010 ; Transportation Journal Volume 49 ; 2010 ; https://www.jstor.org/ >
-<<<<<<< HEAD
-      au < manifest ; 2011 ; Transportation Journal Volume 50 ; 2011 ; https://www.jstor.org/ >
-=======
       au < released ; 2011 ; Transportation Journal Volume 50 ; 2011 ; https://www.jstor.org/ >
->>>>>>> ecf3b879
       au < released ; 2012 ; Transportation Journal Volume 51 ; 2012 ; http://www.jstor.org/ >
       au < released ; 2013 ; Transportation Journal Volume 52 ; 2013 ; http://www.jstor.org/ >
       au < released ; 2014 ; Transportation Journal Volume 53 ; 2014 ; http://www.jstor.org/ >
@@ -830,11 +814,7 @@
 
       param[journal_id] = utopianstudies
 
-<<<<<<< HEAD
-      au < manifest ; 2010 ; Utopian Studies Volume 21 ; 2010 ; https://www.jstor.org/ >
-=======
       au < released ; 2010 ; Utopian Studies Volume 21 ; 2010 ; https://www.jstor.org/ >
->>>>>>> ecf3b879
       au < released ; 2011 ; Utopian Studies Volume 22 ; 2011 ; https://www.jstor.org/ >
       au < released ; 2012 ; Utopian Studies Volume 23 ; 2012 ; http://www.jstor.org/ >
       au < released ; 2013 ; Utopian Studies Volume 24 ; 2013 ; http://www.jstor.org/ >
@@ -1002,13 +982,8 @@
       au < exists ; 2014 ; Calíope: Journal of the Society for Renaissance and Baroque Hispanic Poetry Volume 19 ; 2014 ; https://www.jstor.org/ >
       au < released ; 2015 ; Calíope: Journal of the Society for Renaissance and Baroque Hispanic Poetry Volume 20 ; 2015 ; https://www.jstor.org/ >
       au < released ; 2016 ; Calíope: Journal of the Society for Renaissance and Baroque Hispanic Poetry Volume 21 ; 2016 ; https://www.jstor.org/ >
-<<<<<<< HEAD
-      au < manifest ; 2017 ; Calíope: Journal of the Society for Renaissance and Baroque Hispanic Poetry Volume 22 ; 2017 ; https://www.jstor.org/ >
-      au < manifest ; 2018 ; Calíope: Journal of the Society for Renaissance and Baroque Hispanic Poetry Volume 23 ; 2018 ; https://www.jstor.org/ >
-=======
       au < released ; 2017 ; Calíope: Journal of the Society for Renaissance and Baroque Hispanic Poetry Volume 22 ; 2017 ; https://www.jstor.org/ >
       au < released ; 2018 ; Calíope: Journal of the Society for Renaissance and Baroque Hispanic Poetry Volume 23 ; 2018 ; https://www.jstor.org/ >
->>>>>>> ecf3b879
       au < released ; 2019 ; Calíope: Journal of the Society for Renaissance and Baroque Hispanic Poetry Volume 24 ; 2019 ; https://www.jstor.org/ >
       au < released ; 2020 ; Calíope: Journal of the Society for Renaissance and Baroque Hispanic Poetry Volume 25 ; 2020 ; https://www.jstor.org/ >
       au < manifest ; 2021 ; Calíope: Journal of the Society for Renaissance and Baroque Hispanic Poetry Volume 26 ; 2021 ; https://www.jstor.org/ >
