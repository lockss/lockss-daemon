{

  publisher <
    name = Duke University Press ;
    info[platform] = Silverchair
  >
    plugin = org.lockss.plugin.silverchair.dup.DupSilverchairPlugin
    implicit < status ; year ; param[year] ; name ; volume >
    param[base_url] = https://read.dukeupress.edu/

  {

    title <
      name = American Literary Scholarship ;
      issn = 0065-9142 ;
      eissn = 1527-2125 ;
      issnl = 0065-9142
    >

      param[journal_id] = am-lit-scholarship

      au < released ; 2016 ; 2016 ; American Literary Scholarship 2016 ; 2014 >
      au < released ; 2017 ; 2017 ; American Literary Scholarship 2017 ; 2015 >
<<<<<<< HEAD
      au < manifest ; 2018 ; 2018 ; American Literary Scholarship 2018 ; 2016 >
=======
      au < released ; 2018 ; 2018 ; American Literary Scholarship 2018 ; 2016 >
>>>>>>> ecf3b879
      au < released ; 2019 ; 2019 ; American Literary Scholarship 2019 ; 2017 >
      au < released ; 2020 ; 2020 ; American Literary Scholarship 2020 ; 2018 >
      au < expected ; 2021 ; 2021 ; American Literary Scholarship 2021 ; 2019 >

  }

  {

    title <
      name = American Literature ;
      issn = 0002-9831 ;
      eissn = 1527-2117 ;
      issnl = 0002-9831
    >

      param[journal_id] = american-literature

      au < released ; 2017 ; 2017 ; American Literature Volume 89 ; 89 >
<<<<<<< HEAD
      au < manifest ; 2018 ; 2018 ; American Literature Volume 90 ; 90 >
      au < released ; 2019 ; 2019 ; American Literature Volume 91 ; 91 >
      au < manifest ; 2020 ; 2020 ; American Literature Volume 92 ; 92 >
=======
      au < released ; 2018 ; 2018 ; American Literature Volume 90 ; 90 >
      au < released ; 2019 ; 2019 ; American Literature Volume 91 ; 91 >
      au < released ; 2020 ; 2020 ; American Literature Volume 92 ; 92 >
      au < manifest ; 2021 ; 2021 ; American Literature Volume 93 ; 93 >
>>>>>>> ecf3b879

  }

  {

    title <
      name = American Speech ;
      issn = 0003-1283 ;
      eissn = 1527-2133 ;
      issnl = 0003-1283
    >

      param[journal_id] = american-speech

      au < released ; 2017 ; 2017 ; American Speech Volume 92 ; 92 >
<<<<<<< HEAD
      au < manifest ; 2018 ; 2018 ; American Speech Volume 93 ; 93 >
=======
      au < released ; 2018 ; 2018 ; American Speech Volume 93 ; 93 >
>>>>>>> ecf3b879
      au < manifest ; 2019 ; 2019 ; American Speech Volume 94 ; 94 >
      au < released ; 2020 ; 2020 ; American Speech Volume 95 ; 95 >
      au < manifest ; 2021 ; 2021 ; American Speech Volume 96 ; 96 >

  }

  {

     title <
      name = boundary 2 ;
      issn = 0190-3659 ;
      eissn = 1527-2141 ;
      issnl = 0190-3659
    >

      param[journal_id] = boundary-2

      au < released ; 2017 ; 2017 ; boundary 2 Volume 44 ; 44 >
      au < released ; 2018 ; 2018 ; boundary 2 Volume 45 ; 45 >
      au < released ; 2019 ; 2019 ; boundary 2 Volume 46 ; 46 >
      au < released ; 2020 ; 2020 ; boundary 2 Volume 47 ; 47 >
      au < manifest ; 2021 ; 2021 ; boundary 2 Volume 48 ; 48 >

  }

  {

     title <
      name = Archives of Asian Art ;
      issn = 0066-6637 ;
      eissn = 1944-6497 ;
      issnl = 0066-6637
    >

      param[journal_id] = archives-of-asian-art

      au < released ; 2001 ; 2001 ; Archives of Asian Art Volume 52 ; 52 >
      au < released ; 2003 ; 2003 ; Archives of Asian Art Volume 53 ; 53 >
      au < released ; 2004 ; 2004 ; Archives of Asian Art Volume 54 ; 54 >
      au < released ; 2005 ; 2005 ; Archives of Asian Art Volume 55 ; 55 >
      au < released ; 2006 ; 2006 ; Archives of Asian Art Volume 56 ; 56 >
      au < released ; 2007 ; 2007 ; Archives of Asian Art Volume 57 ; 57 >
      au < released ; 2008 ; 2008 ; Archives of Asian Art Volume 58 ; 58 >
      au < released ; 2009 ; 2009 ; Archives of Asian Art Volume 59 ; 59 >
      au < released ; 2010 ; 2010 ; Archives of Asian Art Volume 60 ; 60 >
      au < released ; 2011 ; 2011 ; Archives of Asian Art Volume 61 ; 61 >
      au < released ; 2012 ; 2012 ; Archives of Asian Art Volume 62 ; 62 >
      au < released ; 2013 ; 2013 ; Archives of Asian Art Volume 63 ; 63 >
      au < released ; 2014 ; 2014 ; Archives of Asian Art Volume 64 ; 64 >
      au < released ; 2015 ; 2015 ; Archives of Asian Art Volume 65 ; 65 >
      au < released ; 2016 ; 2016 ; Archives of Asian Art Volume 66 ; 66 >
      au < released ; 2017 ; 2017 ; Archives of Asian Art Volume 67 ; 67 >
      au < released ; 2018 ; 2018 ; Archives of Asian Art Volume 68 ; 68 >
      au < released ; 2019 ; 2019 ; Archives of Asian Art Volume 69 ; 69 >
      au < released ; 2020 ; 2020 ; Archives of Asian Art Volume 70 ; 70 >
      au < manifest ; 2021 ; 2021 ; Archives of Asian Art Volume 71 ; 71 >

  }

  {

     title <
      name = Black Sacred Music ;
      issn = 1043-9455 ;
      eissn = 2640-9879 ;
      issnl = 1043-9455
    >

      param[journal_id] = black-sacred-music

      au < manifest ; 1987 ; 1987 ; Black Sacred Music Volume 1 ; 1 >
      au < manifest ; 1988 ; 1988 ; Black Sacred Music Volume 2 ; 2 >
      au < manifest ; 1989 ; 1989 ; Black Sacred Music Volume 3 ; 3 >
      au < manifest ; 1990 ; 1990 ; Black Sacred Music Volume 4 ; 4 >
      au < manifest ; 1991 ; 1991 ; Black Sacred Music Volume 5 ; 5 >
      au < manifest ; 1992 ; 1992 ; Black Sacred Music Volume 6 ; 6 >
      au < manifest ; 1993 ; 1993 ; Black Sacred Music Volume 7 ; 7 >
      au < manifest ; 1994 ; 1994 ; Black Sacred Music Volume 8 ; 8 >
      au < manifest ; 1995 ; 1995 ; Black Sacred Music Volume 9 ; 9 >

  }

  {

    title <
      name = Camera Obscura: Feminism, Culture, and Media Studies ;
      issn = 0270-5346 ;
      eissn = 1529-1510 ;
      issnl = 0270-5346
    >

      param[journal_id] = camera-obscura

      au < released ; 2017 ; 2017 ; Camera Obscura: Feminism, Culture, and Media Studies Volume 32 ; 32 >
<<<<<<< HEAD
      au < manifest ; 2018 ; 2018 ; Camera Obscura: Feminism, Culture, and Media Studies Volume 33 ; 33 >
      au < released ; 2019 ; 2019 ; Camera Obscura: Feminism, Culture, and Media Studies Volume 34 ; 34 >
      au < manifest ; 2020 ; 2020 ; Camera Obscura: Feminism, Culture, and Media Studies Volume 35 ; 35 >
=======
      au < released ; 2018 ; 2018 ; Camera Obscura: Feminism, Culture, and Media Studies Volume 33 ; 33 >
      au < released ; 2019 ; 2019 ; Camera Obscura: Feminism, Culture, and Media Studies Volume 34 ; 34 >
      au < released ; 2020 ; 2020 ; Camera Obscura: Feminism, Culture, and Media Studies Volume 35 ; 35 >
      au < manifest ; 2021 ; 2021 ; Camera Obscura: Feminism, Culture, and Media Studies Volume 36 ; 36 >
>>>>>>> ecf3b879

  }

  {

    title <
      name = The Carlyle Letters Online ;
      issn = 1532-0928 ;
      eissn = 1940-1795 ;
      issnl = 0002-9831
    >
    #not available
  }

  {

    title <
      name = Common Knowledge ;
      issn = 0961-754X ;
      eissn = 1538-4578 ;
      issnl = 0961-754X
    >

      param[journal_id] = common-knowledge

      au < released ; 2017 ; 2017 ; Common Knowledge Volume 23 ; 23 >
      au < released ; 2018 ; 2018 ; Common Knowledge Volume 24 ; 24 >
      au < released ; 2019 ; 2019 ; Common Knowledge Volume 25 ; 25 >
      au < released ; 2020 ; 2020 ; Common Knowledge Volume 26 ; 26 >
      au < manifest ; 2021 ; 2021 ; Common Knowledge Volume 27 ; 27 >

  }

  {

    title <
      name = Comparative Literature ;
      issn = 0010-4124 ;
      eissn = 1945-8517 ;
      issnl = 0010-4124
    >

      param[journal_id] = comparative-literature

      au < released ; 2017 ; 2017 ; Comparative Literature Volume 68 ; 68 >
      au < released ; 2018 ; 2018 ; Comparative Literature Volume 69 ; 69 >
      au < released ; 2019 ; 2019 ; Comparative Literature Volume 70 ; 70 >
<<<<<<< HEAD
      au < manifest ; 2020 ; 2020 ; Comparative Literature Volume 71 ; 71 >
=======
      au < released ; 2020 ; 2020 ; Comparative Literature Volume 71 ; 71 >
      au < manifest ; 2021 ; 2021 ; Comparative Literature Volume 72 ; 72 >
>>>>>>> ecf3b879

  }

  {

    title <
      name = Comparative Studies of South Asia, Africa and the Middle East ;
      issn = 1089-201X ;
      eissn = 1548-226X ;
      issnl = 1089-201X
    >

      param[journal_id] = cssaame

      au < released ; 2017 ; 2017 ; Comparative Studies of South Asia, Africa and the Middle East Volume 37 ; 37 >
      au < released ; 2018 ; 2018 ; Comparative Studies of South Asia, Africa and the Middle East Volume 38 ; 38 >
      au < released ; 2019 ; 2019 ; Comparative Studies of South Asia, Africa and the Middle East Volume 39 ; 39 >
<<<<<<< HEAD
      au < manifest ; 2020 ; 2020 ; Comparative Studies of South Asia, Africa and the Middle East Volume 40 ; 40 >
=======
      au < released ; 2020 ; 2020 ; Comparative Studies of South Asia, Africa and the Middle East Volume 40 ; 40 >
      au < manifest ; 2021 ; 2021 ; Comparative Studies of South Asia, Africa and the Middle East Volume 41 ; 41 >
>>>>>>> ecf3b879

  }

  {

     title <
      name = Critical Times: Interventions in Global Critical Theory ;
      eissn = 2641-0478 ;
      issnl = 2641-0478
    >

      param[journal_id] = critical-times

      au < released ; 2018 ; 2018 ; Critical Times: Interventions in Global Critical Theory Volume 1 ; 1 >
      au < released ; 2019 ; 2019 ; Critical Times: Interventions in Global Critical Theory Volume 2 ; 2 >
<<<<<<< HEAD
      au < manifest ; 2020 ; 2020 ; Critical Times: Interventions in Global Critical Theory Volume 3 ; 3 >
=======
      au < released ; 2020 ; 2020 ; Critical Times: Interventions in Global Critical Theory Volume 3 ; 3 >
      au < manifest ; 2021 ; 2021 ; Critical Times: Interventions in Global Critical Theory Volume 4 ; 4 >
>>>>>>> ecf3b879

  }

  {

     title <
      name = Cultural Politics ;
      issn = 1743-2197 ;
      eissn = 1751-7435 ;
      issnl = 1743-2197
    >

      param[journal_id] = cultural-politics

      au < released ; 2017 ; 2017 ; Cultural Politics Volume 13 ; 13 >
      au < released ; 2018 ; 2018 ; Cultural Politics Volume 14 ; 14 >
<<<<<<< HEAD
      au < manifest ; 2019 ; 2019 ; Cultural Politics Volume 15 ; 15 >
      au < manifest ; 2020 ; 2020 ; Cultural Politics Volume 16 ; 16 >
=======
      au < released ; 2019 ; 2019 ; Cultural Politics Volume 15 ; 15 >
      au < released ; 2020 ; 2020 ; Cultural Politics Volume 16 ; 16 >
      au < manifest ; 2021 ; 2021 ; Cultural Politics Volume 17 ; 17 >
>>>>>>> ecf3b879

  }

  {

    title <
      name = differences: A Journal of Feminist Cultural Studies ;
      issn = 1040-7391 ;
      eissn = 1527-1986 ;
      issnl = 1040-7391
    >

      param[journal_id] = differences

      au < released ; 2017 ; 2017 ; differences: A Journal of Feminist Cultural Studies Volume 28 ; 28 >
<<<<<<< HEAD
      au < manifest ; 2018 ; 2018 ; differences: A Journal of Feminist Cultural Studies Volume 29 ; 29 >
      au < manifest ; 2019 ; 2019 ; differences: A Journal of Feminist Cultural Studies Volume 30 ; 30 >
      au < manifest ; 2020 ; 2020 ; differences: A Journal of Feminist Cultural Studies Volume 31 ; 31 >
=======
      au < released ; 2018 ; 2018 ; differences: A Journal of Feminist Cultural Studies Volume 29 ; 29 >
      au < released ; 2019 ; 2019 ; differences: A Journal of Feminist Cultural Studies Volume 30 ; 30 >
      au < released ; 2020 ; 2020 ; differences: A Journal of Feminist Cultural Studies Volume 31 ; 31 >
      au < manifest ; 2021 ; 2021 ; differences: A Journal of Feminist Cultural Studies Volume 32 ; 32 >
>>>>>>> ecf3b879

  }

  {

    title <
      name = East Asian Science, Technology and Society: An International Journal ;
      issn = 1875-2160 ;
      eissn = 1875-2152 ;
      issnl = 1875-2160
    >

      param[journal_id] = easts
      #move to T&F in 2021

      au < released ; 2017 ; 2017 ; East Asian Science, Technology and Society: An International Journal Volume 11 ; 11 >
      au < released ; 2018 ; 2018 ; East Asian Science, Technology and Society: An International Journal Volume 12 ; 12 >
      au < released ; 2019 ; 2019 ; East Asian Science, Technology and Society: An International Journal Volume 13 ; 13 >
      au < manifest ; 2020 ; 2020 ; East Asian Science, Technology and Society: An International Journal Volume 14 ; 14 >
      au < expected ; 2021 ; 2021 ; East Asian Science, Technology and Society: An International Journal Volume 15 ; 15 >

  }

  {

    title <
      name = Eighteenth-Century Life ;
      issn =  0098-2601 ;
      eissn = 1086-3192 ;
      issnl = 0098-2601
    >

      param[journal_id] = eighteenth-century-life

      au < released ; 2017 ; 2017 ; Eighteenth-Century Life Volume 41 ; 41 >
<<<<<<< HEAD
      au < manifest ; 2018 ; 2018 ; Eighteenth-Century Life Volume 42 ; 42 >
      au < released ; 2019 ; 2019 ; Eighteenth-Century Life Volume 43 ; 43 >
      au < manifest ; 2020 ; 2020 ; Eighteenth-Century Life Volume 44 ; 44 >
=======
      au < released ; 2018 ; 2018 ; Eighteenth-Century Life Volume 42 ; 42 >
      au < released ; 2019 ; 2019 ; Eighteenth-Century Life Volume 43 ; 43 >
      au < released ; 2020 ; 2020 ; Eighteenth-Century Life Volume 44 ; 44 >
      au < manifest ; 2021 ; 2021 ; Eighteenth-Century Life Volume 45 ; 45 >
>>>>>>> ecf3b879

  }

  {

    title <
      name = English Language Notes ;
      issn = 0013-8282 ;
      eissn = 2573-3575 ;
      issnl = 0013-8282
    >

      param[journal_id] = english-language-notes

      au < released ; 2000 ; 2000 ; English Language Notes Volume 37-38 ; 37-38 >
      au < released ; 2001 ; 2001 ; English Language Notes Volume 38-39 ; 38-39 >
<<<<<<< HEAD
      au < manifest ; 2002 ; 2002 ; English Language Notes Volume 39-40 ; 39-40 >
      au < released ; 2003 ; 2003 ; English Language Notes Volume 40-41 ; 40-41 >
      au < released ; 2004 ; 2004 ; English Language Notes Volume 41-42 ; 41-42 >
      au < manifest ; 2005 ; 2005 ; English Language Notes Volume 42-43 ; 42-43 >
      au < released ; 2006 ; 2006 ; English Language Notes Volume 44 ; 44 >
      au < manifest ; 2007 ; 2007 ; English Language Notes Volume 45 ; 45 >
=======
      au < released ; 2002 ; 2002 ; English Language Notes Volume 39-40 ; 39-40 >
      au < released ; 2003 ; 2003 ; English Language Notes Volume 40-41 ; 40-41 >
      au < released ; 2004 ; 2004 ; English Language Notes Volume 41-42 ; 41-42 >
      au < released ; 2005 ; 2005 ; English Language Notes Volume 42-43 ; 42-43 >
      au < released ; 2006 ; 2006 ; English Language Notes Volume 44 ; 44 >
      au < released ; 2007 ; 2007 ; English Language Notes Volume 45 ; 45 >
>>>>>>> ecf3b879
      au < released ; 2008 ; 2008 ; English Language Notes Volume 46 ; 46 >
      au < released ; 2009 ; 2009 ; English Language Notes Volume 47 ; 47 >
      au < released ; 2010 ; 2010 ; English Language Notes Volume 48 ; 48 >
      au < released ; 2011 ; 2011 ; English Language Notes Volume 49 ; 49 >
      au < released ; 2012 ; 2012 ; English Language Notes Volume 50 ; 50 >
      au < released ; 2013 ; 2013 ; English Language Notes Volume 51 ; 51 >
      au < released ; 2014 ; 2014 ; English Language Notes Volume 52 ; 52 >
      au < released ; 2015 ; 2015 ; English Language Notes Volume 53 ; 53 >
      au < released ; 2016 ; 2016 ; English Language Notes Volume 54 ; 54 >
      au < released ; 2017 ; 2017 ; English Language Notes Volume 55 ; 55 >
      au < released ; 2018 ; 2018 ; English Language Notes Volume 56 ; 56 >
      au < released ; 2019 ; 2019 ; English Language Notes Volume 57 ; 57 >
<<<<<<< HEAD
      au < manifest ; 2020 ; 2020 ; English Language Notes Volume 58 ; 58 >
=======
      au < released ; 2020 ; 2020 ; English Language Notes Volume 58 ; 58 >
      au < manifest ; 2021 ; 2021 ; English Language Notes Volume 59 ; 59 >
>>>>>>> ecf3b879

  }

  {

    title <
      name = Environmental Humanities ;
      eissn = 2201-1919 ;
      issnl = 2201-1919
    >

      param[journal_id] = environmental-humanities

      au < released ; 2017 ; 2017 ; Environmental Humanities Volume 9 ; 9 >
<<<<<<< HEAD
      au < manifest ; 2018 ; 2018 ; Environmental Humanities Volume 10 ; 10 >
=======
      au < released ; 2018 ; 2018 ; Environmental Humanities Volume 10 ; 10 >
>>>>>>> ecf3b879
      au < released ; 2019 ; 2019 ; Environmental Humanities Volume 11 ; 11 >
      au < released ; 2020 ; 2020 ; Environmental Humanities Volume 12 ; 12 >
      au < manifest ; 2021 ; 2021 ; Environmental Humanities Volume 13 ; 13 >

  }

  {

    title <
      name = Ethnohistory ;
      issn = 0014-1801 ;
      eissn = 1527-5477

    >

      param[journal_id] = ethnohistory

      au < released ; 2017 ; 2017 ; Ethnohistory Volume 64 ; 64 >
      au < released ; 2018 ; 2018 ; Ethnohistory Volume 65 ; 65 >
      au < released ; 2019 ; 2019 ; Ethnohistory Volume 66 ; 66 >
      au < released ; 2020 ; 2020 ; Ethnohistory Volume 67 ; 67 >
      au < manifest ; 2021 ; 2021 ; Ethnohistory Volume 68 ; 68 >
  }

  {

    title <
      name = French Historical Studies ;
      issn = 0016-1071 ;
      eissn = 1527-5493

    >

      param[journal_id] = french-historical-studies

      au < released ; 2017 ; 2017 ; French Historical Studies Volume 40 ; 40 >
      au < released ; 2018 ; 2018 ; French Historical Studies Volume 41 ; 41 >
      au < released ; 2019 ; 2019 ; French Historical Studies Volume 42 ; 42 >
      au < released ; 2020 ; 2020 ; French Historical Studies Volume 43 ; 43 >
      au < manifest ; 2021 ; 2021 ; French Historical Studies Volume 44 ; 44 >
  }

  {

    title <
      name = Genre: Forms of Discourse and Culture ;
      issn = 0016-6928 ;
      eissn = 2160-0228

  >

      param[journal_id] = genre

      au < released ; 2017 ; 2017 ; Genre: Forms of Discourse and Culture Volume 50 ; 50 >
<<<<<<< HEAD
      au < manifest ; 2018 ; 2018 ; Genre: Forms of Discourse and Culture Volume 51 ; 51 >
      au < released ; 2019 ; 2019 ; Genre: Forms of Discourse and Culture Volume 52 ; 52 >
      au < manifest ; 2020 ; 2020 ; Genre: Forms of Discourse and Culture Volume 53 ; 53 >
=======
      au < released ; 2018 ; 2018 ; Genre: Forms of Discourse and Culture Volume 51 ; 51 >
      au < released ; 2019 ; 2019 ; Genre: Forms of Discourse and Culture Volume 52 ; 52 >
      au < released ; 2020 ; 2020 ; Genre: Forms of Discourse and Culture Volume 53 ; 53 >
      au < manifest ; 2021 ; 2021 ; Genre: Forms of Discourse and Culture Volume 54 ; 54 >
>>>>>>> ecf3b879

  }

  {

    title <
      name = GLQ: A Journal of Lesbian and Gay Studies ;
      issn = 1064-2684 ;
      eissn = 1527-9375
      >

      param[journal_id] = glq

      au < released ; 2017 ; 2017 ; GLQ: A Journal of Lesbian and Gay Studies Volume 23 ; 23 >
      au < released ; 2018 ; 2018 ; GLQ: A Journal of Lesbian and Gay Studies Volume 24 ; 24 >
      au < released ; 2019 ; 2019 ; GLQ: A Journal of Lesbian and Gay Studies Volume 25 ; 25 >
      au < released ; 2020 ; 2020 ; GLQ: A Journal of Lesbian and Gay Studies Volume 26 ; 26 >
      au < manifest ; 2021 ; 2021 ; GLQ: A Journal of Lesbian and Gay Studies Volume 27 ; 27 >

    }

    {

    title <
      name = Hispanic American Historical Review ;
      issn = 0018-2168 ;
      eissn = 1527-1900
      >

      param[journal_id] = hahr

      au < released ; 2017 ; 2017 ; Hispanic American Historical Review Volume 97 ; 97 >
<<<<<<< HEAD
      au < manifest ; 2018 ; 2018 ; Hispanic American Historical Review Volume 98 ; 98 >
=======
      au < released ; 2018 ; 2018 ; Hispanic American Historical Review Volume 98 ; 98 >
>>>>>>> ecf3b879
      au < released ; 2019 ; 2019 ; Hispanic American Historical Review Volume 99 ; 99 >
      au < released ; 2020 ; 2020 ; Hispanic American Historical Review Volume 100 ; 100 >
      au < manifest ; 2021 ; 2021 ; Hispanic American Historical Review Volume 101 ; 101 >

    }

    {

    title <
      name = History of Political Economy ;
      issn = 0018-2702 ;
      eissn = 1527-1919
   >

      param[journal_id] = hope

      au < released ; 2017 ; 2017 ; History of Political Economy Volume 49 ; 49 >
      au < released ; 2018 ; 2018 ; History of Political Economy Volume 50 ; 50 >
      au < manifest ; 2019 ; 2019 ; History of Political Economy Volume 51 ; 51 >
      au < released ; 2020 ; 2020 ; History of Political Economy Volume 52 ; 52 >
      au < manifest ; 2021 ; 2021 ; History of Political Economy Volume 53 ; 53 >

    }

    {
    title <
      name = History of the Present ;
      issn = 2159-9785 ;
      eissn = 2159-9793
    >

      param[journal_id] = history-of-the-present

      au < released ; 2011 ; 2011 ; History of the Present Volume 1 ; 1 >
      au < released ; 2012 ; 2012 ; History of the Present Volume 2 ; 2 >
      au < released ; 2013 ; 2013 ; History of the Present Volume 3 ; 3 >
<<<<<<< HEAD
      au < manifest ; 2014 ; 2014 ; History of the Present Volume 4 ; 4 >
      au < manifest ; 2015 ; 2015 ; History of the Present Volume 5 ; 5 >
=======
      au < released ; 2014 ; 2014 ; History of the Present Volume 4 ; 4 >
      au < released ; 2015 ; 2015 ; History of the Present Volume 5 ; 5 >
>>>>>>> ecf3b879
      au < released ; 2016 ; 2016 ; History of the Present Volume 6 ; 6 >
      au < released ; 2017 ; 2017 ; History of the Present Volume 7 ; 7 >
      au < released ; 2018 ; 2018 ; History of the Present Volume 8 ; 8 >
      au < released ; 2019 ; 2019 ; History of the Present Volume 9 ; 9 >
<<<<<<< HEAD
      au < manifest ; 2020 ; 2020 ; History of the Present Volume 10 ; 10 >
=======
      au < released ; 2020 ; 2020 ; History of the Present Volume 10 ; 10 >
      au < manifest ; 2021 ; 2021 ; History of the Present Volume 11 ; 11 >
>>>>>>> ecf3b879

    }

    {
    title <
      name = Journal of Chinese Literature and Culture ;
      issn = 2329-0048 ;
      eissn = 2329-0056
    >

      param[journal_id] = jclc

     au < released ; 2017 ; 2017 ; Journal of Chinese Literature and Culture Volume 4 ; 4 >
     au < released ; 2018 ; 2018 ; Journal of Chinese Literature and Culture Volume 5 ; 5 >
     au < released ; 2019 ; 2019 ; Journal of Chinese Literature and Culture Volume 6 ; 6 >
     au < released ; 2020 ; 2020 ; Journal of Chinese Literature and Culture Volume 7 ; 7 >
     au < manifest ; 2021 ; 2021 ; Journal of Chinese Literature and Culture Volume 8 ; 8 >

    }

    {

    title <
      name = Journal of Health Politics, Policy and Law ;
      issn = 0361-6878 ;
      eissn = 1527-1927
>

      param[journal_id] = jhppl

      au < released ; 2017 ; 2017 ; Journal of Health Politics, Policy and Law Volume 42 ; 42 >
      au < released ; 2018 ; 2018 ; Journal of Health Politics, Policy and Law Volume 43 ; 43 >
      au < released ; 2019 ; 2019 ; Journal of Health Politics, Policy and Law Volume 44 ; 44 >
<<<<<<< HEAD
      au < manifest ; 2020 ; 2020 ; Journal of Health Politics, Policy and Law Volume 45 ; 45 >
=======
      au < released ; 2020 ; 2020 ; Journal of Health Politics, Policy and Law Volume 45 ; 45 >
      au < manifest ; 2021 ; 2021 ; Journal of Health Politics, Policy and Law Volume 46 ; 46 >
>>>>>>> ecf3b879

    }

    {

    title <
      name = Journal of Korean Studies ;
      issn = 0731-1613 ;
      eissn = 2158-1665
>

      param[journal_id] = journal-of-korean-studies

      au < released ; 2014 ; 2014 ; Journal of Korean Studies Volume 9 ; 9 >
      au < released ; 2015 ; 2015 ; Journal of Korean Studies Volume 10 ; 10 >

      au < released ; 2018 ; 2018 ; Journal of Korean Studies Volume 23 ; 23 >
      au < released ; 2019 ; 2019 ; Journal of Korean Studies Volume 24 ; 24 >
<<<<<<< HEAD
      au < manifest ; 2020 ; 2020 ; Journal of Korean Studies Volume 25 ; 25 >
=======
      au < released ; 2020 ; 2020 ; Journal of Korean Studies Volume 25 ; 25 >
      au < manifest ; 2021 ; 2021 ; Journal of Korean Studies Volume 26 ; 26 >
>>>>>>> ecf3b879

    }

    {

    title <
      name = Journal of Medieval and Early Modern Studies ;
      issn = 1082-9636 ;
      eissn = 1527-8263
>

      param[journal_id] = jmems

      au < released ; 2017 ; 2017 ; Journal of Medieval and Early Modern Studies Volume 47 ; 47 >
      au < released ; 2018 ; 2018 ; Journal of Medieval and Early Modern Studies Volume 48 ; 48 >
      au < released ; 2019 ; 2019 ; Journal of Medieval and Early Modern Studies Volume 49 ; 49 >
<<<<<<< HEAD
      au < manifest ; 2020 ; 2020 ; Journal of Medieval and Early Modern Studies Volume 50 ; 50 >
=======
      au < released ; 2020 ; 2020 ; Journal of Medieval and Early Modern Studies Volume 50 ; 50 >
      au < manifest ; 2021 ; 2021 ; Journal of Medieval and Early Modern Studies Volume 51 ; 51 >
>>>>>>> ecf3b879

   }

   {

    title <
      name = Journal of Middle East Women's Studies ;
      issn = 1552-5864 ;
      eissn = 1558-9579
   >

      param[journal_id] = jmews

      au < released ; 2005 ; 2005 ; Journal of Middle East Women's Studies Volume 1 ; 1 >
      au < released ; 2006 ; 2006 ; Journal of Middle East Women's Studies Volume 2 ; 2 >
      au < released ; 2007 ; 2007 ; Journal of Middle East Women's Studies Volume 3 ; 3 >
      au < released ; 2008 ; 2008 ; Journal of Middle East Women's Studies Volume 4 ; 4 >
      au < released ; 2009 ; 2009 ; Journal of Middle East Women's Studies Volume 5 ; 5 >
      au < released ; 2010 ; 2010 ; Journal of Middle East Women's Studies Volume 6 ; 6 >
      au < released ; 2011 ; 2011 ; Journal of Middle East Women's Studies Volume 7 ; 7 >
      au < released ; 2012 ; 2012 ; Journal of Middle East Women's Studies Volume 8 ; 8 >
      au < released ; 2013 ; 2013 ; Journal of Middle East Women's Studies Volume 9 ; 9 >
<<<<<<< HEAD
      au < manifest ; 2014 ; 2014 ; Journal of Middle East Women's Studies Volume 10 ; 10 >
      au < manifest ; 2015 ; 2015 ; Journal of Middle East Women's Studies Volume 11 ; 11 >
      au < released ; 2016 ; 2016 ; Journal of Middle East Women's Studies Volume 12 ; 12 >
      au < manifest ; 2017 ; 2017 ;  Journal of Middle East Women's Studies Volume 13 ; 13 >
=======
      au < released ; 2014 ; 2014 ; Journal of Middle East Women's Studies Volume 10 ; 10 >
      au < released ; 2015 ; 2015 ; Journal of Middle East Women's Studies Volume 11 ; 11 >
      au < released ; 2016 ; 2016 ; Journal of Middle East Women's Studies Volume 12 ; 12 >
      au < released ; 2017 ; 2017 ;  Journal of Middle East Women's Studies Volume 13 ; 13 >
>>>>>>> ecf3b879
      au < released ; 2018 ; 2018 ; Journal of Middle East Women's Studies Volume 14 ; 14 >
      au < released ; 2019 ; 2019 ; Journal of Middle East Women's Studies Volume 15 ; 15 >
      au < released ; 2020 ; 2020 ; Journal of Middle East Women's Studies Volume 16 ; 16 >
      au < manifest ; 2021 ; 2021 ; Journal of Middle East Women's Studies Volume 17 ; 17 >

   }

   {

    title <
      name = Journal of Music Theory ;
      issn = 0022-2909 ;
      eissn = 1941-7497
   >

      param[journal_id] = journal-of-music-theory

<<<<<<< HEAD
      au < manifest ; 2017 ; 2017 ; Journal of Music Theory Volume 61 ; 61 >
=======
      au < released ; 2017 ; 2017 ; Journal of Music Theory Volume 61 ; 61 >
>>>>>>> ecf3b879
      au < released ; 2018 ; 2018 ; Journal of Music Theory Volume 62 ; 62 >
      au < released ; 2019 ; 2019 ; Journal of Music Theory Volume 63 ; 63 >
      au < released ; 2020 ; 2020 ; Journal of Music Theory Volume 64 ; 64 >
      au < manifest ; 2021 ; 2021 ; Journal of Music Theory Volume 65 ; 65 >

    }

    {

    title <
      name = Labor: Studies in Working-Class History of the Americas ;
      issn = 1547-6715 ;
      eissn = 1558-1454
>

      param[journal_id] = labor

      au < released ; 2017 ; 2017 ; Labor: Studies in Working-Class History of the Americas Volume 14 ; 14 >
<<<<<<< HEAD
      au < manifest ; 2018 ; 2018 ; Labor: Studies in Working-Class History of the Americas Volume 15 ; 15 >
      au < manifest ; 2019 ; 2019 ; Labor: Studies in Working-Class History of the Americas Volume 16 ; 16 >
      au < manifest ; 2020 ; 2020 ; Labor: Studies in Working-Class History of the Americas Volume 17 ; 17 >
=======
      au < released ; 2018 ; 2018 ; Labor: Studies in Working-Class History of the Americas Volume 15 ; 15 >
      au < released ; 2019 ; 2019 ; Labor: Studies in Working-Class History of the Americas Volume 16 ; 16 >
      au < released ; 2020 ; 2020 ; Labor: Studies in Working-Class History of the Americas Volume 17 ; 17 >
      au < manifest ; 2021 ; 2021 ; Labor: Studies in Working-Class History of the Americas Volume 18 ; 18 >
>>>>>>> ecf3b879

    }
#    {
#
#    title <
#      name = Limnology and Oceanography: Fluids and Environments ;
#      eissn = 2157-3689
#
#    >
#
#    }


    {

    title <
      name = Mediterranean Quarterly ;
      issn = 1047-4552 ;
      eissn = 1527-1935
    >

      param[journal_id] = mediterranean-quarterly

      au < exists ; 2016 ; 2016 ; Mediterranean Quarterly Volume 27 ; 27 >
      au < exists ; 2017 ; 2017 ; Mediterranean Quarterly Volume 28 ; 28 >
      au < exists ; 2018 ; 2018 ; Mediterranean Quarterly Volume 29 ; 29 >

    }

    {

    title <
      name = Meridians ;
      issn = 1536-6936 ;
      eissn = 1547-8424
>

      param[journal_id] = meridians

      au < released ; 2000 ; 2000 ; Meridians Volume 1 (2000) ; 1 (2000) >
      au < released ; 2001 ; 2001 ; Meridians Volume 1-2 (2001) ; 1-2 (2001) >
      au < released ; 2002 ; 2002 ; Meridians Volume 2-3 (2002) ; 2-3 (2002) >
<<<<<<< HEAD
      au < manifest ; 2003 ; 2003 ; Meridians Volume 3-4 (2003) ; 3-4 (2003) >
=======
      au < released ; 2003 ; 2003 ; Meridians Volume 3-4 (2003) ; 3-4 (2003) >
>>>>>>> ecf3b879
      au < released ; 2004 ; 2004 ; Meridians Volume 4-5 (2004) ; 4-5 (2004) >
      au < released ; 2005 ; 2005 ; Meridians Volume 5-6 (2005) ; 5-6 (2005) >
      au < released ; 2006 ; 2006 ; Meridians Volume 6-7 (2006) ; 6-7 (2006) >
      au < released ; 2007 ; 2007 ; Meridians Volume 7 (2007) ; 7 (2007) >
      au < released ; 2008 ; 2008 ; Meridians Volume 8 (2008) ; 8 (2008) >
<<<<<<< HEAD
      au < manifest ; 2009 ; 2009 ; Meridians Volume 9 (2009) ; 9 (2009) >
=======
      au < released ; 2009 ; 2009 ; Meridians Volume 9 (2009) ; 9 (2009) >
>>>>>>> ecf3b879
      au < released ; 2010 ; 2010 ; Meridians Volume 10 (2010) ; 10 (2010) >
      au < released ; 2011 ; 2011 ; Meridians Volume 11 (2011) ; 11 (2011) >
      au < released ; 2013 ; 2013 ; Meridians Volume 11 (2013) ; 11 (2013) >
      au < released ; 2014 ; 2014 ; Meridians Volume 12 (2014) ; 12 (2014) >
      au < released ; 2015 ; 2015 ; Meridians Volume 13 (2015) ; 13 (2015) >
      au < released ; 2016 ; 2016 ; Meridians Volume 13-15 (2016) ; 13-15 (2016) >
      au < released ; 2017 ; 2017 ; Meridians Volume 15 (2017) ; 15 (2017) >
      au < released ; 2018 ; 2018 ; Meridians Volume 16-17 (2018) ; 16-17 (2018) >
      au < released ; 2019 ; 2019 ; Meridians Volume 18 (2019) ; 18 (2019) >
      au < released ; 2020 ; 2020 ; Meridians Volume 19 (2020) ; 19 (2020) >
      au < manifest ; 2021 ; 2021 ; Meridians Volume 20 (2021) ; 20 (2021) >

    }

    {

    title <
      name = The Minnesota Review ;
      issn = 0026-5667 ;
      eissn = 2157-4189
>

      param[journal_id] = the-minnesota-review

<<<<<<< HEAD
      au < manifest ; 2017 ; 2017 ; The Minnesota Review Volume 2017 ; 2017 >
      au < released ; 2018 ; 2018 ; The Minnesota Review Volume 2018 ; 2018 >
      au < manifest ; 2019 ; 2019 ; The Minnesota Review Volume 2019 ; 2019 >
      au < manifest ; 2020 ; 2020 ; The Minnesota Review Volume 2020 ; 2020 >
=======
      au < released ; 2017 ; 2017 ; The Minnesota Review Volume 2017 ; 2017 >
      au < released ; 2018 ; 2018 ; The Minnesota Review Volume 2018 ; 2018 >
      au < released ; 2019 ; 2019 ; The Minnesota Review Volume 2019 ; 2019 >
      au < released ; 2020 ; 2020 ; The Minnesota Review Volume 2020 ; 2020 >
      au < manifest ; 2021 ; 2021 ; The Minnesota Review Volume 2021 ; 2021 >
>>>>>>> ecf3b879

    }

    {

    title <
      name = MLQ: Modern Language Quarterly ;
      issn = 0026-7929 ;
      eissn = 1527-1943
     >

      param[journal_id] = modern-language-quarterly

      au < released ; 2017 ; 2017 ; MLQ: Modern Language Quarterly Volume 78 ; 78 >
      au < released ; 2018 ; 2018 ; MLQ: Modern Language Quarterly Volume 79 ; 79 >
      au < released ; 2019 ; 2019 ; MLQ: Modern Language Quarterly Volume 80 ; 80 >
<<<<<<< HEAD
      au < manifest ; 2020 ; 2020 ; MLQ: Modern Language Quarterly Volume 81 ; 81 >
=======
      au < released ; 2020 ; 2020 ; MLQ: Modern Language Quarterly Volume 81 ; 81 >
      au < manifest ; 2021 ; 2021 ; MLQ: Modern Language Quarterly Volume 82 ; 82 >
>>>>>>> ecf3b879

    }

    {

    title <
      name = New German Critique ;
      issn = 0094-033X ;
      eissn = 1558-1462
     >

      param[journal_id] = new-german-critique

      au < released ; 2017 ; 2017  ; New German Critique Volume 44 ; 44 >
      au < released ; 2018 ; 2018 ; New German Critique Volume 45 ; 45 >
      au < released ; 2019 ; 2019 ; New German Critique Volume 46 ; 46 >
<<<<<<< HEAD
      au < manifest ; 2020 ; 2020 ; New German Critique Volume 47 ; 47 >
=======
      au < released ; 2020 ; 2020 ; New German Critique Volume 47 ; 47 >
      au < manifest ; 2021 ; 2021 ; New German Critique Volume 48 ; 48 >
>>>>>>> ecf3b879

     }

    {

    title <
      name = Nka: Journal of Contemporary African Art ;
      issn = 1075-7163 ;
      eissn = 2152-7792
     >

      param[journal_id] = nka

      au < released ; 2017 ; 2017 ; Nka: Journal of Contemporary African Art Volume 2017 ; 2017 >
      au < released ; 2018 ; 2018 ; Nka: Journal of Contemporary African Art Volume 2018 ; 2018 >
      au < released ; 2019 ; 2019 ; Nka: Journal of Contemporary African Art Volume 2019 ; 2019 >
<<<<<<< HEAD
      au < manifest ; 2020 ; 2020 ; Nka: Journal of Contemporary African Art Volume 2020 ; 2020 >
=======
      au < released ; 2020 ; 2020 ; Nka: Journal of Contemporary African Art Volume 2020 ; 2020 >
      au < manifest ; 2021 ; 2021 ; Nka: Journal of Contemporary African Art Volume 2021 ; 2021 >
>>>>>>> ecf3b879

    }

    {

    title <
      name = Novel: A Forum on Fiction ;
      issn = 0029-5132 ;
      eissn = 1945-8509
     >

      param[journal_id] = novel

<<<<<<< HEAD
      au < manifest ; 2017 ; 2017 ; Novel: A Forum on Fiction Volume 50 ; 50 >
      au < released ; 2018 ; 2018 ; Novel: A Forum on Fiction Volume 51 ; 51 >
      au < manifest ; 2019 ; 2019 ; Novel: A Forum on Fiction Volume 52 ; 52 >
      au < manifest ; 2020 ; 2020 ; Novel: A Forum on Fiction Volume 53 ; 53 >
=======
      au < released ; 2017 ; 2017 ; Novel: A Forum on Fiction Volume 50 ; 50 >
      au < released ; 2018 ; 2018 ; Novel: A Forum on Fiction Volume 51 ; 51 >
      au < released ; 2019 ; 2019 ; Novel: A Forum on Fiction Volume 52 ; 52 >
      au < released ; 2020 ; 2020 ; Novel: A Forum on Fiction Volume 53 ; 53 >
      au < manifest ; 2021 ; 2021 ; Novel: A Forum on Fiction Volume 54 ; 54 >
>>>>>>> ecf3b879

    }

    {

    title <
      name = Pedagogy ;
      issn = 1531-4200 ;
      eissn =  1533-6255
      >

      param[journal_id] = pedagogy

      au < released ; 2017 ; 2017 ; Pedagogy Volume 17 ; 17 >
      au < released ; 2018 ; 2018 ; Pedagogy Volume 18 ; 18 >
      au < released ; 2019 ; 2019 ; Pedagogy Volume 19 ; 19 >

    }

    {

    title <
      name = Philosophical Review ;
      issn = 0031-8108 ;
      eissn = 1558-1470
      >

      param[journal_id] = the-philosophical-review

      au < released ; 2017 ; 2017 ; Philosophical Review Volume 126 ; 126 >
<<<<<<< HEAD
      au < manifest ; 2018 ; 2018 ; Philosophical Review Volume 127 ; 127 >
      au < released ; 2019 ; 2019 ; Philosophical Review Volume 128 ; 128 >
      au < manifest ; 2020 ; 2020 ; Philosophical Review Volume 129 ; 129 >
=======
      au < released ; 2018 ; 2018 ; Philosophical Review Volume 127 ; 127 >
      au < released ; 2019 ; 2019 ; Philosophical Review Volume 128 ; 128 >
      au < released ; 2020 ; 2020 ; Philosophical Review Volume 129 ; 129 >
      au < manifest ; 2021 ; 2021 ; Philosophical Review Volume 130 ; 130 >
>>>>>>> ecf3b879

  }

  {

    title <
      name = Poetics Today ;
      issn =  0333-5372 ;
      eissn = 1527-5507
     >

      param[journal_id] = poetics-today

      au < released ; 2017 ; 2017 ; Poetics Today Volume 38 ; 38 >
      au < released ; 2018 ; 2018 ; Poetics Today Volume 39 ; 39 >
<<<<<<< HEAD
      au < manifest ; 2019 ; 2019 ; Poetics Today Volume 40 ; 40 >
      au < manifest ; 2020 ; 2020 ; Poetics Today Volume 41 ; 41 >
=======
      au < released ; 2019 ; 2019 ; Poetics Today Volume 40 ; 40 >
      au < released ; 2020 ; 2020 ; Poetics Today Volume 41 ; 41 >
      au < manifest ; 2021 ; 2021 ; Poetics Today Volume 42 ; 42 >
>>>>>>> ecf3b879

  }

  {
    title <
      name = positions: asia critique ;
      issn = 1067-9847 ;
      eissn = 1527-8271
    >

      param[journal_id] = positions
      #subtitle was "east asia cultures critique for 1999-2011 at least"

      au < released ; 2017 ; 2017 ; positions: asia critique Volume 25 ; 25 >
      au < released ; 2018 ; 2018 ; positions: asia critique Volume 26 ; 26 >
      au < released ; 2019 ; 2019 ; positions: asia critique Volume 27 ; 27 >
      au < released ; 2020 ; 2020 ; positions: asia critique Volume 28 ; 28 >
      au < manifest ; 2021 ; 2021 ; positions: asia critique Volume 29 ; 29 >

  }

  {
    title <
      name = Prism: Theory and Modern Chinese Literature ;
      issn = 2578-3491 ;
      eissn = 2578-3505
    >

      param[journal_id] = prism

      au < released ; 2019 ; 2019 ; Prism: Theory and Modern Chinese Literature Volume 16 ; 16 >
      au < released ; 2020 ; 2020 ; Prism: Theory and Modern Chinese Literature Volume 17 ; 17 >
      au < manifest ; 2021 ; 2021 ; Prism: Theory and Modern Chinese Literature Volume 18 ; 18 >
  }

  {
    title <
      name = Publication of the American Dialect Society ;
      issn = 2157-6114 ;
      eissn = 0002-8207
    >

      param[journal_id] = pads

      au < released ; 2017 ; 2017 ; Publication of the American Dialect Society Volume 101 ; 101 >
      au < released ; 2018 ; 2018 ; Publication of the American Dialect Society Volume 102 ; 102 >
      au < released ; 2019 ; 2019 ; Publication of the American Dialect Society Volume 103 ; 103 >
<<<<<<< HEAD
      au < manifest ; 2020 ; 2020 ; Publication of the American Dialect Society Volume 104 ; 104 >
=======
      au < released ; 2020 ; 2020 ; Publication of the American Dialect Society Volume 104 ; 104 >
      au < expected ; 2021 ; 2021 ; Publication of the American Dialect Society Volume 105 ; 105 >
>>>>>>> ecf3b879

    }

    {

    title <
      name = Public Culture ;
      issn = 0899-2363 ;
      eissn = 1527-8018
      >

      param[journal_id] = public-culture

<<<<<<< HEAD
      au < manifest ; 2017 ; 2017 ; Public Culture Volume 29 ; 29 >
      au < manifest ; 2018 ; 2018 ; Public Culture Volume 30 ; 30 >
      au < released ; 2019 ; 2019 ; Public Culture Volume 31 ; 31 >
      au < manifest ; 2020 ; 2020 ; Public Culture Volume 32 ; 32 >
=======
      au < released ; 2017 ; 2017 ; Public Culture Volume 29 ; 29 >
      au < released ; 2018 ; 2018 ; Public Culture Volume 30 ; 30 >
      au < released ; 2019 ; 2019 ; Public Culture Volume 31 ; 31 >
      au < released ; 2020 ; 2020 ; Public Culture Volume 32 ; 32 >
      au < manifest ; 2021 ; 2021 ; Public Culture Volume 33 ; 33 >
>>>>>>> ecf3b879

    }

    {

    title <
      name = Qui Parle ;
      issn = 1041-8385 ;
      eissn = 1938-8020
      >

      param[journal_id] = qui-parle

      au < released ; 2000 ; 2000 ; Qui Parle Volume 12 (2000) ; 12 (2000) >
      au < released ; 2001 ; 2001 ; Qui Parle Volume 12-13 (2001) ; 12-13 (2001) >
      au < released ; 2003 ; 2003 ; Qui Parle Volume 13-14 (2003) ; 13-14 (2003) >
      au < released ; 2004 ; 2004 ; Qui Parle Volume 14-15 (2004) ; 14-15 (2004) >
      au < released ; 2005 ; 2005 ; Qui Parle Volume 15 (2005) ; 15 (2005) >
<<<<<<< HEAD
      au < manifest ; 2006 ; 2006 ; Qui Parle Volume 16 (2006) ; 16 (2006) >
      au < manifest ; 2007 ; 2007 ; Qui Parle Volume 16 (2007) ; 16 (2007) >
=======
      au < released ; 2006 ; 2006 ; Qui Parle Volume 16 (2006) ; 16 (2006) >
      au < released ; 2007 ; 2007 ; Qui Parle Volume 16 (2007) ; 16 (2007) >
>>>>>>> ecf3b879
      au < released ; 2008 ; 2008 ; Qui Parle Volume 17 (2008) ; 17 (2008) >
      au < released ; 2009 ; 2009 ; Qui Parle Volume 17-18 (2009) ; 17-18 (2009) >
      au < released ; 2010 ; 2010 ; Qui Parle Volume 18-19 (2010) ; 18-19 (2010) >
      au < released ; 2011 ; 2011 ; Qui Parle Volume 19-20 (2011) ; 19-20 (2011) >
      au < released ; 2012 ; 2012 ; Qui Parle Volume 20-21 (2012) ; 20-21 (2012) >
      au < released ; 2013 ; 2013 ; Qui Parle Volume 21-22 (2013) ; 21-22 (2013) >
      au < released ; 2014 ; 2014 ; Qui Parle Volume 22-23 (2014) ; 22-23 (2014) >
      au < released ; 2015 ; 2015 ; Qui Parle Volume 23-24 (2015) ; 23-24 (2015) >
      au < released ; 2016 ; 2016 ; Qui Parle Volume 24-25 (2016) ; 24-25 (2016) >
      au < released ; 2017 ; 2017 ; Qui Parle Volume 26 (2017) ; 26 (2017) >
<<<<<<< HEAD
      au < manifest ; 2018 ; 2018 ; Qui Parle Volume 27 (2018) ; 27 (2018) >
=======
      au < released ; 2018 ; 2018 ; Qui Parle Volume 27 (2018) ; 27 (2018) >
>>>>>>> ecf3b879
      au < released ; 2019 ; 2019 ; Qui Parle Volume 28 (2019) ; 28 (2019) >
      au < released ; 2020 ; 2020 ; Qui Parle Volume 29 (2020) ; 29 (2020) >
      au < manifest ; 2021 ; 2021 ; Qui Parle Volume 30 (2021) ; 30 (2021) >

    }

    {

    title <
      name = Radical History Review ;
      issn = 0163-6545 ;
      eissn = 1534-1453
      >

      param[journal_id] = radical-history-review

      au < released ; 2017 ; 2017 ; Radical History Review Volume 2017 ; 2017 >
      au < released ; 2018 ; 2018 ; Radical History Review Volume 2018 ; 2018 >
      au < released ; 2019 ; 2019 ; Radical History Review Volume 2019 ; 2019 >
      au < released ; 2020 ; 2020 ; Radical History Review Volume 2020 ; 2020 >
      au < manifest ; 2021 ; 2021 ; Radical History Review Volume 2021 ; 2021 >

     }

     {

    title <
      name = Romanic Review ;
      issn = 0035-8118 ;
      eissn = 2688-5220 ;
      issnl = 0035-8118
      >

      param[journal_id] = romanic-review

      au < released ; 2000 ; 2000 ; Romanic Review Volume 91 ; 91 >
      au < released ; 2001 ; 2001 ; Romanic Review Volume 92 ; 92 >
      au < released ; 2002 ; 2002 ; Romanic Review Volume 93 ; 93 >
      au < released ; 2003 ; 2003 ; Romanic Review Volume 94 ; 94 >
      au < released ; 2004 ; 2004 ; Romanic Review Volume 95 ; 95 >
      au < released ; 2005 ; 2005 ; Romanic Review Volume 96 ; 96 >
<<<<<<< HEAD
      au < manifest ; 2006 ; 2006 ; Romanic Review Volume 97 ; 97 >
=======
      au < released ; 2006 ; 2006 ; Romanic Review Volume 97 ; 97 >
>>>>>>> ecf3b879
      au < released ; 2007 ; 2007 ; Romanic Review Volume 98 ; 98 >
      au < released ; 2008 ; 2008 ; Romanic Review Volume 99 ; 99 >
      au < released ; 2009 ; 2009 ; Romanic Review Volume 100 ; 100 >
      au < released ; 2010 ; 2010 ; Romanic Review Volume 101 ; 101 >
      au < released ; 2011 ; 2011 ; Romanic Review Volume 102 ; 102 >
      au < released ; 2012 ; 2012 ; Romanic Review Volume 103 ; 103 >
      au < released ; 2013 ; 2013 ; Romanic Review Volume 104 ; 104 >
<<<<<<< HEAD
      au < manifest ; 2014 ; 2014 ; Romanic Review Volume 105 ; 105 >
      au < manifest ; 2015 ; 2015 ; Romanic Review Volume 106 ; 106 >
=======
      au < released ; 2014 ; 2014 ; Romanic Review Volume 105 ; 105 >
      au < released ; 2015 ; 2015 ; Romanic Review Volume 106 ; 106 >
>>>>>>> ecf3b879
      au < released ; 2016 ; 2016 ; Romanic Review Volume 107 ; 107 >
      au < released ; 2017 ; 2017 ; Romanic Review Volume 108 ; 108 >
      au < released ; 2018 ; 2018 ; Romanic Review Volume 109 ; 109 >
      au < released ; 2019 ; 2019 ; Romanic Review Volume 110 ; 110 >
      au < released ; 2020 ; 2020 ; Romanic Review Volume 111 ; 111 >
      au < manifest ; 2021 ; 2021 ; Romanic Review Volume 112 ; 112 >

     }

     {

    title <
      name = Small Axe ;
      issn = 0799-0537 ;
      eissn = 1534-6714
      >

      param[journal_id] = small-axe

      au < released ; 2017 ; 2017 ; Small Axe Volume 21 ; 21 >
      au < released ; 2018 ; 2018 ; Small Axe Volume 22 ; 22 >
      au < released ; 2019 ; 2019 ; Small Axe Volume 23 ; 23 >
<<<<<<< HEAD
      au < manifest ; 2020 ; 2020 ; Small Axe Volume 24 ; 24 >
=======
      au < released ; 2020 ; 2020 ; Small Axe Volume 24 ; 24 >
      au < manifest ; 2021 ; 2021 ; Small Axe Volume 25 ; 25 >
>>>>>>> ecf3b879

    }

     {

    title <
      name = Social Text ;
      issn = 0164-2472 ;
      eissn = 1527-1951
      >

      param[journal_id] = social-text

      au < released ; 2017 ; 2017 ; Social Text Volume 35 ; 35 >
      au < released ; 2018 ; 2018 ; Social Text Volume 36 ; 36 >
      au < released ; 2019 ; 2019 ; Social Text Volume 37 ; 37 >
<<<<<<< HEAD
      au < manifest ; 2020 ; 2020 ; Social Text Volume 38 ; 38 >
=======
      au < released ; 2020 ; 2020 ; Social Text Volume 38 ; 38 >
      au < manifest ; 2021 ; 2021 ; Social Text Volume 39 ; 39 >
>>>>>>> ecf3b879

     }

     {

    title <
      name = South Atlantic Quarterly ;
      issn = 0038-2876 ;
      eissn = 1527-8026
      >

      param[journal_id] = south-atlantic-quarterly

      au < released ; 2017 ; 2017 ; South Atlantic Quarterly Volume 116 ; 116 >
      au < released ; 2018 ; 2018 ; South Atlantic Quarterly Volume 117 ; 117 >
      au < released ; 2019 ; 2019 ; South Atlantic Quarterly Volume 118 ; 118 >
      au < released ; 2020 ; 2020 ; South Atlantic Quarterly Volume 119 ; 119 >
      au < manifest ; 2021 ; 2021 ; South Atlantic Quarterly Volume 120 ; 120 >

     }

     {

    title <
      name = Theater ;
      issn = 0161-0775 ;
      eissn = 1527-196X
      >

      param[journal_id] = theater

      au < released ; 2017 ; 2017 ; Theater Volume 47 ; 47 >
      au < released ; 2018 ; 2018 ; Theater Volume 48 ; 48 >
      au < released ; 2019 ; 2019 ; Theater Volume 49 ; 49 >
      au < released ; 2020 ; 2020 ; Theater Volume 50 ; 50 >
      au < manifest ; 2021 ; 2021 ; Theater Volume 51 ; 51 >

    }

    {

    title <
      name = Tikkun ;
      issn = 0887-9982 ;
      eissn = 2164-0041
>

      param[journal_id] = tikkun

      au < released ; 2017 ; 2017 ; Tikkun Volume 32 ; 32 >
      au < released ; 2018 ; 2018 ; Tikkun Volume 33 ; 33 >

  }

    {
    title <
      name = Transgender Studies Quarterly ;
      issn = 2328-9252 ;
      eissn = 2328-9260 ;
      issnl = 2328-9252
    >

      param[journal_id] = tsq
      #alternate title = TSQ

      au < released ; 2016 ; 2016 ; Transgender Studies Quarterly Volume 3 ; 3 >
      au < released ; 2017 ; 2017 ; Transgender Studies Quarterly Volume 4 ; 4 >
      au < released ; 2018 ; 2018 ; Transgender Studies Quarterly Volume 5 ; 5 >
      au < released ; 2019 ; 2019 ; Transgender Studies Quarterly Volume 6 ; 6 >
      au < released ; 2020 ; 2020 ; Transgender Studies Quarterly Volume 7 ; 7 >
      au < manifest ; 2021 ; 2021 ; Transgender Studies Quarterly Volume 8 ; 8 >

    }

    {
    title <
      name = Twentieth-Century Literature ;
      issn = 0041-462X ;
      eissn = 2325-8101 ;
      issnl = 0041-462X
    >

      param[journal_id] = twentieth-century-lit

      au < released ; 2000 ; 2000 ; Twentieth-Century Literature Volume 46 ; 46 >
      au < released ; 2001 ; 2001 ; Twentieth-Century Literature Volume 47 ; 47 >
      au < released ; 2002 ; 2002 ; Twentieth-Century Literature Volume 48 ; 48 >
      au < released ; 2003 ; 2003 ; Twentieth-Century Literature Volume 49 ; 49 >
      au < released ; 2004 ; 2004 ; Twentieth-Century Literature Volume 50 ; 50 >
      au < released ; 2005 ; 2005 ; Twentieth-Century Literature Volume 51 ; 51 >
      au < released ; 2006 ; 2006 ; Twentieth-Century Literature Volume 52 ; 52 >
      au < released ; 2007 ; 2007 ; Twentieth-Century Literature Volume 53 ; 53 >
<<<<<<< HEAD
      au < manifest ; 2008 ; 2008 ; Twentieth-Century Literature Volume 54 ; 54 >
=======
      au < released ; 2008 ; 2008 ; Twentieth-Century Literature Volume 54 ; 54 >
>>>>>>> ecf3b879
      au < released ; 2009 ; 2009 ; Twentieth-Century Literature Volume 55 ; 55 >
      au < released ; 2010 ; 2010 ; Twentieth-Century Literature Volume 56 ; 56 >
      au < released ; 2011 ; 2011 ; Twentieth-Century Literature Volume 57 ; 57 >
      au < released ; 2012 ; 2012 ; Twentieth-Century Literature Volume 58 ; 58 >
      au < released ; 2013 ; 2013 ; Twentieth-Century Literature Volume 59 ; 59 >
      au < released ; 2014 ; 2014 ; Twentieth-Century Literature Volume 60 ; 60 >
      au < released ; 2015 ; 2015 ; Twentieth-Century Literature Volume 61 ; 61 >
<<<<<<< HEAD
      au < manifest ; 2016 ; 2016 ; Twentieth-Century Literature Volume 62 ; 62 >
      au < manifest ; 2017 ; 2017 ; Twentieth-Century Literature Volume 63 ; 63 >
=======
      au < released ; 2016 ; 2016 ; Twentieth-Century Literature Volume 62 ; 62 >
      au < released ; 2017 ; 2017 ; Twentieth-Century Literature Volume 63 ; 63 >
>>>>>>> ecf3b879
      au < released ; 2018 ; 2018 ; Twentieth-Century Literature Volume 64 ; 64 >
      au < released ; 2019 ; 2019 ; Twentieth-Century Literature Volume 65 ; 65 >
      au < released ; 2020 ; 2020 ; Twentieth-Century Literature Volume 66 ; 66 >
      au < manifest ; 2021 ; 2021 ; Twentieth-Century Literature Volume 67 ; 67 >

  }

  {

    title <
      name = World Policy Journal ;
      issn = 0740-2775 ;
      eissn = 1936-0924
    >
      #move from Oxford University Press 

      param[journal_id] = world-policy-journal

      au < exists ; 2016 ; 2016 ; World Policy Journal Volume 33 ; 33 >
      au < exists ; 2017 ; 2017 ; World Policy Journal Volume 34 ; 34 >
      au < exists ; 2018 ; 2018 ; World Policy Journal Volume 35 ; 35 >
      au < exists ; 2019 ; 2019 ; World Policy Journal Volume 36 ; 36 >
      au < exists ; 2020 ; 2020 ; World Policy Journal Volume 37 ; 37 >
      au < expected ; 2021 ; 2021 ; World Policy Journal Volume 38 ; 38 >

  }
}<|MERGE_RESOLUTION|>--- conflicted
+++ resolved
@@ -21,11 +21,7 @@
 
       au < released ; 2016 ; 2016 ; American Literary Scholarship 2016 ; 2014 >
       au < released ; 2017 ; 2017 ; American Literary Scholarship 2017 ; 2015 >
-<<<<<<< HEAD
-      au < manifest ; 2018 ; 2018 ; American Literary Scholarship 2018 ; 2016 >
-=======
       au < released ; 2018 ; 2018 ; American Literary Scholarship 2018 ; 2016 >
->>>>>>> ecf3b879
       au < released ; 2019 ; 2019 ; American Literary Scholarship 2019 ; 2017 >
       au < released ; 2020 ; 2020 ; American Literary Scholarship 2020 ; 2018 >
       au < expected ; 2021 ; 2021 ; American Literary Scholarship 2021 ; 2019 >
@@ -44,16 +40,10 @@
       param[journal_id] = american-literature
 
       au < released ; 2017 ; 2017 ; American Literature Volume 89 ; 89 >
-<<<<<<< HEAD
-      au < manifest ; 2018 ; 2018 ; American Literature Volume 90 ; 90 >
-      au < released ; 2019 ; 2019 ; American Literature Volume 91 ; 91 >
-      au < manifest ; 2020 ; 2020 ; American Literature Volume 92 ; 92 >
-=======
       au < released ; 2018 ; 2018 ; American Literature Volume 90 ; 90 >
       au < released ; 2019 ; 2019 ; American Literature Volume 91 ; 91 >
       au < released ; 2020 ; 2020 ; American Literature Volume 92 ; 92 >
       au < manifest ; 2021 ; 2021 ; American Literature Volume 93 ; 93 >
->>>>>>> ecf3b879
 
   }
 
@@ -69,11 +59,7 @@
       param[journal_id] = american-speech
 
       au < released ; 2017 ; 2017 ; American Speech Volume 92 ; 92 >
-<<<<<<< HEAD
-      au < manifest ; 2018 ; 2018 ; American Speech Volume 93 ; 93 >
-=======
       au < released ; 2018 ; 2018 ; American Speech Volume 93 ; 93 >
->>>>>>> ecf3b879
       au < manifest ; 2019 ; 2019 ; American Speech Volume 94 ; 94 >
       au < released ; 2020 ; 2020 ; American Speech Volume 95 ; 95 >
       au < manifest ; 2021 ; 2021 ; American Speech Volume 96 ; 96 >
@@ -168,16 +154,10 @@
       param[journal_id] = camera-obscura
 
       au < released ; 2017 ; 2017 ; Camera Obscura: Feminism, Culture, and Media Studies Volume 32 ; 32 >
-<<<<<<< HEAD
-      au < manifest ; 2018 ; 2018 ; Camera Obscura: Feminism, Culture, and Media Studies Volume 33 ; 33 >
-      au < released ; 2019 ; 2019 ; Camera Obscura: Feminism, Culture, and Media Studies Volume 34 ; 34 >
-      au < manifest ; 2020 ; 2020 ; Camera Obscura: Feminism, Culture, and Media Studies Volume 35 ; 35 >
-=======
       au < released ; 2018 ; 2018 ; Camera Obscura: Feminism, Culture, and Media Studies Volume 33 ; 33 >
       au < released ; 2019 ; 2019 ; Camera Obscura: Feminism, Culture, and Media Studies Volume 34 ; 34 >
       au < released ; 2020 ; 2020 ; Camera Obscura: Feminism, Culture, and Media Studies Volume 35 ; 35 >
       au < manifest ; 2021 ; 2021 ; Camera Obscura: Feminism, Culture, and Media Studies Volume 36 ; 36 >
->>>>>>> ecf3b879
 
   }
 
@@ -225,12 +205,8 @@
       au < released ; 2017 ; 2017 ; Comparative Literature Volume 68 ; 68 >
       au < released ; 2018 ; 2018 ; Comparative Literature Volume 69 ; 69 >
       au < released ; 2019 ; 2019 ; Comparative Literature Volume 70 ; 70 >
-<<<<<<< HEAD
-      au < manifest ; 2020 ; 2020 ; Comparative Literature Volume 71 ; 71 >
-=======
       au < released ; 2020 ; 2020 ; Comparative Literature Volume 71 ; 71 >
       au < manifest ; 2021 ; 2021 ; Comparative Literature Volume 72 ; 72 >
->>>>>>> ecf3b879
 
   }
 
@@ -248,12 +224,8 @@
       au < released ; 2017 ; 2017 ; Comparative Studies of South Asia, Africa and the Middle East Volume 37 ; 37 >
       au < released ; 2018 ; 2018 ; Comparative Studies of South Asia, Africa and the Middle East Volume 38 ; 38 >
       au < released ; 2019 ; 2019 ; Comparative Studies of South Asia, Africa and the Middle East Volume 39 ; 39 >
-<<<<<<< HEAD
-      au < manifest ; 2020 ; 2020 ; Comparative Studies of South Asia, Africa and the Middle East Volume 40 ; 40 >
-=======
       au < released ; 2020 ; 2020 ; Comparative Studies of South Asia, Africa and the Middle East Volume 40 ; 40 >
       au < manifest ; 2021 ; 2021 ; Comparative Studies of South Asia, Africa and the Middle East Volume 41 ; 41 >
->>>>>>> ecf3b879
 
   }
 
@@ -269,12 +241,8 @@
 
       au < released ; 2018 ; 2018 ; Critical Times: Interventions in Global Critical Theory Volume 1 ; 1 >
       au < released ; 2019 ; 2019 ; Critical Times: Interventions in Global Critical Theory Volume 2 ; 2 >
-<<<<<<< HEAD
-      au < manifest ; 2020 ; 2020 ; Critical Times: Interventions in Global Critical Theory Volume 3 ; 3 >
-=======
       au < released ; 2020 ; 2020 ; Critical Times: Interventions in Global Critical Theory Volume 3 ; 3 >
       au < manifest ; 2021 ; 2021 ; Critical Times: Interventions in Global Critical Theory Volume 4 ; 4 >
->>>>>>> ecf3b879
 
   }
 
@@ -291,14 +259,9 @@
 
       au < released ; 2017 ; 2017 ; Cultural Politics Volume 13 ; 13 >
       au < released ; 2018 ; 2018 ; Cultural Politics Volume 14 ; 14 >
-<<<<<<< HEAD
-      au < manifest ; 2019 ; 2019 ; Cultural Politics Volume 15 ; 15 >
-      au < manifest ; 2020 ; 2020 ; Cultural Politics Volume 16 ; 16 >
-=======
       au < released ; 2019 ; 2019 ; Cultural Politics Volume 15 ; 15 >
       au < released ; 2020 ; 2020 ; Cultural Politics Volume 16 ; 16 >
       au < manifest ; 2021 ; 2021 ; Cultural Politics Volume 17 ; 17 >
->>>>>>> ecf3b879
 
   }
 
@@ -314,16 +277,10 @@
       param[journal_id] = differences
 
       au < released ; 2017 ; 2017 ; differences: A Journal of Feminist Cultural Studies Volume 28 ; 28 >
-<<<<<<< HEAD
-      au < manifest ; 2018 ; 2018 ; differences: A Journal of Feminist Cultural Studies Volume 29 ; 29 >
-      au < manifest ; 2019 ; 2019 ; differences: A Journal of Feminist Cultural Studies Volume 30 ; 30 >
-      au < manifest ; 2020 ; 2020 ; differences: A Journal of Feminist Cultural Studies Volume 31 ; 31 >
-=======
       au < released ; 2018 ; 2018 ; differences: A Journal of Feminist Cultural Studies Volume 29 ; 29 >
       au < released ; 2019 ; 2019 ; differences: A Journal of Feminist Cultural Studies Volume 30 ; 30 >
       au < released ; 2020 ; 2020 ; differences: A Journal of Feminist Cultural Studies Volume 31 ; 31 >
       au < manifest ; 2021 ; 2021 ; differences: A Journal of Feminist Cultural Studies Volume 32 ; 32 >
->>>>>>> ecf3b879
 
   }
 
@@ -359,16 +316,10 @@
       param[journal_id] = eighteenth-century-life
 
       au < released ; 2017 ; 2017 ; Eighteenth-Century Life Volume 41 ; 41 >
-<<<<<<< HEAD
-      au < manifest ; 2018 ; 2018 ; Eighteenth-Century Life Volume 42 ; 42 >
-      au < released ; 2019 ; 2019 ; Eighteenth-Century Life Volume 43 ; 43 >
-      au < manifest ; 2020 ; 2020 ; Eighteenth-Century Life Volume 44 ; 44 >
-=======
       au < released ; 2018 ; 2018 ; Eighteenth-Century Life Volume 42 ; 42 >
       au < released ; 2019 ; 2019 ; Eighteenth-Century Life Volume 43 ; 43 >
       au < released ; 2020 ; 2020 ; Eighteenth-Century Life Volume 44 ; 44 >
       au < manifest ; 2021 ; 2021 ; Eighteenth-Century Life Volume 45 ; 45 >
->>>>>>> ecf3b879
 
   }
 
@@ -385,21 +336,12 @@
 
       au < released ; 2000 ; 2000 ; English Language Notes Volume 37-38 ; 37-38 >
       au < released ; 2001 ; 2001 ; English Language Notes Volume 38-39 ; 38-39 >
-<<<<<<< HEAD
-      au < manifest ; 2002 ; 2002 ; English Language Notes Volume 39-40 ; 39-40 >
-      au < released ; 2003 ; 2003 ; English Language Notes Volume 40-41 ; 40-41 >
-      au < released ; 2004 ; 2004 ; English Language Notes Volume 41-42 ; 41-42 >
-      au < manifest ; 2005 ; 2005 ; English Language Notes Volume 42-43 ; 42-43 >
-      au < released ; 2006 ; 2006 ; English Language Notes Volume 44 ; 44 >
-      au < manifest ; 2007 ; 2007 ; English Language Notes Volume 45 ; 45 >
-=======
       au < released ; 2002 ; 2002 ; English Language Notes Volume 39-40 ; 39-40 >
       au < released ; 2003 ; 2003 ; English Language Notes Volume 40-41 ; 40-41 >
       au < released ; 2004 ; 2004 ; English Language Notes Volume 41-42 ; 41-42 >
       au < released ; 2005 ; 2005 ; English Language Notes Volume 42-43 ; 42-43 >
       au < released ; 2006 ; 2006 ; English Language Notes Volume 44 ; 44 >
       au < released ; 2007 ; 2007 ; English Language Notes Volume 45 ; 45 >
->>>>>>> ecf3b879
       au < released ; 2008 ; 2008 ; English Language Notes Volume 46 ; 46 >
       au < released ; 2009 ; 2009 ; English Language Notes Volume 47 ; 47 >
       au < released ; 2010 ; 2010 ; English Language Notes Volume 48 ; 48 >
@@ -412,12 +354,8 @@
       au < released ; 2017 ; 2017 ; English Language Notes Volume 55 ; 55 >
       au < released ; 2018 ; 2018 ; English Language Notes Volume 56 ; 56 >
       au < released ; 2019 ; 2019 ; English Language Notes Volume 57 ; 57 >
-<<<<<<< HEAD
-      au < manifest ; 2020 ; 2020 ; English Language Notes Volume 58 ; 58 >
-=======
       au < released ; 2020 ; 2020 ; English Language Notes Volume 58 ; 58 >
       au < manifest ; 2021 ; 2021 ; English Language Notes Volume 59 ; 59 >
->>>>>>> ecf3b879
 
   }
 
@@ -432,11 +370,7 @@
       param[journal_id] = environmental-humanities
 
       au < released ; 2017 ; 2017 ; Environmental Humanities Volume 9 ; 9 >
-<<<<<<< HEAD
-      au < manifest ; 2018 ; 2018 ; Environmental Humanities Volume 10 ; 10 >
-=======
       au < released ; 2018 ; 2018 ; Environmental Humanities Volume 10 ; 10 >
->>>>>>> ecf3b879
       au < released ; 2019 ; 2019 ; Environmental Humanities Volume 11 ; 11 >
       au < released ; 2020 ; 2020 ; Environmental Humanities Volume 12 ; 12 >
       au < manifest ; 2021 ; 2021 ; Environmental Humanities Volume 13 ; 13 >
@@ -491,16 +425,10 @@
       param[journal_id] = genre
 
       au < released ; 2017 ; 2017 ; Genre: Forms of Discourse and Culture Volume 50 ; 50 >
-<<<<<<< HEAD
-      au < manifest ; 2018 ; 2018 ; Genre: Forms of Discourse and Culture Volume 51 ; 51 >
-      au < released ; 2019 ; 2019 ; Genre: Forms of Discourse and Culture Volume 52 ; 52 >
-      au < manifest ; 2020 ; 2020 ; Genre: Forms of Discourse and Culture Volume 53 ; 53 >
-=======
       au < released ; 2018 ; 2018 ; Genre: Forms of Discourse and Culture Volume 51 ; 51 >
       au < released ; 2019 ; 2019 ; Genre: Forms of Discourse and Culture Volume 52 ; 52 >
       au < released ; 2020 ; 2020 ; Genre: Forms of Discourse and Culture Volume 53 ; 53 >
       au < manifest ; 2021 ; 2021 ; Genre: Forms of Discourse and Culture Volume 54 ; 54 >
->>>>>>> ecf3b879
 
   }
 
@@ -533,11 +461,7 @@
       param[journal_id] = hahr
 
       au < released ; 2017 ; 2017 ; Hispanic American Historical Review Volume 97 ; 97 >
-<<<<<<< HEAD
-      au < manifest ; 2018 ; 2018 ; Hispanic American Historical Review Volume 98 ; 98 >
-=======
       au < released ; 2018 ; 2018 ; Hispanic American Historical Review Volume 98 ; 98 >
->>>>>>> ecf3b879
       au < released ; 2019 ; 2019 ; Hispanic American Historical Review Volume 99 ; 99 >
       au < released ; 2020 ; 2020 ; Hispanic American Historical Review Volume 100 ; 100 >
       au < manifest ; 2021 ; 2021 ; Hispanic American Historical Review Volume 101 ; 101 >
@@ -574,23 +498,14 @@
       au < released ; 2011 ; 2011 ; History of the Present Volume 1 ; 1 >
       au < released ; 2012 ; 2012 ; History of the Present Volume 2 ; 2 >
       au < released ; 2013 ; 2013 ; History of the Present Volume 3 ; 3 >
-<<<<<<< HEAD
-      au < manifest ; 2014 ; 2014 ; History of the Present Volume 4 ; 4 >
-      au < manifest ; 2015 ; 2015 ; History of the Present Volume 5 ; 5 >
-=======
       au < released ; 2014 ; 2014 ; History of the Present Volume 4 ; 4 >
       au < released ; 2015 ; 2015 ; History of the Present Volume 5 ; 5 >
->>>>>>> ecf3b879
       au < released ; 2016 ; 2016 ; History of the Present Volume 6 ; 6 >
       au < released ; 2017 ; 2017 ; History of the Present Volume 7 ; 7 >
       au < released ; 2018 ; 2018 ; History of the Present Volume 8 ; 8 >
       au < released ; 2019 ; 2019 ; History of the Present Volume 9 ; 9 >
-<<<<<<< HEAD
-      au < manifest ; 2020 ; 2020 ; History of the Present Volume 10 ; 10 >
-=======
       au < released ; 2020 ; 2020 ; History of the Present Volume 10 ; 10 >
       au < manifest ; 2021 ; 2021 ; History of the Present Volume 11 ; 11 >
->>>>>>> ecf3b879
 
     }
 
@@ -624,12 +539,8 @@
       au < released ; 2017 ; 2017 ; Journal of Health Politics, Policy and Law Volume 42 ; 42 >
       au < released ; 2018 ; 2018 ; Journal of Health Politics, Policy and Law Volume 43 ; 43 >
       au < released ; 2019 ; 2019 ; Journal of Health Politics, Policy and Law Volume 44 ; 44 >
-<<<<<<< HEAD
-      au < manifest ; 2020 ; 2020 ; Journal of Health Politics, Policy and Law Volume 45 ; 45 >
-=======
       au < released ; 2020 ; 2020 ; Journal of Health Politics, Policy and Law Volume 45 ; 45 >
       au < manifest ; 2021 ; 2021 ; Journal of Health Politics, Policy and Law Volume 46 ; 46 >
->>>>>>> ecf3b879
 
     }
 
@@ -648,12 +559,8 @@
 
       au < released ; 2018 ; 2018 ; Journal of Korean Studies Volume 23 ; 23 >
       au < released ; 2019 ; 2019 ; Journal of Korean Studies Volume 24 ; 24 >
-<<<<<<< HEAD
-      au < manifest ; 2020 ; 2020 ; Journal of Korean Studies Volume 25 ; 25 >
-=======
       au < released ; 2020 ; 2020 ; Journal of Korean Studies Volume 25 ; 25 >
       au < manifest ; 2021 ; 2021 ; Journal of Korean Studies Volume 26 ; 26 >
->>>>>>> ecf3b879
 
     }
 
@@ -670,12 +577,8 @@
       au < released ; 2017 ; 2017 ; Journal of Medieval and Early Modern Studies Volume 47 ; 47 >
       au < released ; 2018 ; 2018 ; Journal of Medieval and Early Modern Studies Volume 48 ; 48 >
       au < released ; 2019 ; 2019 ; Journal of Medieval and Early Modern Studies Volume 49 ; 49 >
-<<<<<<< HEAD
-      au < manifest ; 2020 ; 2020 ; Journal of Medieval and Early Modern Studies Volume 50 ; 50 >
-=======
       au < released ; 2020 ; 2020 ; Journal of Medieval and Early Modern Studies Volume 50 ; 50 >
       au < manifest ; 2021 ; 2021 ; Journal of Medieval and Early Modern Studies Volume 51 ; 51 >
->>>>>>> ecf3b879
 
    }
 
@@ -698,17 +601,10 @@
       au < released ; 2011 ; 2011 ; Journal of Middle East Women's Studies Volume 7 ; 7 >
       au < released ; 2012 ; 2012 ; Journal of Middle East Women's Studies Volume 8 ; 8 >
       au < released ; 2013 ; 2013 ; Journal of Middle East Women's Studies Volume 9 ; 9 >
-<<<<<<< HEAD
-      au < manifest ; 2014 ; 2014 ; Journal of Middle East Women's Studies Volume 10 ; 10 >
-      au < manifest ; 2015 ; 2015 ; Journal of Middle East Women's Studies Volume 11 ; 11 >
-      au < released ; 2016 ; 2016 ; Journal of Middle East Women's Studies Volume 12 ; 12 >
-      au < manifest ; 2017 ; 2017 ;  Journal of Middle East Women's Studies Volume 13 ; 13 >
-=======
       au < released ; 2014 ; 2014 ; Journal of Middle East Women's Studies Volume 10 ; 10 >
       au < released ; 2015 ; 2015 ; Journal of Middle East Women's Studies Volume 11 ; 11 >
       au < released ; 2016 ; 2016 ; Journal of Middle East Women's Studies Volume 12 ; 12 >
       au < released ; 2017 ; 2017 ;  Journal of Middle East Women's Studies Volume 13 ; 13 >
->>>>>>> ecf3b879
       au < released ; 2018 ; 2018 ; Journal of Middle East Women's Studies Volume 14 ; 14 >
       au < released ; 2019 ; 2019 ; Journal of Middle East Women's Studies Volume 15 ; 15 >
       au < released ; 2020 ; 2020 ; Journal of Middle East Women's Studies Volume 16 ; 16 >
@@ -726,11 +622,7 @@
 
       param[journal_id] = journal-of-music-theory
 
-<<<<<<< HEAD
-      au < manifest ; 2017 ; 2017 ; Journal of Music Theory Volume 61 ; 61 >
-=======
       au < released ; 2017 ; 2017 ; Journal of Music Theory Volume 61 ; 61 >
->>>>>>> ecf3b879
       au < released ; 2018 ; 2018 ; Journal of Music Theory Volume 62 ; 62 >
       au < released ; 2019 ; 2019 ; Journal of Music Theory Volume 63 ; 63 >
       au < released ; 2020 ; 2020 ; Journal of Music Theory Volume 64 ; 64 >
@@ -749,16 +641,10 @@
       param[journal_id] = labor
 
       au < released ; 2017 ; 2017 ; Labor: Studies in Working-Class History of the Americas Volume 14 ; 14 >
-<<<<<<< HEAD
-      au < manifest ; 2018 ; 2018 ; Labor: Studies in Working-Class History of the Americas Volume 15 ; 15 >
-      au < manifest ; 2019 ; 2019 ; Labor: Studies in Working-Class History of the Americas Volume 16 ; 16 >
-      au < manifest ; 2020 ; 2020 ; Labor: Studies in Working-Class History of the Americas Volume 17 ; 17 >
-=======
       au < released ; 2018 ; 2018 ; Labor: Studies in Working-Class History of the Americas Volume 15 ; 15 >
       au < released ; 2019 ; 2019 ; Labor: Studies in Working-Class History of the Americas Volume 16 ; 16 >
       au < released ; 2020 ; 2020 ; Labor: Studies in Working-Class History of the Americas Volume 17 ; 17 >
       au < manifest ; 2021 ; 2021 ; Labor: Studies in Working-Class History of the Americas Volume 18 ; 18 >
->>>>>>> ecf3b879
 
     }
 #    {
@@ -801,21 +687,13 @@
       au < released ; 2000 ; 2000 ; Meridians Volume 1 (2000) ; 1 (2000) >
       au < released ; 2001 ; 2001 ; Meridians Volume 1-2 (2001) ; 1-2 (2001) >
       au < released ; 2002 ; 2002 ; Meridians Volume 2-3 (2002) ; 2-3 (2002) >
-<<<<<<< HEAD
-      au < manifest ; 2003 ; 2003 ; Meridians Volume 3-4 (2003) ; 3-4 (2003) >
-=======
       au < released ; 2003 ; 2003 ; Meridians Volume 3-4 (2003) ; 3-4 (2003) >
->>>>>>> ecf3b879
       au < released ; 2004 ; 2004 ; Meridians Volume 4-5 (2004) ; 4-5 (2004) >
       au < released ; 2005 ; 2005 ; Meridians Volume 5-6 (2005) ; 5-6 (2005) >
       au < released ; 2006 ; 2006 ; Meridians Volume 6-7 (2006) ; 6-7 (2006) >
       au < released ; 2007 ; 2007 ; Meridians Volume 7 (2007) ; 7 (2007) >
       au < released ; 2008 ; 2008 ; Meridians Volume 8 (2008) ; 8 (2008) >
-<<<<<<< HEAD
-      au < manifest ; 2009 ; 2009 ; Meridians Volume 9 (2009) ; 9 (2009) >
-=======
       au < released ; 2009 ; 2009 ; Meridians Volume 9 (2009) ; 9 (2009) >
->>>>>>> ecf3b879
       au < released ; 2010 ; 2010 ; Meridians Volume 10 (2010) ; 10 (2010) >
       au < released ; 2011 ; 2011 ; Meridians Volume 11 (2011) ; 11 (2011) >
       au < released ; 2013 ; 2013 ; Meridians Volume 11 (2013) ; 11 (2013) >
@@ -840,18 +718,11 @@
 
       param[journal_id] = the-minnesota-review
 
-<<<<<<< HEAD
-      au < manifest ; 2017 ; 2017 ; The Minnesota Review Volume 2017 ; 2017 >
-      au < released ; 2018 ; 2018 ; The Minnesota Review Volume 2018 ; 2018 >
-      au < manifest ; 2019 ; 2019 ; The Minnesota Review Volume 2019 ; 2019 >
-      au < manifest ; 2020 ; 2020 ; The Minnesota Review Volume 2020 ; 2020 >
-=======
       au < released ; 2017 ; 2017 ; The Minnesota Review Volume 2017 ; 2017 >
       au < released ; 2018 ; 2018 ; The Minnesota Review Volume 2018 ; 2018 >
       au < released ; 2019 ; 2019 ; The Minnesota Review Volume 2019 ; 2019 >
       au < released ; 2020 ; 2020 ; The Minnesota Review Volume 2020 ; 2020 >
       au < manifest ; 2021 ; 2021 ; The Minnesota Review Volume 2021 ; 2021 >
->>>>>>> ecf3b879
 
     }
 
@@ -868,12 +739,8 @@
       au < released ; 2017 ; 2017 ; MLQ: Modern Language Quarterly Volume 78 ; 78 >
       au < released ; 2018 ; 2018 ; MLQ: Modern Language Quarterly Volume 79 ; 79 >
       au < released ; 2019 ; 2019 ; MLQ: Modern Language Quarterly Volume 80 ; 80 >
-<<<<<<< HEAD
-      au < manifest ; 2020 ; 2020 ; MLQ: Modern Language Quarterly Volume 81 ; 81 >
-=======
       au < released ; 2020 ; 2020 ; MLQ: Modern Language Quarterly Volume 81 ; 81 >
       au < manifest ; 2021 ; 2021 ; MLQ: Modern Language Quarterly Volume 82 ; 82 >
->>>>>>> ecf3b879
 
     }
 
@@ -890,12 +757,8 @@
       au < released ; 2017 ; 2017  ; New German Critique Volume 44 ; 44 >
       au < released ; 2018 ; 2018 ; New German Critique Volume 45 ; 45 >
       au < released ; 2019 ; 2019 ; New German Critique Volume 46 ; 46 >
-<<<<<<< HEAD
-      au < manifest ; 2020 ; 2020 ; New German Critique Volume 47 ; 47 >
-=======
       au < released ; 2020 ; 2020 ; New German Critique Volume 47 ; 47 >
       au < manifest ; 2021 ; 2021 ; New German Critique Volume 48 ; 48 >
->>>>>>> ecf3b879
 
      }
 
@@ -912,12 +775,8 @@
       au < released ; 2017 ; 2017 ; Nka: Journal of Contemporary African Art Volume 2017 ; 2017 >
       au < released ; 2018 ; 2018 ; Nka: Journal of Contemporary African Art Volume 2018 ; 2018 >
       au < released ; 2019 ; 2019 ; Nka: Journal of Contemporary African Art Volume 2019 ; 2019 >
-<<<<<<< HEAD
-      au < manifest ; 2020 ; 2020 ; Nka: Journal of Contemporary African Art Volume 2020 ; 2020 >
-=======
       au < released ; 2020 ; 2020 ; Nka: Journal of Contemporary African Art Volume 2020 ; 2020 >
       au < manifest ; 2021 ; 2021 ; Nka: Journal of Contemporary African Art Volume 2021 ; 2021 >
->>>>>>> ecf3b879
 
     }
 
@@ -931,18 +790,11 @@
 
       param[journal_id] = novel
 
-<<<<<<< HEAD
-      au < manifest ; 2017 ; 2017 ; Novel: A Forum on Fiction Volume 50 ; 50 >
-      au < released ; 2018 ; 2018 ; Novel: A Forum on Fiction Volume 51 ; 51 >
-      au < manifest ; 2019 ; 2019 ; Novel: A Forum on Fiction Volume 52 ; 52 >
-      au < manifest ; 2020 ; 2020 ; Novel: A Forum on Fiction Volume 53 ; 53 >
-=======
       au < released ; 2017 ; 2017 ; Novel: A Forum on Fiction Volume 50 ; 50 >
       au < released ; 2018 ; 2018 ; Novel: A Forum on Fiction Volume 51 ; 51 >
       au < released ; 2019 ; 2019 ; Novel: A Forum on Fiction Volume 52 ; 52 >
       au < released ; 2020 ; 2020 ; Novel: A Forum on Fiction Volume 53 ; 53 >
       au < manifest ; 2021 ; 2021 ; Novel: A Forum on Fiction Volume 54 ; 54 >
->>>>>>> ecf3b879
 
     }
 
@@ -973,16 +825,10 @@
       param[journal_id] = the-philosophical-review
 
       au < released ; 2017 ; 2017 ; Philosophical Review Volume 126 ; 126 >
-<<<<<<< HEAD
-      au < manifest ; 2018 ; 2018 ; Philosophical Review Volume 127 ; 127 >
-      au < released ; 2019 ; 2019 ; Philosophical Review Volume 128 ; 128 >
-      au < manifest ; 2020 ; 2020 ; Philosophical Review Volume 129 ; 129 >
-=======
       au < released ; 2018 ; 2018 ; Philosophical Review Volume 127 ; 127 >
       au < released ; 2019 ; 2019 ; Philosophical Review Volume 128 ; 128 >
       au < released ; 2020 ; 2020 ; Philosophical Review Volume 129 ; 129 >
       au < manifest ; 2021 ; 2021 ; Philosophical Review Volume 130 ; 130 >
->>>>>>> ecf3b879
 
   }
 
@@ -998,14 +844,9 @@
 
       au < released ; 2017 ; 2017 ; Poetics Today Volume 38 ; 38 >
       au < released ; 2018 ; 2018 ; Poetics Today Volume 39 ; 39 >
-<<<<<<< HEAD
-      au < manifest ; 2019 ; 2019 ; Poetics Today Volume 40 ; 40 >
-      au < manifest ; 2020 ; 2020 ; Poetics Today Volume 41 ; 41 >
-=======
       au < released ; 2019 ; 2019 ; Poetics Today Volume 40 ; 40 >
       au < released ; 2020 ; 2020 ; Poetics Today Volume 41 ; 41 >
       au < manifest ; 2021 ; 2021 ; Poetics Today Volume 42 ; 42 >
->>>>>>> ecf3b879
 
   }
 
@@ -1053,12 +894,8 @@
       au < released ; 2017 ; 2017 ; Publication of the American Dialect Society Volume 101 ; 101 >
       au < released ; 2018 ; 2018 ; Publication of the American Dialect Society Volume 102 ; 102 >
       au < released ; 2019 ; 2019 ; Publication of the American Dialect Society Volume 103 ; 103 >
-<<<<<<< HEAD
-      au < manifest ; 2020 ; 2020 ; Publication of the American Dialect Society Volume 104 ; 104 >
-=======
       au < released ; 2020 ; 2020 ; Publication of the American Dialect Society Volume 104 ; 104 >
       au < expected ; 2021 ; 2021 ; Publication of the American Dialect Society Volume 105 ; 105 >
->>>>>>> ecf3b879
 
     }
 
@@ -1072,18 +909,11 @@
 
       param[journal_id] = public-culture
 
-<<<<<<< HEAD
-      au < manifest ; 2017 ; 2017 ; Public Culture Volume 29 ; 29 >
-      au < manifest ; 2018 ; 2018 ; Public Culture Volume 30 ; 30 >
-      au < released ; 2019 ; 2019 ; Public Culture Volume 31 ; 31 >
-      au < manifest ; 2020 ; 2020 ; Public Culture Volume 32 ; 32 >
-=======
       au < released ; 2017 ; 2017 ; Public Culture Volume 29 ; 29 >
       au < released ; 2018 ; 2018 ; Public Culture Volume 30 ; 30 >
       au < released ; 2019 ; 2019 ; Public Culture Volume 31 ; 31 >
       au < released ; 2020 ; 2020 ; Public Culture Volume 32 ; 32 >
       au < manifest ; 2021 ; 2021 ; Public Culture Volume 33 ; 33 >
->>>>>>> ecf3b879
 
     }
 
@@ -1102,13 +932,8 @@
       au < released ; 2003 ; 2003 ; Qui Parle Volume 13-14 (2003) ; 13-14 (2003) >
       au < released ; 2004 ; 2004 ; Qui Parle Volume 14-15 (2004) ; 14-15 (2004) >
       au < released ; 2005 ; 2005 ; Qui Parle Volume 15 (2005) ; 15 (2005) >
-<<<<<<< HEAD
-      au < manifest ; 2006 ; 2006 ; Qui Parle Volume 16 (2006) ; 16 (2006) >
-      au < manifest ; 2007 ; 2007 ; Qui Parle Volume 16 (2007) ; 16 (2007) >
-=======
       au < released ; 2006 ; 2006 ; Qui Parle Volume 16 (2006) ; 16 (2006) >
       au < released ; 2007 ; 2007 ; Qui Parle Volume 16 (2007) ; 16 (2007) >
->>>>>>> ecf3b879
       au < released ; 2008 ; 2008 ; Qui Parle Volume 17 (2008) ; 17 (2008) >
       au < released ; 2009 ; 2009 ; Qui Parle Volume 17-18 (2009) ; 17-18 (2009) >
       au < released ; 2010 ; 2010 ; Qui Parle Volume 18-19 (2010) ; 18-19 (2010) >
@@ -1119,11 +944,7 @@
       au < released ; 2015 ; 2015 ; Qui Parle Volume 23-24 (2015) ; 23-24 (2015) >
       au < released ; 2016 ; 2016 ; Qui Parle Volume 24-25 (2016) ; 24-25 (2016) >
       au < released ; 2017 ; 2017 ; Qui Parle Volume 26 (2017) ; 26 (2017) >
-<<<<<<< HEAD
-      au < manifest ; 2018 ; 2018 ; Qui Parle Volume 27 (2018) ; 27 (2018) >
-=======
       au < released ; 2018 ; 2018 ; Qui Parle Volume 27 (2018) ; 27 (2018) >
->>>>>>> ecf3b879
       au < released ; 2019 ; 2019 ; Qui Parle Volume 28 (2019) ; 28 (2019) >
       au < released ; 2020 ; 2020 ; Qui Parle Volume 29 (2020) ; 29 (2020) >
       au < manifest ; 2021 ; 2021 ; Qui Parle Volume 30 (2021) ; 30 (2021) >
@@ -1165,11 +986,7 @@
       au < released ; 2003 ; 2003 ; Romanic Review Volume 94 ; 94 >
       au < released ; 2004 ; 2004 ; Romanic Review Volume 95 ; 95 >
       au < released ; 2005 ; 2005 ; Romanic Review Volume 96 ; 96 >
-<<<<<<< HEAD
-      au < manifest ; 2006 ; 2006 ; Romanic Review Volume 97 ; 97 >
-=======
       au < released ; 2006 ; 2006 ; Romanic Review Volume 97 ; 97 >
->>>>>>> ecf3b879
       au < released ; 2007 ; 2007 ; Romanic Review Volume 98 ; 98 >
       au < released ; 2008 ; 2008 ; Romanic Review Volume 99 ; 99 >
       au < released ; 2009 ; 2009 ; Romanic Review Volume 100 ; 100 >
@@ -1177,13 +994,8 @@
       au < released ; 2011 ; 2011 ; Romanic Review Volume 102 ; 102 >
       au < released ; 2012 ; 2012 ; Romanic Review Volume 103 ; 103 >
       au < released ; 2013 ; 2013 ; Romanic Review Volume 104 ; 104 >
-<<<<<<< HEAD
-      au < manifest ; 2014 ; 2014 ; Romanic Review Volume 105 ; 105 >
-      au < manifest ; 2015 ; 2015 ; Romanic Review Volume 106 ; 106 >
-=======
       au < released ; 2014 ; 2014 ; Romanic Review Volume 105 ; 105 >
       au < released ; 2015 ; 2015 ; Romanic Review Volume 106 ; 106 >
->>>>>>> ecf3b879
       au < released ; 2016 ; 2016 ; Romanic Review Volume 107 ; 107 >
       au < released ; 2017 ; 2017 ; Romanic Review Volume 108 ; 108 >
       au < released ; 2018 ; 2018 ; Romanic Review Volume 109 ; 109 >
@@ -1206,12 +1018,8 @@
       au < released ; 2017 ; 2017 ; Small Axe Volume 21 ; 21 >
       au < released ; 2018 ; 2018 ; Small Axe Volume 22 ; 22 >
       au < released ; 2019 ; 2019 ; Small Axe Volume 23 ; 23 >
-<<<<<<< HEAD
-      au < manifest ; 2020 ; 2020 ; Small Axe Volume 24 ; 24 >
-=======
       au < released ; 2020 ; 2020 ; Small Axe Volume 24 ; 24 >
       au < manifest ; 2021 ; 2021 ; Small Axe Volume 25 ; 25 >
->>>>>>> ecf3b879
 
     }
 
@@ -1228,12 +1036,8 @@
       au < released ; 2017 ; 2017 ; Social Text Volume 35 ; 35 >
       au < released ; 2018 ; 2018 ; Social Text Volume 36 ; 36 >
       au < released ; 2019 ; 2019 ; Social Text Volume 37 ; 37 >
-<<<<<<< HEAD
-      au < manifest ; 2020 ; 2020 ; Social Text Volume 38 ; 38 >
-=======
       au < released ; 2020 ; 2020 ; Social Text Volume 38 ; 38 >
       au < manifest ; 2021 ; 2021 ; Social Text Volume 39 ; 39 >
->>>>>>> ecf3b879
 
      }
 
@@ -1326,11 +1130,7 @@
       au < released ; 2005 ; 2005 ; Twentieth-Century Literature Volume 51 ; 51 >
       au < released ; 2006 ; 2006 ; Twentieth-Century Literature Volume 52 ; 52 >
       au < released ; 2007 ; 2007 ; Twentieth-Century Literature Volume 53 ; 53 >
-<<<<<<< HEAD
-      au < manifest ; 2008 ; 2008 ; Twentieth-Century Literature Volume 54 ; 54 >
-=======
       au < released ; 2008 ; 2008 ; Twentieth-Century Literature Volume 54 ; 54 >
->>>>>>> ecf3b879
       au < released ; 2009 ; 2009 ; Twentieth-Century Literature Volume 55 ; 55 >
       au < released ; 2010 ; 2010 ; Twentieth-Century Literature Volume 56 ; 56 >
       au < released ; 2011 ; 2011 ; Twentieth-Century Literature Volume 57 ; 57 >
@@ -1338,13 +1138,8 @@
       au < released ; 2013 ; 2013 ; Twentieth-Century Literature Volume 59 ; 59 >
       au < released ; 2014 ; 2014 ; Twentieth-Century Literature Volume 60 ; 60 >
       au < released ; 2015 ; 2015 ; Twentieth-Century Literature Volume 61 ; 61 >
-<<<<<<< HEAD
-      au < manifest ; 2016 ; 2016 ; Twentieth-Century Literature Volume 62 ; 62 >
-      au < manifest ; 2017 ; 2017 ; Twentieth-Century Literature Volume 63 ; 63 >
-=======
       au < released ; 2016 ; 2016 ; Twentieth-Century Literature Volume 62 ; 62 >
       au < released ; 2017 ; 2017 ; Twentieth-Century Literature Volume 63 ; 63 >
->>>>>>> ecf3b879
       au < released ; 2018 ; 2018 ; Twentieth-Century Literature Volume 64 ; 64 >
       au < released ; 2019 ; 2019 ; Twentieth-Century Literature Volume 65 ; 65 >
       au < released ; 2020 ; 2020 ; Twentieth-Century Literature Volume 66 ; 66 >
