--- conflicted
+++ resolved
@@ -149,13 +149,6 @@
     au < gsl.GSLDrupalPlugin ; released ; 2017 ; Geological Society of London Memoirs Volume 47 ; 47 ; http://mem.lyellcollection.org/ >
     au < gsl.GSLDrupalPlugin ; released ; 2017 ; Geological Society of London Memoirs Volume 48 ; 48 ; https://mem.lyellcollection.org/ >
     au < gsl.GSLDrupalPlugin ; released ; 2019 ; Geological Society of London Memoirs Volume 49 ; 49 ; https://mem.lyellcollection.org/ >
-<<<<<<< HEAD
-    au < gsl.GSLDrupalPlugin ; manifest ; 2020 ; Geological Society of London Memoirs Volume 50 ; 50 ; https://mem.lyellcollection.org/ >
-    au < gsl.GSLDrupalPlugin ; manifest ; 2020 ; Geological Society of London Memoirs Volume 51 ; 51 ; https://mem.lyellcollection.org/ >
-    au < gsl.GSLDrupalPlugin ; manifest ; 2020 ; Geological Society of London Memoirs Volume 52 ; 52 ; https://mem.lyellcollection.org/ >
-    au < gsl.GSLDrupalPlugin ; manifest ; 2020 ; Geological Society of London Memoirs Volume 53 ; 53 ; https://mem.lyellcollection.org/ >
-    au < gsl.GSLDrupalPlugin ; manifest ; 2021 ; Geological Society of London Memoirs Volume 54 ; 54 ; https://mem.lyellcollection.org/ >
-=======
     au < gsl.GSLDrupalPlugin ; released ; 2020 ; Geological Society of London Memoirs Volume 50 ; 50 ; https://mem.lyellcollection.org/ >
     au < gsl.GSLDrupalPlugin ; released ; 2020 ; Geological Society of London Memoirs Volume 51 ; 51 ; https://mem.lyellcollection.org/ >
     au < gsl.GSLDrupalPlugin ; released ; 2020 ; Geological Society of London Memoirs Volume 52 ; 52 ; https://mem.lyellcollection.org/ >
@@ -164,7 +157,6 @@
     au < gsl.GSLDrupalPlugin ; manifest ; 2021 ; Geological Society of London Memoirs Volume 55 ; 55 ; https://mem.lyellcollection.org/ >
     au < gsl.GSLDrupalPlugin ; expected ; 2021 ; Geological Society of London Memoirs Volume 56 ; 56 ; https://mem.lyellcollection.org/ >
     au < gsl.GSLDrupalPlugin ; expected ; 2021 ; Geological Society of London Memoirs Volume 57 ; 57 ; https://mem.lyellcollection.org/ >
->>>>>>> ecf3b879
 
   }
 
