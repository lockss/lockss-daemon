--- conflicted
+++ resolved
@@ -104,11 +104,7 @@
      param[api_url] = https://api.ingentaconnect.com/
 
     au < manifest ; 2016 ; Public Health Action Volume 6 ; 6 >
-<<<<<<< HEAD
-    au < manifest ; 2017 ; Public Health Action Volume 7 ; 7 >
-=======
     au < released ; 2017 ; Public Health Action Volume 7 ; 7 >
->>>>>>> ecf3b879
     au < released ; 2018 ; Public Health Action Volume 8 ; 8 >
     au < released ; 2019 ; Public Health Action Volume 9 ; 9 >
     au < released ; 2020 ; Public Health Action Volume 10 ; 10 >
