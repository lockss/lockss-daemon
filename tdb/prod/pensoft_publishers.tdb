--- conflicted
+++ resolved
@@ -26,12 +26,8 @@
     au < released ; 2017 ; 8 ; African Invertebrates Volume 2017 ; 2017 ; https://africaninvertebrates.pensoft.net/ >
     au < released ; 2018 ; 9 ; African Invertebrates Volume 2018 ; 2018 ; https://africaninvertebrates.pensoft.net/ >
     au < released ; 2019 ; 9 ; African Invertebrates Volume 2019 ; 2019 ; https://africaninvertebrates.pensoft.net/ >
-<<<<<<< HEAD
-    au < manifest ; 2020 ; 9 ; African Invertebrates Volume 2020 ; 2020 ; https://africaninvertebrates.pensoft.net/ >
-=======
     au < released ; 2020 ; 9 ; African Invertebrates Volume 2020 ; 2020 ; https://africaninvertebrates.pensoft.net/ >
     au < manifest ; 2021 ; 10 ; African Invertebrates Volume 2021 ; 2021 ; https://africaninvertebrates.pensoft.net/ >
->>>>>>> ecf3b879
 
   }
 
@@ -103,12 +99,8 @@
      au < released ; 2017 ; 64 ; Deutsche Entomologische Zeitschrift Volume 2017 ; 2017 ; https://dez.pensoft.net/ >
      au < released ; 2018 ; 65 ; Deutsche Entomologische Zeitschrift Volume 2018 ; 2018 ; https://dez.pensoft.net/ >
      au < released ; 2019 ; 65 ; Deutsche Entomologische Zeitschrift Volume 2019 ; 2019 ; https://dez.pensoft.net/ >
-<<<<<<< HEAD
-     au < manifest ; 2020 ; 65 ; Deutsche Entomologische Zeitschrift Volume 2020 ; 2020 ; https://dez.pensoft.net/ >
-=======
      au < released ; 2020 ; 65 ; Deutsche Entomologische Zeitschrift Volume 2020 ; 2020 ; https://dez.pensoft.net/ >
      au < manifest ; 2021 ; 66 ; Deutsche Entomologische Zeitschrift Volume 2021 ; 2021 ; https://dez.pensoft.net/ >
->>>>>>> ecf3b879
 
    }
    
@@ -148,16 +140,10 @@
     au < released ; 2015 ; 42-47 ; Journal of Hymenoptera Research Volume 2015 ; 2015 ; https://jhr.pensoft.net/ >
     au < released ; 2016 ; 48-53 ; Journal of Hymenoptera Research Volume 2016 ; 2016 ; https://jhr.pensoft.net/ >
     au < released ; 2017 ; 54-61 ; Journal of Hymenoptera Research Volume 2017 ; 2017 ; https://jhr.pensoft.net/ >
-<<<<<<< HEAD
-    au < released ; 2018 ; 62-69 ; Journal of Hymenoptera Research Volume 2018 ; 2018 ; https://jhr.pensoft.net/ >
-    au < released ; 2019 ; 62-69 ; Journal of Hymenoptera Research Volume 2019 ; 2019 ; https://jhr.pensoft.net/ >
-    au < manifest ; 2020 ; 62-69 ; Journal of Hymenoptera Research Volume 2020 ; 2020 ; https://jhr.pensoft.net/ >
-=======
     au < released ; 2018 ; 62-67 ; Journal of Hymenoptera Research Volume 2018 ; 2018 ; https://jhr.pensoft.net/ >
     au < released ; 2019 ; 68-73 ; Journal of Hymenoptera Research Volume 2019 ; 2019 ; https://jhr.pensoft.net/ >
     au < released ; 2020 ; 74-80 ; Journal of Hymenoptera Research Volume 2020 ; 2020 ; https://jhr.pensoft.net/ >
     au < manifest ; 2021 ; 81-86 ; Journal of Hymenoptera Research Volume 2021 ; 2021 ; https://jhr.pensoft.net/ >
->>>>>>> ecf3b879
 
    }
 
@@ -180,16 +166,10 @@
     au < released ; 2015 ; 9-11 ; MycoKeys Volume 2015 ; 2015 ; https://mycokeys.pensoft.net/ >
     au < released ; 2016 ; 12-18 ; MycoKeys Volume 2016 ; 2016 ; https://mycokeys.pensoft.net/ >
     au < released ; 2017 ; 19-28 ; MycoKeys Volume 2017 ; 2017 ; https://mycokeys.pensoft.net/ >
-<<<<<<< HEAD
-    au < released ; 2018 ; 29-38 ; MycoKeys Volume 2018 ; 2018 ; https://mycokeys.pensoft.net/ >
-    au < released ; 2019 ; 29-38 ; MycoKeys Volume 2019 ; 2019 ; https://mycokeys.pensoft.net/ >
-    au < manifest ; 2020 ; 29-38 ; MycoKeys Volume 2020 ; 2020 ; https://mycokeys.pensoft.net/ >
-=======
     au < released ; 2018 ; 29-44 ; MycoKeys Volume 2018 ; 2018 ; https://mycokeys.pensoft.net/ >
     au < released ; 2019 ; 45-61 ; MycoKeys Volume 2019 ; 2019 ; https://mycokeys.pensoft.net/ >
     au < released ; 2020 ; 62-76 ; MycoKeys Volume 2020 ; 2020 ; https://mycokeys.pensoft.net/ >
     au < manifest ; 2021 ; 77-91 ; MycoKeys Volume 2021 ; 2021 ; https://mycokeys.pensoft.net/ >
->>>>>>> ecf3b879
 
    }
 
@@ -209,16 +189,10 @@
     au < released ; 2015 ; 10-13 ; Nature Conservation Volume 2015 ; 2015 ; http://natureconservation.pensoft.net/ >
     au < released ; 2016 ; 14-16 ; Nature Conservation Volume 2016 ; 2016 ; https://natureconservation.pensoft.net/ >
     au < released ; 2017 ; 17-23 ; Nature Conservation Volume 2017 ; 2017 ; https://natureconservation.pensoft.net/ >
-<<<<<<< HEAD
-    au < released ; 2018 ; 24-30 ; Nature Conservation Volume 2018 ; 2018 ; https://natureconservation.pensoft.net/ >
-    au < released ; 2019 ; 24-30 ; Nature Conservation Volume 2019 ; 2019 ; https://natureconservation.pensoft.net/ >
-    au < manifest ; 2020 ; 24-30 ; Nature Conservation Volume 2020 ; 2020 ; https://natureconservation.pensoft.net/ >
-=======
     au < released ; 2018 ; 24-31 ; Nature Conservation Volume 2018 ; 2018 ; https://natureconservation.pensoft.net/ >
     au < released ; 2019 ; 32-37 ; Nature Conservation Volume 2019 ; 2019 ; https://natureconservation.pensoft.net/ >
     au < released ; 2020 ; 38-42 ; Nature Conservation Volume 2020 ; 2020 ; https://natureconservation.pensoft.net/ >
     au < manifest ; 2021 ; 43-47 ; Nature Conservation Volume 2021 ; 2021 ; https://natureconservation.pensoft.net/ >
->>>>>>> ecf3b879
 
    }
 
@@ -291,16 +265,10 @@
     au < released ; 2015 ; 44-57 ; PhytoKeys Volume 2015 ; 2015 ; https://phytokeys.pensoft.net/ >
     au < released ; 2016 ; 58-75 ; PhytoKeys Volume 2016 ; 2016 ; https://phytokeys.pensoft.net/ >
     au < released ; 2017 ; 76-91 ; PhytoKeys Volume 2017 ; 2017 ; https://phytokeys.pensoft.net/ >
-<<<<<<< HEAD
-    au < released ; 2018 ; 92-118 ; PhytoKeys Volume 2018 ; 2018 ; https://phytokeys.pensoft.net/ >
-    au < released ; 2019 ; 92-118 ; PhytoKeys Volume 2019 ; 2019 ; https://phytokeys.pensoft.net/ >
-    au < manifest ; 2020 ; 92-118 ; PhytoKeys Volume 2020 ; 2020 ; https://phytokeys.pensoft.net/ >
-=======
     au < released ; 2018 ; 92-114 ; PhytoKeys Volume 2018 ; 2018 ; https://phytokeys.pensoft.net/ >
     au < released ; 2019 ; 115-136 ; PhytoKeys Volume 2019 ; 2019 ; https://phytokeys.pensoft.net/ >
     au < released ; 2020 ; 137-170 ; PhytoKeys Volume 2020 ; 2020 ; https://phytokeys.pensoft.net/ >
     au < manifest ; 2021 ; 171-205 ; PhytoKeys Volume 2021 ; 2021 ; https://phytokeys.pensoft.net/ >
->>>>>>> ecf3b879
 
    }
 
@@ -324,14 +292,9 @@
     au < released ; 2016 ; 17-20 ; Subterranean Biology Volume 2016 ; 2016 ; https://subtbiol.pensoft.net/ >
     au < released ; 2017 ; 21-24 ; Subterranean Biology Volume 2017 ; 2017 ; https://subtbiol.pensoft.net/ >
     au < released ; 2018 ; 25-28 ; Subterranean Biology Volume 2018 ; 2018 ; https://subtbiol.pensoft.net/ >
-<<<<<<< HEAD
-    au < released ; 2019 ; 25-28 ; Subterranean Biology Volume 2019 ; 2019 ; https://subtbiol.pensoft.net/ >
-    au < manifest ; 2020 ; 25-28 ; Subterranean Biology Volume 2020 ; 2020 ; https://subtbiol.pensoft.net/ >
-=======
     au < released ; 2019 ; 29-32 ; Subterranean Biology Volume 2019 ; 2019 ; https://subtbiol.pensoft.net/ >
     au < released ; 2020 ; 33-36 ; Subterranean Biology Volume 2020 ; 2020 ; https://subtbiol.pensoft.net/ >
     au < manifest ; 2021 ; 37-40 ; Subterranean Biology Volume 2021 ; 2021 ; https://subtbiol.pensoft.net/ >
->>>>>>> ecf3b879
 
    }
 
@@ -417,12 +380,8 @@
 
       au < released ; 2018 ; 2018 ; Arctic Environmental Research Volume 2018 ; 2018 ; https://aer.pensoft.net/ >
       au < released ; 2019 ; 2019 ; Arctic Environmental Research Volume 2019 ; 2019 ; https://aer.pensoft.net/ >
-<<<<<<< HEAD
-      au < manifest ; 2020 ; 2020 ; Arctic Environmental Research Volume 2020 ; 2020 ; https://aer.pensoft.net/ >
-=======
       au < released ; 2020 ; 2020 ; Arctic Environmental Research Volume 2020 ; 2020 ; https://aer.pensoft.net/ >
       au < manifest ; 2021 ; 2021 ; Arctic Environmental Research Volume 2021 ; 2021 ; https://aer.pensoft.net/ >
->>>>>>> ecf3b879
 
   }
 
@@ -478,12 +437,8 @@
 
       au < released ; 2018 ; 2018 ; Biodiversity Information Science and Standards Volume 2018 ; 2018 ; https://biss.pensoft.net/ >
       au < released ; 2019 ; 2019 ; Biodiversity Information Science and Standards Volume 2019 ; 2019 ; https://biss.pensoft.net/ >
-<<<<<<< HEAD
-      au < manifest ; 2020 ; 2020 ; Biodiversity Information Science and Standards Volume 2020 ; 2020 ; https://biss.pensoft.net/ >
-=======
       au < released ; 2020 ; 2020 ; Biodiversity Information Science and Standards Volume 2020 ; 2020 ; https://biss.pensoft.net/ >
       au < expected ; 2021 ; 2021 ; Biodiversity Information Science and Standards Volume 2021 ; 2021 ; https://biss.pensoft.net/ >
->>>>>>> ecf3b879
 
   }
 
@@ -583,12 +538,8 @@
       au < released ; 2017 ; 2017 ; Italian Botanist Volume 2017 ; 2017 ; https://italianbotanist.pensoft.net/ >
       au < released ; 2018 ; 2018 ; Italian Botanist Volume 2018 ; 2018 ; https://italianbotanist.pensoft.net/ >
       au < released ; 2019 ; 2019 ; Italian Botanist Volume 2019 ; 2019 ; https://italianbotanist.pensoft.net/ >
-<<<<<<< HEAD
-      au < manifest ; 2020 ; 2020 ; Italian Botanist Volume 2020 ; 2020 ; https://italianbotanist.pensoft.net/ >
-=======
       au < released ; 2020 ; 2020 ; Italian Botanist Volume 2020 ; 2020 ; https://italianbotanist.pensoft.net/ >
       au < manifest ; 2021 ; 2021 ; Italian Botanist Volume 2021 ; 2021 ; https://italianbotanist.pensoft.net/ >
->>>>>>> ecf3b879
 
   }
 
@@ -615,12 +566,8 @@
     au < released ; 2017 ; 11 ; Comparative Cytogenetics Volume 2017 ; 2017 ; https://compcytogen.pensoft.net/ >
     au < released ; 2018 ; 12 ; Comparative Cytogenetics Volume 2018 ; 2018 ; https://compcytogen.pensoft.net/ >
     au < released ; 2019 ; 13 ; Comparative Cytogenetics Volume 2019 ; 2019 ; https://compcytogen.pensoft.net/ >
-<<<<<<< HEAD
-    au < manifest ; 2020 ; 13 ; Comparative Cytogenetics Volume 2020 ; 2020 ; https://compcytogen.pensoft.net/ >
-=======
     au < released ; 2020 ; 13 ; Comparative Cytogenetics Volume 2020 ; 2020 ; https://compcytogen.pensoft.net/ >
     au < manifest ; 2021 ; 14 ; Comparative Cytogenetics Volume 2021 ; 2021 ; https://compcytogen.pensoft.net/ >
->>>>>>> ecf3b879
 
    }
 
@@ -676,12 +623,8 @@
       au < released ; 2017 ; 2017 ; Metabarcoding and Metagenomics Volume 2017 ; 2017 ; https://mbmg.pensoft.net/ >
       au < released ; 2018 ; 2018 ; Metabarcoding and Metagenomics Volume 2018 ; 2018 ; https://mbmg.pensoft.net/ >
       au < released ; 2019 ; 2019 ; Metabarcoding and Metagenomics Volume 2019 ; 2019 ; https://mbmg.pensoft.net/ >
-<<<<<<< HEAD
-      au < manifest ; 2020 ; 2020 ; Metabarcoding and Metagenomics Volume 2020 ; 2020 ; https://mbmg.pensoft.net/ >
-=======
       au < released ; 2020 ; 2020 ; Metabarcoding and Metagenomics Volume 2020 ; 2020 ; https://mbmg.pensoft.net/ >
       au < manifest ; 2021 ; 2021 ; Metabarcoding and Metagenomics Volume 2021 ; 2021 ; https://mbmg.pensoft.net/ >
->>>>>>> ecf3b879
 
   }
 
@@ -698,12 +641,8 @@
 
       au < released ; 2018 ; 2018 ; Modern Electronic Materials Volume 2018 ; 2018 ; https://moem.pensoft.net/ >
       au < released ; 2019 ; 2019 ; Modern Electronic Materials Volume 2019 ; 2019 ; https://moem.pensoft.net/ >
-<<<<<<< HEAD
-      au < manifest ; 2020 ; 2020 ; Modern Electronic Materials Volume 2020 ; 2020 ; https://moem.pensoft.net/ >
-=======
       au < released ; 2020 ; 2020 ; Modern Electronic Materials Volume 2020 ; 2020 ; https://moem.pensoft.net/ >
       au < expected ; 2021 ; 2021 ; Modern Electronic Materials Volume 2021 ; 2021 ; https://moem.pensoft.net/ >
->>>>>>> ecf3b879
 
   }
 
@@ -719,12 +658,8 @@
 
       au < released ; 2018 ; 2018 ; Nuclear Energy and Technology Volume 2018 ; 2018 ; https://nucet.pensoft.net/ >
       au < released ; 2019 ; 2019 ; Nuclear Energy and Technology Volume 2019 ; 2019 ; https://nucet.pensoft.net/ >
-<<<<<<< HEAD
-      au < manifest ; 2020 ; 2020 ; Nuclear Energy and Technology Volume 2020 ; 2020 ; https://nucet.pensoft.net/ >
-=======
       au < released ; 2020 ; 2020 ; Nuclear Energy and Technology Volume 2020 ; 2020 ; https://nucet.pensoft.net/ >
       au < manifest ; 2021 ; 2021 ; Nuclear Energy and Technology Volume 2021 ; 2021 ; https://nucet.pensoft.net/ >
->>>>>>> ecf3b879
 
   }
 
@@ -762,12 +697,8 @@
       au < released ; 2017 ; 2017 ; Research Ideas and Outcomes Volume 2017 ; 2017 ; https://riojournal.com/ >
       au < released ; 2018 ; 2018 ; Research Ideas and Outcomes Volume 2018 ; 2018 ; https://riojournal.com/ >
       au < released ; 2019 ; 2019 ; Research Ideas and Outcomes Volume 2019 ; 2019 ; https://riojournal.com/ >
-<<<<<<< HEAD
-      au < manifest ; 2020 ; 2020 ; Research Ideas and Outcomes Volume 2020 ; 2020 ; https://riojournal.com/ >
-=======
       au < released ; 2020 ; 2020 ; Research Ideas and Outcomes Volume 2020 ; 2020 ; https://riojournal.com/ >
       au < manifest ; 2021 ; 2021 ; Research Ideas and Outcomes Volume 2021 ; 2021 ; https://riojournal.com/ >
->>>>>>> ecf3b879
 
   }
 
@@ -786,12 +717,8 @@
       au < released ; 2017 ; 2017 ; Research results in Pharmacology Volume 2017 ; 2017 ; https://rrpharmacology.pensoft.net/ >
       au < released ; 2018 ; 2018 ; Research results in Pharmacology Volume 2018 ; 2018 ; https://rrpharmacology.pensoft.net/ >
       au < released ; 2019 ; 2019 ; Research results in Pharmacology Volume 2019 ; 2019 ; https://rrpharmacology.pensoft.net/ >
-<<<<<<< HEAD
-      au < manifest ; 2020 ; 2020 ; Research results in Pharmacology Volume 2020 ; 2020 ; https://rrpharmacology.pensoft.net/ >
-=======
       au < released ; 2020 ; 2020 ; Research results in Pharmacology Volume 2020 ; 2020 ; https://rrpharmacology.pensoft.net/ >
       au < manifest ; 2021 ; 2021 ; Research results in Pharmacology Volume 2021 ; 2021 ; https://rrpharmacology.pensoft.net/ >
->>>>>>> ecf3b879
 
   }
 
@@ -860,12 +787,8 @@
       param[au_oai_set] = vdj
 
       au < released ; 2019 ; 2019 ; Viticulture Data Journal Volume 2019 ; 2019 ; https://vdj.pensoft.net/ >
-<<<<<<< HEAD
-      au < manifest ; 2020 ; 2020 ; Viticulture Data Journal Volume 2020 ; 2020 ; https://vdj.pensoft.net/ >
-=======
       au < released ; 2020 ; 2020 ; Viticulture Data Journal Volume 2020 ; 2020 ; https://vdj.pensoft.net/ >
       au < manifest ; 2021 ; 2021 ; Viticulture Data Journal Volume 2021 ; 2021 ; https://vdj.pensoft.net/ >
->>>>>>> ecf3b879
 
   }
 
