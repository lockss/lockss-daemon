--- conflicted
+++ resolved
@@ -22,11 +22,7 @@
         au < released ; 2017 ; The William and Mary Quarterly Volume 74 [2017, 3rd series] ; 12333 >
         au < released ; 2018 ; The William and Mary Quarterly Volume 75 [2018, 3rd series] ; 13191 >
         au < released ; 2019 ; The William and Mary Quarterly Volume 76 [2019, 3rd series] ; 13905 >
-<<<<<<< HEAD
-        au < ready ; 2020 ; The William and Mary Quarterly Volume 77 [2020] ; 14623 >
-=======
         au < released ; 2020 ; The William and Mary Quarterly Volume 77 [2020] ; 14623 >
->>>>>>> ecf3b879
         au < manifest ; 2021 ; The William and Mary Quarterly Volume 78 [2021] ; 15465 >
 
     }
