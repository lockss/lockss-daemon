{

  publisher <
    name = New Prairie Press ;
    info[tester] = 8
  >

  {

    title <
      name = The Baltic International Yearbook of Cognition, Logic and Communication ;
      eissn = 1944-3676 ;
      issnl = 1944-3676
    >
    {
      plugin = org.lockss.plugin.ojs2.OJS2Plugin
      implicit < status ; year ; name ; volume ; param[year] >
      param[base_url] = http://thebalticyearbook.org/journals/
      param[journal_id] = baltic

      au < down ; 2005 ; The Baltic International Yearbook of Cognition, Logic and Communication Volume 1 ; 1 ; 2005 >
      au < down ; 2006 ; The Baltic International Yearbook of Cognition, Logic and Communication Volume 2 ; 2 ; 2006 >
      au < down ; 2007 ; The Baltic International Yearbook of Cognition, Logic and Communication Volume 3 ; 3 ; 2007 >
      au < down ; 2008 ; The Baltic International Yearbook of Cognition, Logic and Communication Volume 4 ; 4 ; 2008 >
      au < down ; 2009 ; The Baltic International Yearbook of Cognition, Logic and Communication Volume 5 ; 5 ; 2009 >
      au < down ; 2010 ; The Baltic International Yearbook of Cognition, Logic and Communication Volume 6 ; 6 ; 2010 >
      au < down ; 2012 ; The Baltic International Yearbook of Cognition, Logic and Communication Volume 7 ; 7 ; 2012 >
    }
    {
      plugin = org.lockss.plugin.bepress.BePressPlugin
      implicit < status ; year ; name ; param[volume] ; param[base_url] >
      #param[base_url] = http://newprairiepress.org/
      param[journal_abbr] = biyclc
      # no volume published in 2011

      au < doNotProcess ; 2005 ; The Baltic International Yearbook of Cognition, Logic and Communication Volume 1 ; 1 ; https://newprairiepress.org/ >
      au < doNotProcess ; 2006 ; The Baltic International Yearbook of Cognition, Logic and Communication Volume 2 ; 2 ; https://newprairiepress.org/ >
      au < doNotProcess ; 2007 ; The Baltic International Yearbook of Cognition, Logic and Communication Volume 3 ; 3 ; https://newprairiepress.org/ >
      au < doNotProcess ; 2008 ; The Baltic International Yearbook of Cognition, Logic and Communication Volume 4 ; 4 ; https://newprairiepress.org/ >
      au < doNotProcess ; 2009 ; The Baltic International Yearbook of Cognition, Logic and Communication Volume 5 ; 5 ; https://newprairiepress.org/ >
      au < doNotProcess ; 2010 ; The Baltic International Yearbook of Cognition, Logic and Communication Volume 6 ; 6 ; https://newprairiepress.org/ >
      au < doNotProcess ; 2012 ; The Baltic International Yearbook of Cognition, Logic and Communication Volume 7 ; 7 ; https://newprairiepress.org/ >
      au < released ; 2013 ; The Baltic International Yearbook of Cognition, Logic and Communication Volume 8 ; 8 ; http://newprairiepress.org/ >
      au < released ; 2014 ; The Baltic International Yearbook of Cognition, Logic and Communication Volume 9 ; 9 ; http://newprairiepress.org/ >
      au < released ; 2015 ; The Baltic International Yearbook of Cognition, Logic and Communication Volume 10 ; 10 ; http://newprairiepress.org/ >
      au < released ; 2016 ; The Baltic International Yearbook of Cognition, Logic and Communication Volume 11 ; 11 ; http://newprairiepress.org/ >
<<<<<<< HEAD
      au < exists ; 2017 ; The Baltic International Yearbook of Cognition, Logic and Communication Volume 12 ; 12 ; https://newprairiepress.org/ >
      au < exists ; 2019 ; The Baltic International Yearbook of Cognition, Logic and Communication Volume 13 ; 13 ; https://newprairiepress.org/ >
      au < exists ; 2020 ; The Baltic International Yearbook of Cognition, Logic and Communication Volume 14 ; 14 ; https://newprairiepress.org/ >
=======
      au < manifest ; 2017 ; The Baltic International Yearbook of Cognition, Logic and Communication Volume 12 ; 12 ; https://newprairiepress.org/ >
      au < manifest ; 2019 ; The Baltic International Yearbook of Cognition, Logic and Communication Volume 13 ; 13 ; https://newprairiepress.org/ >
      au < manifest ; 2020 ; The Baltic International Yearbook of Cognition, Logic and Communication Volume 14 ; 14 ; https://newprairiepress.org/ >
      au < expected ; 2021 ; The Baltic International Yearbook of Cognition, Logic and Communication Volume 15 ; 15 ; https://newprairiepress.org/ >
>>>>>>> ecf3b879

    }
  }

  {

    title <
      name = GDR Bulletin ;
      issn = 2159-5933 ;
      eissn = 2159-5941 ;
      issnl = 2159-5933
    >
    {
      plugin = org.lockss.plugin.ojs2.OJS2Plugin
      implicit < status ; year ; name ; volume ; param[year] >
      param[base_url] = http://newprairiepress.org/journals/
      param[journal_id] = gdr

      au < down ; 1975 ; GDR Bulletin Volume 1 ; 1 ; 1975 >
      au < down ; 1976 ; GDR Bulletin Volume 2 ; 2 ; 1976 >
      au < down ; 1977 ; GDR Bulletin Volume 3 ; 3 ; 1977 >
      au < down ; 1978 ; GDR Bulletin Volume 4 ; 4 ; 1978 >
      au < down ; 1979 ; GDR Bulletin Volume 5 ; 5 ; 1979 >
      au < down ; 1980 ; GDR Bulletin Volume 6 ; 6 ; 1980 >
      au < down ; 1981 ; GDR Bulletin Volume 7 ; 7 ; 1981 >
      au < down ; 1982 ; GDR Bulletin Volume 8 ; 8 ; 1982 >
      au < down ; 1983 ; GDR Bulletin Volume 9 ; 9 ; 1983 >
      au < down ; 1984 ; GDR Bulletin Volume 10 ; 10 ; 1984 >
      au < down ; 1985 ; GDR Bulletin Volume 11 ; 11 ; 1985 >
      au < down ; 1986 ; GDR Bulletin Volume 12 ; 12 ; 1986 >
      au < down ; 1987 ; GDR Bulletin Volume 13 ; 13 ; 1987 >
      au < down ; 1988 ; GDR Bulletin Volume 14 ; 14 ; 1988 >
      au < down ; 1989 ; GDR Bulletin Volume 15 ; 15 ; 1989 >
      au < down ; 1990 ; GDR Bulletin Volume 16 ; 16 ; 1990 >
      au < down ; 1991 ; GDR Bulletin Volume 17 ; 17 ; 1991 >
      au < down ; 1992 ; GDR Bulletin Volume 18 ; 18 ; 1992 >
      au < down ; 1993 ; GDR Bulletin Volume 19 ; 19 ; 1993 >
      au < down ; 1994 ; GDR Bulletin Volume 20-21 ; 20-21 ; 1994 >
      au < down ; 1995 ; GDR Bulletin Volume 22 ; 22 ; 1995 >
      au < down ; 1996 ; GDR Bulletin Volume 23 ; 23 ; 1996 >
      au < down ; 1997 ; GDR Bulletin Volume 24 ; 24 ; 1997 >
      au < down ; 1998 ; GDR Bulletin Volume 25 ; 25 ; 1998 >
      au < down ; 1999 ; GDR Bulletin Volume 26 ; 26 ; 1999 >
    }
    {
      plugin = org.lockss.plugin.bepress.BePressPlugin
      implicit < status ; year ; name ; param[volume] >
      param[base_url] = http://newprairiepress.org/
      param[journal_abbr] = gdr
      # ceased publication in 1999 at volume 26

      au < doNotProcess ; 1975 ; GDR Bulletin Volume 1 ; 1 >
      au < doNotProcess ; 1976 ; GDR Bulletin Volume 2 ; 2 >
      au < doNotProcess ; 1977 ; GDR Bulletin Volume 3 ; 3 >
      au < doNotProcess ; 1978 ; GDR Bulletin Volume 4 ; 4 >
      au < doNotProcess ; 1979 ; GDR Bulletin Volume 5 ; 5 >
      au < doNotProcess ; 1980 ; GDR Bulletin Volume 6 ; 6 >
      au < doNotProcess ; 1981 ; GDR Bulletin Volume 7 ; 7 >
      au < doNotProcess ; 1982 ; GDR Bulletin Volume 8 ; 8 >
      au < doNotProcess ; 1983 ; GDR Bulletin Volume 9 ; 9 >
      au < doNotProcess ; 1984 ; GDR Bulletin Volume 10 ; 10 >
      au < doNotProcess ; 1985 ; GDR Bulletin Volume 11 ; 11 >
      au < doNotProcess ; 1986 ; GDR Bulletin Volume 12 ; 12 >
      au < doNotProcess ; 1987 ; GDR Bulletin Volume 13 ; 13 >
      au < doNotProcess ; 1988 ; GDR Bulletin Volume 14 ; 14 >
      au < doNotProcess ; 1989 ; GDR Bulletin Volume 15 ; 15 >
      au < doNotProcess ; 1990 ; GDR Bulletin Volume 16 ; 16 >
      au < doNotProcess ; 1991 ; GDR Bulletin Volume 17 ; 17 >
      au < doNotProcess ; 1992 ; GDR Bulletin Volume 18 ; 18 >
      au < doNotProcess ; 1993 ; GDR Bulletin Volume 19 ; 19 >
      au < doNotProcess ; 1994 ; GDR Bulletin Volume 20-21 ; 20-21 >
      au < doNotProcess ; 1995 ; GDR Bulletin Volume 22 ; 22 >
      au < doNotProcess ; 1996 ; GDR Bulletin Volume 23 ; 23 >
      au < doNotProcess ; 1997 ; GDR Bulletin Volume 24 ; 24 >
      au < doNotProcess ; 1998 ; GDR Bulletin Volume 25 ; 25 >
      au < doNotProcess ; 1999 ; GDR Bulletin Volume 26 ; 26 >
    }
  }

  {

    title <
      name = Journal for the History of Analytical Philosophy ;
      eissn = 2159-0303 ;
      issnl = 2159-0303
    >

      plugin = org.lockss.plugin.ojs2.OJS2Plugin
      implicit < status ; year ; name ; volume ; param[year] >
      param[base_url] = http://jhaponline.org/journals/
      param[journal_id] = jhap
      # Journal moved in 2013. to https://jhaponline.org/

      au < down ; 2011 ; Journal for the History of Analytical Philosophy Volume 1 (2011) ; 1 ; 2011 >
      au < doNotProcess ; 2012 ; Journal for the History of Analytical Philosophy Volume 1 (2012) ; 1 ; 2012 >

  }

  {

    title <
      name = Journal of Financial Therapy ;
      eissn = 1944-9771 ;
      issnl = 1944-9771
    >
    {
      plugin = org.lockss.plugin.ojs2.OJS2Plugin
      implicit < status ; year ; name ; volume ; param[year] >
      param[base_url] = http://jftonline.org/journals/
      param[journal_id] = jft

      au < down ; 2010 ; Journal of Financial Therapy Volume 1 ; 1 ; 2010 >
      au < down ; 2011 ; Journal of Financial Therapy Volume 2 ; 2 ; 2011 >
      au < down ; 2012 ; Journal of Financial Therapy Volume 3 ; 3 ; 2012 >
    }
    {
    
      plugin = org.lockss.plugin.bepress.BePressPlugin
      implicit < status ; year ; name ; param[volume] ; param[base_url] >
      #param[base_url] = http://newprairiepress.org/
      param[journal_abbr] = jft

      au < doNotProcess ; 2010 ; Journal of Financial Therapy Volume 1 ; 1 ; https://newprairiepress.org/ >
      au < doNotProcess ; 2011 ; Journal of Financial Therapy Volume 2 ; 2 ; https://newprairiepress.org/ >
      au < doNotProcess ; 2012 ; Journal of Financial Therapy Volume 3 ; 3 ; https://newprairiepress.org/ >
      au < released ; 2013 ; Journal of Financial Therapy Volume 4 ; 4 ; http://newprairiepress.org/ >
      au < released ; 2014 ; Journal of Financial Therapy Volume 5 ; 5 ; http://newprairiepress.org/ >
      au < released ; 2015 ; Journal of Financial Therapy Volume 6 ; 6 ; http://newprairiepress.org/ >
      au < released ; 2016 ; Journal of Financial Therapy Volume 7 ; 7 ; http://newprairiepress.org/ >
      au < released ; 2017 ; Journal of Financial Therapy Volume 8 ; 8 ; https://newprairiepress.org/ >
      au < released ; 2018 ; Journal of Financial Therapy Volume 9 ; 9 ; https://newprairiepress.org/ >
      au < released ; 2019 ; Journal of Financial Therapy Volume 10 ; 10 ; https://newprairiepress.org/ >
      au < manifest ; 2020 ; Journal of Financial Therapy Volume 11 ; 11 ; https://newprairiepress.org/ >
      au < expected ; 2021 ; Journal of Financial Therapy Volume 12 ; 12 ; https://newprairiepress.org/ >

    }
  }

  {

    title <
      name = Journal of Rural Mental Health ;
      eissn = 2163-8969 ;
      issnl = 2163-8969
    >
    {
      plugin = org.lockss.plugin.ojs2.OJS2Plugin
      implicit < status ; year ; name ; volume ; param[year] >
      param[base_url] = http://newprairiepress.org/journals/
      param[journal_id] = jrmh

      comment[moved] = Moved to American Psychological Association

      au < down ; 1996 ; Journal of Rural Mental Health Volume 23 ; 23 ; 1996 >
      au < down ; 1998-1999 ; Journal of Rural Mental Health Volume 24 ; 24 ; 1998 >
      au < down ; 2002 ; Journal of Rural Mental Health Volume 27 ; 27 ; 2002 >
      au < down ; 2003 ; Journal of Rural Mental Health Volume 28 ; 28 ; 2003 >
      au < down ; 2004 ; Journal of Rural Mental Health Volume 29 ; 29 ; 2004 >
      au < down ; 2005 ; Journal of Rural Mental Health Volume 30 ; 30 ; 2005 >
      au < down ; 2006 ; Journal of Rural Mental Health Volume 31 ; 31 ; 2006 >
      au < down ; 2010 ; Journal of Rural Mental Health Volume 34 ; 34 ; 2010 >
      au < down ; 2011 ; Journal of Rural Mental Health Volume 35 ; 35 ; 2011 >
      au < down ; 2012 ; Journal of Rural Mental Health Volume 36 ; 36 ; 2012 >
      au < down ; 2013 ; Journal of Rural Mental Health Volume 37 ; 37 ; 2013 >
      au < down ; 2014 ; Journal of Rural Mental Health Volume 38 ; 38 ; 2014 >
    }
  }

  {

    title <
      name = Kansas Library Association College and University Libraries Section Proceedings ;
      eissn = 2160-942X ;
      issnl = 2160-942X
    >
    {
      plugin = org.lockss.plugin.ojs2.OJS2Plugin
      implicit < status ; year ; name ; volume ; param[year] >
      param[base_url] = http://newprairiepress.org/journals/
      param[journal_id] = CULS

      au < down ; 2011 ; Kansas Library Association College and University Libraries Section Proceedings Volume 1 ; 1 ; 2011 >
      au < down ; 2012 ; Kansas Library Association College and University Libraries Section Proceedings Volume 2 ; 2 ; 2012 >
    }
    {
    
      plugin = org.lockss.plugin.bepress.BePressPlugin
      implicit < status ; year ; name ; param[volume] ; param[base_url]>
      #param[base_url] = http://newprairiepress.org/
      param[journal_abbr] = culsproceedings

      au < doNotProcess ; 2011 ; Kansas Library Association College and University Libraries Section Proceedings Volume 1 ; 1 ; https://newprairiepress.org/ >
      au < doNotProcess ; 2012 ; Kansas Library Association College and University Libraries Section Proceedings Volume 2 ; 2 ; https://newprairiepress.org/ >
      au < released ; 2013 ; Kansas Library Association College and University Libraries Section Proceedings Volume 3 ; 3 ; http://newprairiepress.org/ >
      au < released ; 2014 ; Kansas Library Association College and University Libraries Section Proceedings Volume 4 ; 4 ; http://newprairiepress.org/ >
      au < released ; 2015 ; Kansas Library Association College and University Libraries Section Proceedings Volume 5 ; 5 ; http://newprairiepress.org/ >
      au < released ; 2016 ; Kansas Library Association College and University Libraries Section Proceedings Volume 6 ; 6 ; http://newprairiepress.org/ >
      au < released ; 2017 ; Kansas Library Association College and University Libraries Section Proceedings Volume 7 ; 7 ; https://newprairiepress.org/ >
      au < released ; 2018 ; Kansas Library Association College and University Libraries Section Proceedings Volume 8 ; 8 ; https://newprairiepress.org/ >
      au < released ; 2019 ; Kansas Library Association College and University Libraries Section Proceedings Volume 9 ; 9 ; https://newprairiepress.org/ >
      au < manifest ; 2020 ; Kansas Library Association College and University Libraries Section Proceedings Volume 10 ; 10 ; https://newprairiepress.org/ >
      au < expected ; 2021 ; Kansas Library Association College and University Libraries Section Proceedings Volume 11 ; 11 ; https://newprairiepress.org/ >

    }
  }

  {

    title <
      name = Online Journal of Rural Research & Policy ;
      eissn = 1936-0487 ;
      issnl = 1936-0487
    >

    {
      plugin = org.lockss.plugin.ojs2.OJS2Plugin
      implicit < status ; year ; name ; volume ; param[year] >
      param[base_url] = http://ojrrp.org/journals/
      param[journal_id] = ojrrp

      au < down ; 2006 ; Online Journal of Rural Research & Policy Volume 1 ; 1 ; 2006 >
      au < down ; 2007 ; Online Journal of Rural Research & Policy Volume 2 ; 2 ; 2007 >
      au < down ; 2008 ; Online Journal of Rural Research & Policy Volume 3 ; 3 ; 2008 >
      au < down ; 2009 ; Online Journal of Rural Research & Policy Volume 4 ; 4 ; 2009 >
      au < down ; 2010 ; Online Journal of Rural Research & Policy Volume 5 ; 5 ; 2010 >
      au < down ; 2011 ; Online Journal of Rural Research & Policy Volume 6 ; 6 ; 2011 >
      au < down ; 2012 ; Online Journal of Rural Research & Policy Volume 7 ; 7 ; 2012 >
    }
    {
    
      plugin = org.lockss.plugin.bepress.BePressPlugin
      implicit < status ; year ; name ; param[volume] ; param[base_url] >
      #param[base_url] = http://newprairiepress.org/
      param[journal_abbr] = ojrrp

      au < doNotProcess ; 2006 ; Online Journal of Rural Research & Policy Volume 1 ; 1 ; https://newprairiepress.org/ >
      au < doNotProcess ; 2007 ; Online Journal of Rural Research & Policy Volume 2 ; 2 ; https://newprairiepress.org/ >
      au < doNotProcess ; 2008 ; Online Journal of Rural Research & Policy Volume 3 ; 3 ; https://newprairiepress.org/ >
      au < doNotProcess ; 2009 ; Online Journal of Rural Research & Policy Volume 4 ; 4 ; https://newprairiepress.org/ >
      au < doNotProcess ; 2010 ; Online Journal of Rural Research & Policy Volume 5 ; 5 ; https://newprairiepress.org/ >
      au < doNotProcess ; 2011 ; Online Journal of Rural Research & Policy Volume 6 ; 6 ; https://newprairiepress.org/ >
      au < doNotProcess ; 2012 ; Online Journal of Rural Research & Policy Volume 7 ; 7 ; https://newprairiepress.org/ >
      au < released ; 2013 ; Online Journal of Rural Research & Policy Volume 8 ; 8 ; http://newprairiepress.org/ >
      au < released ; 2014 ; Online Journal of Rural Research & Policy Volume 9 ; 9 ; http://newprairiepress.org/ >
      au < released ; 2015 ; Online Journal of Rural Research & Policy Volume 10 ; 10 ; http://newprairiepress.org/ >
      au < released ; 2016 ; Online Journal of Rural Research & Policy Volume 11 ; 11 ; http://newprairiepress.org/ >
      au < released ; 2017 ; Online Journal of Rural Research & Policy Volume 12 ; 12 ; https://newprairiepress.org/ >
      au < released ; 2018 ; Online Journal of Rural Research & Policy Volume 13 ; 13 ; https://newprairiepress.org/ >
      au < released ; 2019 ; Online Journal of Rural Research & Policy Volume 14 ; 14 ; https://newprairiepress.org/ >
      au < manifest ; 2020 ; Online Journal of Rural Research & Policy Volume 15 ; 15 ; https://newprairiepress.org/ >
      au < expected ; 2021 ; Online Journal of Rural Research & Policy Volume 16 ; 16 ; https://newprairiepress.org/ >

    }
  }

  {

    title <
      name = Transactions of the Burgon Society ;
      eissn = 2475-7799 ;
      issnl = 2475-7799
    >
    
      plugin = org.lockss.plugin.bepress.BePressPlugin
      implicit < status ; year ; name ; param[volume] >
      param[base_url] = https://newprairiepress.org/
      param[journal_abbr] = burgonsociety

      au < released ; 2001 ; Transactions of the Burgon Society Volume 1 ; 1 >
      au < released ; 2002 ; Transactions of the Burgon Society Volume 2 ; 2 >
      au < released ; 2003 ; Transactions of the Burgon Society Volume 3 ; 3 >
      au < released ; 2004 ; Transactions of the Burgon Society Volume 4 ; 4 >
      au < released ; 2005 ; Transactions of the Burgon Society Volume 5 ; 5 >
      au < released ; 2006 ; Transactions of the Burgon Society Volume 6 ; 6 >
      au < released ; 2007 ; Transactions of the Burgon Society Volume 7 ; 7 >
      au < released ; 2008 ; Transactions of the Burgon Society Volume 8 ; 8 >
      au < released ; 2009 ; Transactions of the Burgon Society Volume 9 ; 9 >
      au < released ; 2010 ; Transactions of the Burgon Society Volume 10 ; 10 >
      au < released ; 2011 ; Transactions of the Burgon Society Volume 11 ; 11 >
      au < released ; 2012 ; Transactions of the Burgon Society Volume 12 ; 12 >
      au < released ; 2014 ; Transactions of the Burgon Society Volume 13 ; 13 >
      au < released ; 2014 ; Transactions of the Burgon Society Volume 14 ; 14 >
      au < released ; 2015 ; Transactions of the Burgon Society Volume 15 ; 15 >
<<<<<<< HEAD
      au < exists ; 2016 ; Transactions of the Burgon Society Volume 16 ; 16 >
      au < exists ; 2018 ; Transactions of the Burgon Society Volume 17 ; 17 >
      au < exists ; 2019 ; Transactions of the Burgon Society Volume 18 ; 18 >
      au < exists ; 2020 ; Transactions of the Burgon Society Volume 19 ; 19 >
=======
      au < manifest ; 2016 ; Transactions of the Burgon Society Volume 16 ; 16 >
      au < manifest ; 2018 ; Transactions of the Burgon Society Volume 17 ; 17 >
      au < manifest ; 2019 ; Transactions of the Burgon Society Volume 18 ; 18 >
      au < manifest ; 2020 ; Transactions of the Burgon Society Volume 19 ; 19 >
      au < expected ; 2021 ; Transactions of the Burgon Society Volume 20 ; 20 >
>>>>>>> ecf3b879

  }

  {

      title <
        name = The Advocate ;
        eissn = 2637-4552
      >

      plugin = org.lockss.plugin.bepress.BePressPlugin
      implicit < status ; year ; name ; param[volume] >
      comment[publisher] = New Prairie Press
      param[base_url] = https://newprairiepress.org/
      param[journal_abbr] = advocate

      au < released ; 2011 ; The Advocate Volume 19 ; 19 >
      au < released ; 2012 ; The Advocate Volume 20 ; 20 >
      au < released ; 2013-2014 ; The Advocate Volume 21 ; 21 >
      au < released ; 2014-2015 ; The Advocate Volume 22 ; 22 >
      au < released ; 2015-2018 ; The Advocate Volume 23 ; 23 >
<<<<<<< HEAD
      au < exists ; 2019 ; The Advocate Volume 24 ; 24 >
      au < exists ; 2019-2020 ; The Advocate Volume 25 ; 25 >
      au < exists ; 2020 ; The Advocate Volume 26 ; 26 >
=======
      au < manifest ; 2019 ; The Advocate Volume 24 ; 24 >
      au < manifest ; 2019-2020 ; The Advocate Volume 25 ; 25 >
      au < manifest ; 2020 ; The Advocate Volume 26 ; 26 >
      au < expected ; 2021 ; The Advocate Volume 27 ; 27 >
>>>>>>> ecf3b879

  }

  {

      title <
        name = Crossing Borders: An Undergraduate Journal of Interdisciplinary Scholarship ;
        eissn = 2373-0978
      >

      plugin = org.lockss.plugin.bepress.BePressPlugin
      implicit < status ; year ; name ; param[volume] >
      comment[publisher] = New Prairie Press
      param[base_url] = https://newprairiepress.org/
      param[journal_abbr] = crossingborders

      au < released ; 2015 ; Crossing Borders: An Undergraduate Journal of Interdisciplinary Scholarship Volume 1 ; 1 >
      au < released ; 2017 ; Crossing Borders: An Undergraduate Journal of Interdisciplinary Scholarship Volume 2 ; 2 >
      au < released ; 2018 ; Crossing Borders: An Undergraduate Journal of Interdisciplinary Scholarship Volume 3 ; 3 >
      au < manifest ; 2020 ; Crossing Borders: An Undergraduate Journal of Interdisciplinary Scholarship Volume 4 ; 4 >
      au < manifest ; 2021 ; Crossing Borders: An Undergraduate Journal of Interdisciplinary Scholarship Volume 5 ; 5 >

  }

  {

      title <
        name = Educational Considerations ;
        issn = 0146-9282 ;
        eissn = 2573-7686
      >

      plugin = org.lockss.plugin.bepress.BePressPlugin
      implicit < status ; year ; name ; param[volume] >
      comment[publisher] = New Prairie Press
      param[base_url] = https://newprairiepress.org/
      param[journal_abbr] = edconsiderations

      au < released ; 1973-1974 ; Educational Considerations Volume 1 ; 1 >
      au < released ; 1974-1975 ; Educational Considerations Volume 2 ; 2 >
      au < released ; 1975-1976 ; Educational Considerations Volume 3 ; 3 >
      au < released ; 1976-1977 ; Educational Considerations Volume 4 ; 4 >
      au < released ; 1977-1978 ; Educational Considerations Volume 5 ; 5 >
      au < released ; 1978-1979 ; Educational Considerations Volume 6 ; 6 >
      au < released ; 1979-1980 ; Educational Considerations Volume 7 ; 7 >
      au < released ; 1980-1981 ; Educational Considerations Volume 8 ; 8 >
      au < released ; 1981-1982 ; Educational Considerations Volume 9 ; 9 >
      au < released ; 1982-1983 ; Educational Considerations Volume 10 ; 10 >
      au < released ; 1983-1984 ; Educational Considerations Volume 11 ; 11 >
      au < released ; 1984-1985 ; Educational Considerations Volume 12 ; 12 >
      au < released ; 1985-1986 ; Educational Considerations Volume 13 ; 13 >
      au < released ; 1986-1987 ; Educational Considerations Volume 14 ; 14 >
      au < released ; 1987-1988 ; Educational Considerations Volume 15 ; 15 >
      au < released ; 1988-1989 ; Educational Considerations Volume 16 ; 16 >
      au < released ; 1989-1990 ; Educational Considerations Volume 17 ; 17 >
      au < released ; 1990-1991 ; Educational Considerations Volume 18 ; 18 >
      au < released ; 1991-1992 ; Educational Considerations Volume 19 ; 19 >
      au < released ; 1992-1993 ; Educational Considerations Volume 20 ; 20 >
      au < released ; 1993-1994 ; Educational Considerations Volume 21 ; 21 >
      au < released ; 1994-1995 ; Educational Considerations Volume 22 ; 22 >
      au < released ; 1995-1996 ; Educational Considerations Volume 23 ; 23 >
      au < released ; 1996-1997 ; Educational Considerations Volume 24 ; 24 >
      au < released ; 1997-1998 ; Educational Considerations Volume 25 ; 25 >
      au < released ; 1998-1999 ; Educational Considerations Volume 26 ; 26 >
      au < released ; 1999-2000 ; Educational Considerations Volume 27 ; 27 >
      au < released ; 2000-2001 ; Educational Considerations Volume 28 ; 28 >
      au < released ; 2001-2002 ; Educational Considerations Volume 29 ; 29 >
      au < released ; 2002-2003 ; Educational Considerations Volume 30 ; 30 >
      au < released ; 2003-2004 ; Educational Considerations Volume 31 ; 31 >
      au < released ; 2004-2005 ; Educational Considerations Volume 32 ; 32 >
      au < released ; 2005-2006 ; Educational Considerations Volume 33 ; 33 >
      au < released ; 2006-2007 ; Educational Considerations Volume 34 ; 34 >
      au < released ; 2007-2008 ; Educational Considerations Volume 35 ; 35 >
      au < released ; 2008-2009 ; Educational Considerations Volume 36 ; 36 >
      au < released ; 2009-2010 ; Educational Considerations Volume 37 ; 37 >
      au < released ; 2010-2011 ; Educational Considerations Volume 38 ; 38 >
      au < released ; 2011-2012 ; Educational Considerations Volume 39 ; 39 >
      au < released ; 2012-2013 ; Educational Considerations Volume 40 ; 40 >
      au < released ; 2013-2014 ; Educational Considerations Volume 41 ; 41 >
      au < released ; 2014-2015 ; Educational Considerations Volume 42 ; 42 >
      au < released ; 2015-2016 ; Educational Considerations Volume 43 ; 43 >
      au < released ; 2018-2019 ; Educational Considerations Volume 44 ; 44 >
      au < manifest ; 2019-2020 ; Educational Considerations Volume 45 ; 45 >
<<<<<<< HEAD
      au < exists ; 2020 ; Educational Considerations Volume 46 ; 46 >

  }

  {

      title <
        name = Kansas Library Association College and University Libraries Section Proceedings ;
        eissn = 2160‐942X
      >

      plugin = org.lockss.plugin.bepress.BePressPlugin
      implicit < status ; year ; name ; param[volume] >
      comment[publisher] = New Prairie Press
      param[base_url] = https://newprairiepress.org/
      param[journal_abbr] = culsproceedings

      au < exists ; 2011; Kansas Library Association College and University Libraries Section Proceedings Volume 1 ; 1 >
      au < exists ; 2012; Kansas Library Association College and University Libraries Section Proceedings Volume 2 ; 2 >
      au < exists ; 2013; Kansas Library Association College and University Libraries Section Proceedings Volume 3 ; 3 >
      au < exists ; 2014; Kansas Library Association College and University Libraries Section Proceedings Volume 4 ; 4 >
      au < exists ; 2015; Kansas Library Association College and University Libraries Section Proceedings Volume 5 ; 5 >
      au < exists ; 2016; Kansas Library Association College and University Libraries Section Proceedings Volume 6 ; 6 >
      au < exists ; 2017; Kansas Library Association College and University Libraries Section Proceedings Volume 7 ; 7 >
      au < exists ; 2018; Kansas Library Association College and University Libraries Section Proceedings Volume 8 ; 8 >
      au < exists ; 2019; Kansas Library Association College and University Libraries Section Proceedings Volume 9 ; 9 >
      au < exists ; 2020 ; Kansas Library Association College and University Libraries Section Proceedings Volume 10 ; 10 >
=======
      au < manifest ; 2020-2021 ; Educational Considerations Volume 46 ; 46 >
      au < manifest ; 2021-2022 ; Educational Considerations Volume 47 ; 47 >
>>>>>>> ecf3b879

  }

  {

      title <
        name = Neurospora Newsletter ;
        issn = 0028-3975
      >

      plugin = org.lockss.plugin.bepress.BePressPlugin
      implicit < status ; year ; name ; param[volume] >
      comment[publisher] = New Prairie Press
      param[base_url] = https://newprairiepress.org/
      param[journal_abbr] = fgr
      #continued_by = 0895-1942


      au < manifest ; 1962 ; Neurospora Newsletter Volume 1 ; 1 >
      au < released ; 1962 ; Neurospora Newsletter Volume 2 ; 2 >
      au < released ; 1963 ; Neurospora Newsletter Volume 3 ; 3 >
      au < released ; 1963 ; Neurospora Newsletter Volume 4 ; 4 >
      au < doesNotExist ; 1964 ; Neurospora Newsletter Volume 5 ; 5 >
      au < released ; 1964 ; Neurospora Newsletter Volume 6 ; 6 >
      au < released ; 1965 ; Neurospora Newsletter Volume 7 ; 7 >
      au < released ; 1965 ; Neurospora Newsletter Volume 8 ; 8 >
      au < released ; 1966 ; Neurospora Newsletter Volume 9 ; 9 >
      au < released ; 1966 ; Neurospora Newsletter Volume 10 ; 10 >
      au < released ; 1967 ; Neurospora Newsletter Volume 11 ; 11 >
      au < released ; 1967 ; Neurospora Newsletter Volume 12 ; 12 >
      au < released ; 1968 ; Neurospora Newsletter Volume 13 ; 13 >
      au < released ; 1969 ; Neurospora Newsletter Volume 14 ; 14 >
      au < released ; 1969 ; Neurospora Newsletter Volume 15 ; 15 >
      au < released ; 1969 ; Neurospora Newsletter Volume 16 ; 16 >
      au < doesNotExist ; 1970 ; Neurospora Newsletter Volume 17 ; 17 >
      au < released ; 1971 ; Neurospora Newsletter Volume 18 ; 18 >
      au < released ; 1972 ; Neurospora Newsletter Volume 19 ; 19 >
      au < released ; 1973 ; Neurospora Newsletter Volume 20 ; 20 >
      au < released ; 1974 ; Neurospora Newsletter Volume 21 ; 21 >
      au < released ; 1975 ; Neurospora Newsletter Volume 22 ; 22 >
      au < released ; 1976 ; Neurospora Newsletter Volume 23 ; 23 >
      au < released ; 1977 ; Neurospora Newsletter Volume 24 ; 24 >
      au < released ; 1978 ; Neurospora Newsletter Volume 25 ; 25 >
      au < released ; 1979 ; Neurospora Newsletter Volume 26 ; 26 >
      au < released ; 1980 ; Neurospora Newsletter Volume 27 ; 27 >
      au < released ; 1981 ; Neurospora Newsletter Volume 28 ; 28 >
      au < released ; 1982 ; Neurospora Newsletter Volume 29 ; 29 >
      au < released ; 1983 ; Neurospora Newsletter Volume 30 ; 30 >
      au < released ; 1984 ; Neurospora Newsletter Volume 31 ; 31 >
      au < released ; 1985 ; Neurospora Newsletter Volume 32 ; 32 >

  }

  {

      title <
        name = Fungal Genetics Newsletter ;
        issn = 0895-1942 ;
        eissn = 1556-1275
      >

      plugin = org.lockss.plugin.bepress.BePressPlugin
      implicit < status ; year ; name ; param[volume] >
      comment[publisher] = New Prairie Press
      param[base_url] = https://newprairiepress.org/
      param[journal_abbr] = fgr
      #continues = 0028-3975
      #continued_by = 1941-4765
      #These commented out AUs are present above, listed under a different name. Don't add again.
      #au < exists ; 1962 ; Fungal Genetics Newsletter Volume 1 ; 1 >
      #au < exists ; 1962 ; Fungal Genetics Newsletter Volume 2 ; 2 >
      #au < exists ; 1963 ; Fungal Genetics Newsletter Volume 3 ; 3 >
      #au < exists ; 1963 ; Fungal Genetics Newsletter Volume 4 ; 4 >
      #au < doesNotExist ; 1964 ; Fungal Genetics Newsletter Volume 5 ; 5 >
      #au < exists ; 1964 ; Fungal Genetics Newsletter Volume 6 ; 6 >
      #au < exists ; 1965 ; Fungal Genetics Newsletter Volume 7 ; 7 >
      #au < exists ; 1965 ; Fungal Genetics Newsletter Volume 8 ; 8 >
      #au < exists ; 1966 ; Fungal Genetics Newsletter Volume 9 ; 9 >
      #au < exists ; 1966 ; Fungal Genetics Newsletter Volume 10 ; 10 >
      #au < exists ; 1967 ; Fungal Genetics Newsletter Volume 11 ; 11 >
      #au < exists ; 1967 ; Fungal Genetics Newsletter Volume 12 ; 12 >
      #au < exists ; 1968 ; Fungal Genetics Newsletter Volume 13 ; 13 >
      #au < exists ; 1968 ; Fungal Genetics Newsletter Volume 14 ; 14 >
      #au < exists ; 1969 ; Fungal Genetics Newsletter Volume 15 ; 15 >
      #au < exists ; 1969 ; Fungal Genetics Newsletter Volume 16 ; 16 >
      #au < doesNotExist ; 1970 ; Fungal Genetics Newsletter Volume 17 ; 17 >
      #au < exists ; 1971 ; Fungal Genetics Newsletter Volume 18 ; 18 >
      #au < exists ; 1972 ; Fungal Genetics Newsletter Volume 19 ; 19 >
      #au < exists ; 1973 ; Fungal Genetics Newsletter Volume 20 ; 20 >
      #au < exists ; 1974 ; Fungal Genetics Newsletter Volume 21 ; 21 >
      #au < exists ; 1975 ; Fungal Genetics Newsletter Volume 22 ; 22 >
      #au < exists ; 1976 ; Fungal Genetics Newsletter Volume 23 ; 23 >
      #au < exists ; 1977 ; Fungal Genetics Newsletter Volume 24 ; 24 >
      #au < exists ; 1978 ; Fungal Genetics Newsletter Volume 25 ; 25 >
      #au < exists ; 1979 ; Fungal Genetics Newsletter Volume 26 ; 26 >
      #au < exists ; 1980 ; Fungal Genetics Newsletter Volume 27 ; 27 >
      #au < exists ; 1981 ; Fungal Genetics Newsletter Volume 28 ; 28 >
      #au < exists ; 1982 ; Fungal Genetics Newsletter Volume 29 ; 29 >
      #au < exists ; 1983 ; Fungal Genetics Newsletter Volume 30 ; 30 >
      #au < exists ; 1984 ; Fungal Genetics Newsletter Volume 31 ; 31 >
      #au < exists ; 1985 ; Fungal Genetics Newsletter Volume 32 ; 32 >


      au < released ; 1986 ; Fungal Genetics Newsletter Volume 33 ; 33 >
      au < released ; 1987 ; Fungal Genetics Newsletter Volume 34 ; 34 >
      au < released ; 1988 ; Fungal Genetics Newsletter Volume 35 ; 35 >
      au < released ; 1989 ; Fungal Genetics Newsletter Volume 36 ; 36 >
      au < released ; 1990 ; Fungal Genetics Newsletter Volume 37 ; 37 >
      au < released ; 1991 ; Fungal Genetics Newsletter Volume 38 ; 38 >
      au < released ; 1992 ; Fungal Genetics Newsletter Volume 39 ; 39 >
      au < manifest ; 1993 ; Fungal Genetics Newsletter Volume 40 ; 40 >
      au < released ; 1994 ; Fungal Genetics Newsletter Volume 41 ; 41 >
      au < released ; 1995 ; Fungal Genetics Newsletter Volume 42 ; 42 >
      au < released ; 1996 ; Fungal Genetics Newsletter Volume 43 ; 43 >
      au < released ; 1997 ; Fungal Genetics Newsletter Volume 44 ; 44 >
      au < released ; 1998 ; Fungal Genetics Newsletter Volume 45 ; 45 >
      au < released ; 1999 ; Fungal Genetics Newsletter Volume 46 ; 46 >
      au < released ; 2000 ; Fungal Genetics Newsletter Volume 47 ; 47 >
      au < released ; 2001 ; Fungal Genetics Newsletter Volume 48 ; 48 >
      au < released ; 2002 ; Fungal Genetics Newsletter Volume 49 ; 49 >
      au < released ; 2003 ; Fungal Genetics Newsletter Volume 50 ; 50 >
      au < released ; 2004 ; Fungal Genetics Newsletter Volume 51 ; 51 >
      au < released ; 2005 ; Fungal Genetics Newsletter Volume 52 ; 52 >
      au < released ; 2006 ; Fungal Genetics Newsletter Volume 53 ; 53 >
      au < released ; 2007 ; Fungal Genetics Newsletter Volume 54 ; 54 >

  }

  {

      title <
        name = Fungal Genetics Reports ;
        eissn = 1941-4765
      >

      plugin = org.lockss.plugin.bepress.BePressPlugin
      implicit < status ; year ; name ; param[volume] >
      comment[publisher] = New Prairie Press
      param[base_url] = https://newprairiepress.org/
      param[journal_abbr] = fgr
      #continues = 0895-1942


      au < released ; 2008 ; Fungal Genetics Reports Volume 55 ; 55 >
      au < manifest ; 2009 ; Fungal Genetics Reports Volume 56 ; 56 >
      au < released ; 2010 ; Fungal Genetics Reports Volume 57 ; 57 >
      au < released ; 2011 ; Fungal Genetics Reports Volume 58 ; 58 >
      au < released ; 2012 ; Fungal Genetics Reports Volume 59 ; 59 >
      au < released ; 2013 ; Fungal Genetics Reports Volume 60 ; 60 >
      au < released ; 2015 ; Fungal Genetics Reports Volume 61 ; 61 >
      au < released ; 2016 ; Fungal Genetics Reports Volume 62 ; 62 >
<<<<<<< HEAD
      au < exists ; 2018-2019 ; Fungal Genetics Reports Volume 63 ; 63 >
      au < exists ; 2020 ; Fungal Genetics Reports Volume 64 ; 64 >
=======
      au < manifest ; 2018-2019 ; Fungal Genetics Reports Volume 63 ; 63 >
      au < manifest ; 2020 ; Fungal Genetics Reports Volume 64 ; 64 >
      au < manifest ; 2021 ; Fungal Genetics Reports Volume 65 ; 65 >
>>>>>>> ecf3b879

  }

  {

      title <
        name = Human Behavior Research ;
        eissn = 2572-1836
      >

      plugin = org.lockss.plugin.bepress.BePressPlugin
      implicit < status ; year ; name ; param[volume] >
      comment[publisher] = New Prairie Press
      param[base_url] = https://newprairiepress.org/
      param[journal_abbr] = hbr

      au < released ; 2017-2018 ; Human Behavior Research Volume 1 ; 1 >
      au < released ; 2019 ; Human Behavior Research Volume 2 ; 2 >
      au < manifest ; 2020 ; Human Behavior Research Volume 3 ; 3 >
      au < manifest ; 2021 ; Human Behavior Research Volume 4 ; 4 >

  }

  {

      title <
        name = International Journal of School Social Work ;
        eissn = 2161-4148
      >

      plugin = org.lockss.plugin.bepress.BePressPlugin
      implicit < status ; year ; name ; param[volume] >
      comment[publisher] = New Prairie Press
      param[base_url] = https://newprairiepress.org/
      param[journal_abbr] = ijssw

      au < released ; 2016 ; International Journal of School Social Work Volume 1 ; 1 >
      au < released ; 2017 ; International Journal of School Social Work Volume 2 ; 2 >
      au < released ; 2018 ; International Journal of School Social Work Volume 3 ; 3 >
      au < released ; 2019 ; International Journal of School Social Work Volume 4 ; 4 >
      au < manifest ; 2020 ; International Journal of School Social Work Volume 5 ; 5 >
      au < expected ; 2021 ; International Journal of School Social Work Volume 6 ; 6 >

  }

  {

      title <
        name = Journal of Applied Communications ;
        issn = 1051-0834 ;
        eissn = 2476-1362
      >

      plugin = org.lockss.plugin.bepress.BePressPlugin
      implicit < status ; year ; name ; param[volume] >
      comment[publisher] = New Prairie Press
      param[base_url] = https://newprairiepress.org/
      param[journal_abbr] = jac

      au < manifest ; 1969 ; Journal of Applied Communications Volume 52 ; 52 >
      au < manifest ; 1970 ; Journal of Applied Communications Volume 53 ; 53 >
      au < manifest ; 1971 ; Journal of Applied Communications Volume 54 ; 54 >
      au < manifest ; 1972 ; Journal of Applied Communications Volume 55 ; 55 >
      au < manifest ; 1973 ; Journal of Applied Communications Volume 56 ; 56 >
      au < manifest ; 1974 ; Journal of Applied Communications Volume 57 ; 57 >
      au < manifest ; 1975 ; Journal of Applied Communications Volume 58 ; 58 >
      au < manifest ; 1976 ; Journal of Applied Communications Volume 59 ; 59 >
      au < manifest ; 1977 ; Journal of Applied Communications Volume 60 ; 60 >
      au < manifest ; 1978-1979 ; Journal of Applied Communications Volume 61 ; 61 >
      au < manifest ; 1979 ; Journal of Applied Communications Volume 62 ; 62 >
      au < manifest ; 1980 ; Journal of Applied Communications Volume 63 ; 63 >
      au < manifest ; 1981 ; Journal of Applied Communications Volume 64 ; 64 >
      au < manifest ; 1982 ; Journal of Applied Communications Volume 65 ; 65 >
      au < manifest ; 1983 ; Journal of Applied Communications Volume 66 ; 66 >
      au < manifest ; 1984 ; Journal of Applied Communications Volume 67 ; 67 >
      au < manifest ; 1985 ; Journal of Applied Communications Volume 68 ; 68 >
      au < manifest ; 1986 ; Journal of Applied Communications Volume 69 ; 69 >
      au < manifest ; 1987 ; Journal of Applied Communications Volume 70 ; 70 >
      au < manifest ; 1988 ; Journal of Applied Communications Volume 71 ; 71 >
      au < manifest ; 1989 ; Journal of Applied Communications Volume 72 ; 72 >
      au < manifest ; 1989 ; Journal of Applied Communications Volume 73 ; 73 >
      au < manifest ; 1990 ; Journal of Applied Communications Volume 74 ; 74 >
      au < manifest ; 1991 ; Journal of Applied Communications Volume 75 ; 75 >
      au < manifest ; 1992 ; Journal of Applied Communications Volume 76 ; 76 >
      au < manifest ; 1993 ; Journal of Applied Communications Volume 77 ; 77 >
      au < manifest ; 1994 ; Journal of Applied Communications Volume 78 ; 78 >
      au < manifest ; 1995 ; Journal of Applied Communications Volume 79 ; 79 >
      au < manifest ; 1996 ; Journal of Applied Communications Volume 80 ; 80 >
      au < manifest ; 1997 ; Journal of Applied Communications Volume 81 ; 81 >
      au < manifest ; 1998 ; Journal of Applied Communications Volume 82 ; 82 >
      au < manifest ; 1999 ; Journal of Applied Communications Volume 83 ; 83 >
      au < manifest ; 2000 ; Journal of Applied Communications Volume 84 ; 84 >
      au < manifest ; 2001 ; Journal of Applied Communications Volume 85 ; 85 >
      au < manifest ; 2002 ; Journal of Applied Communications Volume 86 ; 86 >
      au < manifest ; 2003 ; Journal of Applied Communications Volume 87 ; 87 >
      au < manifest ; 2004 ; Journal of Applied Communications Volume 88 ; 88 >
      au < manifest ; 2005 ; Journal of Applied Communications Volume 89 ; 89 >
      au < manifest ; 2006 ; Journal of Applied Communications Volume 90 ; 90 >
      au < manifest ; 2007 ; Journal of Applied Communications Volume 91 ; 91 >
      au < manifest ; 2008 ; Journal of Applied Communications Volume 92 ; 92 >
      au < released ; 2009 ; Journal of Applied Communications Volume 93 ; 93 >
      au < released ; 2010 ; Journal of Applied Communications Volume 94 ; 94 >
      au < released ; 2011 ; Journal of Applied Communications Volume 95 ; 95 >
      au < released ; 2012 ; Journal of Applied Communications Volume 96 ; 96 >
      au < released ; 2013 ; Journal of Applied Communications Volume 97 ; 97 >
      au < released ; 2014 ; Journal of Applied Communications Volume 98 ; 98 >
      au < released ; 2015-2016 ; Journal of Applied Communications Volume 99 ; 99 >
      au < released ; 2016 ; Journal of Applied Communications Volume 100 ; 100 >
      au < released ; 2017 ; Journal of Applied Communications Volume 101 ; 101 >
      au < released ; 2018 ; Journal of Applied Communications Volume 102 ; 102 >
      au < manifest ; 2019 ; Journal of Applied Communications Volume 103 ; 103 >
<<<<<<< HEAD
      au < exists ; 2020 ; Journal of Applied Communications Volume 104 ; 104 >
      au < exists ; 2021 ; Journal of Applied Communications Volume 105 ; 105 >
=======
      au < manifest ; 2020 ; Journal of Applied Communications Volume 104 ; 104 >
      au < manifest ; 2021 ; Journal of Applied Communications Volume 105 ; 105 >
>>>>>>> ecf3b879

  }

  {

      title <
        name = Journal of Hazardous Substance Research ;
        eissn = 1090-7025
      >

      plugin = org.lockss.plugin.bepress.BePressPlugin
      implicit < status ; year ; name ; param[volume] >
      comment[publisher] = New Prairie Press
      param[base_url] = https://newprairiepress.org/
      param[journal_abbr] = jhsr

      au < manifest ; 1998 ; Journal of Hazardous Substance Research Volume 1 ; 1 >
      au < manifest ; 1999-2000 ; Journal of Hazardous Substance Research Volume 2 ; 2 >
      au < manifest ; 2001-2002 ; Journal of Hazardous Substance Research Volume 3 ; 3 >
      au < manifest ; 2003 ; Journal of Hazardous Substance Research Volume 4 ; 4 >
      au < manifest ; 2006 ; Journal of Hazardous Substance Research Volume 5 ; 5 >
      au < manifest ; 2007 ; Journal of Hazardous Substance Research Volume 6 ; 6 >
      au < manifest ; 2007 ; Journal of Hazardous Substance Research Volume 7 ; 7 >

  }

  {

      title <
        name = Kansas Agricultural Experiment Station Research Reports ;
        eissn = 2378-5977
      >

      plugin = org.lockss.plugin.bepress.BePressPlugin
      implicit < status ; year ; name ; param[volume] >
      comment[publisher] = New Prairie Press
      param[base_url] = https://newprairiepress.org/
      param[journal_abbr] = kaesrr

      au < released ; 1993-2014 ; Cattleman's Day 1993-2014 Volume 0 ; 0 >
      au < released ; 2015 ; Kansas Agricultural Experiment Station Research Reports Volume 1 ; 1 >
      au < released ; 2016 ; Kansas Agricultural Experiment Station Research Reports Volume 2 ; 2 >
      au < released ; 2017 ; Kansas Agricultural Experiment Station Research Reports Volume 3 ; 3 >
      au < released ; 2018 ; Kansas Agricultural Experiment Station Research Reports Volume 4 ; 4 >
      au < released ; 2019 ; Kansas Agricultural Experiment Station Research Reports Volume 5 ; 5 >
      au < manifest ; 2020 ; Kansas Agricultural Experiment Station Research Reports Volume 6 ; 6 >
      au < manifest ; 2021 ; Kansas Agricultural Experiment Station Research Reports Volume 7 ; 7 >

  }

  {

      title <
        name = Kansas State University Libraries ;
        eissn = 2475-9007
      >

      plugin = org.lockss.plugin.bepress.BePressPlugin
      implicit < status ; year ; name ; param[volume] >
      comment[publisher] = New Prairie Press
      param[base_url] = https://newprairiepress.org/
      param[journal_abbr] = ksulibraries

      au < released ; 2015 ; Kansas State University Libraries Volume 1 ; 1 >
      au < released ; 2016 ; Kansas State University Libraries Volume 2 ; 2 >
      au < released ; 2016 ; Kansas State University Libraries Volume 3 ; 3 >
      au < released ; 2017 ; Kansas State University Libraries Volume 4 ; 4 >
      au < released ; 2017 ; Kansas State University Libraries Volume 5 ; 5 >
      au < released ; 2018 ; Kansas State University Libraries Volume 6 ; 6 >
      au < released ; 2018 ; Kansas State University Libraries Volume 7 ; 7 >
      au < released ; 2019 ; Kansas State University Libraries Volume 8 ; 8 >
      au < manifest ; 2019 ; Kansas State University Libraries Volume 9 ; 9 >

  }

  {

      title <
        name = Networks: An Online Journal for Teacher Research ;
        eissn = 2470-6353
      >

      plugin = org.lockss.plugin.bepress.BePressPlugin
      implicit < status ; year ; name ; param[volume] >
      comment[publisher] = New Prairie Press
      param[base_url] = https://newprairiepress.org/
      param[journal_abbr] = networks

      au < manifest ; 1998 ; Networks: An Online Journal for Teacher Research Volume 1 ; 1 >
      au < manifest ; 1999 ; Networks: An Online Journal for Teacher Research Volume 2 ; 2 >
      au < manifest ; 2000 ; Networks: An Online Journal for Teacher Research Volume 3 ; 3 >
      au < manifest ; 2001 ; Networks: An Online Journal for Teacher Research Volume 4 ; 4 >
      au < manifest ; 2002 ; Networks: An Online Journal for Teacher Research Volume 5 ; 5 >
      au < manifest ; 2003 ; Networks: An Online Journal for Teacher Research Volume 6 ; 6 >
      au < manifest ; 2004 ; Networks: An Online Journal for Teacher Research Volume 7 ; 7 >
      au < manifest ; 2005 ; Networks: An Online Journal for Teacher Research Volume 8 ; 8 >
      au < manifest ; 2006 ; Networks: An Online Journal for Teacher Research Volume 9 ; 9 >
      au < manifest ; 2008 ; Networks: An Online Journal for Teacher Research Volume 10 ; 10 >
      au < manifest ; 2009 ; Networks: An Online Journal for Teacher Research Volume 11 ; 11 >
      au < released ; 2010 ; Networks: An Online Journal for Teacher Research Volume 12 ; 12 >
      au < released ; 2013 ; Networks: An Online Journal for Teacher Research Volume 13 ; 13 >
      au < released ; 2013 ; Networks: An Online Journal for Teacher Research Volume 14 ; 14 >
      au < released ; 2014 ; Networks: An Online Journal for Teacher Research Volume 15 ; 15 >
      au < released ; 2014 ; Networks: An Online Journal for Teacher Research Volume 16 ; 16 >
      au < released ; 2015 ; Networks: An Online Journal for Teacher Research Volume 17 ; 17 >
      au < released ; 2016 ; Networks: An Online Journal for Teacher Research Volume 18 ; 18 >
      au < released ; 2017 ; Networks: An Online Journal for Teacher Research Volume 19 ; 19 >
      au < released ; 2018 ; Networks: An Online Journal for Teacher Research Volume 20 ; 20 >
      au < released ; 2019 ; Networks: An Online Journal for Teacher Research Volume 21 ; 21 >
      au < manifest ; 2020 ; Networks: An Online Journal for Teacher Research Volume 22 ; 22 >
      au < manifest ; 2021 ; Networks: An Online Journal for Teacher Research Volume 23 ; 23 >

  }

  {

      title <
        name = Oz ;
        eissn = 0888-7802
      >

      plugin = org.lockss.plugin.bepress.BePressPlugin
      implicit < status ; year ; name ; param[volume] >
      comment[publisher] = New Prairie Press
      param[base_url] = https://newprairiepress.org/
      param[journal_abbr] = oz

      au < manifest ; 1979 ; Oz Volume 1 ; 1 >
      au < manifest ; 1980 ; Oz Volume 2 ; 2 >
      au < manifest ; 1981 ; Oz Volume 3 ; 3 >
      au < manifest ; 1982 ; Oz Volume 4 ; 4 >
      au < manifest ; 1983 ; Oz Volume 5 ; 5 >
      au < manifest ; 1984 ; Oz Volume 6 ; 6 >
      au < manifest ; 1985 ; Oz Volume 7 ; 7 >
      au < manifest ; 1986 ; Oz Volume 8 ; 8 >
      au < manifest ; 1987 ; Oz Volume 9 ; 9 >
      au < manifest ; 1988 ; Oz Volume 10 ; 10 >
      au < manifest ; 1989 ; Oz Volume 11 ; 11 >
      au < manifest ; 1990 ; Oz Volume 12 ; 12 >
      au < manifest ; 1991 ; Oz Volume 13 ; 13 >
      au < manifest ; 1992 ; Oz Volume 14 ; 14 >
      au < manifest ; 1993 ; Oz Volume 15 ; 15 >
      au < manifest ; 1994 ; Oz Volume 16 ; 16 >
      au < manifest ; 1995 ; Oz Volume 17 ; 17 >
      au < manifest ; 1996 ; Oz Volume 18 ; 18 >
      au < manifest ; 1997 ; Oz Volume 19 ; 19 >
      au < manifest ; 1998 ; Oz Volume 20 ; 20 >
      au < manifest ; 1999 ; Oz Volume 21 ; 21 >
      au < manifest ; 2000 ; Oz Volume 22 ; 22 >
      au < manifest ; 2001 ; Oz Volume 23 ; 23 >
      au < manifest ; 2002 ; Oz Volume 24 ; 24 >
      au < manifest ; 2003 ; Oz Volume 25 ; 25 >
      au < manifest ; 2004 ; Oz Volume 26 ; 26 >
      au < manifest ; 2005 ; Oz Volume 27 ; 27 >
      au < manifest ; 2006 ; Oz Volume 28 ; 28 >
      au < manifest ; 2007 ; Oz Volume 29 ; 29 >
      au < manifest ; 2008 ; Oz Volume 30 ; 30 >
      au < manifest ; 2009 ; Oz Volume 31 ; 31 >
      au < released ; 2010 ; Oz Volume 32 ; 32 >
      au < released ; 2011 ; Oz Volume 33 ; 33 >
      au < released ; 2012 ; Oz Volume 34 ; 34 >
      au < released ; 2013 ; Oz Volume 35 ; 35 >
      au < released ; 2014 ; Oz Volume 36 ; 36 >
      au < released ; 2015 ; Oz Volume 37 ; 37 >
      au < released ; 2016 ; Oz Volume 38 ; 38 >
      au < released ; 2017 ; Oz Volume 39 ; 39 >
      au < released ; 2018 ; Oz Volume 40 ; 40 >

  }

  {

      title <
        name = Pedagogy & (Im)Possibilities Across Education Research ;
        eissn = 2576-5795
      >

      plugin = org.lockss.plugin.bepress.BePressPlugin
      implicit < status ; year ; name ; param[volume] >
      comment[publisher] = New Prairie Press
      param[base_url] = https://newprairiepress.org/
      param[journal_abbr] = piper

      au < released ; 2017 ; Pedagogy & (Im)Possibilities Across Education Research Volume 1 ; 1 >

  }

  {

      title <
        name = Prairie Journal of Educational Research ;
        eissn = 2373-0994
      >

      plugin = org.lockss.plugin.bepress.BePressPlugin
      implicit < status ; year ; name ; param[volume] >
      comment[publisher] = New Prairie Press
      param[base_url] = https://newprairiepress.org/
      param[journal_abbr] = pjer

      au < released ; 2016 ; Prairie Journal of Educational Research Volume 1 ; 1 >
      au < released ; 2018 ; Prairie Journal of Educational Research Volume 2 ; 2 >

  }

  {

      title <
        name = Seek ;
        eissn = 2475-7683
      >

      plugin = org.lockss.plugin.bepress.BePressPlugin
      implicit < status ; year ; name ; param[volume] >
      comment[publisher] = New Prairie Press
      param[base_url] = https://newprairiepress.org/
      param[journal_abbr] = seek

      au < released ; 2011 ; Seek Volume 1 ; 1 >
      au < released ; 2012 ; Seek Volume 2 ; 2 >
      au < released ; 2013 ; Seek Volume 3 ; 3 >
      au < released ; 2014 ; Seek Volume 4 ; 4 >
      au < released ; 2015 ; Seek Volume 5 ; 5 >
      au < released ; 2016 ; Seek Volume 6 ; 6 >
      au < released ; 2017 ; Seek Volume 7 ; 7 >
      au < released ; 2018 ; Seek Volume 8 ; 8 >
      au < released ; 2019 ; Seek Volume 9 ; 9 >
      au < manifest ; 2020 ; Seek Volume 10 ; 10 >
      au < expected ; 2021 ; Seek Volume 11 ; 11 >

  }

  {

      title <
        name = Studies in 20th & 21st Century Literature ;
        issn = 2334-4415 ;
        eissn = 0145-7888
      >

      plugin = org.lockss.plugin.bepress.BePressPlugin
      implicit < status ; year ; name ; param[volume] >
      comment[publisher] = New Prairie Press
      param[base_url] = https://newprairiepress.org/
      param[journal_abbr] = sttcl

      au < manifest ; 1976-1977 ; Studies in 20th & 21st Century Literature Volume 1 ; 1 >
      au < manifest ; 1977-1978 ; Studies in 20th & 21st Century Literature Volume 2 ; 2 >
      au < manifest ; 1978-1979 ; Studies in 20th & 21st Century Literature Volume 3 ; 3 >
      au < manifest ; 1979-1980 ; Studies in 20th & 21st Century Literature Volume 4 ; 4 >
      au < manifest ; 1980-1981 ; Studies in 20th & 21st Century Literature Volume 5 ; 5 >
      au < manifest ; 1981 ; Studies in 20th & 21st Century Literature Volume 6 ; 6 >
      au < manifest ; 1982-1983 ; Studies in 20th & 21st Century Literature Volume 7 ; 7 >
      au < manifest ; 1983-1984 ; Studies in 20th & 21st Century Literature Volume 8 ; 8 >
      au < manifest ; 1984-1985 ; Studies in 20th & 21st Century Literature Volume 9 ; 9 >
      au < manifest ; 1985-1986 ; Studies in 20th & 21st Century Literature Volume 10 ; 10 >
      au < manifest ; 1986-1987 ; Studies in 20th & 21st Century Literature Volume 11 ; 11 >
      au < manifest ; 1987-1988 ; Studies in 20th & 21st Century Literature Volume 12 ; 12 >
      au < manifest ; 1989 ; Studies in 20th & 21st Century Literature Volume 13 ; 13 >
      au < manifest ; 1990 ; Studies in 20th & 21st Century Literature Volume 14 ; 14 >
      au < manifest ; 1991 ; Studies in 20th & 21st Century Literature Volume 15 ; 15 >
      au < manifest ; 1992 ; Studies in 20th & 21st Century Literature Volume 16 ; 16 >
      au < manifest ; 1993 ; Studies in 20th & 21st Century Literature Volume 17 ; 17 >
      au < manifest ; 1994 ; Studies in 20th & 21st Century Literature Volume 18 ; 18 >
      au < manifest ; 1995 ; Studies in 20th & 21st Century Literature Volume 19 ; 19 >
      au < manifest ; 1996 ; Studies in 20th & 21st Century Literature Volume 20 ; 20 >
      au < manifest ; 1997 ; Studies in 20th & 21st Century Literature Volume 21 ; 21 >
      au < manifest ; 1998 ; Studies in 20th & 21st Century Literature Volume 22 ; 22 >
      au < manifest ; 1999 ; Studies in 20th & 21st Century Literature Volume 23 ; 23 >
      au < manifest ; 2000 ; Studies in 20th & 21st Century Literature Volume 24 ; 24 >
      au < manifest ; 2001 ; Studies in 20th & 21st Century Literature Volume 25 ; 25 >
      au < manifest ; 2002 ; Studies in 20th & 21st Century Literature Volume 26 ; 26 >
      au < manifest ; 2003 ; Studies in 20th & 21st Century Literature Volume 27 ; 27 >
      au < manifest ; 2004 ; Studies in 20th & 21st Century Literature Volume 28 ; 28 >
      au < manifest ; 2005 ; Studies in 20th & 21st Century Literature Volume 29 ; 29 >
      au < manifest ; 2006 ; Studies in 20th & 21st Century Literature Volume 30 ; 30 >
      au < manifest ; 2007 ; Studies in 20th & 21st Century Literature Volume 31 ; 31 >
      au < manifest ; 2008 ; Studies in 20th & 21st Century Literature Volume 32 ; 32 >
      au < manifest ; 2009 ; Studies in 20th & 21st Century Literature Volume 33 ; 33 >
      au < released ; 2010 ; Studies in 20th & 21st Century Literature Volume 34 ; 34 >
      au < released ; 2011 ; Studies in 20th & 21st Century Literature Volume 35 ; 35 >
      au < released ; 2012 ; Studies in 20th & 21st Century Literature Volume 36 ; 36 >
      au < released ; 2013 ; Studies in 20th & 21st Century Literature Volume 37 ; 37 >
      au < released ; 2014 ; Studies in 20th & 21st Century Literature Volume 38 ; 38 >
      au < released ; 2015 ; Studies in 20th & 21st Century Literature Volume 39 ; 39 >
      au < released ; 2016 ; Studies in 20th & 21st Century Literature Volume 40 ; 40 >
      au < released ; 2017 ; Studies in 20th & 21st Century Literature Volume 41 ; 41 >
      au < released ; 2017-2018 ; Studies in 20th & 21st Century Literature Volume 42 ; 42 >
      au < released ; 2018-2019 ; Studies in 20th & 21st Century Literature Volume 43 ; 43 >
      au < manifest ; 2020 ; Studies in 20th & 21st Century Literature Volume 44 ; 44 >
<<<<<<< HEAD
=======
      au < manifest ; 2021 ; Studies in 20th & 21st Century Literature Volume 45 ; 45 >
>>>>>>> ecf3b879

  }

}<|MERGE_RESOLUTION|>--- conflicted
+++ resolved
@@ -44,16 +44,10 @@
       au < released ; 2014 ; The Baltic International Yearbook of Cognition, Logic and Communication Volume 9 ; 9 ; http://newprairiepress.org/ >
       au < released ; 2015 ; The Baltic International Yearbook of Cognition, Logic and Communication Volume 10 ; 10 ; http://newprairiepress.org/ >
       au < released ; 2016 ; The Baltic International Yearbook of Cognition, Logic and Communication Volume 11 ; 11 ; http://newprairiepress.org/ >
-<<<<<<< HEAD
-      au < exists ; 2017 ; The Baltic International Yearbook of Cognition, Logic and Communication Volume 12 ; 12 ; https://newprairiepress.org/ >
-      au < exists ; 2019 ; The Baltic International Yearbook of Cognition, Logic and Communication Volume 13 ; 13 ; https://newprairiepress.org/ >
-      au < exists ; 2020 ; The Baltic International Yearbook of Cognition, Logic and Communication Volume 14 ; 14 ; https://newprairiepress.org/ >
-=======
       au < manifest ; 2017 ; The Baltic International Yearbook of Cognition, Logic and Communication Volume 12 ; 12 ; https://newprairiepress.org/ >
       au < manifest ; 2019 ; The Baltic International Yearbook of Cognition, Logic and Communication Volume 13 ; 13 ; https://newprairiepress.org/ >
       au < manifest ; 2020 ; The Baltic International Yearbook of Cognition, Logic and Communication Volume 14 ; 14 ; https://newprairiepress.org/ >
       au < expected ; 2021 ; The Baltic International Yearbook of Cognition, Logic and Communication Volume 15 ; 15 ; https://newprairiepress.org/ >
->>>>>>> ecf3b879
 
     }
   }
@@ -337,18 +331,11 @@
       au < released ; 2014 ; Transactions of the Burgon Society Volume 13 ; 13 >
       au < released ; 2014 ; Transactions of the Burgon Society Volume 14 ; 14 >
       au < released ; 2015 ; Transactions of the Burgon Society Volume 15 ; 15 >
-<<<<<<< HEAD
-      au < exists ; 2016 ; Transactions of the Burgon Society Volume 16 ; 16 >
-      au < exists ; 2018 ; Transactions of the Burgon Society Volume 17 ; 17 >
-      au < exists ; 2019 ; Transactions of the Burgon Society Volume 18 ; 18 >
-      au < exists ; 2020 ; Transactions of the Burgon Society Volume 19 ; 19 >
-=======
       au < manifest ; 2016 ; Transactions of the Burgon Society Volume 16 ; 16 >
       au < manifest ; 2018 ; Transactions of the Burgon Society Volume 17 ; 17 >
       au < manifest ; 2019 ; Transactions of the Burgon Society Volume 18 ; 18 >
       au < manifest ; 2020 ; Transactions of the Burgon Society Volume 19 ; 19 >
       au < expected ; 2021 ; Transactions of the Burgon Society Volume 20 ; 20 >
->>>>>>> ecf3b879
 
   }
 
@@ -370,16 +357,10 @@
       au < released ; 2013-2014 ; The Advocate Volume 21 ; 21 >
       au < released ; 2014-2015 ; The Advocate Volume 22 ; 22 >
       au < released ; 2015-2018 ; The Advocate Volume 23 ; 23 >
-<<<<<<< HEAD
-      au < exists ; 2019 ; The Advocate Volume 24 ; 24 >
-      au < exists ; 2019-2020 ; The Advocate Volume 25 ; 25 >
-      au < exists ; 2020 ; The Advocate Volume 26 ; 26 >
-=======
       au < manifest ; 2019 ; The Advocate Volume 24 ; 24 >
       au < manifest ; 2019-2020 ; The Advocate Volume 25 ; 25 >
       au < manifest ; 2020 ; The Advocate Volume 26 ; 26 >
       au < expected ; 2021 ; The Advocate Volume 27 ; 27 >
->>>>>>> ecf3b879
 
   }
 
@@ -463,38 +444,8 @@
       au < released ; 2015-2016 ; Educational Considerations Volume 43 ; 43 >
       au < released ; 2018-2019 ; Educational Considerations Volume 44 ; 44 >
       au < manifest ; 2019-2020 ; Educational Considerations Volume 45 ; 45 >
-<<<<<<< HEAD
-      au < exists ; 2020 ; Educational Considerations Volume 46 ; 46 >
-
-  }
-
-  {
-
-      title <
-        name = Kansas Library Association College and University Libraries Section Proceedings ;
-        eissn = 2160‐942X
-      >
-
-      plugin = org.lockss.plugin.bepress.BePressPlugin
-      implicit < status ; year ; name ; param[volume] >
-      comment[publisher] = New Prairie Press
-      param[base_url] = https://newprairiepress.org/
-      param[journal_abbr] = culsproceedings
-
-      au < exists ; 2011; Kansas Library Association College and University Libraries Section Proceedings Volume 1 ; 1 >
-      au < exists ; 2012; Kansas Library Association College and University Libraries Section Proceedings Volume 2 ; 2 >
-      au < exists ; 2013; Kansas Library Association College and University Libraries Section Proceedings Volume 3 ; 3 >
-      au < exists ; 2014; Kansas Library Association College and University Libraries Section Proceedings Volume 4 ; 4 >
-      au < exists ; 2015; Kansas Library Association College and University Libraries Section Proceedings Volume 5 ; 5 >
-      au < exists ; 2016; Kansas Library Association College and University Libraries Section Proceedings Volume 6 ; 6 >
-      au < exists ; 2017; Kansas Library Association College and University Libraries Section Proceedings Volume 7 ; 7 >
-      au < exists ; 2018; Kansas Library Association College and University Libraries Section Proceedings Volume 8 ; 8 >
-      au < exists ; 2019; Kansas Library Association College and University Libraries Section Proceedings Volume 9 ; 9 >
-      au < exists ; 2020 ; Kansas Library Association College and University Libraries Section Proceedings Volume 10 ; 10 >
-=======
       au < manifest ; 2020-2021 ; Educational Considerations Volume 46 ; 46 >
       au < manifest ; 2021-2022 ; Educational Considerations Volume 47 ; 47 >
->>>>>>> ecf3b879
 
   }
 
@@ -646,14 +597,9 @@
       au < released ; 2013 ; Fungal Genetics Reports Volume 60 ; 60 >
       au < released ; 2015 ; Fungal Genetics Reports Volume 61 ; 61 >
       au < released ; 2016 ; Fungal Genetics Reports Volume 62 ; 62 >
-<<<<<<< HEAD
-      au < exists ; 2018-2019 ; Fungal Genetics Reports Volume 63 ; 63 >
-      au < exists ; 2020 ; Fungal Genetics Reports Volume 64 ; 64 >
-=======
       au < manifest ; 2018-2019 ; Fungal Genetics Reports Volume 63 ; 63 >
       au < manifest ; 2020 ; Fungal Genetics Reports Volume 64 ; 64 >
       au < manifest ; 2021 ; Fungal Genetics Reports Volume 65 ; 65 >
->>>>>>> ecf3b879
 
   }
 
@@ -765,13 +711,8 @@
       au < released ; 2017 ; Journal of Applied Communications Volume 101 ; 101 >
       au < released ; 2018 ; Journal of Applied Communications Volume 102 ; 102 >
       au < manifest ; 2019 ; Journal of Applied Communications Volume 103 ; 103 >
-<<<<<<< HEAD
-      au < exists ; 2020 ; Journal of Applied Communications Volume 104 ; 104 >
-      au < exists ; 2021 ; Journal of Applied Communications Volume 105 ; 105 >
-=======
       au < manifest ; 2020 ; Journal of Applied Communications Volume 104 ; 104 >
       au < manifest ; 2021 ; Journal of Applied Communications Volume 105 ; 105 >
->>>>>>> ecf3b879
 
   }
 
@@ -1062,10 +1003,7 @@
       au < released ; 2017-2018 ; Studies in 20th & 21st Century Literature Volume 42 ; 42 >
       au < released ; 2018-2019 ; Studies in 20th & 21st Century Literature Volume 43 ; 43 >
       au < manifest ; 2020 ; Studies in 20th & 21st Century Literature Volume 44 ; 44 >
-<<<<<<< HEAD
-=======
       au < manifest ; 2021 ; Studies in 20th & 21st Century Literature Volume 45 ; 45 >
->>>>>>> ecf3b879
 
   }
 
