--- conflicted
+++ resolved
@@ -60,10 +60,7 @@
       au < exists ; 2018 ; 2018 ; American Journal of Occupational Therapy Volume 72 ; 72 >
       au < exists ; 2019 ; 2019 ; American Journal of Occupational Therapy Volume 73 ; 73 >
       au < exists ; 2020 ; 2020 ; American Journal of Occupational Therapy Volume 74 ; 74 >
-<<<<<<< HEAD
-=======
       au < expected ; 2021 ; 2021 ; American Journal of Occupational Therapy Volume 75 ; 75 >
->>>>>>> ecf3b879
 
   }
 
