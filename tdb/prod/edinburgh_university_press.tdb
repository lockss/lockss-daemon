{

  publisher <
    name = Edinburgh University Press
  >

  {

    title <
      name = African Journal of International and Comparative Law ;
      issn = 0954-8890 ;
      eissn = 1755-1609 ;
      issnl = 0954-8890 
     >
     
    {

      plugin = org.lockss.plugin.edinburgh.EdinburghUniversityPressPlugin
#      param[base_url] = http://www.euppublishing.com/
      param[journal_id] = ajicl
      implicit < status ; year ; name ; param[volume_name] ; param[base_url] >

      au < released ; 2005 ; African Journal of International and Comparative Law Volume 13 ; 13 ; http://www.euppublishing.com/ >
      au < released ; 2006 ; African Journal of International and Comparative Law Volume 14 ; 14 ; http://www.euppublishing.com/ >
      au < released ; 2007 ; African Journal of International and Comparative Law Volume 15 ; 15 ; http://www.euppublishing.com/ >
      au < released ; 2008 ; African Journal of International and Comparative Law Volume 16 ; 16 ; http://www.euppublishing.com/ >
      au < released ; 2009 ; African Journal of International and Comparative Law Volume 17 ; 17 ; http://www.euppublishing.com/ >
      au < released ; 2010 ; African Journal of International and Comparative Law Volume 18 ; 18 ; http://www.euppublishing.com/ >
      au < released ; 2011 ; African Journal of International and Comparative Law Volume 19 ; 19 ; http://www.euppublishing.com/ >
      au < released ; 2012 ; African Journal of International and Comparative Law Volume 20 ; 20 ; http://www.euppublishing.com/ >
      au < released ; 2013 ; African Journal of International and Comparative Law Volume 21 ; 21 ; http://www.euppublishing.com/ >
      au < released ; 2014 ; African Journal of International and Comparative Law Volume 22 ; 22 ; http://www.euppublishing.com/ >
      au < released ; 2015 ; African Journal of International and Comparative Law Volume 23 ; 23 ; http://www.euppublishing.com/ >
      au < released ; 2016 ; African Journal of International and Comparative Law Volume 24 ; 24 ; http://www.euppublishing.com/ >
      au < released ; 2017 ; African Journal of International and Comparative Law Volume 25 ; 25 ; https://www.euppublishing.com/ >
      au < released ; 2018 ; African Journal of International and Comparative Law Volume 26 ; 26 ; https://www.euppublishing.com/ >
      au < released ; 2019 ; African Journal of International and Comparative Law Volume 27 ; 27 ; https://www.euppublishing.com/ >
      au < released ; 2020 ; African Journal of International and Comparative Law Volume 28 ; 28 ; https://www.euppublishing.com/ >
      au < manifest ; 2021 ; African Journal of International and Comparative Law Volume 29 ; 29 ; https://www.euppublishing.com/ >

    }
    
  }
  
  {

    title <
      name = Afghanistan ;
      issn = 2399-357X ;
      eissn = 2399-3588 ;
      issnl = 2399-357X 
     >

    plugin = org.lockss.plugin.edinburgh.EdinburghUniversityPressPlugin
    implicit < status ; year ; name ; param[volume_name] ; param[base_url] >
    param[journal_id] = afg

    au < released ; 2018 ; Afghanistan Volume 1 ; 1 ; https://www.euppublishing.com/ >
    au < released ; 2019 ; Afghanistan Volume 2 ; 2 ; https://www.euppublishing.com/ >
    au < released ; 2020 ; Afghanistan Volume 3 ; 3 ; https://www.euppublishing.com/ >
    au < manifest ; 2021 ; Afghanistan Volume 4 ; 4 ; https://www.euppublishing.com/ >

  }

  {

    title <
      name = Ancient Philosophy Today ;
      issn = 2516-1156 ;
      eissn = 2516-1164 ;
      issnl = 2516-1156
     >

    plugin = org.lockss.plugin.edinburgh.EdinburghUniversityPressPlugin
    implicit < status ; year ; name ; param[volume_name] ; param[base_url] >
    param[journal_id] = anph

    au < released ; 2019 ; Ancient Philosophy Today Volume 1 ; 1 ; https://www.euppublishing.com/ >
    au < released ; 2020 ; Ancient Philosophy Today Volume 2 ; 2 ; https://www.euppublishing.com/ >
    au < manifest ; 2021 ; Ancient Philosophy Today Volume 3 ; 3 ; https://www.euppublishing.com/ >

  }

  {

    title <
      name = Scottish Church History ;
      issn = 2516-6298 ;
      eissn = 2516-6301 ;
      issnl = 2516-6298
     >

    plugin = org.lockss.plugin.edinburgh.EdinburghUniversityPressPlugin
    implicit < status ; year ; name ; param[volume_name] ; param[base_url] >
    param[journal_id] = sch

    au < released ; 2000 ; Scottish Church History Volume 30 ; 30 ; https://www.euppublishing.com/ >
    au < released ; 2002 ; Scottish Church History Volume 31 ; 31 ; https://www.euppublishing.com/ >
    au < released ; 2002 ; Scottish Church History Volume 32 ; 32 ; https://www.euppublishing.com/ >
    au < released ; 2003 ; Scottish Church History Volume 33 ; 33 ; https://www.euppublishing.com/ >
    au < released ; 2004 ; Scottish Church History Volume 34 ; 34 ; https://www.euppublishing.com/ >
    au < released ; 2005 ; Scottish Church History Volume 35 ; 35 ; https://www.euppublishing.com/ >
    au < released ; 2006 ; Scottish Church History Volume 36 ; 36 ; https://www.euppublishing.com/ >
    au < released ; 2007 ; Scottish Church History Volume 37 ; 37 ; https://www.euppublishing.com/ >
    au < released ; 2008 ; Scottish Church History Volume 38 ; 38 ; https://www.euppublishing.com/ >
    au < released ; 2009 ; Scottish Church History Volume 39 ; 39 ; https://www.euppublishing.com/ >
    au < released ; 2010 ; Scottish Church History Volume 40 ; 40 ; https://www.euppublishing.com/ >
    au < released ; 2012 ; Scottish Church History Volume 41 ; 41 ; https://www.euppublishing.com/ >
    au < released ; 2013 ; Scottish Church History Volume 42 ; 42 ; https://www.euppublishing.com/ >
    au < released ; 2014 ; Scottish Church History Volume 43 ; 43 ; https://www.euppublishing.com/ >
    au < released ; 2015 ; Scottish Church History Volume 44 ; 44 ; https://www.euppublishing.com/ >
    au < released ; 2016 ; Scottish Church History Volume 45 ; 45 ; https://www.euppublishing.com/ >
    au < released ; 2017 ; Scottish Church History Volume 46 ; 46 ; https://www.euppublishing.com/ >
    au < released ; 2018 ; Scottish Church History Volume 47 ; 47 ; https://www.euppublishing.com/ >
    au < released ; 2019 ; Scottish Church History Volume 48 ; 48 ; https://www.euppublishing.com/ >
    au < released ; 2020 ; Scottish Church History Volume 49 ; 49 ; https://www.euppublishing.com/ >
    au < manifest ; 2021 ; Scottish Church History Volume 50 ; 50 ; https://www.euppublishing.com/ >
  }

  {

    title <
      name = Somatechnics ;
      issn = 2044-0138 ;
      eissn = 2044-0146 ;
      issnl = 2044-0138 
     >

    plugin = org.lockss.plugin.edinburgh.EdinburghUniversityPressPlugin
    implicit < status ; year ; name ; param[volume_name] ; param[base_url] >
    param[journal_id] = soma

    au < released ; 2011 ; Somatechnics Volume 1 ; 1 ; https://www.euppublishing.com/ >
    au < released ; 2012 ; Somatechnics Volume 2 ; 2 ; https://www.euppublishing.com/ >
    au < released ; 2013 ; Somatechnics Volume 3 ; 3 ; https://www.euppublishing.com/ >
    au < released ; 2014 ; Somatechnics Volume 4 ; 4 ; https://www.euppublishing.com/ >
    au < released ; 2015 ; Somatechnics Volume 5 ; 5 ; https://www.euppublishing.com/ >
    au < released ; 2016 ; Somatechnics Volume 6 ; 6 ; https://www.euppublishing.com/ >
    au < released ; 2017 ; Somatechnics Volume 7 ; 7 ; https://www.euppublishing.com/ >
    au < released ; 2018 ; Somatechnics Volume 8 ; 8 ; https://www.euppublishing.com/ >
    au < released ; 2019 ; Somatechnics Volume 9 ; 9 ; https://www.euppublishing.com/ >
    au < released ; 2020 ; Somatechnics Volume 10 ; 10 ; https://www.euppublishing.com/ >
    au < manifest ; 2021 ; Somatechnics Volume 11 ; 11 ; https://www.euppublishing.com/ >

  }

  {

    title <
      name = Victoriographies – A Journal of Nineteenth-Century Writing, 1790-1914 ;
      issn = 2044-2416 ;
      eissn = 2044-2424 ;
      issnl = 2044-2416 
     >

    plugin = org.lockss.plugin.edinburgh.EdinburghUniversityPressPlugin
    implicit < status ; year ; name ; param[volume_name] ; param[base_url] >
    param[journal_id] = vic

    au < released ; 2011 ; Victoriographies – A Journal of Nineteenth-Century Writing, 1790-1914 Volume 1 ; 1 ; https://www.euppublishing.com/ >
    au < released ; 2012 ; Victoriographies – A Journal of Nineteenth-Century Writing, 1790-1914 Volume 2 ; 2 ; https://www.euppublishing.com/ >
    au < released ; 2013 ; Victoriographies – A Journal of Nineteenth-Century Writing, 1790-1914 Volume 3 ; 3 ; https://www.euppublishing.com/ >
    au < released ; 2014 ; Victoriographies – A Journal of Nineteenth-Century Writing, 1790-1914 Volume 4 ; 4 ; https://www.euppublishing.com/ >
    au < released ; 2015 ; Victoriographies – A Journal of Nineteenth-Century Writing, 1790-1914 Volume 5 ; 5 ; https://www.euppublishing.com/ >
    au < released ; 2016 ; Victoriographies – A Journal of Nineteenth-Century Writing, 1790-1914 Volume 6 ; 6 ; https://www.euppublishing.com/ >
    au < released ; 2017 ; Victoriographies – A Journal of Nineteenth-Century Writing, 1790-1914 Volume 7 ; 7 ; https://www.euppublishing.com/ >
    au < released ; 2018 ; Victoriographies – A Journal of Nineteenth-Century Writing, 1790-1914 Volume 8 ; 8 ; https://www.euppublishing.com/ >
    au < released ; 2019 ; Victoriographies – A Journal of Nineteenth-Century Writing, 1790-1914 Volume 9 ; 9 ; https://www.euppublishing.com/ >
    au < released ; 2020 ; Victoriographies – A Journal of Nineteenth-Century Writing, 1790-1914 Volume 10 ; 10 ; https://www.euppublishing.com/ >
    au < manifest ; 2021 ; Victoriographies – A Journal of Nineteenth-Century Writing, 1790-1914 Volume 11 ; 11 ; https://www.euppublishing.com/ >

  }

  {

    title <
      name = Deleuze and Guattari Studies ;
      issn = 2398-9777 ;
      eissn = 2398-9785 ;
      issnl = 2398-9777 
     >

    plugin = org.lockss.plugin.edinburgh.EdinburghUniversityPressPlugin
    implicit < status ; year ; name ; param[volume_name] ; param[base_url] >
    #name changed and journal_id changed from dls (2007-2017) to dlgs (starting 2018)

    param[journal_id] = dlgs
    #no volumes before 2018. See comment above.
    au < released ; 2018 ; Deleuze and Guattari Studies Volume 12 ; 12 ; https://www.euppublishing.com/ >
    au < released ; 2019 ; Deleuze and Guattari Studies Volume 13 ; 13 ; https://www.euppublishing.com/ >
    au < released ; 2020 ; Deleuze and Guattari Studies Volume 14 ; 14 ; https://www.euppublishing.com/ >
    au < manifest ; 2021 ; Deleuze and Guattari Studies Volume 15 ; 15 ; https://www.euppublishing.com/ >

  }

  {

    title <
      name = CounterText ;
      issn = 2056-4406 ;
      eissn = 2056-4414 ;
      issnl = 2056-4406 
     >

    plugin = org.lockss.plugin.edinburgh.EdinburghUniversityPressPlugin
    implicit < status ; year ; name ; param[volume_name] ; param[base_url] >
    param[journal_id] = count

    au < released ; 2015 ; CounterText Volume 1 ; 1 ; https://www.euppublishing.com/ >
    au < released ; 2016 ; CounterText Volume 2 ; 2 ; https://www.euppublishing.com/ >
    au < released ; 2017 ; CounterText Volume 3 ; 3 ; https://www.euppublishing.com/ >
    au < released ; 2018 ; CounterText Volume 4 ; 4 ; https://www.euppublishing.com/ >
    au < released ; 2019 ; CounterText Volume 5 ; 5 ; https://www.euppublishing.com/ >
    au < released ; 2020 ; CounterText Volume 6 ; 6 ; https://www.euppublishing.com/ >
    au < manifest ; 2021 ; CounterText Volume 7 ; 7 ; https://www.euppublishing.com/ >

  }

  {

    title <
      name = Architectural Heritage ;
      issn = 1350-7524 ;
      eissn = 1755-1641 ;
      issnl = 1350-7524 
     >

    {

      plugin = org.lockss.plugin.edinburgh.EdinburghUniversityPressPlugin
#      param[base_url] = http://www.euppublishing.com/
      param[journal_id] = arch
      implicit < status ; year ; name ; param[volume_name] ; param[base_url] >

      au < released ; 2000 ; Architectural Heritage Volume 11 ; 11 ; https://www.euppublishing.com/ >
      au < released ; 2001 ; Architectural Heritage Volume 12 ; 12 ; https://www.euppublishing.com/ >
      au < released ; 2002 ; Architectural Heritage Volume 13 ; 13 ; https://www.euppublishing.com/ >
      au < released ; 2003 ; Architectural Heritage Volume 14 ; 14 ; http://www.euppublishing.com/ >
      au < released ; 2004 ; Architectural Heritage Volume 15 ; 15 ; http://www.euppublishing.com/ >
      au < released ; 2005 ; Architectural Heritage Volume 16 ; 16 ; http://www.euppublishing.com/ >
      au < released ; 2006 ; Architectural Heritage Volume 17 ; 17 ; http://www.euppublishing.com/ >
      au < released ; 2007 ; Architectural Heritage Volume 18 ; 18 ; http://www.euppublishing.com/ >
      au < superseded ; 2008 ; Architectural Heritage Volume XIX [superseded] ; XIX ; http://www.euppublishing.com/ >
      au < released ; 2008 ; Architectural Heritage Volume 19 ; 19 ; http://www.euppublishing.com/ >
      au < superseded ; 2009 ; Architectural Heritage Volume XX [superseded] ; XX ; http://www.euppublishing.com/ >
      au < released ; 2009 ; Architectural Heritage Volume 20 ; 20 ; http://www.euppublishing.com/ >
      au < released ; 2010 ; Architectural Heritage Volume 21 ; 21 ; http://www.euppublishing.com/ >
      au < released ; 2011 ; Architectural Heritage Volume 22 ; 22 ; http://www.euppublishing.com/ >
      au < released ; 2012 ; Architectural Heritage Volume 23 ; 23 ; http://www.euppublishing.com/ >
      au < released ; 2013 ; Architectural Heritage Volume 24 ; 24 ; http://www.euppublishing.com/ >
      au < released ; 2014 ; Architectural Heritage Volume 25 ; 25 ; http://www.euppublishing.com/ >
      au < released ; 2015 ; Architectural Heritage Volume 26 ; 26 ; http://www.euppublishing.com/ >
      au < released ; 2016 ; Architectural Heritage Volume 27 ; 27 ; https://www.euppublishing.com/ >

    }
    
  }

  {

    title <
      name = Archives of Natural History ;
      issn = 0260-9541 ;
      eissn = 1755-6260 ;
      issnl = 0260-9541 
     >
    
    {
    
      plugin = org.lockss.plugin.edinburgh.EdinburghUniversityPressPlugin
#      param[base_url] = http://www.euppublishing.com/
      param[journal_id] = anh
      implicit < status ; year ; name ; param[volume_name] ; param[base_url] >

      au < released ; 2000 ; Archives of Natural History Volume 27 ; 27 ; https://www.euppublishing.com/ >
      au < released ; 2001 ; Archives of Natural History Volume 28 ; 28 ; https://www.euppublishing.com/ >
      au < released ; 2002 ; Archives of Natural History Volume 29 ; 29 ; https://www.euppublishing.com/ >
      au < released ; 2003 ; Archives of Natural History Volume 30 ; 30 ; http://www.euppublishing.com/ >
      au < released ; 2004 ; Archives of Natural History Volume 31 ; 31 ; http://www.euppublishing.com/ >
      au < released ; 2005 ; Archives of Natural History Volume 32 ; 32 ; http://www.euppublishing.com/ >
      au < released ; 2006 ; Archives of Natural History Volume 33 ; 33 ; http://www.euppublishing.com/ >
      au < released ; 2007 ; Archives of Natural History Volume 34 ; 34 ; http://www.euppublishing.com/ >
      au < released ; 2008 ; Archives of Natural History Volume 35 ; 35 ; http://www.euppublishing.com/ >
      au < released ; 2009 ; Archives of Natural History Volume 36 ; 36 ; http://www.euppublishing.com/ >
      au < released ; 2010 ; Archives of Natural History Volume 37 ; 37 ; http://www.euppublishing.com/ >
      au < released ; 2011 ; Archives of Natural History Volume 38 ; 38 ; http://www.euppublishing.com/ >
      au < released ; 2012 ; Archives of Natural History Volume 39 ; 39 ; http://www.euppublishing.com/ >
      au < released ; 2013 ; Archives of Natural History Volume 40 ; 40 ; http://www.euppublishing.com/ >
      au < released ; 2014 ; Archives of Natural History Volume 41 ; 41 ; http://www.euppublishing.com/ >
      au < released ; 2015 ; Archives of Natural History Volume 42 ; 42 ; http://www.euppublishing.com/ >
      au < released ; 2016 ; Archives of Natural History Volume 43 ; 43 ; http://www.euppublishing.com/ >
      au < released ; 2017 ; Archives of Natural History Volume 44 ; 44 ; https://www.euppublishing.com/ >
      au < released ; 2018 ; Archives of Natural History Volume 45 ; 45 ; https://www.euppublishing.com/ >
      au < released ; 2019 ; Archives of Natural History Volume 46 ; 46 ; https://www.euppublishing.com/ >
      au < released ; 2020 ; Archives of Natural History Volume 47 ; 47 ; https://www.euppublishing.com/ >
      au < manifest ; 2021 ; Archives of Natural History Volume 48 ; 48 ; https://www.euppublishing.com/ >

    }
    
  }
  
  {

    title <
      name = Ben Jonson Journal ;
      issn = 1079-3453 ;
      eissn = 1755-165X ;
      issnl = 1079-3453 
     >

    {
    
      plugin = org.lockss.plugin.edinburgh.EdinburghUniversityPressPlugin
#      param[base_url] = http://www.euppublishing.com/
      param[journal_id] = bjj
      implicit < status ; year ; name ; param[volume_name] ; param[base_url] >

      au < released ; 2000 ; Ben Jonson Journal Volume 7 ; 7 ; https://www.euppublishing.com/ >
      au < released ; 2001 ; Ben Jonson Journal Volume 8 ; 8 ; https://www.euppublishing.com/ >
      au < released ; 2002 ; Ben Jonson Journal Volume 9 ; 9 ; https://www.euppublishing.com/ >
      au < released ; 2003 ; Ben Jonson Journal Volume 10 ; 10 ; https://www.euppublishing.com/ >
      au < released ; 2004 ; Ben Jonson Journal Volume 11 ; 11 ; https://www.euppublishing.com/ >
      au < released ; 2005 ; Ben Jonson Journal Volume 12 ; 12 ; https://www.euppublishing.com/ >
      au < released ; 2006 ; Ben Jonson Journal Volume 13 ; 13 ; https://www.euppublishing.com/ >
      au < released ; 2007 ; Ben Jonson Journal Volume 14 ; 14 ; http://www.euppublishing.com/ >
      au < released ; 2008 ; Ben Jonson Journal Volume 15 ; 15 ; http://www.euppublishing.com/ >
      au < released ; 2009 ; Ben Jonson Journal Volume 16 ; 16 ; http://www.euppublishing.com/ >
      au < released ; 2010 ; Ben Jonson Journal Volume 17 ; 17 ; http://www.euppublishing.com/ >
      au < released ; 2011 ; Ben Jonson Journal Volume 18 ; 18 ; http://www.euppublishing.com/ >
      au < released ; 2012 ; Ben Jonson Journal Volume 19 ; 19 ; http://www.euppublishing.com/ >
      au < released ; 2013 ; Ben Jonson Journal Volume 20 ; 20 ; http://www.euppublishing.com/ >
      au < released ; 2014 ; Ben Jonson Journal Volume 21 ; 21 ; http://www.euppublishing.com/ >
      au < released ; 2015 ; Ben Jonson Journal Volume 22 ; 22 ; http://www.euppublishing.com/ >
      au < released ; 2016 ; Ben Jonson Journal Volume 23 ; 23 ; http://www.euppublishing.com/ >
      au < released ; 2017 ; Ben Jonson Journal Volume 24 ; 24 ; https://www.euppublishing.com/ >
      au < released ; 2018 ; Ben Jonson Journal Volume 25 ; 25 ; https://www.euppublishing.com/ >
      au < released ; 2019 ; Ben Jonson Journal Volume 26 ; 26 ; https://www.euppublishing.com/ >
      au < released ; 2020 ; Ben Jonson Journal Volume 27 ; 27 ; https://www.euppublishing.com/ >
      au < manifest ; 2021 ; Ben Jonson Journal Volume 28 ; 28 ; https://www.euppublishing.com/ >

    }

  }

  {

    title <
      name = Britain and the World ;
      issn = 2043-8567 ;
      eissn = 2043-8575 ;
      issnl = 2043-8567 
     >

      plugin = org.lockss.plugin.edinburgh.EdinburghUniversityPressPlugin
#      param[base_url] = http://www.euppublishing.com/
      implicit < status ; year ; name ; param[volume_name] ; param[base_url] >

    {
      param[journal_id] = brw
    
      au < superseded ; 2008-2009 ; Britain and the World Volume 1 [superseded] ; 1 ; http://www.euppublishing.com/ >
      au < superseded ; 2009-2010 ; Britain and the World Volume 2 [superseded] ; 2 ; http://www.euppublishing.com/ >
      au < superseded ; 2010 ; Britain and the World Volume 3 [superseded] ; 3 ; http://www.euppublishing.com/ >
      au < released ; 2011 ; Britain and the World Volume 4 ; 4 ; http://www.euppublishing.com/ >
      au < released ; 2012 ; Britain and the World Volume 5 ; 5 ; http://www.euppublishing.com/ >
      au < released ; 2013 ; Britain and the World Volume 6 ; 6 ; http://www.euppublishing.com/ >
      au < released ; 2014 ; Britain and the World Volume 7 ; 7 ; http://www.euppublishing.com/ >
      au < released ; 2015 ; Britain and the World Volume 8 ; 8 ; http://www.euppublishing.com/ >
      au < released ; 2016 ; Britain and the World Volume 9 ; 9 ; http://www.euppublishing.com/ >
      au < released ; 2017 ; Britain and the World Volume 10 ; 10 ; https://www.euppublishing.com/ >
      au < released ; 2018 ; Britain and the World Volume 11 ; 11 ; https://www.euppublishing.com/ >
      au < released ; 2019 ; Britain and the World Volume 12 ; 12 ; https://www.euppublishing.com/ >
      au < released ; 2020 ; Britain and the World Volume 13 ; 13 ; https://www.euppublishing.com/ >
      au < manifest ; 2021 ; Britain and the World Volume 14 ; 14 ; https://www.euppublishing.com/ >

    }

    {
        param[journal_id] = brs
        # old title used

        au < released ; 2008-2009 ; British Scholar Volume 1 ; 1 ; http://www.euppublishing.com/ >
        au < released ; 2009-2010 ; British Scholar Volume 2 ; 2 ; http://www.euppublishing.com/ >
        au < released ; 2010 ; British Scholar Volume 3 ; 3 ; http://www.euppublishing.com/ >

    }
    
  }
  
  {

    title <
      name = Comparative Critical Studies ;
      issn = 1744-1854 ;
      eissn = 1750-0109 ;
      issnl = 1744-1854
    >

    {

      plugin = org.lockss.plugin.edinburgh.EdinburghUniversityPressPlugin
#      param[base_url] = http://www.euppublishing.com/
      param[journal_id] = ccs
      implicit < status ; year ; name ; param[volume_name] ; param[base_url] >

      au < released ; 2004 ; Comparative Critical Studies Volume 1 ; 1 ; http://www.euppublishing.com/ >
      au < released ; 2005 ; Comparative Critical Studies Volume 2 ; 2 ; http://www.euppublishing.com/ >
      au < released ; 2006 ; Comparative Critical Studies Volume 3 ; 3 ; http://www.euppublishing.com/ >
      au < released ; 2007 ; Comparative Critical Studies Volume 4 ; 4 ; http://www.euppublishing.com/ >
      au < released ; 2008 ; Comparative Critical Studies Volume 5 ; 5 ; http://www.euppublishing.com/ >
      au < released ; 2009 ; Comparative Critical Studies Volume 6 ; 6 ; http://www.euppublishing.com/ >
      au < released ; 2010 ; Comparative Critical Studies Volume 7 ; 7 ; http://www.euppublishing.com/ >
      au < released ; 2011 ; Comparative Critical Studies Volume 8 ; 8 ; http://www.euppublishing.com/ >
      au < released ; 2012 ; Comparative Critical Studies Volume 9 ; 9 ; http://www.euppublishing.com/ >
      au < released ; 2013 ; Comparative Critical Studies Volume 10 ; 10 ; http://www.euppublishing.com/ >
      au < released ; 2014 ; Comparative Critical Studies Volume 11 ; 11 ; http://www.euppublishing.com/ >
      au < released ; 2015 ; Comparative Critical Studies Volume 12 ; 12 ; http://www.euppublishing.com/ >
      au < released ; 2016 ; Comparative Critical Studies Volume 13 ; 13 ; http://www.euppublishing.com/ >
      au < released ; 2017 ; Comparative Critical Studies Volume 14 ; 14 ; https://www.euppublishing.com/ >
      au < released ; 2018 ; Comparative Critical Studies Volume 15 ; 15 ; https://www.euppublishing.com/ >
    
      au < released ; 2019 ; Comparative Critical Studies Volume 16 ; 16 ; https://www.euppublishing.com/ >
      au < released ; 2020 ; Comparative Critical Studies Volume 17 ; 17 ; https://www.euppublishing.com/ >
      au < manifest ; 2021 ; Comparative Critical Studies Volume 18 ; 18 ; https://www.euppublishing.com/ >
    }

    {

      plugin = org.lockss.plugin.projmuse.ProjectMusePlugin
      comment[platform] = This journal no longer contributes new issues to Muse
      param[journal_dir] = comparative_critical_studies
      attr[journal_id] = ccs
      implicit < status ; year ; name ; param[volume] >

      {

        param[base_url] = http://muse.jhu.edu/

        au < down ; 2006 ; Comparative Critical Studies Volume 3 [Project MUSE] ; 3 >
        au < down ; 2007 ; Comparative Critical Studies Volume 4 [Project MUSE] ; 4 >
        au < down ; 2008 ; Comparative Critical Studies Volume 5 [Project MUSE] ; 5 >

      }


    }

  }

  {

    title <
      name = Corpora ;
      issn = 1749-5032 ;
      eissn = 1755-1676 ;
      issnl = 1749-5032 
     >

    {
    
      plugin = org.lockss.plugin.edinburgh.EdinburghUniversityPressPlugin
#      param[base_url] = http://www.euppublishing.com/
      param[journal_id] = cor
      implicit < status ; year ; name ; param[volume_name] ; param[base_url] >

      au < released ; 2006 ; Corpora Volume 1 ; 1 ; http://www.euppublishing.com/ >
      au < released ; 2007 ; Corpora Volume 2 ; 2 ; http://www.euppublishing.com/ >
      au < released ; 2008 ; Corpora Volume 3 ; 3 ; http://www.euppublishing.com/ >
      au < released ; 2009 ; Corpora Volume 4 ; 4 ; http://www.euppublishing.com/ >
      au < released ; 2010 ; Corpora Volume 5 ; 5 ; http://www.euppublishing.com/ >
      au < released ; 2011 ; Corpora Volume 6 ; 6 ; http://www.euppublishing.com/ >
      au < released ; 2012 ; Corpora Volume 7 ; 7 ; http://www.euppublishing.com/ >
      au < released ; 2013 ; Corpora Volume 8 ; 8 ; http://www.euppublishing.com/ >
      au < released ; 2014 ; Corpora Volume 9 ; 9 ; http://www.euppublishing.com/ >
      au < released ; 2015 ; Corpora Volume 10 ; 10 ; http://www.euppublishing.com/ >
      au < released ; 2016 ; Corpora Volume 11 ; 11 ; http://www.euppublishing.com/ >
      au < released ; 2017 ; Corpora Volume 12 ; 12 ; https://www.euppublishing.com/ >
      au < released ; 2018 ; Corpora Volume 13 ; 13 ; https://www.euppublishing.com/ >
    
      au < released ; 2019 ; Corpora Volume 14 ; 14 ; https://www.euppublishing.com/ >
      au < released ; 2020 ; Corpora Volume 15 ; 15 ; https://www.euppublishing.com/ >
      au < manifest ; 2021 ; Corpora Volume 16 ; 16 ; https://www.euppublishing.com/ >
    }
  }
    
  
  {

    title <
      name = Cultural History ;
      issn = 2045-290X ;
      eissn = 2045-2918 ;
      issnl = 2045-290X 
     >

    plugin = org.lockss.plugin.edinburgh.EdinburghUniversityPressPlugin
    param[journal_id] = cult
    implicit < status ; year ; name ; param[volume_name] ; param[base_url] >     


    au < released ; 2012 ; Cultural History Volume 1 ; 1 ; https://www.euppublishing.com/ >
    au < released ; 2013 ; Cultural History Volume 2 ; 2 ; https://www.euppublishing.com/ >
    au < testing ; 2014 ; Cultural History Volume 3 ; 3 ; https://www.euppublishing.com/ > #by EDINA (aro)
    au < testing ; 2015 ; Cultural History Volume 4 ; 4 ; https://www.euppublishing.com/ > #by EDINA (aro)
    au < testing ; 2016 ; Cultural History Volume 5 ; 5 ; https://www.euppublishing.com/ >#by EDINA (aro)
    au < testing ; 2017 ; Cultural History Volume 6 ; 6 ; https://www.euppublishing.com/ >#by EDINA (aro)
    au < released ; 2018 ; Cultural History Volume 7 ; 7 ; https://www.euppublishing.com/ >
    
    au < released ; 2019 ; Cultural History Volume 8 ; 8 ; https://www.euppublishing.com/ >
    au < released ; 2020 ; Cultural History Volume 9 ; 9 ; https://www.euppublishing.com/ >
    au < manifest ; 2021 ; Cultural History Volume 10 ; 10 ; https://www.euppublishing.com/ >

  }  
  
  {

    title <
      name = Dance Research ;
      issn = 0264-2875 ;
      eissn = 1750-0095 ;
      issnl = 0264-2875
    >

    {

      plugin = org.lockss.plugin.edinburgh.EdinburghUniversityPressPlugin
#      param[base_url] = http://www.euppublishing.com/
      param[journal_id] = drs
      implicit < status ; year ; name ; param[volume_name] ; param[base_url] >

      au < released ; 2000 ; Dance Research Volume 18 ; 18 ; http://www.euppublishing.com/ >
      au < released ; 2001 ; Dance Research Volume 19 ; 19 ; http://www.euppublishing.com/ >
      au < released ; 2002 ; Dance Research Volume 20 ; 20 ; http://www.euppublishing.com/ >
      au < released ; 2003 ; Dance Research Volume 21 ; 21 ; http://www.euppublishing.com/ >
      au < released ; 2004 ; Dance Research Volume 22 ; 22 ; http://www.euppublishing.com/ >
      au < released ; 2005 ; Dance Research Volume 23 ; 23 ; http://www.euppublishing.com/ >
      au < released ; 2006 ; Dance Research Volume 24 ; 24 ; http://www.euppublishing.com/ >
      au < released ; 2007 ; Dance Research Volume 25 ; 25 ; http://www.euppublishing.com/ >
      au < released ; 2008 ; Dance Research Volume 26 ; 26 ; http://www.euppublishing.com/ >
      au < released ; 2009 ; Dance Research Volume 27 ; 27 ; http://www.euppublishing.com/ >
      au < released ; 2010 ; Dance Research Volume 28 ; 28 ; http://www.euppublishing.com/ >
      au < released ; 2011 ; Dance Research Volume 29 ; 29 ; http://www.euppublishing.com/ >
      au < released ; 2012 ; Dance Research Volume 30 ; 30 ; http://www.euppublishing.com/ >
      au < released ; 2013 ; Dance Research Volume 31 ; 31 ; http://www.euppublishing.com/ >
      au < released ; 2014 ; Dance Research Volume 32 ; 32 ; http://www.euppublishing.com/ >
      au < released ; 2015 ; Dance Research Volume 33 ; 33 ; http://www.euppublishing.com/ >
      au < released ; 2016 ; Dance Research Volume 34 ; 34 ; http://www.euppublishing.com/ >
      au < released ; 2017 ; Dance Research Volume 35 ; 35 ; https://www.euppublishing.com/ >
      au < released ; 2018 ; Dance Research Volume 36 ; 36 ; https://www.euppublishing.com/ >
      au < released ; 2019 ; Dance Research Volume 37 ; 37 ; https://www.euppublishing.com/ >
      au < released ; 2020 ; Dance Research Volume 38 ; 38 ; https://www.euppublishing.com/ >
      au < manifest ; 2021 ; Dance Research Volume 39 ; 39 ; https://www.euppublishing.com/ >

    }

    {

      plugin = org.lockss.plugin.projmuse.ProjectMusePlugin
      comment[platform] = This journal no longer contributes new issues to Muse
      param[journal_dir] = dance_research
      attr[journal_id] = dar
      implicit < status ; year ; name ; param[volume] >

      {

        param[base_url] = http://muse.jhu.edu/

        au < down ; 2006 ; Dance Research Volume 24 [Project MUSE] ; 24 >
        au < down ; 2007 ; Dance Research Volume 25 [Project MUSE] ; 25 >
        au < down ; 2008 ; Dance Research Volume 26 [Project MUSE] ; 26 >

      }

    }

  }

  {

    title <
      name = Deleuze Studies ;
      issn = 1750-2241 ;
      eissn = 1755-1684 ;
      issnl = 1750-2241 
     >

      plugin = org.lockss.plugin.edinburgh.EdinburghUniversityPressPlugin
#      param[base_url] = http://www.euppublishing.com/
      param[journal_id] = dls
      implicit < status ; year ; name ; param[volume_name] ; param[base_url] >
      #name changed and journal_id changed from dls (2007-2017) to dlgs (starting 2018)

      au < released ; 2007 ; Deleuze Studies Volume 1 ; 1 ; http://www.euppublishing.com/ >
      au < released ; 2008 ; Deleuze Studies Volume 2 ; 2 ; http://www.euppublishing.com/ >
      au < released ; 2009 ; Deleuze Studies Volume 3 ; 3 ; http://www.euppublishing.com/ >
      au < released ; 2010 ; Deleuze Studies Volume 4 ; 4 ; http://www.euppublishing.com/ >
      au < released ; 2011 ; Deleuze Studies Volume 5 ; 5 ; http://www.euppublishing.com/ >
      au < released ; 2012 ; Deleuze Studies Volume 6 ; 6 ; http://www.euppublishing.com/ >
      au < released ; 2013 ; Deleuze Studies Volume 7 ; 7 ; http://www.euppublishing.com/ >
      au < released ; 2014 ; Deleuze Studies Volume 8 ; 8 ; http://www.euppublishing.com/ >
      au < released ; 2015 ; Deleuze Studies Volume 9 ; 9 ; http://www.euppublishing.com/ >
      au < released ; 2016 ; Deleuze Studies Volume 10 ; 10 ; http://www.euppublishing.com/ >
      au < released ; 2017 ; Deleuze Studies Volume 11 ; 11 ; https://www.euppublishing.com/ >
      #no volumes after 2017. See note above.
    
  }

  {

    title <
      name = Derrida Today ;
      issn = 1754-8500 ;
      eissn = 1754-8519 ;
      issnl = 1754-8500 
     >

    {

      plugin = org.lockss.plugin.edinburgh.EdinburghUniversityPressPlugin
#      param[base_url] = http://www.euppublishing.com/
      param[journal_id] = drt
      implicit < status ; year ; name ; param[volume_name] ; param[base_url] >

      au < released ; 2008 ; Derrida Today Volume 1 ; 1 ; http://www.euppublishing.com/ >
      au < released ; 2009 ; Derrida Today Volume 2 ; 2 ; http://www.euppublishing.com/ >
      au < released ; 2010 ; Derrida Today Volume 3 ; 3 ; http://www.euppublishing.com/ >
      au < released ; 2011 ; Derrida Today Volume 4 ; 4 ; http://www.euppublishing.com/ >
      au < released ; 2012 ; Derrida Today Volume 5 ; 5 ; http://www.euppublishing.com/ >
      au < released ; 2013 ; Derrida Today Volume 6 ; 6 ; http://www.euppublishing.com/ >
      au < released ; 2014 ; Derrida Today Volume 7 ; 7 ; http://www.euppublishing.com/ >
      au < released ; 2015 ; Derrida Today Volume 8 ; 8 ; http://www.euppublishing.com/ >
      au < released ; 2016 ; Derrida Today Volume 9 ; 9 ; http://www.euppublishing.com/ >
      au < released ; 2017 ; Derrida Today Volume 10 ; 10 ; https://www.euppublishing.com/ >
      au < released ; 2018 ; Derrida Today Volume 11 ; 11 ; https://www.euppublishing.com/ >
      au < released ; 2019 ; Derrida Today Volume 12 ; 12 ; https://www.euppublishing.com/ >
      au < released ; 2020 ; Derrida Today Volume 13 ; 13 ; https://www.euppublishing.com/ >
      au < manifest ; 2021 ; Derrida Today Volume 14 ; 14 ; https://www.euppublishing.com/ >

    }
    
  }

  {

    title <
      name = Edinburgh Law Review ;
      issn = 1364-9809 ;
      eissn = 1755-1692 ;
      issnl = 1364-9809 
     >

    {

      plugin = org.lockss.plugin.edinburgh.EdinburghUniversityPressPlugin
#      param[base_url] = http://www.euppublishing.com/
      param[journal_id] = elr
      implicit < status ; year ; name ; param[volume_name] ; param[base_url] >

      au < released ; 2000 ; Edinburgh Law Review Volume 4 ; 4 ; https://www.euppublishing.com/ >
      au < released ; 2001 ; Edinburgh Law Review Volume 5 ; 5 ; https://www.euppublishing.com/ >
      au < released ; 2002 ; Edinburgh Law Review Volume 6 ; 6 ; https://www.euppublishing.com/ >
      au < released ; 2003 ; Edinburgh Law Review Volume 7 ; 7 ; https://www.euppublishing.com/ >
      au < released ; 2004 ; Edinburgh Law Review Volume 8 ; 8 ; http://www.euppublishing.com/ >
      au < released ; 2005 ; Edinburgh Law Review Volume 9 ; 9 ; http://www.euppublishing.com/ >
      au < released ; 2006 ; Edinburgh Law Review Volume 10 ; 10 ; http://www.euppublishing.com/ >
      au < released ; 2007 ; Edinburgh Law Review Volume 11 ; 11 ; http://www.euppublishing.com/ >
      au < released ; 2008 ; Edinburgh Law Review Volume 12 ; 12 ; http://www.euppublishing.com/ >
      au < released ; 2009 ; Edinburgh Law Review Volume 13 ; 13 ; http://www.euppublishing.com/ >
      au < released ; 2010 ; Edinburgh Law Review Volume 14 ; 14 ; http://www.euppublishing.com/ >
      au < released ; 2011 ; Edinburgh Law Review Volume 15 ; 15 ; http://www.euppublishing.com/ >
      au < released ; 2012 ; Edinburgh Law Review Volume 16 ; 16 ; http://www.euppublishing.com/ >
      au < released ; 2013 ; Edinburgh Law Review Volume 17 ; 17 ; http://www.euppublishing.com/ >
      au < released ; 2014 ; Edinburgh Law Review Volume 18 ; 18 ; http://www.euppublishing.com/ >
      au < released ; 2015 ; Edinburgh Law Review Volume 19 ; 19 ; http://www.euppublishing.com/ >
      au < released ; 2016 ; Edinburgh Law Review Volume 20 ; 20 ; http://www.euppublishing.com/ >
      au < released ; 2017 ; Edinburgh Law Review Volume 21 ; 21 ; https://www.euppublishing.com/ >
      au < released ; 2018 ; Edinburgh Law Review Volume 22 ; 22 ; https://www.euppublishing.com/ >
      au < released ; 2019 ; Edinburgh Law Review Volume 23 ; 23 ; https://www.euppublishing.com/ >
      au < released ; 2020 ; Edinburgh Law Review Volume 24 ; 24 ; https://www.euppublishing.com/ >
      au < manifest ; 2021 ; Edinburgh Law Review Volume 25 ; 25 ; https://www.euppublishing.com/ >

    }
    
  }

  {

    title <
      name = Episteme: A Journal of Social Epistemology ;
      issn = 1742-3600 ;
      eissn = 1750-0117 ;
      issnl = 1742-3600
    >

    {

      plugin = org.lockss.plugin.edinburgh.EdinburghUniversityPressPlugin
#      param[base_url] = http://www.euppublishing.com/
      param[journal_id] = epi
      implicit < status ; year ; name ; param[volume_name] ; param[base_url] >
      
      comment[moved] = moved to Cambridge U Press as of 2012.

      au < released ; 2004-2005 ; Episteme Volume 1 ; 1 ; http://www.euppublishing.com/ >
      au < released ; 2005-2006 ; Episteme Volume 2 ; 2 ; http://www.euppublishing.com/ >
      au < released ; 2006 ; Episteme Volume 3 ; 3 ; http://www.euppublishing.com/ >
      au < released ; 2007 ; Episteme Volume 4 ; 4 ; http://www.euppublishing.com/ >
      au < released ; 2008 ; Episteme Volume 5 ; 5 ; http://www.euppublishing.com/ >
      au < released ; 2009 ; Episteme Volume 6 ; 6 ; http://www.euppublishing.com/ >
      au < released ; 2010 ; Episteme Volume 7 ; 7 ; http://www.euppublishing.com/ >
      au < released ; 2011 ; Episteme Volume 8 ; 8 ; http://www.euppublishing.com/ >

    }

    {

      plugin = org.lockss.plugin.projmuse.ProjectMusePlugin
      comment[platform] = This journal no longer contributes new issues to Muse
      param[journal_dir] = episteme
      attr[journal_id] = epi
      implicit < status ; year ; name ; param[volume] >

      {

        param[base_url] = http://muse.jhu.edu/

        au < down ; 2006 ; Episteme: A Journal of Social Epistemology Volume 3 [Project MUSE] ; 3 >
        au < down ; 2007 ; Episteme: A Journal of Social Epistemology Volume 4 [Project MUSE] ; 4 >
        au < down ; 2008 ; Episteme: A Journal of Social Epistemology Volume 5 [Project MUSE] ; 5 >

      }

    }

  }

  {

    title <
      name = Film-Philosophy ;
      eissn = 1466-4615 ;
      issnl = 1466-4615 
     >
     
      plugin = org.lockss.plugin.edinburgh.EdinburghUniversityPressPlugin
#      param[base_url] = http://www.euppublishing.com/
      param[journal_id] = film
      implicit < status ; year ; name ; param[volume_name] ; param[base_url] >
      #move from Open Humanities Press
      #doNotProcess ~ preserved in Open Humanities Press

     au < doNotProcess ; 1997 ; Film-Philosophy Volume 1 ; 1 ; https://www.euppublishing.com/ >
     au < doNotProcess ; 1998 ; Film-Philosophy Volume 2 ; 2 ; https://www.euppublishing.com/ >
     au < doNotProcess ; 1999 ; Film-Philosophy Volume 3 ; 3 ; https://www.euppublishing.com/ >
     au < doNotProcess ; 2000 ; Film-Philosophy Volume 4 ; 4 ; https://www.euppublishing.com/ >
     au < doNotProcess ; 2001 ; Film-Philosophy Volume 5 ; 5 ; https://www.euppublishing.com/ >
     au < doNotProcess ; 2002 ; Film-Philosophy Volume 6 ; 6 ; https://www.euppublishing.com/ >
     au < doNotProcess ; 2003 ; Film-Philosophy Volume 7 ; 7 ; https://www.euppublishing.com/ >
     au < doNotProcess ; 2004 ; Film-Philosophy Volume 8 ; 8 ; https://www.euppublishing.com/ >
     au < doNotProcess ; 2005 ; Film-Philosophy Volume 9 ; 9 ; https://www.euppublishing.com/ >
     au < doNotProcess ; 2006 ; Film-Philosophy Volume 10 ; 10 ; https://www.euppublishing.com/ >
     au < doNotProcess ; 2007 ; Film-Philosophy Volume 11 ; 11 ; https://www.euppublishing.com/ >
     au < doNotProcess ; 2008 ; Film-Philosophy Volume 12 ; 12 ; https://www.euppublishing.com/ >
     au < doNotProcess ; 2009 ; Film-Philosophy Volume 13 ; 13 ; https://www.euppublishing.com/ >
     au < doNotProcess ; 2010 ; Film-Philosophy Volume 14 ; 14 ; https://www.euppublishing.com/ >
     au < doNotProcess ; 2011 ; Film-Philosophy Volume 15 ; 15 ; https://www.euppublishing.com/ >
     au < doNotProcess ; 2012 ; Film-Philosophy Volume 16 ; 16 ; https://www.euppublishing.com/ >
     au < doNotProcess ; 2013 ; Film-Philosophy Volume 17 ; 17 ; https://www.euppublishing.com/ >
     au < doNotProcess ; 2014 ; Film-Philosophy Volume 18 ; 18 ; https://www.euppublishing.com/ >
     au < released ; 2015 ; Film-Philosophy Volume 19 ; 19 ; https://www.euppublishing.com/ >
     au < released ; 2016 ; Film-Philosophy Volume 20 ; 20 ; http://www.euppublishing.com/ >
     au < released ; 2017 ; Film-Philosophy Volume 21 ; 21 ; https://www.euppublishing.com/ >
     au < released ; 2018 ; Film-Philosophy Volume 22 ; 22 ; https://www.euppublishing.com/ >
     au < released ; 2019 ; Film-Philosophy Volume 23 ; 23 ; https://www.euppublishing.com/ >
     au < released ; 2020 ; Film-Philosophy Volume 24 ; 24 ; https://www.euppublishing.com/ >
     au < manifest ; 2021 ; Film-Philosophy Volume 25 ; 25 ; https://www.euppublishing.com/ >

  }

  {

    title <
      name = Gothic Studies ;
      issn = 1362-7937 ;
      eissn = 2050-456X ;
      issnl = 1362-7937
    >

     plugin = org.lockss.plugin.edinburgh.EdinburghUniversityPressPlugin
     param[journal_id] = gothic
     #volume 13, 14 have been preserved under Manchester University Press
     implicit < status ; year ; name ; param[volume_name] ; param[base_url] >

     au < manifest ; 1999 ; Gothic Studies Volume 1 ; 1 ; https://www.euppublishing.com/ >
     au < released ; 2000 ; Gothic Studies Volume 2 ; 2 ; https://www.euppublishing.com/ >
     au < released ; 2001 ; Gothic Studies Volume 3 ; 3 ; https://www.euppublishing.com/ >
     au < released ; 2002 ; Gothic Studies Volume 4 ; 4 ; https://www.euppublishing.com/ >
     au < released ; 2003 ; Gothic Studies Volume 5 ; 5 ; https://www.euppublishing.com/ >
     au < released ; 2004 ; Gothic Studies Volume 6 ; 6 ; https://www.euppublishing.com/ >
     au < released ; 2005 ; Gothic Studies Volume 7 ; 7 ; https://www.euppublishing.com/ >
     au < released ; 2006 ; Gothic Studies Volume 8 ; 8 ; https://www.euppublishing.com/ >
     au < released ; 2007 ; Gothic Studies Volume 9 ; 9 ; https://www.euppublishing.com/ >
     au < released ; 2008 ; Gothic Studies Volume 10 ; 10 ; https://www.euppublishing.com/ >
     au < released ; 2009 ; Gothic Studies Volume 11 ; 11 ; https://www.euppublishing.com/ >
     au < released ; 2010 ; Gothic Studies Volume 12 ; 12 ; https://www.euppublishing.com/ >
     au < released ; 2011 ; Gothic Studies Volume 13 ; 13 ; https://www.euppublishing.com/ >
     au < released ; 2012 ; Gothic Studies Volume 14 ; 14 ; https://www.euppublishing.com/ >
     au < released ; 2013 ; Gothic Studies Volume 15 ; 15 ; https://www.euppublishing.com/ >
     au < released ; 2014 ; Gothic Studies Volume 16 ; 16 ; https://www.euppublishing.com/ >
     au < released ; 2015 ; Gothic Studies Volume 17 ; 17 ; https://www.euppublishing.com/ >
     au < released ; 2016 ; Gothic Studies Volume 18 ; 18 ; https://www.euppublishing.com/ >
     au < released ; 2017 ; Gothic Studies Volume 19 ; 19 ; https://www.euppublishing.com/ >
     au < released ; 2018 ; Gothic Studies Volume 20 ; 20 ; https://www.euppublishing.com/ >
     au < released ; 2019 ; Gothic Studies Volume 21 ; 21 ; https://www.euppublishing.com/ >
     au < released ; 2020 ; Gothic Studies Volume 22 ; 22 ; https://www.euppublishing.com/ >
     au < manifest ; 2021 ; Gothic Studies Volume 23 ; 23 ; https://www.euppublishing.com/ >

  }

  {

    title <
      name = Holy Land Studies: A Multidisciplinary Journal ;
      issn = 1474-9475 ;
      eissn = 1750-0125 ;
      issnl = 1474-9475
    >

     comment[moved] = title changed to Holy Land and Palestine Studies. issn 2054-1988

    {

      plugin = org.lockss.plugin.edinburgh.EdinburghUniversityPressPlugin
#      param[base_url] = http://www.euppublishing.com/
      param[journal_id] = hls
      implicit < status ; year ; name ; param[volume_name] ; param[base_url] >

<<<<<<< HEAD
      au < manifest ; 2002 ; Holy Land Studies Volume 1 ; 1 ; https://www.euppublishing.com/ >
=======
      au < released ; 2002 ; Holy Land Studies Volume 1 ; 1 ; https://www.euppublishing.com/ >
>>>>>>> ecf3b879
      au < released ; 2003 ; Holy Land Studies Volume 2 ; 2 ; https://www.euppublishing.com/ >
      au < released ; 2004 ; Holy Land Studies Volume 3 ; 3 ; http://www.euppublishing.com/ >
      au < released ; 2005 ; Holy Land Studies Volume 4 ; 4 ; http://www.euppublishing.com/ >
      au < released ; 2006 ; Holy Land Studies Volume 5 ; 5 ; http://www.euppublishing.com/ >
      au < released ; 2007 ; Holy Land Studies Volume 6 ; 6 ; http://www.euppublishing.com/ >
      au < released ; 2008 ; Holy Land Studies Volume 7 ; 7 ; http://www.euppublishing.com/ >
      au < released ; 2009 ; Holy Land Studies Volume 8 ; 8 ; http://www.euppublishing.com/ >
      au < released ; 2010 ; Holy Land Studies Volume 9 ; 9 ; http://www.euppublishing.com/ >
      au < released ; 2011 ; Holy Land Studies Volume 10 ; 10 ; http://www.euppublishing.com/ >
      au < released ; 2012 ; Holy Land Studies Volume 11 ; 11 ; http://www.euppublishing.com/ >
      au < released ; 2013 ; Holy Land Studies Volume 12 ; 12 ; http://www.euppublishing.com/ >
      au < released ; 2014 ; Holy Land Studies Volume 13 ; 13 ; http://www.euppublishing.com/ >
      #journal changed name and issn after 2014

    }

    {

      plugin = org.lockss.plugin.projmuse.ProjectMusePlugin
      comment[platform] = This journal no longer contributes new issues to Muse
      param[journal_dir] = holy_land_studies
      attr[journal_id] = hls
      implicit < status ; year ; name ; param[volume] >

        param[base_url] = http://muse.jhu.edu/

        au < down ; 2006 ; Holy Land Studies Volume 5 [Project MUSE] ; 5 >
        au < down ; 2007 ; Holy Land Studies Volume 6 [Project MUSE] ; 6 >
        au < down ; 2008 ; Holy Land Studies Volume 7 [Project MUSE] ; 7 >

    }

  }

  {

    title <
      name = Journal of Holy Land and Palestine Studies ;
      issn = 2054-1988 ;
      eissn = 2054-1996 ;
      issnl = 2054-1988 
    >

      plugin = org.lockss.plugin.edinburgh.EdinburghUniversityPressPlugin
#      param[base_url] = http://www.euppublishing.com/
      param[journal_id] = hlps
      implicit < status ; year ; name ; param[volume_name] ; param[base_url] >
      comment[moved] = title changed from Holy Land Studies. issn 1474-9475

      au < released ; 2015 ; Journal of Holy Land and Palestine Studies Volume 14 ; 14 ; http://www.euppublishing.com/ >
      au < released ; 2016 ; Journal of Holy Land and Palestine Studies Volume 15 ; 15 ; http://www.euppublishing.com/ >
      au < released ; 2017 ; Journal of Holy Land and Palestine Studies Volume 16 ; 16 ; https://www.euppublishing.com/ >
      au < released ; 2018 ; Journal of Holy Land and Palestine Studies Volume 17 ; 17 ; https://www.euppublishing.com/ >
      au < released ; 2019 ; Journal of Holy Land and Palestine Studies Volume 18 ; 18 ; https://www.euppublishing.com/ >
      au < released ; 2020 ; Journal of Holy Land and Palestine Studies Volume 19 ; 19 ; https://www.euppublishing.com/ >
      au < manifest ; 2021 ; Journal of Holy Land and Palestine Studies Volume 20 ; 20 ; https://www.euppublishing.com/ >

  }

  {

    title <
      name = The Innes Review ;
      issn = 0020-157X ;
      eissn = 1745-5219 ;
      issnl = 0020-157X
    >

    {

      plugin = org.lockss.plugin.edinburgh.EdinburghUniversityPressPlugin
#      param[base_url] = http://www.euppublishing.com/
      param[journal_id] = inr
      implicit < status ; year ; name ; param[volume_name] ; param[base_url] >

      au < released ; 2000 ; The Innes Review Volume 51 ; 51 ; https://www.euppublishing.com/ >
<<<<<<< HEAD
      au < manifest ; 2001 ; The Innes Review Volume 52 ; 52 ; https://www.euppublishing.com/ >
=======
      au < released ; 2001 ; The Innes Review Volume 52 ; 52 ; https://www.euppublishing.com/ >
>>>>>>> ecf3b879
      au < released ; 2002 ; The Innes Review Volume 53 ; 53 ; https://www.euppublishing.com/ >
      au < released ; 2003 ; The Innes Review Volume 54 ; 54 ; https://www.euppublishing.com/ >
      au < released ; 2004 ; The Innes Review Volume 55 ; 55 ; http://www.euppublishing.com/ >
      au < released ; 2005 ; The Innes Review Volume 56 ; 56 ; http://www.euppublishing.com/ >
      au < released ; 2006 ; The Innes Review Volume 57 ; 57 ; http://www.euppublishing.com/ >
      au < released ; 2007 ; The Innes Review Volume 58 ; 58 ; http://www.euppublishing.com/ >
      au < released ; 2008 ; The Innes Review Volume 59 ; 59 ; http://www.euppublishing.com/ >
      au < released ; 2009 ; The Innes Review Volume 60 ; 60 ; http://www.euppublishing.com/ >
      au < released ; 2010 ; The Innes Review Volume 61 ; 61 ; http://www.euppublishing.com/ >
      au < released ; 2011 ; The Innes Review Volume 62 ; 62 ; http://www.euppublishing.com/ >
      au < released ; 2012 ; The Innes Review Volume 63 ; 63 ; http://www.euppublishing.com/ >
      au < released ; 2013 ; The Innes Review Volume 64 ; 64 ; http://www.euppublishing.com/ >
      au < released ; 2014 ; The Innes Review Volume 65 ; 65 ; http://www.euppublishing.com/ >
      au < released ; 2015 ; The Innes Review Volume 66 ; 66 ; http://www.euppublishing.com/ >
      au < released ; 2016 ; The Innes Review Volume 67 ; 67 ; http://www.euppublishing.com/ >
      au < released ; 2017 ; The Innes Review Volume 68 ; 68 ; https://www.euppublishing.com/ >
      au < released ; 2018 ; The Innes Review Volume 69 ; 69 ; https://www.euppublishing.com/ >
      au < released ; 2019 ; The Innes Review Volume 70 ; 70 ; https://www.euppublishing.com/ >
      au < released ; 2020 ; The Innes Review Volume 71 ; 71 ; https://www.euppublishing.com/ >
      au < manifest ; 2021 ; The Innes Review Volume 72 ; 72 ; https://www.euppublishing.com/ >

    }

    {

      plugin = org.lockss.plugin.projmuse.ProjectMusePlugin
      comment[platform] = This journal no longer contributes new issues to Muse
      param[journal_dir] = the_innes_review
      attr[journal_id] = inn
      implicit < status ; year ; name ; param[volume] >

      {

        param[base_url] = http://muse.jhu.edu/

        au < down ; 2007 ; The Innes Review Volume 58 [Project MUSE] ; 58 >
        au < down ; 2008 ; The Innes Review Volume 59 [Project MUSE] ; 59 >

      }

    }
    
  }
  
  {

    title <
      name = History and Computing ;
      issn = 0957-0144 ;
      issnl = 0957-0144 
     >

    {
    
      plugin = org.lockss.plugin.edinburgh.EdinburghUniversityPressPlugin
#      param[base_url] = http://www.euppublishing.com/
      param[journal_id] = hac
      implicit < status ; year ; name ; param[volume_name] ; param[base_url] >
      
      comment[changed_name] = called History and Computing from 1994 to 2002
      comment[continued_by] = 1753-8548 International Journal of Humanities and Arts Computing
      
      au < released ; 1994 ; History and Computing Volume 6 (1994) ; 6 ; http://www.euppublishing.com/ >
      au < released ; 1995 ; History and Computing Volume 7 (1995) ; 7 ; http://www.euppublishing.com/ >
      au < released ; 1996 ; History and Computing Volume 8 (1996) ; 8 ; http://www.euppublishing.com/ >
      au < released ; 1997 ; History and Computing Volume 9 (1997) ; 9 ; http://www.euppublishing.com/ >
      au < released ; 1998 ; History and Computing Volume 10 (1998) ; 10 ; http://www.euppublishing.com/ >
      au < released ; 1999 ; History and Computing Volume 11 (1999) ; 11 ; http://www.euppublishing.com/ >
      au < released ; 2000 ; History and Computing Volume 12 (2000) ; 12 ; http://www.euppublishing.com/ >
      au < released ; 2001 ; History and Computing Volume 13 (2001) ; 13 ; http://www.euppublishing.com/ >
      au < released ; 2002 ; History and Computing Volume 14 (2002) ; 14 ; http://www.euppublishing.com/ >
    
    }

  }

  {

    title <
      name = International Journal of Humanities and Arts Computing ;
      issn = 1753-8548 ;
      eissn = 1755-1706 ;
      issnl = 1753-8548 
     >

    {

      plugin = org.lockss.plugin.edinburgh.EdinburghUniversityPressPlugin
#      param[base_url] = http://www.euppublishing.com/
      param[journal_id] = ijhac
      implicit < status ; year ; name ; param[volume_name] ; param[base_url] >
      
      comment[changed_name] = formerly History and Computing until 2002
      # old journal id volumes consolidated with new journal id volumes
      
      au < released ; 2007 ; International Journal of Humanities and Arts Computing Volume 1 (2007) ; 1 ; http://www.euppublishing.com/ >
      au < released ; 2008 ; International Journal of Humanities and Arts Computing Volume 2 (2008) ; 2 ; http://www.euppublishing.com/ >
      au < released ; 2009 ; International Journal of Humanities and Arts Computing Volume 3 (2009) ; 3 ; http://www.euppublishing.com/ >
      au < released ; 2010 ; International Journal of Humanities and Arts Computing Volume 4 (2010) ; 4 ; http://www.euppublishing.com/ >
      au < released ; 2011 ; International Journal of Humanities and Arts Computing Volume 5 (2011) ; 5 ; http://www.euppublishing.com/ >
      au < released ; 2012 ; International Journal of Humanities and Arts Computing Volume 6 (2012) ; 6 ; http://www.euppublishing.com/ >
      au < released ; 2013 ; International Journal of Humanities and Arts Computing Volume 7 (2013) ; 7 ; http://www.euppublishing.com/ >
      au < released ; 2014 ; International Journal of Humanities and Arts Computing Volume 8 (2014) ; 8 ; http://www.euppublishing.com/ >
      au < released ; 2015 ; International Journal of Humanities and Arts Computing Volume 9 (2015) ; 9 ; http://www.euppublishing.com/ >
      au < released ; 2016 ; International Journal of Humanities and Arts Computing Volume 10 (2016) ; 10 ; http://www.euppublishing.com/ >
      au < released ; 2017 ; International Journal of Humanities and Arts Computing Volume 11 (2017) ; 11 ; https://www.euppublishing.com/ >
      au < released ; 2018 ; International Journal of Humanities and Arts Computing Volume 12 (2018) ; 12 ; https://www.euppublishing.com/ >
      au < released ; 2019 ; International Journal of Humanities and Arts Computing Volume 13 (2019) ; 13 ; https://www.euppublishing.com/ >
      au < released ; 2020 ; International Journal of Humanities and Arts Computing Volume 14 (2020) ; 14 ; https://www.euppublishing.com/ >
      au < expected ; 2021 ; International Journal of Humanities and Arts Computing Volume 15 (2021) ; 15 ; https://www.euppublishing.com/ >

    }

  }

  {

    title <
      name = International Research in Children's Literature ;
      issn = 1755-6198 ;
      eissn = 1755-6201 ;
      issnl = 1755-6198 
     >

    {

      plugin = org.lockss.plugin.edinburgh.EdinburghUniversityPressPlugin
#      param[base_url] = http://www.euppublishing.com/
      param[journal_id] = ircl
      implicit < status ; year ; name ; param[volume_name] ; param[base_url] >

      au < released ; 2008 ; International Research in Children's Literature Volume 1 ; 1 ; http://www.euppublishing.com/ >
      au < released ; 2009 ; International Research in Children's Literature Volume 2 ; 2 ; http://www.euppublishing.com/ >
      au < released ; 2010 ; International Research in Children's Literature Volume 3 ; 3 ; http://www.euppublishing.com/ >
      au < released ; 2011 ; International Research in Children's Literature Volume 4 ; 4 ; http://www.euppublishing.com/ >
      au < released ; 2012 ; International Research in Children's Literature Volume 5 ; 5 ; http://www.euppublishing.com/ >
      au < released ; 2013 ; International Research in Children's Literature Volume 6 ; 6 ; http://www.euppublishing.com/ >
      au < released ; 2014 ; International Research in Children's Literature Volume 7 ; 7 ; http://www.euppublishing.com/ >
      au < released ; 2015 ; International Research in Children's Literature Volume 8 ; 8 ; http://www.euppublishing.com/ >
      au < released ; 2016 ; International Research in Children's Literature Volume 9 ; 9 ; http://www.euppublishing.com/ >
      au < released ; 2017 ; International Research in Children's Literature Volume 10 ; 10 ; https://www.euppublishing.com/ >
      au < released ; 2018 ; International Research in Children's Literature Volume 11 ; 11 ; https://www.euppublishing.com/ >
      au < released ; 2019 ; International Research in Children's Literature Volume 12 ; 12 ; https://www.euppublishing.com/ >
      au < released ; 2020 ; International Research in Children's Literature Volume 13 ; 13 ; https://www.euppublishing.com/ >
      au < manifest ; 2021 ; International Research in Children's Literature Volume 14 ; 14 ; https://www.euppublishing.com/ >

    }
    
  }

  {

    title <
      name = Irish University Review ;
      issn = 0021-1427 ;
      eissn = 2047-2153 ;
      issnl = 0021-1427 
     >

    {

      plugin = org.lockss.plugin.edinburgh.EdinburghUniversityPressPlugin
#      param[base_url] = http://www.euppublishing.com/
      param[journal_id] = iur
      implicit < status ; year ; name ; param[volume_name] ; param[base_url] >
      
      au < released ; 2012 ; Irish University Review Volume 42 ; 42 ; http://www.euppublishing.com/ >
      au < released ; 2013 ; Irish University Review Volume 43 ; 43 ; http://www.euppublishing.com/ >
      au < released ; 2014 ; Irish University Review Volume 44 ; 44 ; http://www.euppublishing.com/ >
      au < released ; 2015 ; Irish University Review Volume 45 ; 45 ; http://www.euppublishing.com/ >
      au < released ; 2016 ; Irish University Review Volume 46 ; 46 ; http://www.euppublishing.com/ >
      au < released ; 2017 ; Irish University Review Volume 47 ; 47 ; https://www.euppublishing.com/ >
      au < released ; 2018 ; Irish University Review Volume 48 ; 48 ; https://www.euppublishing.com/ >
  
      au < released ; 2019 ; Irish University Review Volume 49 ; 49 ; https://www.euppublishing.com/ >
      au < released ; 2020 ; Irish University Review Volume 50 ; 50 ; https://www.euppublishing.com/ >
      au < manifest ; 2021 ; Irish University Review Volume 51 ; 51 ; https://www.euppublishing.com/ >
    }
  
  }

  {

    title <
      name = Journal of Beckett Studies ;
      issn = 0309-5207 ;
      eissn = 1759-7811 ;
      issnl = 0309-5207 
     >

    {

      plugin = org.lockss.plugin.edinburgh.EdinburghUniversityPressPlugin
#      param[base_url] = http://www.euppublishing.com/
      param[journal_id] = jobs
      implicit < status ; year ; name ; param[volume_name] ; param[base_url] >

      au < released ; 2000 ; Journal of Beckett Studies Volume 9 ; 9 ; https://www.euppublishing.com/ >
      au < released ; 2001 ; Journal of Beckett Studies Volume 10 ; 10 ; https://www.euppublishing.com/ >
      au < released ; 2002 ; Journal of Beckett Studies Volume 11 ; 11 ; https://www.euppublishing.com/ >
      au < released ; 2003 ; Journal of Beckett Studies Volume 12 ; 12 ; https://www.euppublishing.com/ >
      au < released ; 2004 ; Journal of Beckett Studies Volume 13 ; 13 ; https://www.euppublishing.com/ >
      au < released ; 2005 ; Journal of Beckett Studies Volume 14 ; 14 ; https://www.euppublishing.com/ >
      au < released ; 2006 ; Journal of Beckett Studies Volume 15 ; 15 ; https://www.euppublishing.com/ >
      au < released ; 2007 ; Journal of Beckett Studies Volume 16 ; 16 ; https://www.euppublishing.com/ >
      au < released ; 2008 ; Journal of Beckett Studies Volume 17 ; 17 ; http://www.euppublishing.com/ >
      au < released ; 2009 ; Journal of Beckett Studies Volume 18 ; 18 ; http://www.euppublishing.com/ >
      au < released ; 2010 ; Journal of Beckett Studies Volume 19 ; 19 ; http://www.euppublishing.com/ >
      au < released ; 2011 ; Journal of Beckett Studies Volume 20 ; 20 ; http://www.euppublishing.com/ >
      au < released ; 2012 ; Journal of Beckett Studies Volume 21 ; 21 ; http://www.euppublishing.com/ >
      au < released ; 2013 ; Journal of Beckett Studies Volume 22 ; 22 ; http://www.euppublishing.com/ >
      au < released ; 2014 ; Journal of Beckett Studies Volume 23 ; 23 ; http://www.euppublishing.com/ >
      au < released ; 2015 ; Journal of Beckett Studies Volume 24 ; 24 ; http://www.euppublishing.com/ >
      au < released ; 2016 ; Journal of Beckett Studies Volume 25 ; 25 ; http://www.euppublishing.com/ >
      au < released ; 2017 ; Journal of Beckett Studies Volume 26 ; 26 ; https://www.euppublishing.com/ >
      au < released ; 2018 ; Journal of Beckett Studies Volume 27 ; 27 ; https://www.euppublishing.com/ >
    
      au < released ; 2019 ; Journal of Beckett Studies Volume 28 ; 28 ; https://www.euppublishing.com/ >
      au < released ; 2020 ; Journal of Beckett Studies Volume 29 ; 29 ; https://www.euppublishing.com/ >
      au < manifest ; 2021 ; Journal of Beckett Studies Volume 30 ; 30 ; https://www.euppublishing.com/ >
    }
    
  }

  {

    title <
      name = Journal of British Cinema and Television ;
      issn = 1743-4521 ;
      eissn = 1755-1714 ;
      issnl = 1743-4521 
     >

    {

      plugin = org.lockss.plugin.edinburgh.EdinburghUniversityPressPlugin
#      param[base_url] = http://www.euppublishing.com/
      param[journal_id] = jbctv
      implicit < status ; year ; name ; param[volume_name] ; param[base_url] >

      au < released ; 2004 ; Journal of British Cinema and Television Volume 1 ; 1 ; http://www.euppublishing.com/ >
      au < released ; 2005 ; Journal of British Cinema and Television Volume 2 ; 2 ; http://www.euppublishing.com/ >
      au < released ; 2006 ; Journal of British Cinema and Television Volume 3 ; 3 ; http://www.euppublishing.com/ >
      au < released ; 2007 ; Journal of British Cinema and Television Volume 4 ; 4 ; http://www.euppublishing.com/ >
      au < released ; 2008 ; Journal of British Cinema and Television Volume 5 ; 5 ; http://www.euppublishing.com/ >
      au < released ; 2009 ; Journal of British Cinema and Television Volume 6 ; 6 ; http://www.euppublishing.com/ >
      au < released ; 2010 ; Journal of British Cinema and Television Volume 7 ; 7 ; http://www.euppublishing.com/ >
      au < released ; 2011 ; Journal of British Cinema and Television Volume 8 ; 8 ; http://www.euppublishing.com/ >
      au < released ; 2012 ; Journal of British Cinema and Television Volume 9 ; 9 ; http://www.euppublishing.com/ >
      au < released ; 2013 ; Journal of British Cinema and Television Volume 10 ; 10 ; http://www.euppublishing.com/ >
      au < released ; 2014 ; Journal of British Cinema and Television Volume 11 ; 11 ; http://www.euppublishing.com/ >
      au < released ; 2015 ; Journal of British Cinema and Television Volume 12 ; 12 ; http://www.euppublishing.com/ >
      au < released ; 2016 ; Journal of British Cinema and Television Volume 13 ; 13 ; http://www.euppublishing.com/ >
      au < released ; 2017 ; Journal of British Cinema and Television Volume 14 ; 14 ; https://www.euppublishing.com/ >
      au < released ; 2018 ; Journal of British Cinema and Television Volume 15 ; 15 ; https://www.euppublishing.com/ >
    
      au < released ; 2019 ; Journal of British Cinema and Television Volume 16 ; 16 ; https://www.euppublishing.com/ >
      au < released ; 2020 ; Journal of British Cinema and Television Volume 17 ; 17 ; https://www.euppublishing.com/ >
      au < manifest ; 2021 ; Journal of British Cinema and Television Volume 18 ; 18 ; https://www.euppublishing.com/ >
    }
    
  }

  {

    title <
      name = Journal of Inklings Studies ;
      issn = 2045-8797 ;
      eissn = 2045-8800 ;
      issnl = 2045-8797 
     >
     
    {
      plugin = org.lockss.plugin.edinburgh.EdinburghUniversityPressPlugin
#      param[base_url] = http://www.euppublishing.com/
      param[journal_id] = ink
      implicit < status ; year ; name ; param[volume_name] ; param[base_url] >

    au < released ; 2018 ; Journal of Inklings Studies Volume 1 ; 1 ; https://www.euppublishing.com/ >
    au < released ; 2019 ; Journal of Inklings Studies Volume 2 ; 2 ; https://www.euppublishing.com/ >
    au < released ; 2020 ; Journal of Inklings Studies Volume 3 ; 3 ; https://www.euppublishing.com/ >
    au < manifest ; 2021 ; Journal of Inklings Studies Volume 4 ; 4 ; https://www.euppublishing.com/ >

    }
  }

  {

    title <
      name = Journal of International Political Theory ;
      issn = 1755-0882 ;
      eissn = 1755-1722 ;
      issnl = 1755-0882 
     >

      plugin = org.lockss.plugin.edinburgh.EdinburghUniversityPressPlugin
#      param[base_url] = http://www.euppublishing.com/
      implicit < status ; year ; name ; param[volume_name] ; param[base_url] >

    {
      param[journal_id] = jipt
      comment[moved] = journal moved to Sage. http://ipt.sagepub.com. Content no longer online.

      au < superseded ; 2005 ; Journal of International Political Theory Volume 1 [superseded] ; 1 ; http://www.euppublishing.com/ >
      au < superseded ; 2006 ; Journal of International Political Theory Volume 2 [superseded] ; 2 ; http://www.euppublishing.com/ >
      au < superseded ; 2007 ; Journal of International Political Theory Volume 3 [superseded] ; 3 ; http://www.euppublishing.com/ >
      au < superseded ; 2008 ; Journal of International Political Theory Volume 4 [superseded] ; 4 ; http://www.euppublishing.com/ >
      au < superseded ; 2009 ; Journal of International Political Theory Volume 5 [superseded] ; 5 ; http://www.euppublishing.com/ >
      au < superseded ; 2010 ; Journal of International Political Theory Volume 6 [superseded] ; 6 ; http://www.euppublishing.com/ >
      au < superseded ; 2011 ; Journal of International Political Theory Volume 7 [superseded] ; 7 ; http://www.euppublishing.com/ >
      au < superseded ; 2012 ; Journal of International Political Theory Volume 8 [superseded] ; 8 ; http://www.euppublishing.com/ >
      au < superseded ; 2013 ; Journal of International Political Theory Volume 9 [superseded] ; 9 ; http://www.euppublishing.com/ >

    }

    {
      param[journal_id] = per
      comment[title] = old title used

      au < released ; 2005 ; Politics and Ethics Review Volume 1 ; 1 ; http://www.euppublishing.com/ >
      au < released ; 2006 ; Politics and Ethics Review Volume 2 ; 2 ; http://www.euppublishing.com/ >
      au < released ; 2007 ; Politics and Ethics Review Volume 3 ; 3 ; http://www.euppublishing.com/ >
    
    }

  }    

  {

    title <
      name = Journal of Qur'anic Studies ;
      issn = 1465-3591 ;
      eissn = 1755-1730 ;
      issnl = 1465-3591 
     >

    {

      plugin = org.lockss.plugin.edinburgh.EdinburghUniversityPressPlugin
#      param[base_url] = http://www.euppublishing.com/
      param[journal_id] = jqs
      implicit < status ; year ; name ; param[volume_name] ; param[base_url] >

      au < manifest ; 1999 ; Journal of Qur'anic Studies Volume 1 ; 1 ; https://www.euppublishing.com/ >
      au < released ; 2000 ; Journal of Qur'anic Studies Volume 2 ; 2 ; https://www.euppublishing.com/ >
      au < released ; 2001 ; Journal of Qur'anic Studies Volume 3 ; 3 ; https://www.euppublishing.com/ >
      au < released ; 2002 ; Journal of Qur'anic Studies Volume 4 ; 4 ; https://www.euppublishing.com/ >
      au < released ; 2003 ; Journal of Qur'anic Studies Volume 5 ; 5 ; https://www.euppublishing.com/ >
      au < released ; 2004 ; Journal of Qur'anic Studies Volume 6 ; 6 ; https://www.euppublishing.com/ >
      au < released ; 2005 ; Journal of Qur'anic Studies Volume 7 ; 7 ; http://www.euppublishing.com/ >
      au < released ; 2006 ; Journal of Qur'anic Studies Volume 8 ; 8 ; http://www.euppublishing.com/ >
      au < released ; 2007 ; Journal of Qur'anic Studies Volume 9 ; 9 ; http://www.euppublishing.com/ >
      au < released ; 2008 ; Journal of Qur'anic Studies Volume 10 ; 10 ; http://www.euppublishing.com/ >
      au < released ; 2009 ; Journal of Qur'anic Studies Volume 11 ; 11 ; http://www.euppublishing.com/ >
      au < released ; 2010 ; Journal of Qur'anic Studies Volume 12 ; 12 ; http://www.euppublishing.com/ >
      au < released ; 2011 ; Journal of Qur'anic Studies Volume 13 ; 13 ; http://www.euppublishing.com/ >
      au < released ; 2012 ; Journal of Qur'anic Studies Volume 14 ; 14 ; http://www.euppublishing.com/ >
      au < released ; 2013 ; Journal of Qur'anic Studies Volume 15 ; 15 ; http://www.euppublishing.com/ >
      au < released ; 2014 ; Journal of Qur'anic Studies Volume 16 ; 16 ; http://www.euppublishing.com/ >
      au < released ; 2015 ; Journal of Qur'anic Studies Volume 17 ; 17 ; http://www.euppublishing.com/ >
      au < released ; 2016 ; Journal of Qur'anic Studies Volume 18 ; 18 ; http://www.euppublishing.com/ >
      au < released ; 2017 ; Journal of Qur'anic Studies Volume 19 ; 19 ; https://www.euppublishing.com/ >
      au < released ; 2018 ; Journal of Qur'anic Studies Volume 20 ; 20 ; https://www.euppublishing.com/ >
      au < released ; 2019 ; Journal of Qur'anic Studies Volume 21 ; 21 ; https://www.euppublishing.com/ >
      au < released ; 2020 ; Journal of Qur'anic Studies Volume 22 ; 22 ; https://www.euppublishing.com/ >
      au < manifest ; 2021 ; Journal of Qur'anic Studies Volume 23 ; 23 ; https://www.euppublishing.com/ >

    }
    
  }

  {

    title <
      name = Scottish Economic and Social History ;
      issn = 0269-5030
     >
    
    {
    
      plugin = org.lockss.plugin.edinburgh.EdinburghUniversityPressPlugin
#      param[base_url] = http://www.euppublishing.com/
      param[journal_id] = sesh
      implicit < status ; year ; name ; param[volume_name] ; param[base_url] >
      comment[continued_by] = 1748-538X

      au < doNotProcess ; 1981 ; Scottish Economic and Social History Volume 1 ; 1 ; https://www.euppublishing.com/ >
      au < doNotProcess ; 1982 ; Scottish Economic and Social History Volume 2 ; 2 ; https://www.euppublishing.com/ >
      au < doNotProcess ; 1983 ; Scottish Economic and Social History Volume 3 ; 3 ; https://www.euppublishing.com/ >
      au < doNotProcess ; 1984 ; Scottish Economic and Social History Volume 4 ; 4 ; https://www.euppublishing.com/ >
      au < doNotProcess ; 1985 ; Scottish Economic and Social History Volume 5 ; 5 ; https://www.euppublishing.com/ >
      au < doNotProcess ; 1986 ; Scottish Economic and Social History Volume 6 ; 6 ; https://www.euppublishing.com/ >
      au < doNotProcess ; 1987 ; Scottish Economic and Social History Volume 7 ; 7 ; https://www.euppublishing.com/ >
      au < doNotProcess ; 1988 ; Scottish Economic and Social History Volume 8 ; 8 ; https://www.euppublishing.com/ >
      au < doNotProcess ; 1989 ; Scottish Economic and Social History Volume 9 ; 9 ; https://www.euppublishing.com/ >
      au < doNotProcess ; 1990 ; Scottish Economic and Social History Volume 10 ; 10 ; https://www.euppublishing.com/ >
      au < doNotProcess ; 1991 ; Scottish Economic and Social History Volume 11 ; 11 ; https://www.euppublishing.com/ >
      au < doNotProcess ; 1992 ; Scottish Economic and Social History Volume 12 ; 12 ; https://www.euppublishing.com/ >
      au < doNotProcess ; 1993 ; Scottish Economic and Social History Volume 13 ; 13 ; https://www.euppublishing.com/ >
      au < doNotProcess ; 1994 ; Scottish Economic and Social History Volume 14 ; 14 ; https://www.euppublishing.com/ >
      au < doNotProcess ; 1995 ; Scottish Economic and Social History Volume 15 ; 15 ; https://www.euppublishing.com/ >
      au < released ; 1996 ; Scottish Economic and Social History Volume 16 ; 16 ; http://www.euppublishing.com/ >
      au < released ; 1997 ; Scottish Economic and Social History Volume 17 ; 17 ; http://www.euppublishing.com/ >
      au < released ; 1998 ; Scottish Economic and Social History Volume 18 ; 18 ; http://www.euppublishing.com/ >
      au < released ; 1999 ; Scottish Economic and Social History Volume 19 ; 19 ; http://www.euppublishing.com/ >
      au < released ; 2000 ; Scottish Economic and Social History Volume 20 ; 20 ; http://www.euppublishing.com/ >
    
    }
  }

  {

    title <
      name = Journal of Scottish Historical Studies ;
      issn = 1748-538X ;
      eissn = 1755-1749 ;
      issnl = 1748-538X 
     >

    {

      plugin = org.lockss.plugin.edinburgh.EdinburghUniversityPressPlugin
#      param[base_url] = http://www.euppublishing.com/
      param[journal_id] = jshs
      implicit < status ; year ; name ; param[volume_name] ; param[base_url] >
      comment[continues] = 0269-5030
      
      au < released ; 2001 ; Journal of Scottish Historical Studies Volume 21 ; 21 ; http://www.euppublishing.com/ >
      au < released ; 2002 ; Journal of Scottish Historical Studies Volume 22 ; 22 ; http://www.euppublishing.com/ >
      au < released ; 2003 ; Journal of Scottish Historical Studies Volume 23 ; 23 ; http://www.euppublishing.com/ >
      au < released ; 2004 ; Journal of Scottish Historical Studies Volume 24 ; 24 ; http://www.euppublishing.com/ >
      au < released ; 2005 ; Journal of Scottish Historical Studies Volume 25 ; 25 ; http://www.euppublishing.com/ >
      au < released ; 2006 ; Journal of Scottish Historical Studies Volume 26 ; 26 ; http://www.euppublishing.com/ >
      au < released ; 2007 ; Journal of Scottish Historical Studies Volume 27 ; 27 ; http://www.euppublishing.com/ >
      au < released ; 2008 ; Journal of Scottish Historical Studies Volume 28 ; 28 ; http://www.euppublishing.com/ >
      au < released ; 2009 ; Journal of Scottish Historical Studies Volume 29 ; 29 ; http://www.euppublishing.com/ >
      au < released ; 2010 ; Journal of Scottish Historical Studies Volume 30 ; 30 ; http://www.euppublishing.com/ >
      au < released ; 2011 ; Journal of Scottish Historical Studies Volume 31 ; 31 ; http://www.euppublishing.com/ >
      au < released ; 2012 ; Journal of Scottish Historical Studies Volume 32 ; 32 ; http://www.euppublishing.com/ >
      au < released ; 2013 ; Journal of Scottish Historical Studies Volume 33 ; 33 ; http://www.euppublishing.com/ >
      au < released ; 2014 ; Journal of Scottish Historical Studies Volume 34 ; 34 ; http://www.euppublishing.com/ >
      au < released ; 2015 ; Journal of Scottish Historical Studies Volume 35 ; 35 ; http://www.euppublishing.com/ >
      au < released ; 2016 ; Journal of Scottish Historical Studies Volume 36 ; 36 ; http://www.euppublishing.com/ >
      au < released ; 2017 ; Journal of Scottish Historical Studies Volume 37 ; 37 ; https://www.euppublishing.com/ >
      au < released ; 2018 ; Journal of Scottish Historical Studies Volume 38 ; 38 ; https://www.euppublishing.com/ >
      au < released ; 2019 ; Journal of Scottish Historical Studies Volume 39 ; 39 ; https://www.euppublishing.com/ >
      au < released ; 2020 ; Journal of Scottish Historical Studies Volume 40 ; 40 ; https://www.euppublishing.com/ >
      au < manifest ; 2021 ; Journal of Scottish Historical Studies Volume 41 ; 41 ; https://www.euppublishing.com/ >

    }
    
  }

  {

    title <
      name = Journal of Scottish Philosophy ;
      issn = 1479-6651 ;
      eissn = 1755-2001 ;
      issnl = 1479-6651 
     >

    {

      plugin = org.lockss.plugin.edinburgh.EdinburghUniversityPressPlugin
#      param[base_url] = http://www.euppublishing.com/
      param[journal_id] = jsp
      implicit < status ; year ; name ; param[volume_name] ; param[base_url] >

      au < released ; 2003 ; Journal of Scottish Philosophy Volume 1 ; 1 ; http://www.euppublishing.com/ >
      au < released ; 2004 ; Journal of Scottish Philosophy Volume 2 ; 2 ; http://www.euppublishing.com/ >
      au < released ; 2005 ; Journal of Scottish Philosophy Volume 3 ; 3 ; http://www.euppublishing.com/ >
      au < released ; 2006 ; Journal of Scottish Philosophy Volume 4 ; 4 ; http://www.euppublishing.com/ >
      au < released ; 2007 ; Journal of Scottish Philosophy Volume 5 ; 5 ; http://www.euppublishing.com/ >
      au < released ; 2008 ; Journal of Scottish Philosophy Volume 6 ; 6 ; http://www.euppublishing.com/ >
      au < released ; 2009 ; Journal of Scottish Philosophy Volume 7 ; 7 ; http://www.euppublishing.com/ >
      au < released ; 2010 ; Journal of Scottish Philosophy Volume 8 ; 8 ; http://www.euppublishing.com/ >
      au < released ; 2011 ; Journal of Scottish Philosophy Volume 9 ; 9 ; http://www.euppublishing.com/ >
      au < released ; 2012 ; Journal of Scottish Philosophy Volume 10 ; 10 ; http://www.euppublishing.com/ >
      au < released ; 2013 ; Journal of Scottish Philosophy Volume 11 ; 11 ; http://www.euppublishing.com/ >
      au < released ; 2014 ; Journal of Scottish Philosophy Volume 12 ; 12 ; http://www.euppublishing.com/ >
      au < released ; 2015 ; Journal of Scottish Philosophy Volume 13 ; 13 ; http://www.euppublishing.com/ >
      au < released ; 2016 ; Journal of Scottish Philosophy Volume 14 ; 14 ; http://www.euppublishing.com/ >
      au < released ; 2017 ; Journal of Scottish Philosophy Volume 15 ; 15 ; https://www.euppublishing.com/ >
      au < released ; 2018 ; Journal of Scottish Philosophy Volume 16 ; 16 ; https://www.euppublishing.com/ >
      au < released ; 2019 ; Journal of Scottish Philosophy Volume 17 ; 17 ; https://www.euppublishing.com/ >
      au < released ; 2020 ; Journal of Scottish Philosophy Volume 18 ; 18 ; https://www.euppublishing.com/ >
      au < manifest ; 2021 ; Journal of Scottish Philosophy Volume 19 ; 19 ; https://www.euppublishing.com/ >

    }
    
  }

  {

    title <
      name = Journal of Victorian Culture ;
      issn = 1355-5502 ;
      eissn = 1750-0133 ;
      issnl = 1355-5502
    >

    {

      plugin = org.lockss.plugin.projmuse.ProjectMusePlugin
      comment[platform] = This journal no longer contributes new issues to Muse
      param[journal_dir] = journal_of_victorian_culture
      attr[journal_id] = jvc
      comment[change_publisher] = from 2010, published by Taylor and Francis.  
      implicit < status ; year ; name ; param[volume] >

      {

        param[base_url] = http://muse.jhu.edu/

        au < down ; 2006 ; Journal of Victorian Culture Volume 11 [Project MUSE] ; 11 >
        au < down ; 2007 ; Journal of Victorian Culture Volume 12 [Project MUSE] ; 12 >
        au < down ; 2008 ; Journal of Victorian Culture Volume 13 [Project MUSE] ; 13 >

      }

    }

  }

  {

    title <
      name = Katherine Mansfield Studies ;
      issn = 2041-4501 ;
      eissn = 2041-451X ;
      issnl = 2041-4501 
     >

    {

      plugin = org.lockss.plugin.edinburgh.EdinburghUniversityPressPlugin
#      param[base_url] = http://www.euppublishing.com/
      param[journal_id] = kms
      # From 2013, this journal is available as an annual book publication
      implicit < status ; year ; name ; param[volume_name] ; param[base_url] >

      au < released ; 2009 ; Katherine Mansfield Studies Volume 1 ; 1 ; http://www.euppublishing.com/ >
      au < released ; 2010 ; Katherine Mansfield Studies Volume 2 ; 2 ; http://www.euppublishing.com/ >
      au < released ; 2011 ; Katherine Mansfield Studies Volume 3 ; 3 ; http://www.euppublishing.com/ >
      au < released ; 2012 ; Katherine Mansfield Studies Volume 4 ; 4 ; http://www.euppublishing.com/ >
    
    }
    
  }

  {

    title <
      name = Modernist Cultures ;
      issn = 2041-1022 ;
      eissn = 1753-8629 ;
      issnl = 2041-1022 
     >

    {

      plugin = org.lockss.plugin.edinburgh.EdinburghUniversityPressPlugin
#      param[base_url] = http://www.euppublishing.com/
      param[journal_id] = mod
      implicit < status ; year ; name ; param[volume_name] ; param[base_url] >

      au < released ; 2005 ; Modernist Cultures Volume 1 ; 1 ; http://www.euppublishing.com/ >
      au < released ; 2006 ; Modernist Cultures Volume 2 ; 2 ; http://www.euppublishing.com/ >
      au < released ; 2007-2008 ; Modernist Cultures Volume 3 ; 3 ; http://www.euppublishing.com/ >
      au < released ; 2009 ; Modernist Cultures Volume 4 ; 4 ; http://www.euppublishing.com/ >
      au < released ; 2010 ; Modernist Cultures Volume 5 ; 5 ; http://www.euppublishing.com/ >
      au < released ; 2011 ; Modernist Cultures Volume 6 ; 6 ; http://www.euppublishing.com/ >
      au < released ; 2012 ; Modernist Cultures Volume 7 ; 7 ; http://www.euppublishing.com/ >
      au < released ; 2013 ; Modernist Cultures Volume 8 ; 8 ; http://www.euppublishing.com/ >
      au < released ; 2014 ; Modernist Cultures Volume 9 ; 9 ; http://www.euppublishing.com/ >
      au < released ; 2015 ; Modernist Cultures Volume 10 ; 10 ; http://www.euppublishing.com/ >
      au < released ; 2016 ; Modernist Cultures Volume 11 ; 11 ; http://www.euppublishing.com/ >
      au < released ; 2017 ; Modernist Cultures Volume 12 ; 12 ; https://www.euppublishing.com/ >
      au < released ; 2018 ; Modernist Cultures Volume 13 ; 13 ; https://www.euppublishing.com/ >
      au < released ; 2019 ; Modernist Cultures Volume 14 ; 14 ; https://www.euppublishing.com/ >
      au < released ; 2020 ; Modernist Cultures Volume 15 ; 15 ; https://www.euppublishing.com/ >
      au < manifest ; 2021 ; Modernist Cultures Volume 16 ; 16 ; https://www.euppublishing.com/ >

    }

  }

  {

    title <
      name = Moreana ;
      issn = 0047-8105 ;
      eissn = 2398-4961 ;
      issnl = 0047-8105 
     >

    plugin = org.lockss.plugin.edinburgh.EdinburghUniversityPressPlugin
#    param[base_url] = http://www.euppublishing.com/
    implicit < status ; year ; name ; param[volume_name] ; param[base_url] >
    param[journal_id] = more

    au < exists ; 1980 ; Moreana Volume 16 ; 16 ; https://www.euppublishing.com/ >
    au < exists ; 1980 ; Moreana Volume 17 ; 17 ; https://www.euppublishing.com/ >
    au < exists ; 1981 ; Moreana Volume 18 ; 18 ; https://www.euppublishing.com/ >
    au < exists ; 1982 ; Moreana Volume 19 ; 19 ; https://www.euppublishing.com/ >
    au < exists ; 1983 ; Moreana Volume 20 ; 20 ; https://www.euppublishing.com/ >
    au < exists ; 1984 ; Moreana Volume 21 ; 21 ; https://www.euppublishing.com/ >
    au < doesNotExist ; 1985 ; Moreana Volume 22 ; 22 ; https://www.euppublishing.com/ >
    au < doesNotExist ; 1986 ; Moreana Volume 23 ; 23 ; https://www.euppublishing.com/ >
    au < doesNotExist ; 1987 ; Moreana Volume 24 ; 24 ; https://www.euppublishing.com/ >
    au < doesNotExist ; 1988 ; Moreana Volume 25 ; 25 ; https://www.euppublishing.com/ >
    au < doesNotExist ; 1989 ; Moreana Volume 26 ; 26 ; https://www.euppublishing.com/ >
    au < exists ; 1990 ; Moreana Volume 27 ; 27 ; https://www.euppublishing.com/ >
    au < exists ; 1991 ; Moreana Volume 28 ; 28 ; https://www.euppublishing.com/ >
    au < exists ; 1992 ; Moreana Volume 29 ; 29 ; https://www.euppublishing.com/ >
    au < exists ; 1993 ; Moreana Volume 30 ; 30 ; https://www.euppublishing.com/ >
    au < exists ; 1994 ; Moreana Volume 31 ; 31 ; https://www.euppublishing.com/ >
    au < exists ; 1995 ; Moreana Volume 32 ; 32 ; https://www.euppublishing.com/ >
    au < exists ; 1996 ; Moreana Volume 33 ; 33 ; https://www.euppublishing.com/ >
    au < exists ; 1997 ; Moreana Volume 34 ; 34 ; https://www.euppublishing.com/ >
    au < exists ; 1998 ; Moreana Volume 35 ; 35 ; https://www.euppublishing.com/ >
    au < exists ; 1999 ; Moreana Volume 36 ; 36 ; https://www.euppublishing.com/ >
    au < exists ; 2000 ; Moreana Volume 37 ; 37 ; https://www.euppublishing.com/ >
    au < exists ; 2001 ; Moreana Volume 38 ; 38 ; https://www.euppublishing.com/ >
    au < exists ; 2002 ; Moreana Volume 39 ; 39 ; https://www.euppublishing.com/ >
    au < exists ; 2003 ; Moreana Volume 40 ; 40 ; https://www.euppublishing.com/ >
    au < exists ; 2004 ; Moreana Volume 41 ; 41 ; https://www.euppublishing.com/ >
    au < exists ; 2005 ; Moreana Volume 42 ; 42 ; https://www.euppublishing.com/ >
    au < exists ; 2006-2007 ; Moreana Volume 43 ; 43 ; https://www.euppublishing.com/ >
    au < exists ; 2007 ; Moreana Volume 44 ; 44 ; https://www.euppublishing.com/ >
    au < exists ; 2008 ; Moreana Volume 45 ; 45 ; https://www.euppublishing.com/ >
    #volumes below are under contract. Volumes above need editing to process.

    au < exists ; 2009 ; Moreana Volume 46 (Number 176) ; 46+(Number+176) ; https://www.euppublishing.com/ >
    au < exists ; 2009 ; Moreana Volume 46 (Number 177-178) ; 46+(Number+177-178) ; https://www.euppublishing.com/ >
    au < exists ; 2010 ; Moreana Volume 47 (Number 179-180) ; 47+(Number+179-180) ; https://www.euppublishing.com/ >
    au < exists ; 2010 ; Moreana Volume 47 (Number 181-182) ; 47+(Number+181-182) ; https://www.euppublishing.com/ >
    au < exists ; 2011 ; Moreana Volume 48 (Number 183-184) ; 48+(Number+183-184) ; https://www.euppublishing.com/ >
    au < exists ; 2011 ; Moreana Volume 48 (Number 185-186) ; 48+(Number+185-186) ; https://www.euppublishing.com/ >
    au < exists ; 2012 ; Moreana Volume 49 (Number 187-188) ; 49+(Number+187-188) ; https://www.euppublishing.com/ >
    au < exists ; 2012 ; Moreana Volume 49 (Number 189-190) ; 49+(Number+189-190) ; https://www.euppublishing.com/ >
    au < exists ; 2013 ; Moreana Volume 50 (Number 191-192) ; 50+(Number+191-192) ; https://www.euppublishing.com/ >
    au < exists ; 2013 ; Moreana Volume 50 (Number 193-194) ; 50+(Number+193-194) ; https://www.euppublishing.com/ >
    au < exists ; 2014 ; Moreana Volume 51 (Number 195-196) ; 51+(Number+195-196) ; https://www.euppublishing.com/ >
    au < exists ; 2014 ; Moreana Volume 51 (Number 197-198) ; 51+(Number+197-198) ; https://www.euppublishing.com/ >
    au < exists ; 2015 ; Moreana Volume 52 (Number 199-200) ; 52+(Number+199-200) ; https://www.euppublishing.com/ >
    au < exists ; 2015 ; Moreana Volume 52 (Number 201-202) ; 52+(Number+201-202) ; https://www.euppublishing.com/ >
    au < exists ; 2016 ; Moreana Volume 53 (Number 203-204) ; 53+(Number+203-204) ; https://www.euppublishing.com/ >
    au < exists ; 2016 ; Moreana Volume 53 (Number 205-206) ; 53+(Number+205-206) ; https://www.euppublishing.com/ >
    au < exists ; 2017 ; Moreana Volume 54 (Number 207) ; 54+(Number+207) ; https://www.euppublishing.com/ >
    au < exists ; 2017 ; Moreana Volume 54 (Number 208) ; 54+(Number+208) ; https://www.euppublishing.com/ >

  }

  {

    title <
      name = The New Soundtrack ;
      issn = 2042-8855 ;
      eissn = 2042-8863 ;
      issnl = 2042-8855 
     >

    {

      plugin = org.lockss.plugin.edinburgh.EdinburghUniversityPressPlugin
#      param[base_url] = http://www.euppublishing.com/
      param[journal_id] = sound
      implicit < status ; year ; name ; param[volume_name] ; param[base_url] >

      au < released ; 2011 ; The New Soundtrack Volume 1 ; 1 ; http://www.euppublishing.com/ >
      au < released ; 2012 ; The New Soundtrack Volume 2 ; 2 ; http://www.euppublishing.com/ >
      au < released ; 2013 ; The New Soundtrack Volume 3 ; 3 ; http://www.euppublishing.com/ >
      au < released ; 2014 ; The New Soundtrack Volume 4 ; 4 ; http://www.euppublishing.com/ >
      au < released ; 2015 ; The New Soundtrack Volume 5 ; 5 ; http://www.euppublishing.com/ >
      au < released ; 2016 ; The New Soundtrack Volume 6 ; 6 ; http://www.euppublishing.com/ >
      au < released ; 2017 ; The New Soundtrack Volume 7 ; 7 ; https://www.euppublishing.com/ >
      au < released ; 2018 ; The New Soundtrack Volume 8 ; 8 ; https://www.euppublishing.com/ >
    #ceased publication at the end of 2018 as per publisher in RT #9509

    }

  }

  {

    title <
      name = Northern Scotland ;
      issn = 0306-5278 ;
      eissn = 2042-2717 ;
      issnl = 0306-5278 
     >

    {

      plugin = org.lockss.plugin.edinburgh.EdinburghUniversityPressPlugin
#      param[base_url] = http://www.euppublishing.com/
      param[journal_id] = nor
      implicit < status ; year ; name ; param[volume_name] ; param[base_url] >

      au < released ; 2010 ; Northern Scotland Volume 1 ; 1 ; http://www.euppublishing.com/ >
      au < released ; 2011 ; Northern Scotland Volume 2 ; 2 ; http://www.euppublishing.com/ >
      au < released ; 2012 ; Northern Scotland Volume 3 ; 3 ; http://www.euppublishing.com/ >
      au < released ; 2013 ; Northern Scotland Volume 4 ; 4 ; http://www.euppublishing.com/ >
      au < released ; 2014 ; Northern Scotland Volume 5 ; 5 ; http://www.euppublishing.com/ >
      au < released ; 2015 ; Northern Scotland Volume 6 ; 6 ; http://www.euppublishing.com/ >
      au < released ; 2016 ; Northern Scotland Volume 7 ; 7 ; http://www.euppublishing.com/ >
      au < released ; 2017 ; Northern Scotland Volume 8 ; 8 ; https://www.euppublishing.com/ >
      au < released ; 2018 ; Northern Scotland Volume 9 ; 9 ; https://www.euppublishing.com/ >
      au < released ; 2019 ; Northern Scotland Volume 10 ; 10 ; https://www.euppublishing.com/ >
      au < released ; 2020 ; Northern Scotland Volume 11 ; 11 ; https://www.euppublishing.com/ >
      au < manifest ; 2021 ; Northern Scotland Volume 12 ; 12 ; https://www.euppublishing.com/ >

    }

  }

  {

    title <
      name = Nottingham French Studies ;
      issn = 0029-4586 ;
      eissn = 2047-7236 ;
      issnl = 0029-4586 
     >

    {

      plugin = org.lockss.plugin.edinburgh.EdinburghUniversityPressPlugin
#      param[base_url] = http://www.euppublishing.com/
      param[journal_id] = nfs
      implicit < status ; year ; name ; param[volume_name] ; param[base_url] >
      
      au < doNotProcess ; 1962 ; Nottingham French Studies Volume 1 ; 1 ; https://www.euppublishing.com/ >
      au < doNotProcess ; 1963 ; Nottingham French Studies Volume 2 ; 2 ; https://www.euppublishing.com/ >
      au < doNotProcess ; 1964 ; Nottingham French Studies Volume 3 ; 3 ; https://www.euppublishing.com/ >
      au < doNotProcess ; 1965 ; Nottingham French Studies Volume 4 ; 4 ; https://www.euppublishing.com/ >
      au < doNotProcess ; 1966 ; Nottingham French Studies Volume 5 ; 5 ; https://www.euppublishing.com/ >
      au < doNotProcess ; 1967 ; Nottingham French Studies Volume 6 ; 6 ; https://www.euppublishing.com/ >
      au < doNotProcess ; 1968 ; Nottingham French Studies Volume 7 ; 7 ; https://www.euppublishing.com/ >
      au < doNotProcess ; 1969 ; Nottingham French Studies Volume 8 ; 8 ; https://www.euppublishing.com/ >
      au < doNotProcess ; 1970 ; Nottingham French Studies Volume 9 ; 9 ; https://www.euppublishing.com/ >
      au < doNotProcess ; 1971 ; Nottingham French Studies Volume 10 ; 10 ; https://www.euppublishing.com/ >
      au < doNotProcess ; 1972 ; Nottingham French Studies Volume 11 ; 11 ; https://www.euppublishing.com/ >
      au < doNotProcess ; 1973 ; Nottingham French Studies Volume 12 ; 12 ; https://www.euppublishing.com/ >
      au < doNotProcess ; 1974 ; Nottingham French Studies Volume 13 ; 13 ; https://www.euppublishing.com/ >
      au < doNotProcess ; 1975 ; Nottingham French Studies Volume 14 ; 14 ; https://www.euppublishing.com/ >
      au < doNotProcess ; 1976 ; Nottingham French Studies Volume 15 ; 15 ; https://www.euppublishing.com/ >
      au < doNotProcess ; 1977 ; Nottingham French Studies Volume 16 ; 16 ; https://www.euppublishing.com/ >
      au < doNotProcess ; 1978 ; Nottingham French Studies Volume 17 ; 17 ; https://www.euppublishing.com/ >
      au < doNotProcess ; 1979 ; Nottingham French Studies Volume 18 ; 18 ; https://www.euppublishing.com/ >
      au < doNotProcess ; 1980 ; Nottingham French Studies Volume 19 ; 19 ; https://www.euppublishing.com/ >
      au < doNotProcess ; 1981 ; Nottingham French Studies Volume 20 ; 20 ; https://www.euppublishing.com/ >
      au < doNotProcess ; 1982 ; Nottingham French Studies Volume 21 ; 21 ; https://www.euppublishing.com/ >
      au < doNotProcess ; 1983 ; Nottingham French Studies Volume 22 ; 22 ; https://www.euppublishing.com/ >
      au < doNotProcess ; 1984 ; Nottingham French Studies Volume 23 ; 23 ; https://www.euppublishing.com/ >
      au < doNotProcess ; 1985 ; Nottingham French Studies Volume 24 ; 24 ; https://www.euppublishing.com/ >
      au < doNotProcess ; 1986 ; Nottingham French Studies Volume 25 ; 25 ; https://www.euppublishing.com/ >
      au < doNotProcess ; 1987 ; Nottingham French Studies Volume 26 ; 26 ; https://www.euppublishing.com/ >
      au < doNotProcess ; 1988 ; Nottingham French Studies Volume 27 ; 27 ; https://www.euppublishing.com/ >
      au < doNotProcess ; 1989 ; Nottingham French Studies Volume 28 ; 28 ; https://www.euppublishing.com/ >
      au < doNotProcess ; 1990 ; Nottingham French Studies Volume 29 ; 29 ; https://www.euppublishing.com/ >
      au < doNotProcess ; 1991 ; Nottingham French Studies Volume 30 ; 30 ; https://www.euppublishing.com/ >
      au < doNotProcess ; 1992 ; Nottingham French Studies Volume 31 ; 31 ; https://www.euppublishing.com/ >
      au < doNotProcess ; 1993 ; Nottingham French Studies Volume 32 ; 32 ; https://www.euppublishing.com/ >
      au < doNotProcess ; 1994 ; Nottingham French Studies Volume 33 ; 33 ; https://www.euppublishing.com/ >
      au < doNotProcess ; 1995 ; Nottingham French Studies Volume 34 ; 34 ; https://www.euppublishing.com/ >
      au < doNotProcess ; 1996 ; Nottingham French Studies Volume 35 ; 35 ; https://www.euppublishing.com/ >
      au < doNotProcess ; 1997 ; Nottingham French Studies Volume 36 ; 36 ; https://www.euppublishing.com/ >
      au < doNotProcess ; 1998 ; Nottingham French Studies Volume 37 ; 37 ; https://www.euppublishing.com/ >
      au < doNotProcess ; 1999 ; Nottingham French Studies Volume 38 ; 38 ; https://www.euppublishing.com/ >
      au < released ; 2000 ; Nottingham French Studies Volume 39 ; 39 ; http://www.euppublishing.com/ >
      au < released ; 2001 ; Nottingham French Studies Volume 40 ; 40 ; http://www.euppublishing.com/ >
      au < released ; 2002 ; Nottingham French Studies Volume 41 ; 41 ; http://www.euppublishing.com/ >
      au < released ; 2003 ; Nottingham French Studies Volume 42 ; 42 ; http://www.euppublishing.com/ >
      au < released ; 2004 ; Nottingham French Studies Volume 43 ; 43 ; http://www.euppublishing.com/ >
      au < released ; 2005 ; Nottingham French Studies Volume 44 ; 44 ; http://www.euppublishing.com/ >
      au < released ; 2006 ; Nottingham French Studies Volume 45 ; 45 ; http://www.euppublishing.com/ >
      au < released ; 2007 ; Nottingham French Studies Volume 46 ; 46 ; http://www.euppublishing.com/ >
      au < released ; 2008 ; Nottingham French Studies Volume 47 ; 47 ; http://www.euppublishing.com/ >
      au < released ; 2009 ; Nottingham French Studies Volume 48 ; 48 ; http://www.euppublishing.com/ >
      au < released ; 2010 ; Nottingham French Studies Volume 49 ; 49 ; http://www.euppublishing.com/ >
      au < released ; 2011 ; Nottingham French Studies Volume 50 ; 50 ; http://www.euppublishing.com/ >
      au < released ; 2012 ; Nottingham French Studies Volume 51 ; 51 ; http://www.euppublishing.com/ >
      au < released ; 2013 ; Nottingham French Studies Volume 52 ; 52 ; http://www.euppublishing.com/ >
      au < released ; 2014 ; Nottingham French Studies Volume 53 ; 53 ; http://www.euppublishing.com/ >
      au < released ; 2015 ; Nottingham French Studies Volume 54 ; 54 ; http://www.euppublishing.com/ >
      au < released ; 2016 ; Nottingham French Studies Volume 55 ; 55 ; http://www.euppublishing.com/ >
      au < released ; 2017 ; Nottingham French Studies Volume 56 ; 56 ; https://www.euppublishing.com/ >
      au < released ; 2018 ; Nottingham French Studies Volume 57 ; 57 ; https://www.euppublishing.com/ >
      au < released ; 2019 ; Nottingham French Studies Volume 58 ; 58 ; https://www.euppublishing.com/ >
      au < released ; 2020 ; Nottingham French Studies Volume 59 ; 59 ; https://www.euppublishing.com/ >
      au < manifest ; 2021 ; Nottingham French Studies Volume 60 ; 60 ; https://www.euppublishing.com/ >

    }
  
  }

  {

    title <
      name = Oxford Literary Review ;
      issn = 0305-1498 ;
      eissn = 1757-1634 ;
      issnl = 0305-1498 
     >

    {

      plugin = org.lockss.plugin.edinburgh.EdinburghUniversityPressPlugin
#      param[base_url] = http://www.euppublishing.com/
      param[journal_id] = olr
      implicit < status ; year ; name ; param[volume_name] ; param[base_url] >

      au < released ; 2000 ; Oxford Literary Review Volume 22 ; 22 ; https://www.euppublishing.com/ >
      au < released ; 2001 ; Oxford Literary Review Volume 23 ; 23 ; https://www.euppublishing.com/ >
      au < released ; 2002 ; Oxford Literary Review Volume 24 ; 24 ; https://www.euppublishing.com/ >
      au < released ; 2003 ; Oxford Literary Review Volume 25 ; 25 ; https://www.euppublishing.com/ >
      au < released ; 2004 ; Oxford Literary Review Volume 26 ; 26 ; https://www.euppublishing.com/ >
<<<<<<< HEAD
      au < manifest ; 2005 ; Oxford Literary Review Volume 27 ; 27 ; https://www.euppublishing.com/ >
=======
      au < released ; 2005 ; Oxford Literary Review Volume 27 ; 27 ; https://www.euppublishing.com/ >
>>>>>>> ecf3b879
      au < released ; 2006 ; Oxford Literary Review Volume 28 ; 28 ; https://www.euppublishing.com/ >
      au < released ; 2007 ; Oxford Literary Review Volume 29 ; 29 ; http://www.euppublishing.com/ >
      au < released ; 2008 ; Oxford Literary Review Volume 30 ; 30 ; http://www.euppublishing.com/ >
      au < released ; 2009 ; Oxford Literary Review Volume 31 ; 31 ; http://www.euppublishing.com/ >
      au < released ; 2010 ; Oxford Literary Review Volume 32 ; 32 ; http://www.euppublishing.com/ >
      au < released ; 2011 ; Oxford Literary Review Volume 33 ; 33 ; http://www.euppublishing.com/ >
      au < released ; 2012 ; Oxford Literary Review Volume 34 ; 34 ; http://www.euppublishing.com/ >
      au < released ; 2013 ; Oxford Literary Review Volume 35 ; 35 ; http://www.euppublishing.com/ >
      au < released ; 2014 ; Oxford Literary Review Volume 36 ; 36 ; http://www.euppublishing.com/ >
      au < released ; 2015 ; Oxford Literary Review Volume 37 ; 37 ; http://www.euppublishing.com/ >
      au < released ; 2016 ; Oxford Literary Review Volume 38 ; 38 ; http://www.euppublishing.com/ >
      au < released ; 2017 ; Oxford Literary Review Volume 39 ; 39 ; https://www.euppublishing.com/ >
      au < released ; 2018 ; Oxford Literary Review Volume 40 ; 40 ; https://www.euppublishing.com/ >
      au < released ; 2019 ; Oxford Literary Review Volume 41 ; 41 ; https://www.euppublishing.com/ >
      au < released ; 2020 ; Oxford Literary Review Volume 42 ; 42 ; https://www.euppublishing.com/ >
      au < manifest ; 2021 ; Oxford Literary Review Volume 43 ; 43 ; https://www.euppublishing.com/ >

    }
    
  }
  
  {

    title <
      name = Paragraph ;
      issn = 0264-8334 ;
      eissn = 1750-0176 ;
      issnl = 0264-8334
    >

    {

      plugin = org.lockss.plugin.edinburgh.EdinburghUniversityPressPlugin
#      param[base_url] = http://www.euppublishing.com/
      param[journal_id] = para
      implicit < status ; year ; name ; param[volume_name] ; param[base_url] >

      au < released ; 2000 ; Paragraph Volume 23 ; 23 ; https://www.euppublishing.com/ >
      au < released ; 2001 ; Paragraph Volume 24 ; 24 ; http://www.euppublishing.com/ >
      au < released ; 2002 ; Paragraph Volume 25 ; 25 ; http://www.euppublishing.com/ >
      au < released ; 2003 ; Paragraph Volume 26 ; 26 ; http://www.euppublishing.com/ >
      au < released ; 2004 ; Paragraph Volume 27 ; 27 ; http://www.euppublishing.com/ >
      au < released ; 2005 ; Paragraph Volume 28 ; 28 ; http://www.euppublishing.com/ >
      au < released ; 2006 ; Paragraph Volume 29 ; 29 ; http://www.euppublishing.com/ >
      au < released ; 2007 ; Paragraph Volume 30 ; 30 ; http://www.euppublishing.com/ >
      au < released ; 2008 ; Paragraph Volume 31 ; 31 ; http://www.euppublishing.com/ >
      au < released ; 2009 ; Paragraph Volume 32 ; 32 ; http://www.euppublishing.com/ >
      au < released ; 2010 ; Paragraph Volume 33 ; 33 ; http://www.euppublishing.com/ >
      au < released ; 2011 ; Paragraph Volume 34 ; 34 ; http://www.euppublishing.com/ >
      au < released ; 2012 ; Paragraph Volume 35 ; 35 ; http://www.euppublishing.com/ >
      au < released ; 2013 ; Paragraph Volume 36 ; 36 ; http://www.euppublishing.com/ >
      au < released ; 2014 ; Paragraph Volume 37 ; 37 ; http://www.euppublishing.com/ >
      au < released ; 2015 ; Paragraph Volume 38 ; 38 ; http://www.euppublishing.com/ >
      au < released ; 2016 ; Paragraph Volume 39 ; 39 ; http://www.euppublishing.com/ >
      au < released ; 2017 ; Paragraph Volume 40 ; 40 ; https://www.euppublishing.com/ >
      au < released ; 2018 ; Paragraph Volume 41 ; 41 ; https://www.euppublishing.com/ >
      au < released ; 2019 ; Paragraph Volume 42 ; 42 ; https://www.euppublishing.com/ >
      au < released ; 2020 ; Paragraph Volume 43 ; 43 ; https://www.euppublishing.com/ >
      au < manifest ; 2021 ; Paragraph Volume 44 ; 44 ; https://www.euppublishing.com/ >

    }

    {

      plugin = org.lockss.plugin.projmuse.ProjectMusePlugin
      comment[platform] = This journal no longer contributes new issues to Muse
      param[journal_dir] = paragraph
      attr[journal_id] = prg
      implicit < status ; year ; name ; param[volume] >

      {

        param[base_url] = http://muse.jhu.edu/

        au < down ; 2006 ; Paragraph Volume 29 [Project MUSE] ; 29 >
        au < down ; 2007 ; Paragraph Volume 30 [Project MUSE] ; 30 >
        au < down ; 2008 ; Paragraph Volume 31 [Project MUSE] ; 31 >

      }

    }

  }

  {

    title <
      name = Parliamentary History ;
      issn = 0264-2824 ;
      eissn = 1750-0206 ;
      issnl = 0264-2824
    >

    {

      plugin = org.lockss.plugin.projmuse.ProjectMusePlugin
      comment[platform] = This journal no longer contributes new issues to Muse
      param[journal_dir] = parliamentary_history
      attr[journal_id] = pah
      implicit < status ; year ; name ; param[volume] >

      {

        param[base_url] = http://muse.jhu.edu/

        au < down ; 2006 ; Parliamentary History Volume 25 [Project MUSE] ; 25 >
        au < down ; 2007 ; Parliamentary History Volume 26 [Project MUSE] ; 26 >

      }

    }

  }

  {

    title <
      name = Psychoanalysis and History ;
      issn = 1460-8235 ;
      eissn = 1755-201X ;
      issnl = 1460-8235 
     >

    {

      plugin = org.lockss.plugin.edinburgh.EdinburghUniversityPressPlugin
#      param[base_url] = http://www.euppublishing.com/
      param[journal_id] = pah
      implicit < status ; year ; name ; param[volume_name] ; param[base_url] >

      au < released ; 1999 ; Psychoanalysis and History Volume 1 ; 1 ; http://www.euppublishing.com/ >
      au < released ; 2000 ; Psychoanalysis and History Volume 2 ; 2 ; http://www.euppublishing.com/ >
      au < released ; 2001 ; Psychoanalysis and History Volume 3 ; 3 ; http://www.euppublishing.com/ >
      au < released ; 2002 ; Psychoanalysis and History Volume 4 ; 4 ; http://www.euppublishing.com/ >
      au < released ; 2003 ; Psychoanalysis and History Volume 5 ; 5 ; http://www.euppublishing.com/ >
      au < released ; 2004 ; Psychoanalysis and History Volume 6 ; 6 ; http://www.euppublishing.com/ >
      au < released ; 2005 ; Psychoanalysis and History Volume 7 ; 7 ; http://www.euppublishing.com/ >
      au < released ; 2006 ; Psychoanalysis and History Volume 8 ; 8 ; http://www.euppublishing.com/ >
      au < released ; 2007 ; Psychoanalysis and History Volume 9 ; 9 ; http://www.euppublishing.com/ >
      au < released ; 2008 ; Psychoanalysis and History Volume 10 ; 10 ; http://www.euppublishing.com/ >
      au < released ; 2009 ; Psychoanalysis and History Volume 11 ; 11 ; http://www.euppublishing.com/ >
      au < released ; 2010 ; Psychoanalysis and History Volume 12 ; 12 ; http://www.euppublishing.com/ >
      au < released ; 2011 ; Psychoanalysis and History Volume 13 ; 13 ; http://www.euppublishing.com/ >
      au < released ; 2012 ; Psychoanalysis and History Volume 14 ; 14 ; http://www.euppublishing.com/ >
      au < released ; 2013 ; Psychoanalysis and History Volume 15 ; 15 ; http://www.euppublishing.com/ >
      au < released ; 2014 ; Psychoanalysis and History Volume 16 ; 16 ; http://www.euppublishing.com/ >
      au < released ; 2015 ; Psychoanalysis and History Volume 17 ; 17 ; http://www.euppublishing.com/ >
      au < released ; 2016 ; Psychoanalysis and History Volume 18 ; 18 ; http://www.euppublishing.com/ >
      au < released ; 2017 ; Psychoanalysis and History Volume 19 ; 19 ; https://www.euppublishing.com/ >
      au < released ; 2018 ; Psychoanalysis and History Volume 20 ; 20 ; https://www.euppublishing.com/ >
      au < released ; 2019 ; Psychoanalysis and History Volume 21 ; 21 ; https://www.euppublishing.com/ >
      au < released ; 2020 ; Psychoanalysis and History Volume 22 ; 22 ; https://www.euppublishing.com/ >
      au < manifest ; 2021 ; Psychoanalysis and History Volume 23 ; 23 ; https://www.euppublishing.com/ >

    }
    
  }
  
  {

    title <
      name = Romanticism ;
      issn = 1354-991X ;
      eissn = 1750-0192 ;
      issnl = 1354-991X
    >

    {

      plugin = org.lockss.plugin.edinburgh.EdinburghUniversityPressPlugin
#      param[base_url] = http://www.euppublishing.com/
      param[journal_id] = rom
      implicit < status ; year ; name ; param[volume_name] ; param[base_url] >

      au < released ; 2000 ; Romanticism Volume 6 ; 6 ; https://www.euppublishing.com/ >
      au < released ; 2001 ; Romanticism Volume 7 ; 7 ; http://www.euppublishing.com/ >
      au < released ; 2002 ; Romanticism Volume 8 ; 8 ; http://www.euppublishing.com/ >
      au < released ; 2003 ; Romanticism Volume 9 ; 9 ; http://www.euppublishing.com/ >
      au < released ; 2004 ; Romanticism Volume 10 ; 10 ; http://www.euppublishing.com/ >
      au < released ; 2005 ; Romanticism Volume 11 ; 11 ; http://www.euppublishing.com/ >
      au < released ; 2006 ; Romanticism Volume 12 ; 12 ; http://www.euppublishing.com/ >
      au < released ; 2007 ; Romanticism Volume 13 ; 13 ; http://www.euppublishing.com/ >
      au < released ; 2008 ; Romanticism Volume 14 ; 14 ; http://www.euppublishing.com/ >
      au < released ; 2009 ; Romanticism Volume 15 ; 15 ; http://www.euppublishing.com/ >
      au < released ; 2010 ; Romanticism Volume 16 ; 16 ; http://www.euppublishing.com/ >
      au < released ; 2011 ; Romanticism Volume 17 ; 17 ; http://www.euppublishing.com/ >
      au < released ; 2012 ; Romanticism Volume 18 ; 18 ; http://www.euppublishing.com/ >
      au < released ; 2013 ; Romanticism Volume 19 ; 19 ; http://www.euppublishing.com/ >
      au < released ; 2014 ; Romanticism Volume 20 ; 20 ; http://www.euppublishing.com/ >
      au < released ; 2015 ; Romanticism Volume 21 ; 21 ; http://www.euppublishing.com/ >
      au < released ; 2016 ; Romanticism Volume 22 ; 22 ; http://www.euppublishing.com/ >
      au < released ; 2017 ; Romanticism Volume 23 ; 23 ; https://www.euppublishing.com/ >
      au < released ; 2018 ; Romanticism Volume 24 ; 24 ; https://www.euppublishing.com/ >
      au < released ; 2019 ; Romanticism Volume 25 ; 25 ; https://www.euppublishing.com/ >
      au < released ; 2020 ; Romanticism Volume 26 ; 26 ; https://www.euppublishing.com/ >
      au < manifest ; 2021 ; Romanticism Volume 27 ; 27 ; https://www.euppublishing.com/ >

    }

    {

      plugin = org.lockss.plugin.projmuse.ProjectMusePlugin
      comment[platform] = This journal no longer contributes new issues to Muse
      param[journal_dir] = romanticism
      attr[journal_id] = rom
      implicit < status ; year ; name ; param[volume] >

      {

        param[base_url] = http://muse.jhu.edu/

        au < down ; 2006 ; Romanticism Volume 12 [Project MUSE] ; 12 >
        au < down ; 2007 ; Romanticism Volume 13 [Project MUSE] ; 13 >
        au < down ; 2008 ; Romanticism Volume 14 [Project MUSE] ; 14 >

      }

    }

  }

  {

    title <
      name = Scottish Affairs ;
      issn = 0966-0356 ;
      eissn = 2053-888X ;
      issnl = 0966-0356
    >

      plugin = org.lockss.plugin.edinburgh.EdinburghUniversityPressPlugin
#      param[base_url] = http://www.euppublishing.com/
      param[journal_id] = scot
      implicit < status ; year ; name ; param[volume_name] ; param[base_url] >

      au < doNotProcess ; 1992 ; Scottish Affairs (First Series) Volume 1 ; 1+(First+Series) ; https://www.euppublishing.com/ >
      au < doNotProcess ; 1993 ; Scottish Affairs (First Series) Volume 2 ; 2+(First+Series) ; https://www.euppublishing.com/ >
      au < doNotProcess ; 1993 ; Scottish Affairs (First Series) Volume 3 ; 3+(First+Series) ; https://www.euppublishing.com/ >
      au < doNotProcess ; 1993 ; Scottish Affairs (First Series) Volume 4 ; 4+(First+Series) ; https://www.euppublishing.com/ >
      au < exists ; 1993 ; Scottish Affairs (First Series) Volume 5 ; 5+(First+Series) ; https://www.euppublishing.com/ >
      au < exists ; 1994 ; Scottish Affairs (First Series) Volume 6 ; 6+(First+Series) ; https://www.euppublishing.com/ >
      au < exists ; 1994 ; Scottish Affairs (First Series) Volume 7 ; 7+(First+Series) ; https://www.euppublishing.com/ >
      au < exists ; 1994 ; Scottish Affairs (First Series) Volume 8 ; 8+(First+Series) ; https://www.euppublishing.com/ >
      au < exists ; 1994 ; Scottish Affairs (First Series) Volume 9 ; 9+(First+Series) ; https://www.euppublishing.com/ >
      au < exists ; 1995 ; Scottish Affairs (First Series) Volume 10 ; 10+(First+Series) ; https://www.euppublishing.com/ >
      au < exists ; 1995 ; Scottish Affairs (First Series) Volume 11 ; 11+(First+Series) ; https://www.euppublishing.com/ >
      au < exists ; 1995 ; Scottish Affairs (First Series) Volume 12 ; 12+(First+Series) ; https://www.euppublishing.com/ >
      au < exists ; 1995 ; Scottish Affairs (First Series) Volume 13 ; 13+(First+Series) ; https://www.euppublishing.com/ >
      au < exists ; 1996 ; Scottish Affairs (First Series) Volume 14 ; 14+(First+Series) ; https://www.euppublishing.com/ >
      au < exists ; 1996 ; Scottish Affairs (First Series) Volume 15 ; 15+(First+Series) ; https://www.euppublishing.com/ >
      au < exists ; 1996 ; Scottish Affairs (First Series) Volume 16 ; 16+(First+Series) ; https://www.euppublishing.com/ >
      au < exists ; 1996 ; Scottish Affairs (First Series) Volume 17 ; 17+(First+Series) ; https://www.euppublishing.com/ >
      au < exists ; 1997 ; Scottish Affairs (First Series) Volume 18 ; 18+(First+Series) ; https://www.euppublishing.com/ >
      au < exists ; 1997 ; Scottish Affairs (First Series) Volume 19 ; 19+(First+Series) ; https://www.euppublishing.com/ >
      au < exists ; 1997 ; Scottish Affairs (First Series) Volume 20 ; 20+(First+Series) ; https://www.euppublishing.com/ >
      au < exists ; 1997 ; Scottish Affairs (First Series) Volume 21 ; 21+(First+Series) ; https://www.euppublishing.com/ >
      au < exists ; 1998 ; Scottish Affairs (First Series) Volume 22 ; 22+(First+Series) ; https://www.euppublishing.com/ >
      au < exists ; 1998 ; Scottish Affairs (First Series) Volume 23 ; 23+(First+Series) ; https://www.euppublishing.com/ >
      au < exists ; 1998 ; Scottish Affairs (First Series) Volume 24 ; 24+(First+Series) ; https://www.euppublishing.com/ >
      au < exists ; 1998 ; Scottish Affairs (First Series) Volume 25 ; 25+(First+Series) ; https://www.euppublishing.com/ >
      au < exists ; 1999 ; Scottish Affairs (First Series) Volume 26 ; 26+(First+Series) ; https://www.euppublishing.com/ >
      au < exists ; 1999 ; Scottish Affairs (First Series) Volume 27 ; 27+(First+Series) ; https://www.euppublishing.com/ >
      au < exists ; 1999 ; Scottish Affairs (First Series) Volume 28 ; 28+(First+Series) ; https://www.euppublishing.com/ >
      au < exists ; 1999 ; Scottish Affairs (First Series) Volume 29 ; 29+(First+Series) ; https://www.euppublishing.com/ >
      au < exists ; 2000 ; Scottish Affairs (First Series) Volume 30 ; 30+(First+Series) ; https://www.euppublishing.com/ >
      au < exists ; 2000 ; Scottish Affairs (First Series) Volume 31 ; 31+(First+Series) ; https://www.euppublishing.com/ >
      au < exists ; 2000 ; Scottish Affairs (First Series) Volume 32 ; 32+(First+Series) ; https://www.euppublishing.com/ >
      au < exists ; 2000 ; Scottish Affairs (First Series) Volume 33 ; 33+(First+Series) ; https://www.euppublishing.com/ >
      au < exists ; 2001 ; Scottish Affairs (First Series) Volume 34 ; 34+(First+Series) ; https://www.euppublishing.com/ >
      au < exists ; 2001 ; Scottish Affairs (First Series) Volume 35 ; 35+(First+Series) ; https://www.euppublishing.com/ >
      au < exists ; 2001 ; Scottish Affairs (First Series) Volume 36 ; 36+(First+Series) ; https://www.euppublishing.com/ >
      au < exists ; 2001 ; Scottish Affairs (First Series) Volume 37 ; 37+(First+Series) ; https://www.euppublishing.com/ >
      au < exists ; 2002 ; Scottish Affairs (First Series) Volume 38 ; 38+(First+Series) ; https://www.euppublishing.com/ >
      au < exists ; 2002 ; Scottish Affairs (First Series) Volume 39 ; 39+(First+Series) ; https://www.euppublishing.com/ >
      au < exists ; 2002 ; Scottish Affairs (First Series) Volume 40 ; 40+(First+Series) ; https://www.euppublishing.com/ >
      au < exists ; 2002 ; Scottish Affairs (First Series) Volume 41 ; 41+(First+Series) ; https://www.euppublishing.com/ >
      au < exists ; 2003 ; Scottish Affairs (First Series) Volume 42 ; 42+(First+Series) ; https://www.euppublishing.com/ >
      au < exists ; 2003 ; Scottish Affairs (First Series) Volume 43 ; 43+(First+Series) ; https://www.euppublishing.com/ >
      au < exists ; 2003 ; Scottish Affairs (First Series) Volume 44 ; 44+(First+Series) ; https://www.euppublishing.com/ >
      au < exists ; 2003 ; Scottish Affairs (First Series) Volume 45 ; 45+(First+Series) ; https://www.euppublishing.com/ >
      au < exists ; 2004 ; Scottish Affairs (First Series) Volume 46 ; 46+(First+Series) ; https://www.euppublishing.com/ >
      au < exists ; 2004 ; Scottish Affairs (First Series) Volume 47 ; 47+(First+Series) ; https://www.euppublishing.com/ >
      au < exists ; 2004 ; Scottish Affairs (First Series) Volume 48 ; 48+(First+Series) ; https://www.euppublishing.com/ >
      au < exists ; 2004 ; Scottish Affairs (First Series) Volume 49 ; 49+(First+Series) ; https://www.euppublishing.com/ >
      au < exists ; 2005 ; Scottish Affairs (First Series) Volume 50 ; 50+(First+Series) ; https://www.euppublishing.com/ >
      au < exists ; 2005 ; Scottish Affairs (First Series) Volume 51 ; 51+(First+Series) ; https://www.euppublishing.com/ >
      au < exists ; 2005 ; Scottish Affairs (First Series) Volume 52 ; 52+(First+Series) ; https://www.euppublishing.com/ >
      au < exists ; 2005 ; Scottish Affairs (First Series) Volume 53 ; 53+(First+Series) ; https://www.euppublishing.com/ >
      au < exists ; 2006 ; Scottish Affairs (First Series) Volume 54 ; 54+(First+Series) ; https://www.euppublishing.com/ >
      au < exists ; 2006 ; Scottish Affairs (First Series) Volume 55 ; 55+(First+Series) ; https://www.euppublishing.com/ >
      au < exists ; 2006 ; Scottish Affairs (First Series) Volume 56 ; 56+(First+Series) ; https://www.euppublishing.com/ >
      au < exists ; 2006 ; Scottish Affairs (First Series) Volume 57 ; 57+(First+Series) ; https://www.euppublishing.com/ >
      au < exists ; 2007 ; Scottish Affairs (First Series) Volume 58 ; 58+(First+Series) ; https://www.euppublishing.com/ >
      au < exists ; 2007 ; Scottish Affairs (First Series) Volume 59 ; 59+(First+Series) ; https://www.euppublishing.com/ >
      au < exists ; 2007 ; Scottish Affairs (First Series) Volume 60 ; 60+(First+Series) ; https://www.euppublishing.com/ >
      au < exists ; 2007 ; Scottish Affairs (First Series) Volume 61 ; 61+(First+Series) ; https://www.euppublishing.com/ >
      au < exists ; 2008 ; Scottish Affairs (First Series) Volume 62 ; 62+(First+Series) ; https://www.euppublishing.com/ >
      au < exists ; 2008 ; Scottish Affairs (First Series) Volume 63 ; 63+(First+Series) ; https://www.euppublishing.com/ >
      au < exists ; 2008 ; Scottish Affairs (First Series) Volume 64 ; 64+(First+Series) ; https://www.euppublishing.com/ >
      au < exists ; 2008 ; Scottish Affairs (First Series) Volume 65 ; 65+(First+Series) ; https://www.euppublishing.com/ >
      au < exists ; 2009 ; Scottish Affairs (First Series) Volume 66 ; 66+(First+Series) ; https://www.euppublishing.com/ >
      au < exists ; 2009 ; Scottish Affairs (First Series) Volume 67 ; 67+(First+Series) ; https://www.euppublishing.com/ >
      au < exists ; 2009 ; Scottish Affairs (First Series) Volume 68 ; 68+(First+Series) ; https://www.euppublishing.com/ >
      au < exists ; 2009 ; Scottish Affairs (First Series) Volume 69 ; 69+(First+Series) ; https://www.euppublishing.com/ >
      au < exists ; 2000 ; Scottish Affairs (First Series) Volume 70 ; 70+(First+Series) ; https://www.euppublishing.com/ >
      au < exists ; 2000 ; Scottish Affairs (First Series) Volume 71 ; 71+(First+Series) ; https://www.euppublishing.com/ >
      au < exists ; 2010 ; Scottish Affairs (First Series) Volume 72 ; 72+(First+Series) ; https://www.euppublishing.com/ >
      au < exists ; 2010 ; Scottish Affairs (First Series) Volume 73 ; 73+(First+Series) ; https://www.euppublishing.com/ >
      au < exists ; 2011 ; Scottish Affairs (First Series) Volume 74 ; 74+(First+Series) ; https://www.euppublishing.com/ >
      au < exists ; 2011 ; Scottish Affairs (First Series) Volume 75 ; 75+(First+Series) ; https://www.euppublishing.com/ >
      au < exists ; 2011 ; Scottish Affairs (First Series) Volume 76 ; 76+(First+Series) ; https://www.euppublishing.com/ >
      au < exists ; 2011 ; Scottish Affairs (First Series) Volume 77 ; 77+(First+Series) ; https://www.euppublishing.com/ >
      au < exists ; 2012 ; Scottish Affairs (First Series) Volume 78 ; 78+(First+Series) ; https://www.euppublishing.com/ >
      au < exists ; 2012 ; Scottish Affairs (First Series) Volume 79 ; 79+(First+Series) ; https://www.euppublishing.com/ >
      au < exists ; 2012 ; Scottish Affairs (First Series) Volume 80 ; 80+(First+Series) ; https://www.euppublishing.com/ >
      au < exists ; 2012 ; Scottish Affairs (First Series) Volume 81 ; 81+(First+Series) ; https://www.euppublishing.com/ >
      au < released ; 2014 ; Scottish Affairs Volume 23 ; 23 ; http://www.euppublishing.com/ >
      au < released ; 2015 ; Scottish Affairs Volume 24 ; 24 ; http://www.euppublishing.com/ >
      au < released ; 2016 ; Scottish Affairs Volume 25 ; 25 ; http://www.euppublishing.com/ >
      au < released ; 2017 ; Scottish Affairs Volume 26 ; 26 ; https://www.euppublishing.com/ >
      au < released ; 2018 ; Scottish Affairs Volume 27 ; 27 ; https://www.euppublishing.com/ >
      au < released ; 2019 ; Scottish Affairs Volume 28 ; 28 ; https://www.euppublishing.com/ >
      au < released ; 2020 ; Scottish Affairs Volume 29 ; 29 ; https://www.euppublishing.com/ >
      au < manifest ; 2021 ; Scottish Affairs Volume 30 ; 30 ; https://www.euppublishing.com/ >

  }

  {

    title <
      name = Scottish Archaeological Journal ;
      issn = 1471-5767 ;
      eissn = 1755-2028 ;
      issnl = 1471-5767 
     >

      plugin = org.lockss.plugin.edinburgh.EdinburghUniversityPressPlugin
#      param[base_url] = http://www.euppublishing.com/
      implicit < status ; year ; name ; param[volume_name] ; param[base_url] >

    {
      param[journal_id] = gas
      # Journal changes to Scottish Archaeological Journal at Volume 22 with new journal id saj
      
      au < released ; 1969 ; Glasgow Archaeological Journal Volume 1 ; 1 ; http://www.euppublishing.com/ >
      au < released ; 1971 ; Glasgow Archaeological Journal Volume 2 ; 2 ; http://www.euppublishing.com/ >
      au < released ; 1974 ; Glasgow Archaeological Journal Volume 3 ; 3 ; http://www.euppublishing.com/ >
      au < released ; 1976 ; Glasgow Archaeological Journal Volume 4 ; 4 ; http://www.euppublishing.com/ >
      au < released ; 1978 ; Glasgow Archaeological Journal Volume 5 ; 5 ; http://www.euppublishing.com/ >
      au < released ; 1979 ; Glasgow Archaeological Journal Volume 6 ; 6 ; http://www.euppublishing.com/ >
      au < released ; 1980 ; Glasgow Archaeological Journal Volume 7 ; 7 ; http://www.euppublishing.com/ >
      au < released ; 1981 ; Glasgow Archaeological Journal Volume 8 ; 8 ; http://www.euppublishing.com/ >
      au < released ; 1982 ; Glasgow Archaeological Journal Volume 9 ; 9 ; http://www.euppublishing.com/ >
      au < released ; 1983 ; Glasgow Archaeological Journal Volume 10 ; 10 ; http://www.euppublishing.com/ >
      au < released ; 1984 ; Glasgow Archaeological Journal Volume 11 ; 11 ; http://www.euppublishing.com/ >
      au < released ; 1985 ; Glasgow Archaeological Journal Volume 12 ; 12 ; http://www.euppublishing.com/ >
      au < released ; 1986 ; Glasgow Archaeological Journal Volume 13 ; 13 ; http://www.euppublishing.com/ >
      au < released ; 1987 ; Glasgow Archaeological Journal Volume 14 ; 14 ; http://www.euppublishing.com/ >
      au < released ; 1988 ; Glasgow Archaeological Journal Volume 15 ; 15 ; http://www.euppublishing.com/ >
      au < released ; 1989 ; Glasgow Archaeological Journal Volume 16 ; 16 ; http://www.euppublishing.com/ >
      au < released ; 1991 ; Glasgow Archaeological Journal Volume 17 ; 17 ; http://www.euppublishing.com/ >
      au < released ; 1993 ; Glasgow Archaeological Journal Volume 18 ; 18 ; http://www.euppublishing.com/ >
      au < released ; 1994 ; Glasgow Archaeological Journal Volume 19 ; 19 ; http://www.euppublishing.com/ >
      au < released ; 1996 ; Glasgow Archaeological Journal Volume 20 ; 20 ; http://www.euppublishing.com/ >
      au < released ; 1998 ; Glasgow Archaeological Journal Volume 21 ; 21 ; http://www.euppublishing.com/ >
    
    }
    
    {

      param[journal_id] = saj
      # Journal changes to Scottish Archaeological Journal at Volume 22 with new journal id saj

      au < superseded ; 1969 ; Scottish Archaeological Journal Volume 1 [superseded] ; 1 ; http://www.euppublishing.com/ >
      au < superseded ; 1971 ; Scottish Archaeological Journal Volume 2 [superseded] ; 2 ; http://www.euppublishing.com/ >
      au < superseded ; 1974 ; Scottish Archaeological Journal Volume 3 [superseded] ; 3 ; http://www.euppublishing.com/ >
      au < superseded ; 1976 ; Scottish Archaeological Journal Volume 4 [superseded] ; 4 ; http://www.euppublishing.com/ >
      au < superseded ; 1978 ; Scottish Archaeological Journal Volume 5 [superseded] ; 5 ; http://www.euppublishing.com/ >
      au < superseded ; 1979 ; Scottish Archaeological Journal Volume 6 [superseded] ; 6 ; http://www.euppublishing.com/ >
      au < superseded ; 1980 ; Scottish Archaeological Journal Volume 7 [superseded] ; 7 ; http://www.euppublishing.com/ >
      au < superseded ; 1981 ; Scottish Archaeological Journal Volume 8 [superseded] ; 8 ; http://www.euppublishing.com/ >
      au < superseded ; 1982 ; Scottish Archaeological Journal Volume 9 [superseded] ; 9 ; http://www.euppublishing.com/ >
      au < superseded ; 1983 ; Scottish Archaeological Journal Volume 10 [superseded] ; 10 ; http://www.euppublishing.com/ >
      au < superseded ; 1984 ; Scottish Archaeological Journal Volume 11 [superseded] ; 11 ; http://www.euppublishing.com/ >
      au < superseded ; 1985 ; Scottish Archaeological Journal Volume 12 [superseded] ; 12 ; http://www.euppublishing.com/ >
      au < superseded ; 1986 ; Scottish Archaeological Journal Volume 13 [superseded] ; 13 ; http://www.euppublishing.com/ >
      au < superseded ; 1987 ; Scottish Archaeological Journal Volume 14 [superseded] ; 14 ; http://www.euppublishing.com/ >
      au < superseded ; 1988 ; Scottish Archaeological Journal Volume 15 [superseded] ; 15 ; http://www.euppublishing.com/ >
      au < superseded ; 1989 ; Scottish Archaeological Journal Volume 16 [superseded] ; 16 ; http://www.euppublishing.com/ >
      au < superseded ; 1991 ; Scottish Archaeological Journal Volume 17 [superseded] ; 17 ; http://www.euppublishing.com/ >
      au < superseded ; 1993 ; Scottish Archaeological Journal Volume 18 [superseded] ; 18 ; http://www.euppublishing.com/ >
      au < superseded ; 1994 ; Scottish Archaeological Journal Volume 19 [superseded] ; 19 ; http://www.euppublishing.com/ >
      au < superseded ; 1996 ; Scottish Archaeological Journal Volume 20 [superseded] ; 20 ; http://www.euppublishing.com/ >
      au < superseded ; 1998 ; Scottish Archaeological Journal Volume 21 [superseded] ; 21 ; http://www.euppublishing.com/ >
      au < released ; 2000 ; Scottish Archaeological Journal Volume 22 ; 22 ; http://www.euppublishing.com/ >
      au < released ; 2001 ; Scottish Archaeological Journal Volume 23 ; 23 ; http://www.euppublishing.com/ >
      au < released ; 2002 ; Scottish Archaeological Journal Volume 24 ; 24 ; http://www.euppublishing.com/ >
      au < released ; 2003 ; Scottish Archaeological Journal Volume 25 ; 25 ; http://www.euppublishing.com/ >
      au < released ; 2004 ; Scottish Archaeological Journal Volume 26 ; 26 ; http://www.euppublishing.com/ >
      au < released ; 2005 ; Scottish Archaeological Journal Volume 27 ; 27 ; http://www.euppublishing.com/ >
      au < released ; 2006 ; Scottish Archaeological Journal Volume 28 ; 28 ; http://www.euppublishing.com/ >
      au < released ; 2007 ; Scottish Archaeological Journal Volume 29 ; 29 ; http://www.euppublishing.com/ >
      au < released ; 2008 ; Scottish Archaeological Journal Volume 30 ; 30 ; http://www.euppublishing.com/ >
      au < released ; 2009 ; Scottish Archaeological Journal Volume 31 ; 31 ; http://www.euppublishing.com/ >
      au < released ; 2010 ; Scottish Archaeological Journal Volume 32 ; 32 ; http://www.euppublishing.com/ >
      au < released ; 2011 ; Scottish Archaeological Journal Volume 33 ; 33 ; https://www.euppublishing.com/ >
      au < released ; 2012 ; Scottish Archaeological Journal Volume 34-35 ; 34-35 ; https://www.euppublishing.com/ >
      au < released ; 2014 ; Scottish Archaeological Journal Volume 36-37 ; 36-37 ; https://www.euppublishing.com/ >
      au < released ; 2016 ; Scottish Archaeological Journal Volume 38 ; 38 ; https://www.euppublishing.com/ >
      au < released ; 2017 ; Scottish Archaeological Journal Volume 39 ; 39 ; https://www.euppublishing.com/ >
      au < released ; 2018 ; Scottish Archaeological Journal Volume 40 ; 40 ; https://www.euppublishing.com/ >
      au < released ; 2019 ; Scottish Archaeological Journal Volume 41 ; 41 ; https://www.euppublishing.com/ >
      au < released ; 2020 ; Scottish Archaeological Journal Volume 42 ; 42 ; https://www.euppublishing.com/ >
    
      au < manifest ; 2021 ; Scottish Archaeological Journal Volume 43 ; 43 ; https://www.euppublishing.com/ >
    }
    
  }

  {
  
    title <
      name = Scottish Historical Review ;
      issn = 0036-9241 ;
      eissn = 1750-0222 ;
      issnl = 0036-9241
    >

    {

    comment[shr89] = 500 error http://www.euppublishing.com/doi/abs/10.3366/shr.2010.0001

      plugin = org.lockss.plugin.edinburgh.EdinburghUniversityPressPlugin
#      param[base_url] = http://www.euppublishing.com/
      param[journal_id] = shr
      implicit < status ; year ; name ; param[volume_name] ; param[base_url] >

      au < released ; 2000 ; Scottish Historical Review Volume 79 ; 79 ; http://www.euppublishing.com/ >
      au < released ; 2001 ; Scottish Historical Review Volume 80 ; 80 ; http://www.euppublishing.com/ >
      au < released ; 2002 ; Scottish Historical Review Volume 81 ; 81 ; http://www.euppublishing.com/ >
      au < released ; 2003 ; Scottish Historical Review Volume 82 ; 82 ; http://www.euppublishing.com/ >
      au < released ; 2004 ; Scottish Historical Review Volume 83 ; 83 ; http://www.euppublishing.com/ >
      au < released ; 2005 ; Scottish Historical Review Volume 84 ; 84 ; http://www.euppublishing.com/ >
      au < released ; 2006 ; Scottish Historical Review Volume 85 ; 85 ; http://www.euppublishing.com/ >
      au < released ; 2007 ; Scottish Historical Review Volume 86 ; 86 ; http://www.euppublishing.com/ >
      au < released ; 2008 ; Scottish Historical Review Volume 87 ; 87 ; http://www.euppublishing.com/ >
      au < released ; 2009 ; Scottish Historical Review Volume 88 ; 88 ; http://www.euppublishing.com/ >
      au < released ; 2010 ; Scottish Historical Review Volume 89 ; 89 ; http://www.euppublishing.com/ >
      au < released ; 2011 ; Scottish Historical Review Volume 90 ; 90 ; http://www.euppublishing.com/ >
      au < released ; 2012 ; Scottish Historical Review Volume 91 ; 91 ; http://www.euppublishing.com/ >
      au < released ; 2013 ; Scottish Historical Review Volume 92 ; 92 ; http://www.euppublishing.com/ >
      au < released ; 2014 ; Scottish Historical Review Volume 93 ; 93 ; http://www.euppublishing.com/ >
      au < released ; 2015 ; Scottish Historical Review Volume 94 ; 94 ; http://www.euppublishing.com/ >
      au < released ; 2016 ; Scottish Historical Review Volume 95 ; 95 ; http://www.euppublishing.com/ >
      au < released ; 2017 ; Scottish Historical Review Volume 96 ; 96 ; https://www.euppublishing.com/ >
      au < released ; 2018 ; Scottish Historical Review Volume 97 ; 97 ; https://www.euppublishing.com/ >
      au < released ; 2019 ; Scottish Historical Review Volume 98 ; 98 ; https://www.euppublishing.com/ >
      au < released ; 2020 ; Scottish Historical Review Volume 99 ; 99 ; https://www.euppublishing.com/ >
      au < manifest ; 2021 ; Scottish Historical Review Volume 100 ; 100 ; https://www.euppublishing.com/ >

    }

    {

      plugin = org.lockss.plugin.projmuse.ProjectMusePlugin
      comment[platform] = This journal no longer contributes new issues to Muse
      param[journal_dir] = scottish_historical_review
      attr[journal_id] = shr
      implicit < status ; year ; name ; param[volume] >

      {

        param[base_url] = http://muse.jhu.edu/

        au < down ; 2006 ; Scottish Historical Review Volume 85 [Project MUSE] ; 85 >
        au < down ; 2007 ; Scottish Historical Review Volume 86 [Project MUSE] ; 86 >
        au < down ; 2008 ; Scottish Historical Review Volume 87 [Project MUSE] ; 87 >

      }

    }

  }

  {

    title <
      name = Studies in World Christianity ;
      issn = 1354-9901 ;
      eissn = 1750-0230 ;
      issnl = 1354-9901
    >

    {

      plugin = org.lockss.plugin.edinburgh.EdinburghUniversityPressPlugin
#      param[base_url] = http://www.euppublishing.com/
      param[journal_id] = swc
      implicit < status ; year ; name ; param[volume_name] ; param[base_url] >

      au < released ; 2000 ; Studies in World Christianity Volume 6 ; 6 ; https://www.euppublishing.com/ >
      au < released ; 2001 ; Studies in World Christianity Volume 7 ; 7 ; http://www.euppublishing.com/ >
      au < released ; 2002 ; Studies in World Christianity Volume 8 ; 8 ; http://www.euppublishing.com/ >
      au < released ; 2003 ; Studies in World Christianity Volume 9 ; 9 ; http://www.euppublishing.com/ >
      au < released ; 2004 ; Studies in World Christianity Volume 10 ; 10 ; http://www.euppublishing.com/ >
      au < released ; 2005 ; Studies in World Christianity Volume 11 ; 11 ; http://www.euppublishing.com/ >
      au < released ; 2006 ; Studies in World Christianity Volume 12 ; 12 ; http://www.euppublishing.com/ >
      au < released ; 2007 ; Studies in World Christianity Volume 13 ; 13 ; http://www.euppublishing.com/ >
      au < released ; 2008 ; Studies in World Christianity Volume 14 ; 14 ; http://www.euppublishing.com/ >
      au < released ; 2009 ; Studies in World Christianity Volume 15 ; 15 ; http://www.euppublishing.com/ >
      au < released ; 2010 ; Studies in World Christianity Volume 16 ; 16 ; http://www.euppublishing.com/ >
      au < released ; 2011 ; Studies in World Christianity Volume 17 ; 17 ; http://www.euppublishing.com/ >
      au < released ; 2012 ; Studies in World Christianity Volume 18 ; 18 ; http://www.euppublishing.com/ >
      au < released ; 2013 ; Studies in World Christianity Volume 19 ; 19 ; http://www.euppublishing.com/ >
      au < released ; 2014 ; Studies in World Christianity Volume 20 ; 20 ; http://www.euppublishing.com/ >
      au < released ; 2015 ; Studies in World Christianity Volume 21 ; 21 ; http://www.euppublishing.com/ >
      au < released ; 2016 ; Studies in World Christianity Volume 22 ; 22 ; http://www.euppublishing.com/ >
      au < released ; 2017 ; Studies in World Christianity Volume 23 ; 23 ; https://www.euppublishing.com/ >
      au < released ; 2018 ; Studies in World Christianity Volume 24 ; 24 ; https://www.euppublishing.com/ >
      au < released ; 2019 ; Studies in World Christianity Volume 25 ; 25 ; https://www.euppublishing.com/ >
      au < released ; 2020 ; Studies in World Christianity Volume 26 ; 26 ; https://www.euppublishing.com/ >
      au < manifest ; 2021 ; Studies in World Christianity Volume 27 ; 27 ; https://www.euppublishing.com/ >

    }

    {

      plugin = org.lockss.plugin.projmuse.ProjectMusePlugin
      comment[platform] = This journal no longer contributes new issues to Muse
      param[journal_dir] = studies_in_world_christianity
      attr[journal_id] = swc
      implicit < status ; year ; name ; param[volume] >

      {

        param[base_url] = http://muse.jhu.edu/

        au < down ; 2006 ; Studies in World Christianity Volume 12 [Project MUSE] ; 12 >
        au < down ; 2007 ; Studies in World Christianity Volume 13 [Project MUSE] ; 13 >
        au < down ; 2008 ; Studies in World Christianity Volume 14 [Project MUSE] ; 14 >

      }

    }

  }

  {
  
    title <
      name = Translation and Literature ;
      issn = 0968-1361 ;
      eissn = 1750-0214 ;
      issnl = 0968-1361
    >

    {

      plugin = org.lockss.plugin.edinburgh.EdinburghUniversityPressPlugin
#      param[base_url] = http://www.euppublishing.com/
      param[journal_id] = tal
      implicit < status ; year ; name ; param[volume_name] ; param[base_url] >

      au < released ; 2000 ; Translation and Literature Volume 9 ; 9 ; https://www.euppublishing.com/ >
      au < released ; 2001 ; Translation and Literature Volume 10 ; 10 ; https://www.euppublishing.com/ >
      au < released ; 2002 ; Translation and Literature Volume 11 ; 11 ; http://www.euppublishing.com/ >
      au < released ; 2003 ; Translation and Literature Volume 12 ; 12 ; http://www.euppublishing.com/ >
      au < released ; 2004 ; Translation and Literature Volume 13 ; 13 ; http://www.euppublishing.com/ >
      au < released ; 2005 ; Translation and Literature Volume 14 ; 14 ; http://www.euppublishing.com/ >
      au < released ; 2006 ; Translation and Literature Volume 15 ; 15 ; http://www.euppublishing.com/ >
      au < released ; 2007 ; Translation and Literature Volume 16 ; 16 ; http://www.euppublishing.com/ >
      au < released ; 2008 ; Translation and Literature Volume 17 ; 17 ; http://www.euppublishing.com/ >
      au < released ; 2009 ; Translation and Literature Volume 18 ; 18 ; http://www.euppublishing.com/ >
      au < released ; 2010 ; Translation and Literature Volume 19 ; 19 ; http://www.euppublishing.com/ >
      au < released ; 2011 ; Translation and Literature Volume 20 ; 20 ; http://www.euppublishing.com/ >
      au < released ; 2012 ; Translation and Literature Volume 21 ; 21 ; http://www.euppublishing.com/ >
      au < released ; 2013 ; Translation and Literature Volume 22 ; 22 ; http://www.euppublishing.com/ >
      au < released ; 2014 ; Translation and Literature Volume 23 ; 23 ; http://www.euppublishing.com/ >
      au < released ; 2015 ; Translation and Literature Volume 24 ; 24 ; http://www.euppublishing.com/ >
      au < released ; 2016 ; Translation and Literature Volume 25 ; 25 ; http://www.euppublishing.com/ >
      au < released ; 2017 ; Translation and Literature Volume 26 ; 26 ; https://www.euppublishing.com/ >
      au < released ; 2018 ; Translation and Literature Volume 27 ; 27 ; https://www.euppublishing.com/ >
      au < released ; 2019 ; Translation and Literature Volume 28 ; 28 ; https://www.euppublishing.com/ >
      au < released ; 2020 ; Translation and Literature Volume 29 ; 29 ; https://www.euppublishing.com/ >
      au < manifest ; 2021 ; Translation and Literature Volume 30 ; 30 ; https://www.euppublishing.com/ >

    }

    {

      plugin = org.lockss.plugin.projmuse.ProjectMusePlugin
      comment[platform] = This journal no longer contributes new issues to Muse
      param[journal_dir] = translation_and_literature
      attr[journal_id] = tal
      implicit < status ; year ; name ; param[volume] >

      {

        param[base_url] = http://muse.jhu.edu/

        au < down ; 2006 ; Translation and Literature Volume 15 [Project MUSE] ; 15 >
        au < down ; 2007 ; Translation and Literature Volume 16 [Project MUSE] ; 16 >
        au < down ; 2008 ; Translation and Literature Volume 17 [Project MUSE] ; 17 >

      }

    }

  }

  {

    title <
      name = Word Structure ;
      issn = 1750-1245 ;
      eissn = 1755-2036 ;
      issnl = 1750-1245 
     >

    {

      plugin = org.lockss.plugin.edinburgh.EdinburghUniversityPressPlugin
#      param[base_url] = http://www.euppublishing.com/
      param[journal_id] = word
      implicit < status ; year ; name ; param[volume_name] ; param[base_url] >

      au < released ; 2008 ; Word Structure Volume 1 ; 1 ; http://www.euppublishing.com/ >
      au < released ; 2009 ; Word Structure Volume 2 ; 2 ; http://www.euppublishing.com/ >
      au < released ; 2010 ; Word Structure Volume 3 ; 3 ; http://www.euppublishing.com/ >
      au < released ; 2011 ; Word Structure Volume 4 ; 4 ; http://www.euppublishing.com/ >
      au < released ; 2012 ; Word Structure Volume 5 ; 5 ; http://www.euppublishing.com/ >
      au < released ; 2013 ; Word Structure Volume 6 ; 6 ; http://www.euppublishing.com/ >
      au < released ; 2014 ; Word Structure Volume 7 ; 7 ; http://www.euppublishing.com/ >
      au < released ; 2015 ; Word Structure Volume 8 ; 8 ; http://www.euppublishing.com/ >
      au < released ; 2016 ; Word Structure Volume 9 ; 9 ; http://www.euppublishing.com/ >
      au < released ; 2017 ; Word Structure Volume 10 ; 10 ; https://www.euppublishing.com/ >
      au < released ; 2018 ; Word Structure Volume 11 ; 11 ; https://www.euppublishing.com/ >
      au < released ; 2019 ; Word Structure Volume 12 ; 12 ; https://www.euppublishing.com/ >
      au < released ; 2020 ; Word Structure Volume 13 ; 13 ; https://www.euppublishing.com/ >
      au < manifest ; 2021 ; Word Structure Volume 14 ; 14 ; https://www.euppublishing.com/ >

    }
    
  }
  
    {
  
      title <
        name = Costume ;
        issn = 0590-8876 ;
        eissn = 1749-6306 ;
        issnl = 0590-8876 
      >
  
      plugin = org.lockss.plugin.edinburgh.EdinburghUniversityPressPlugin
#      param[base_url] = http://www.euppublishing.com/
      implicit < status ; year ; name ; param[volume_name] ; param[base_url] >

      param[journal_id] = cost
      #move to Edinburgh University Press (EUP) in 2017

      au < manifest ; 1965-1967 ; Costume Volume 1 ; 1 ; https://www.euppublishing.com/ >
      au < manifest ; 1968 ; Costume Volume 2 ; 2 ; https://www.euppublishing.com/ >
      au < manifest ; 1969 ; Costume Volume 3 ; 3 ; https://www.euppublishing.com/ >
      au < manifest ; 1970 ; Costume Volume 4 ; 4 ; https://www.euppublishing.com/ >
      au < manifest ; 1971 ; Costume Volume 5 ; 5 ; https://www.euppublishing.com/ >
      au < manifest ; 1972 ; Costume Volume 6 ; 6 ; https://www.euppublishing.com/ >
      au < manifest ; 1973 ; Costume Volume 7 ; 7 ; https://www.euppublishing.com/ >
      au < manifest ; 1974 ; Costume Volume 8 ; 8 ; https://www.euppublishing.com/ >
      au < manifest ; 1975 ; Costume Volume 9 ; 9 ; https://www.euppublishing.com/ >
      au < manifest ; 1976 ; Costume Volume 10 ; 10 ; https://www.euppublishing.com/ >
      au < manifest ; 1977 ; Costume Volume 11 ; 11 ; https://www.euppublishing.com/ >
      au < manifest ; 1978 ; Costume Volume 12 ; 12 ; https://www.euppublishing.com/ >
      au < manifest ; 1979 ; Costume Volume 13 ; 13 ; https://www.euppublishing.com/ >
      au < manifest ; 1980 ; Costume Volume 14 ; 14 ; https://www.euppublishing.com/ >
      au < manifest ; 1981 ; Costume Volume 15 ; 15 ; https://www.euppublishing.com/ >
      au < manifest ; 1982 ; Costume Volume 16 ; 16 ; https://www.euppublishing.com/ >
      au < manifest ; 1983 ; Costume Volume 17 ; 17 ; https://www.euppublishing.com/ >
      au < manifest ; 1984 ; Costume Volume 18 ; 18 ; https://www.euppublishing.com/ >
      au < manifest ; 1985 ; Costume Volume 19 ; 19 ; https://www.euppublishing.com/ >
      au < manifest ; 1986 ; Costume Volume 20 ; 20 ; https://www.euppublishing.com/ >
      au < manifest ; 1987 ; Costume Volume 21 ; 21 ; https://www.euppublishing.com/ >
      au < manifest ; 1988 ; Costume Volume 22 ; 22 ; https://www.euppublishing.com/ >
      au < manifest ; 1989 ; Costume Volume 23 ; 23 ; https://www.euppublishing.com/ >
      au < manifest ; 1990 ; Costume Volume 24 ; 24 ; https://www.euppublishing.com/ >
      au < manifest ; 1991 ; Costume Volume 25 ; 25 ; https://www.euppublishing.com/ >
      au < manifest ; 1992 ; Costume Volume 26 ; 26 ; https://www.euppublishing.com/ >
      au < manifest ; 1993 ; Costume Volume 27 ; 27 ; https://www.euppublishing.com/ >
      au < manifest ; 1994 ; Costume Volume 28 ; 28 ; https://www.euppublishing.com/ >
      au < manifest ; 1995 ; Costume Volume 29 ; 29 ; https://www.euppublishing.com/ >
      au < manifest ; 1996 ; Costume Volume 30 ; 30 ; https://www.euppublishing.com/ >
      au < manifest ; 1997 ; Costume Volume 31 ; 31 ; https://www.euppublishing.com/ >
      au < manifest ; 1998 ; Costume Volume 32 ; 32 ; https://www.euppublishing.com/ >
      au < manifest ; 1999 ; Costume Volume 33 ; 33 ; https://www.euppublishing.com/ >
      au < released ; 2000 ; Costume Volume 34 ; 34 ; https://www.euppublishing.com/ >
      au < released ; 2001 ; Costume Volume 35 ; 35 ; https://www.euppublishing.com/ >
      au < released ; 2002 ; Costume Volume 36 ; 36 ; https://www.euppublishing.com/ >
      au < released ; 2003 ; Costume Volume 37 ; 37 ; https://www.euppublishing.com/ >
      au < released ; 2004 ; Costume Volume 38 ; 38 ; https://www.euppublishing.com/ >
      au < released ; 2005 ; Costume Volume 39 ; 39 ; https://www.euppublishing.com/ >
      au < released ; 2006 ; Costume Volume 40 ; 40 ; https://www.euppublishing.com/ >
      au < released ; 2007 ; Costume Volume 41 ; 41 ; https://www.euppublishing.com/ >
      au < released ; 2008 ; Costume Volume 42 ; 42 ; https://www.euppublishing.com/ >
      au < released ; 2009 ; Costume Volume 43 ; 43 ; https://www.euppublishing.com/ >
      au < doNotProcess ; 2010 ; Costume Volume 44 ; 44 ; https://www.euppublishing.com/ >
      au < doNotProcess ; 2011 ; Costume Volume 45 ; 45 ; https://www.euppublishing.com/ >
      au < doNotProcess ; 2012 ; Costume Volume 46 ; 46 ; https://www.euppublishing.com/ >
      au < doNotProcess ; 2013 ; Costume Volume 47 ; 47 ; https://www.euppublishing.com/ >
      au < doNotProcess ; 2014 ; Costume Volume 48 ; 48 ; https://www.euppublishing.com/ >
      au < doNotProcess ; 2015 ; Costume Volume 49 ; 49 ; https://www.euppublishing.com/ >
      au < doNotProcess ; 2016 ; Costume Volume 50 ; 50 ; https://www.euppublishing.com/ >
      au < released ; 2017 ; Costume Volume 51 ; 51 ; https://www.euppublishing.com/ >
      au < released ; 2018 ; Costume Volume 52 ; 52 ; https://www.euppublishing.com/ >
      au < released ; 2019 ; Costume Volume 53 ; 53 ; https://www.euppublishing.com/ >
      au < released ; 2020 ; Costume Volume 54 ; 54 ; https://www.euppublishing.com/ >
      au < manifest ; 2021 ; Costume Volume 55 ; 55 ; https://www.euppublishing.com/ >

    }
  
}<|MERGE_RESOLUTION|>--- conflicted
+++ resolved
@@ -835,11 +835,7 @@
       param[journal_id] = hls
       implicit < status ; year ; name ; param[volume_name] ; param[base_url] >
 
-<<<<<<< HEAD
-      au < manifest ; 2002 ; Holy Land Studies Volume 1 ; 1 ; https://www.euppublishing.com/ >
-=======
       au < released ; 2002 ; Holy Land Studies Volume 1 ; 1 ; https://www.euppublishing.com/ >
->>>>>>> ecf3b879
       au < released ; 2003 ; Holy Land Studies Volume 2 ; 2 ; https://www.euppublishing.com/ >
       au < released ; 2004 ; Holy Land Studies Volume 3 ; 3 ; http://www.euppublishing.com/ >
       au < released ; 2005 ; Holy Land Studies Volume 4 ; 4 ; http://www.euppublishing.com/ >
@@ -916,11 +912,7 @@
       implicit < status ; year ; name ; param[volume_name] ; param[base_url] >
 
       au < released ; 2000 ; The Innes Review Volume 51 ; 51 ; https://www.euppublishing.com/ >
-<<<<<<< HEAD
-      au < manifest ; 2001 ; The Innes Review Volume 52 ; 52 ; https://www.euppublishing.com/ >
-=======
       au < released ; 2001 ; The Innes Review Volume 52 ; 52 ; https://www.euppublishing.com/ >
->>>>>>> ecf3b879
       au < released ; 2002 ; The Innes Review Volume 53 ; 53 ; https://www.euppublishing.com/ >
       au < released ; 2003 ; The Innes Review Volume 54 ; 54 ; https://www.euppublishing.com/ >
       au < released ; 2004 ; The Innes Review Volume 55 ; 55 ; http://www.euppublishing.com/ >
@@ -1741,11 +1733,7 @@
       au < released ; 2002 ; Oxford Literary Review Volume 24 ; 24 ; https://www.euppublishing.com/ >
       au < released ; 2003 ; Oxford Literary Review Volume 25 ; 25 ; https://www.euppublishing.com/ >
       au < released ; 2004 ; Oxford Literary Review Volume 26 ; 26 ; https://www.euppublishing.com/ >
-<<<<<<< HEAD
-      au < manifest ; 2005 ; Oxford Literary Review Volume 27 ; 27 ; https://www.euppublishing.com/ >
-=======
       au < released ; 2005 ; Oxford Literary Review Volume 27 ; 27 ; https://www.euppublishing.com/ >
->>>>>>> ecf3b879
       au < released ; 2006 ; Oxford Literary Review Volume 28 ; 28 ; https://www.euppublishing.com/ >
       au < released ; 2007 ; Oxford Literary Review Volume 29 ; 29 ; http://www.euppublishing.com/ >
       au < released ; 2008 ; Oxford Literary Review Volume 30 ; 30 ; http://www.euppublishing.com/ >
