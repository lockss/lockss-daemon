--- conflicted
+++ resolved
@@ -83,11 +83,7 @@
       au < down ; 2016 ; RadioGraphics Volume 36 ; 36 ; http://pubs.rsna.org/ >
       au < released ; 2017 ; RadioGraphics Volume 37 ; 37 ; https://pubs.rsna.org/ >
       au < released ; 2018 ; RadioGraphics Volume 38 ; 38 ; https://pubs.rsna.org/ >
-<<<<<<< HEAD
-      au < ready ; 2019 ; RadioGraphics Volume 39 ; 39 ; https://pubs.rsna.org/ >
-=======
       au < released ; 2019 ; RadioGraphics Volume 39 ; 39 ; https://pubs.rsna.org/ >
->>>>>>> ecf3b879
       au < manifest ; 2020 ; RadioGraphics Volume 40 ; 40 ; https://pubs.rsna.org/ >
 
     }
