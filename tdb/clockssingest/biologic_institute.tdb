{

  publisher <
    name = Biologic Institute ;
    info[contract] = 2011 ;
    info[tester] = 8
  >

  param[base_url] = http://bio-complexity.org/ojs/
  implicit < status ; status2 ; year ; name ; volume ; param[year] ; hidden[proxy] >

  {
 
    title < 
      name = BIO-Complexity ;
      issn = 2151-7444 ;
      issnl = 2151-7444
    >

    {
    
      plugin = org.lockss.plugin.biologicinstitute.ClockssBiologicInstitutePlugin
      param[journal_id] = main

      au < superseded ; down ; 2010 ; BIO-Complexity Volume 2010 [superseded] ; 2010 ; 2010 ; >
      au < superseded ; down ; 2011 ; BIO-Complexity Volume 2011 [superseded] ; 2011 ; 2011 ; >
      au < superseded ; down ; 2012 ; BIO-Complexity Volume 2012 [superseded] ; 2012 ; 2012 ; >
      au < down ; exists ; 2013 ; BIO-Complexity Volume 2013 [to delete] ; 2013 ; 2013 ; >

    }
    
    {
    
      plugin = org.lockss.plugin.ojs2.ClockssOJS2Plugin
      param[journal_id] = main

      au < finished ; crawling ; 2010 ; BIO-Complexity Volume 2010 ; 2010 ; 2010 ; >
      au < finished ; crawling ; 2011 ; BIO-Complexity Volume 2011 ; 2011 ; 2011 ; >
      au < finished ; crawling ; 2012 ; BIO-Complexity Volume 2012 ; 2012 ; 2012 ; >
      au < finished ; finished ; 2013 ; BIO-Complexity Volume 2013 ; 2013 ; 2013 ; >
      au < finished ; finished ; 2014 ; BIO-Complexity Volume 2014 ; 2014 ; 2014 ; >
<<<<<<< HEAD
      au < frozen ; exists ; 2015 ; BIO-Complexity Volume 2015 ; 2015 ; 2015 ; >
      au < manifest ; exists ; 2016 ; BIO-Complexity Volume 2016 ; 2016 ; 2016 ; >
=======
      au < deepCrawl ; exists ; 2015 ; BIO-Complexity Volume 2015 ; 2015 ; 2015 ; >
      au < ready ; exists ; 2016 ; BIO-Complexity Volume 2016 ; 2016 ; 2016 ; >
>>>>>>> a0f7278b

    }
    
  }

}<|MERGE_RESOLUTION|>--- conflicted
+++ resolved
@@ -39,13 +39,8 @@
       au < finished ; crawling ; 2012 ; BIO-Complexity Volume 2012 ; 2012 ; 2012 ; >
       au < finished ; finished ; 2013 ; BIO-Complexity Volume 2013 ; 2013 ; 2013 ; >
       au < finished ; finished ; 2014 ; BIO-Complexity Volume 2014 ; 2014 ; 2014 ; >
-<<<<<<< HEAD
       au < frozen ; exists ; 2015 ; BIO-Complexity Volume 2015 ; 2015 ; 2015 ; >
-      au < manifest ; exists ; 2016 ; BIO-Complexity Volume 2016 ; 2016 ; 2016 ; >
-=======
-      au < deepCrawl ; exists ; 2015 ; BIO-Complexity Volume 2015 ; 2015 ; 2015 ; >
       au < ready ; exists ; 2016 ; BIO-Complexity Volume 2016 ; 2016 ; 2016 ; >
->>>>>>> a0f7278b
 
     }
     
