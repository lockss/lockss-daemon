--- conflicted
+++ resolved
@@ -136,11 +136,7 @@
    au < finished ; finished ; 2010 ; 9789086860913 ; 9789086866984 ; 9789086866984 ; Olfaction in vector-host interactions (9789086866984) ; http://www.wageningenacademic.com/ ; reingest2.clockss.org:8085 >
    au < finished ; finished ; 2013 ; 9789086861880 ; 9789086867448 ; 9789086867448 ; Ecology of parasite-vector interactions (9789086867448) ; http://www.wageningenacademic.com/ ;  >
    au < finished ; finished ; 2018 ; 9789086868636 ; 9789086863150 ; 9789086863150 ; Pests and vector-borne diseases in the livestock industry (9789086863150) ; https://www.wageningenacademic.com/ ; reingest1.clockss.org:8082 >
-<<<<<<< HEAD
-   au < manifest ; exists ; 2020 ; 9789086863440 ; 9789086868957 ; 9789086868957 ; Innovative strategies for vector control (9789086868957) ; https://www.wageningenacademic.com/ ; >
-=======
    au < crawling ; exists ; 2020 ; 9789086863440 ; 9789086868957 ; 9789086868957 ; Innovative strategies for vector control (9789086868957) ; https://www.wageningenacademic.com/ ; >
->>>>>>> ecf3b879
 
  }
 
