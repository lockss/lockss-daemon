--- conflicted
+++ resolved
@@ -92,11 +92,7 @@
     au < manifest ; exists ; 2011 ; British Journal of Community Nursing Volume 16 ; 16 ; https://www.magonlinelibrary.com/ ; >
     au < manifest ; exists ; 2012 ; British Journal of Community Nursing Volume 17 ; 17 ; https://www.magonlinelibrary.com/ ; >
     au < finished ; frozen ; 2013 ; British Journal of Community Nursing Volume 18 ; 18 ; http://www.magonlinelibrary.com/ ; reingest2.clockss.org:8085 >
-<<<<<<< HEAD
-    au < finished ; frozen ; 2014 ; British Journal of Community Nursing Volume 19 ; 19 ; http://www.magonlinelibrary.com/ ; reingest2.clockss.org:8085 >
-=======
     au < finished ; finished ; 2014 ; British Journal of Community Nursing Volume 19 ; 19 ; http://www.magonlinelibrary.com/ ; reingest2.clockss.org:8085 >
->>>>>>> ecf3b879
     au < zapped ; finished ; 2015 ; British Journal of Community Nursing Volume 20 ; 20 ; http://www.magonlinelibrary.com/ ; reingest1.clockss.org:8082 >
     au < finished ; manifest ; 2016 ; British Journal of Community Nursing Volume 21 ; 21 ; http://www.magonlinelibrary.com/ ; reingest4.clockss.org:8082 >
     au < finished ; manifest ; 2017 ; British Journal of Community Nursing Volume 22 ; 22 ; http://www.magonlinelibrary.com/ ; reingest5.clockss.org:8082 >
