--- conflicted
+++ resolved
@@ -126,11 +126,7 @@
     au < finished ; finished ; 2013 ; 978-1-78084-242-4 ; 978-1-78084-240-0 ; 9781780842400 ; Microbial Drug Resistance ; >
     au < finished ; finished ; 2013 ; 978-1-78084-332-2 ; 978-1-78084-330-8 ; 9781780843308 ; Advances in Dyslipidemia ; >
     au < finished ; finished ; 2013 ; 978-1-78084-347-6 ; 978-1-78084-345-2 ; 9781780843452 ; Clinical Insights: HIV Prevention ; reingest4.clockss.org:8082 >
-<<<<<<< HEAD
-    au < finished ; finished ; 2013 ; 978-1-78084-350-6 ; 978-1-78084-348-3 ; 9781780843483 ; Clinical Insights: Chronic Pain ; >
-=======
     au < finished ; crawling ; 2013 ; 978-1-78084-350-6 ; 978-1-78084-348-3 ; 9781780843483 ; Clinical Insights: Chronic Pain ; >
->>>>>>> ff57a4d5
     au < finished ; finished ; 2013 ; 978-1-78084-422-0 ; 978-1-78084-420-6 ; 9781780844206 ; Mucins and Cancer ; reingest5.clockss.org:8082 >
     au < finished ; crawling ; 2014 ; 978-1-78084-326-1 ; 978-1-78084-324-7 ; 9781780843247 ; Complex General Surgical Oncology: a Case-Based Approach (Volume 2) ; reingest1.clockss.org:8082 >
     au < finished ; finished ; 2014 ; 978-1-78084-362-9 ; 978-1-78084-360-5 ; 9781780843605 ; Clinical Insights: Influenza Surveillance ; reingest5.clockss.org:8082 >
