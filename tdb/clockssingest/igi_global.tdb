{

  publisher <
    name = IGI Global ;
    info[contract] = 2012 ;
    info[tester] = 5
  >

  plugin = org.lockss.plugin.igiglobal.ClockssIgiGlobalPlugin
  param[base_url] = http://www.igi-global.com/
  implicit < status ; status2 ; year ; name ; param[volume] ; hidden[proxy] >
  
  {

    title <
      name = Information Resources Management Journal (IRMJ) ;
      issn = 1040-1628 ;
      eissn = 1533-7979 ;
      issnl = 1040-1628
    >
    param[journal_issn] = 1040-1628 

    au < manifest ; exists ; 1988 ; Information Resources Management Journal (IRMJ) Volume 1 ; 1 ; > 
    au < manifest ; exists ; 1989 ; Information Resources Management Journal (IRMJ) Volume 2 ; 2 ; > 
    au < manifest ; exists ; 1990 ; Information Resources Management Journal (IRMJ) Volume 3 ; 3 ; > 
    au < manifest ; exists ; 1991 ; Information Resources Management Journal (IRMJ) Volume 4 ; 4 ; > 
    au < manifest ; exists ; 1992 ; Information Resources Management Journal (IRMJ) Volume 5 ; 5 ; > 
    au < manifest ; exists ; 1993 ; Information Resources Management Journal (IRMJ) Volume 6 ; 6 ; > 
    au < manifest ; exists ; 1994 ; Information Resources Management Journal (IRMJ) Volume 7 ; 7 ; > 
    au < manifest ; exists ; 1995 ; Information Resources Management Journal (IRMJ) Volume 8 ; 8 ; > 
    au < manifest ; exists ; 1996 ; Information Resources Management Journal (IRMJ) Volume 9 ; 9 ; > 
    au < manifest ; exists ; 1997 ; Information Resources Management Journal (IRMJ) Volume 10 ; 10 ; > 
    au < manifest ; exists ; 1998 ; Information Resources Management Journal (IRMJ) Volume 11 ; 11 ; > 
    au < manifest ; exists ; 1999 ; Information Resources Management Journal (IRMJ) Volume 12 ; 12 ; > 
    au < manifest ; exists ; 2000 ; Information Resources Management Journal (IRMJ) Volume 13 ; 13 ; > 
    au < manifest ; exists ; 2001 ; Information Resources Management Journal (IRMJ) Volume 14 ; 14 ; > 
    au < manifest ; exists ; 2002 ; Information Resources Management Journal (IRMJ) Volume 15 ; 15 ; > 
    au < manifest ; exists ; 2003 ; Information Resources Management Journal (IRMJ) Volume 16 ; 16 ; > 
    au < manifest ; exists ; 2004 ; Information Resources Management Journal (IRMJ) Volume 17 ; 17 ; > 
    au < manifest ; exists ; 2005 ; Information Resources Management Journal (IRMJ) Volume 18 ; 18 ; > 
    au < manifest ; exists ; 2006 ; Information Resources Management Journal (IRMJ) Volume 19 ; 19 ; > 
    au < manifest ; exists ; 2007 ; Information Resources Management Journal (IRMJ) Volume 20 ; 20 ; > 
    au < manifest ; exists ; 2008 ; Information Resources Management Journal (IRMJ) Volume 21 ; 21 ; > 
    au < manifest ; exists ; 2009 ; Information Resources Management Journal (IRMJ) Volume 22 ; 22 ; > 
    au < manifest ; exists ; 2010 ; Information Resources Management Journal (IRMJ) Volume 23 ; 23 ; > 
    au < finished ; crawling ; 2011 ; Information Resources Management Journal (IRMJ) Volume 24 ; 24 ; > 
    au < finished ; crawling ; 2012 ; Information Resources Management Journal (IRMJ) Volume 25 ; 25 ; > 
    au < crawling ; exists ; 2013 ; Information Resources Management Journal (IRMJ) Volume 26 ; 26 ; > 
    au < crawling ; exists ; 2014 ; Information Resources Management Journal (IRMJ) Volume 27 ; 27 ; > 
    au < crawling ; exists ; 2015 ; Information Resources Management Journal (IRMJ) Volume 28 ; 28 ; > 

  }

  {

    title <
      name = International Journal of 3-D Information Modeling (IJ3DIM) ;
      issn = 2156-1710 ;
      eissn = 2156-1702 ;
      issnl = 2156-1710
    >
    param[journal_issn] = 2156-1710

    au < finished ; crawling ; 2012 ; International Journal of 3-D Information Modeling (IJ3DIM) Volume 1 ; 1 ; > 
    au < crawling ; exists ; 2013 ; International Journal of 3-D Information Modeling (IJ3DIM) Volume 2 ; 2 ; > 
    au < crawling ; exists ; 2014 ; International Journal of 3-D Information Modeling (IJ3DIM) Volume 3 ; 3 ; > 
    au < crawling ; exists ; 2015 ; International Journal of 3-D Information Modeling (IJ3DIM) Volume 4 ; 4 ; > 

  }

  {

    title <
      name = International Journal of Actor-Network Theory and Technological Innovation (IJANTTI) ;
      issn = 1942-535X ;
      eissn = 1942-5368 ;
      issnl = 1942-535X
    >
    param[journal_issn] = 1942-535X

    au < manifest ; exists ; 2009 ; International Journal of Actor-Network Theory and Technological Innovation (IJANTTI) Volume 1 ; 1 ; > 
    au < finished ; crawling ; 2010 ; International Journal of Actor-Network Theory and Technological Innovation (IJANTTI) Volume 2 ; 2 ; > 
    au < finished ; crawling ; 2011 ; International Journal of Actor-Network Theory and Technological Innovation (IJANTTI) Volume 3 ; 3 ; > 
    au < finished ; crawling ; 2012 ; International Journal of Actor-Network Theory and Technological Innovation (IJANTTI) Volume 4 ; 4 ; > 
    au < crawling ; exists ; 2013 ; International Journal of Actor-Network Theory and Technological Innovation (IJANTTI) Volume 5 ; 5 ; > 
    au < crawling ; exists ; 2014 ; International Journal of Actor-Network Theory and Technological Innovation (IJANTTI) Volume 6 ; 6 ; > 
    au < crawling ; exists ; 2015 ; International Journal of Actor-Network Theory and Technological Innovation (IJANTTI) Volume 7 ; 7 ; > 

  }

  {

    title <
      name = International Journal of Adaptive, Resilient and Autonomic Systems (IJARAS) ;
      issn = 1947-9220 ;
      eissn = 1947-9239 ;
      issnl = 1947-9220
    >
    param[journal_issn] = 1947-9220

    au < manifest ; exists ; 2010 ; International Journal of Adaptive, Resilient and Autonomic Systems (IJARAS) Volume 1 ; 1 ; > 
    au < finished ; crawling ; 2011 ; International Journal of Adaptive, Resilient and Autonomic Systems (IJARAS) Volume 2 ; 2 ; > 
    au < finished ; crawling ; 2012 ; International Journal of Adaptive, Resilient and Autonomic Systems (IJARAS) Volume 3 ; 3 ; > 
    au < crawling ; exists ; 2013 ; International Journal of Adaptive, Resilient and Autonomic Systems (IJARAS) Volume 4 ; 4 ; > 
    au < crawling ; exists ; 2014 ; International Journal of Adaptive, Resilient and Autonomic Systems (IJARAS) Volume 5 ; 5 ; > 
    au < expected ; exists ; 2015 ; International Journal of Adaptive, Resilient and Autonomic Systems (IJARAS) Volume 6 ; 6 ; > 

  }

  {

    title <
      name = International Journal of Adult Vocational Education and Technology (IJAVET) ;
      issn = 1947-8607 ;
      eissn = 1947-878X ;
      issnl = 1947-8607
    >
    param[journal_issn] = 1947-8607

    au < manifest ; exists ; 2010 ; International Journal of Adult Vocational Education and Technology (IJAVET) Volume 1 ; 1 ; > 
    au < finished ; crawling ; 2011 ; International Journal of Adult Vocational Education and Technology (IJAVET) Volume 2 ; 2 ; > 
    au < finished ; crawling ; 2012 ; International Journal of Adult Vocational Education and Technology (IJAVET) Volume 3 ; 3 ; > 
    au < crawling ; exists ; 2013 ; International Journal of Adult Vocational Education and Technology (IJAVET) Volume 4 ; 4 ; > 
    au < finished ; crawling ; 2014 ; International Journal of Adult Vocational Education and Technology (IJAVET) Volume 5 ; 5 ; > 
    au < crawling ; exists ; 2015 ; International Journal of Adult Vocational Education and Technology (IJAVET) Volume 6 ; 6 ; > 

  }

  {

    title <
      name = International Journal of Advanced Pervasive and Ubiquitous Computing (IJAPUC) ;
      issn = 1937-965X ;
      eissn = 1937-9668 ;
      issnl = 1937-965X
    >
    param[journal_issn] = 1937-965X

    au < manifest ; exists ; 2009 ; International Journal of Advanced Pervasive and Ubiquitous Computing (IJAPUC) Volume 1 ; 1 ; > 
    au < manifest ; exists ; 2010 ; International Journal of Advanced Pervasive and Ubiquitous Computing (IJAPUC) Volume 2 ; 2 ; > 
    au < finished ; crawling ; 2011 ; International Journal of Advanced Pervasive and Ubiquitous Computing (IJAPUC) Volume 3 ; 3 ; > 
    au < finished ; crawling ; 2012 ; International Journal of Advanced Pervasive and Ubiquitous Computing (IJAPUC) Volume 4 ; 4 ; > 
    au < crawling ; exists ; 2013 ; International Journal of Advanced Pervasive and Ubiquitous Computing (IJAPUC) Volume 5 ; 5 ; > 
    au < finished ; manifest ; 2014 ; International Journal of Advanced Pervasive and Ubiquitous Computing (IJAPUC) Volume 6 ; 6 ; > 
    au < crawling ; exists ; 2015 ; International Journal of Advanced Pervasive and Ubiquitous Computing (IJAPUC) Volume 7 ; 7 ; > 

  }

  {

    title <
      name = International Journal of Agent Technologies and Systems (IJATS) ;
      issn = 1943-0744 ;
      eissn = 1943-0752 ;
      issnl = 1943-0744
    >
    param[journal_issn] = 1943-0744

    au < manifest ; exists ; 2009 ; International Journal of Agent Technologies and Systems (IJATS) Volume 1 ; 1 ; > 
    au < manifest ; exists ; 2010 ; International Journal of Agent Technologies and Systems (IJATS) Volume 2 ; 2 ; > 
    au < finished ; crawling ; 2011 ; International Journal of Agent Technologies and Systems (IJATS) Volume 3 ; 3 ; > 
    au < finished ; crawling ; 2012 ; International Journal of Agent Technologies and Systems (IJATS) Volume 4 ; 4 ; > 
    au < crawling ; exists ; 2013 ; International Journal of Agent Technologies and Systems (IJATS) Volume 5 ; 5 ; > 
    au < finished ; crawling ; 2014 ; International Journal of Agent Technologies and Systems (IJATS) Volume 6 ; 6 ; > 
    au < crawling ; exists ; 2015 ; International Journal of Agent Technologies and Systems (IJATS) Volume 7 ; 7 ; > 

  }

  {

    title <
      name = International Journal of Agricultural and Environmental Information Systems (IJAEIS) ;
      issn = 1947-3192 ;
      eissn = 1947-3206 ;
      issnl = 1947-3192
    >
    param[journal_issn] = 1947-3192

    au < manifest ; exists ; 2010 ; International Journal of Agricultural and Environmental Information Systems (IJAEIS) Volume 1 ; 1 ; > 
    au < finished ; crawling ; 2011 ; International Journal of Agricultural and Environmental Information Systems (IJAEIS) Volume 2 ; 2 ; > 
    au < finished ; crawling ; 2012 ; International Journal of Agricultural and Environmental Information Systems (IJAEIS) Volume 3 ; 3 ; > 
    au < crawling ; exists ; 2013 ; International Journal of Agricultural and Environmental Information Systems (IJAEIS) Volume 4 ; 4 ; > 
    au < crawling ; exists ; 2014 ; International Journal of Agricultural and Environmental Information Systems (IJAEIS) Volume 5 ; 5 ; > 
    au < crawling ; exists ; 2015 ; International Journal of Agricultural and Environmental Information Systems (IJAEIS) Volume 6 ; 6 ; > 

  }

  {

    title <
      name = International Journal of Ambient Computing and Intelligence (IJACI) ;
      issn = 1941-6237 ;
      eissn = 1941-6245 ;
      issnl = 1941-6237
    >
    param[journal_issn] = 1941-6237

    au < manifest ; exists ; 2009 ; International Journal of Ambient Computing and Intelligence (IJACI) Volume 1 ; 1 ; > 
    au < manifest ; exists ; 2010 ; International Journal of Ambient Computing and Intelligence (IJACI) Volume 2 ; 2 ; > 
    au < finished ; crawling ; 2011 ; International Journal of Ambient Computing and Intelligence (IJACI) Volume 3 ; 3 ; > 
    au < finished ; crawling ; 2012 ; International Journal of Ambient Computing and Intelligence (IJACI) Volume 4 ; 4 ; > 
    au < crawling ; exists ; 2013 ; International Journal of Ambient Computing and Intelligence (IJACI) Volume 5 ; 5 ; > 
    au < crawling ; exists ; 2014 ; International Journal of Ambient Computing and Intelligence (IJACI) Volume 6 ; 6 ; > 
    au < expected ; exists ; 2015 ; International Journal of Ambient Computing and Intelligence (IJACI) Volume 7 ; 7 ; > 

  }

  {

    title <
      name = International Journal of Applied Behavioral Economics (IJABE) ;
      issn = 2160-9802 ;
      eissn = 2160-9810 ;
      issnl = 2160-9802
    >
    param[journal_issn] = 2160-9802

    au < finished ; crawling ; 2012 ; International Journal of Applied Behavioral Economics (IJABE) Volume 1 ; 1 ; > 
    au < crawling ; exists ; 2013 ; International Journal of Applied Behavioral Economics (IJABE) Volume 2 ; 2 ; > 
    au < crawling ; exists ; 2014 ; International Journal of Applied Behavioral Economics (IJABE) Volume 3 ; 3 ; > 
    au < crawling ; exists ; 2015 ; International Journal of Applied Behavioral Economics (IJABE) Volume 4 ; 4 ; > 

  }

  {

    title <
      name = International Journal of Applied Evolutionary Computation (IJAEC) ;
      issn = 1942-3594 ;
      eissn = 1942-3608 ;
      issnl = 1942-3594
    >
    param[journal_issn] = 1942-3594

    au < manifest ; exists ; 2010 ; International Journal of Applied Evolutionary Computation (IJAEC) Volume 1 ; 1 ; > 
    au < finished ; crawling ; 2011 ; International Journal of Applied Evolutionary Computation (IJAEC) Volume 2 ; 2 ; > 
    au < finished ; crawling ; 2012 ; International Journal of Applied Evolutionary Computation (IJAEC) Volume 3 ; 3 ; > 
    au < crawling ; exists ; 2013 ; International Journal of Applied Evolutionary Computation (IJAEC) Volume 4 ; 4 ; > 
    au < finished ; crawling ; 2014 ; International Journal of Applied Evolutionary Computation (IJAEC) Volume 5 ; 5 ; reingest1.clockss.org:8082 > 
    au < crawling ; exists ; 2015 ; International Journal of Applied Evolutionary Computation (IJAEC) Volume 6 ; 6 ; > 

  }

  {

    title <
      name = International Journal of Applied Geospatial Research (IJAGR) ;
      issn = 1947-9654 ;
      eissn = 1947-9662 ;
      issnl = 1947-9654
    >
    param[journal_issn] = 1947-9654

    au < manifest ; exists ; 2010 ; International Journal of Applied Geospatial Research (IJAGR) Volume 1 ; 1 ; > 
    au < finished ; crawling ; 2011 ; International Journal of Applied Geospatial Research (IJAGR) Volume 2 ; 2 ; > 
    au < finished ; crawling ; 2012 ; International Journal of Applied Geospatial Research (IJAGR) Volume 3 ; 3 ; > 
    au < crawling ; exists ; 2013 ; International Journal of Applied Geospatial Research (IJAGR) Volume 4 ; 4 ; > 
    au < finished ; crawling ; 2014 ; International Journal of Applied Geospatial Research (IJAGR) Volume 5 ; 5 ; > 
    au < crawling ; exists ; 2015 ; International Journal of Applied Geospatial Research (IJAGR) Volume 6 ; 6 ; > 

  }

  {

    title <
      name = International Journal of Applied Industrial Engineering (IJAIE) ;
      issn = 2155-4153 ;
      eissn = 2155-4161 ;
      issnl = 2155-4153
    >
    param[journal_issn] = 2155-4153

    au < finished ; crawling ; 2012 ; International Journal of Applied Industrial Engineering (IJAIE) Volume 1 ; 1 ; > 
    au < crawling ; exists ; 2014 ; International Journal of Applied Industrial Engineering (IJAIE) Volume 2 ; 2 ; > 
    au < expected ; exists ; 2015 ; International Journal of Applied Industrial Engineering (IJAIE) Volume 3 ; 3 ; > 

  }

  {

    title <
      name = International Journal of Applied Logistics (IJAL) ;
      issn = 1947-9573 ;
      eissn = 1947-9581 ;
      issnl = 1947-9573
    >
    param[journal_issn] = 1947-9573

    au < manifest ; exists ; 2010 ; International Journal of Applied Logistics (IJAL) Volume 1 ; 1 ; > 
    au < finished ; crawling ; 2011 ; International Journal of Applied Logistics (IJAL) Volume 2 ; 2 ; > 
    au < finished ; crawling ; 2012 ; International Journal of Applied Logistics (IJAL) Volume 3 ; 3 ; > 
    au < crawling ; exists ; 2013 ; International Journal of Applied Logistics (IJAL) Volume 4 ; 4 ; > 
    au < crawling ; exists ; 2014 ; International Journal of Applied Logistics (IJAL) Volume 5 ; 5 ; > 
    au < expected ; exists ; 2015 ; International Journal of Applied Logistics (IJAL) Volume 6 ; 6 ; > 

  }

  {

    title <
      name = International Journal of Applied Metaheuristic Computing (IJAMC) ;
      issn = 1947-8283 ;
      eissn = 1947-8291 ;
      issnl = 1947-8283
    >
    param[journal_issn] = 1947-8283

    au < manifest ; exists ; 2010 ; International Journal of Applied Metaheuristic Computing (IJAMC) Volume 1 ; 1 ; > 
    au < finished ; crawling ; 2011 ; International Journal of Applied Metaheuristic Computing (IJAMC) Volume 2 ; 2 ; > 
    au < finished ; crawling ; 2012 ; International Journal of Applied Metaheuristic Computing (IJAMC) Volume 3 ; 3 ; > 
    au < crawling ; exists ; 2013 ; International Journal of Applied Metaheuristic Computing (IJAMC) Volume 4 ; 4 ; > 
    au < finished ; crawling ; 2014 ; International Journal of Applied Metaheuristic Computing (IJAMC) Volume 5 ; 5 ; > 
    au < crawling ; exists ; 2015 ; International Journal of Applied Metaheuristic Computing (IJAMC) Volume 6 ; 6 ; > 

  }

  {

    title <
      name = International Journal of Art, Culture and Design Technologies (IJACDT) ;
      issn = 2155-4196 ;
      eissn = 2155-420X ;
      issnl = 2155-4196
    >
    param[journal_issn] = 2155-4196

    au < finished ; crawling ; 2011 ; International Journal of Art, Culture and Design Technologies (IJACDT) Volume 1 ; 1 ; > 
    au < finished ; crawling ; 2012 ; International Journal of Art, Culture and Design Technologies (IJACDT) Volume 2 ; 2 ; > 
    au < crawling ; exists ; 2013 ; International Journal of Art, Culture and Design Technologies (IJACDT) Volume 3 ; 3 ; > 
    au < crawling ; exists ; 2014 ; International Journal of Art, Culture and Design Technologies (IJACDT) Volume 4 ; 4 ; > 
    au < expected ; exists ; 2015 ; International Journal of Art, Culture and Design Technologies (IJACDT) Volume 5 ; 5 ; > 

  }

  {

    title <
      name = International Journal of Artificial Life Research (IJALR) ;
      issn = 1947-3087 ;
      eissn = 1947-3079 ;
      issnl = 1947-3087
    >
    param[journal_issn] = 1947-3087

    au < manifest ; exists ; 2010 ; International Journal of Artificial Life Research (IJALR) Volume 1 ; 1 ; > 
    au < finished ; crawling ; 2011 ; International Journal of Artificial Life Research (IJALR) Volume 2 ; 2 ; > 
    au < finished ; crawling ; 2012 ; International Journal of Artificial Life Research (IJALR) Volume 3 ; 3 ; > 
    au < crawling ; exists ; 2014 ; International Journal of Artificial Life Research (IJALR) Volume 4 ; 4 ; > 
    au < expected ; exists ; 2015 ; International Journal of Artificial Life Research (IJALR) Volume 5 ; 5 ; > 

  }

  {

    title <
      name = International Journal of Asian Business and Information Management (IJABIM) ;
      issn = 1947-9638 ;
      eissn = 1947-9646 ;
      issnl = 1947-9638
    >
    param[journal_issn] = 1947-9638

    au < manifest ; exists ; 2010 ; International Journal of Asian Business and Information Management (IJABIM) Volume 1 ; 1 ; > 
    au < finished ; crawling ; 2011 ; International Journal of Asian Business and Information Management (IJABIM) Volume 2 ; 2 ; > 
    au < finished ; crawling ; 2012 ; International Journal of Asian Business and Information Management (IJABIM) Volume 3 ; 3 ; > 
    au < crawling ; exists ; 2013 ; International Journal of Asian Business and Information Management (IJABIM) Volume 4 ; 4 ; > 
    au < crawling ; exists ; 2014 ; International Journal of Asian Business and Information Management (IJABIM) Volume 5 ; 5 ; > 
    au < crawling ; exists ; 2015 ; International Journal of Asian Business and Information Management (IJABIM) Volume 6 ; 6 ; > 

  }

  {

    title <
      name = International Journal of Aviation Technology, Engineering and Management (IJATEM) ;
      issn = 2155-6962 ;
      eissn = 2155-6970 ;
      issnl = 2155-6962
    >
    param[journal_issn] = 2155-6962
    comment[0] = out of print. no substance on 2012

    au < finished ; crawling ; 2011 ; International Journal of Aviation Technology, Engineering and Management (IJATEM) Volume 1 ; 1 ; > 
    au < superseded ; down ; 2012 ; International Journal of Aviation Technology, Engineering and Management (IJATEM) Volume 2 [superseded] ; 2 ; > 

  }

  {

    title <
      name = International Journal of Biomaterials Research and Engineering (IJBRE) ;
      issn = 1947-3575 ;
      eissn = 1947-3583 ;
      issnl = 1947-3575
    >

    param[journal_issn] = 1947-3575
    comment[0] = out of print. no substance on 2012

    au < finished ; crawling ; 2011 ; International Journal of Biomaterials Research and Engineering (IJBRE) Volume 1 ; 1 ; > 
    au < superseded ; down ; 2012 ; International Journal of Biomaterials Research and Engineering (IJBRE) Volume 2 [superseded] ; 2 ; > 

  }

  {

    title <
      name = International Journal of Biomedical and Clinical Engineering (IJBCE) ;
      issn = 2161-1610 ;
      eissn = 2161-1629 ;
      issnl = 2161-1610
    >

    param[journal_issn] = 2161-1610
    
    au < crawling ; exists ; 2012 ; International Journal of Biomedical and Clinical Engineering (IJBCE) Volume 1 ; 1 ; > 
    au < crawling ; exists ; 2013 ; International Journal of Biomedical and Clinical Engineering (IJBCE) Volume 2 ; 2 ; > 
    au < finished ; crawling ; 2014 ; International Journal of Biomedical and Clinical Engineering (IJBCE) Volume 3 ; 3 ; reingest1.clockss.org:8082 > 
    au < crawling ; exists ; 2015 ; International Journal of Biomedical and Clinical Engineering (IJBCE) Volume 4 ; 4 ; > 
    
  }

  {

    title <
      name = International Journal of Business Data Communications and Networking (IJBDCN) ;
      issn = 1548-0631 ;
      eissn = 1548-064X ;
      issnl = 1548-0631
    >
    param[journal_issn] = 1548-0631

    au < manifest ; exists ; 2005 ; International Journal of Business Data Communications and Networking (IJBDCN) Volume 1 ; 1 ; > 
    au < manifest ; exists ; 2006 ; International Journal of Business Data Communications and Networking (IJBDCN) Volume 2 ; 2 ; > 
    au < manifest ; exists ; 2007 ; International Journal of Business Data Communications and Networking (IJBDCN) Volume 3 ; 3 ; > 
    au < manifest ; exists ; 2008 ; International Journal of Business Data Communications and Networking (IJBDCN) Volume 4 ; 4 ; > 
    au < manifest ; exists ; 2009 ; International Journal of Business Data Communications and Networking (IJBDCN) Volume 5 ; 5 ; > 
    au < manifest ; exists ; 2010 ; International Journal of Business Data Communications and Networking (IJBDCN) Volume 6 ; 6 ; > 
    au < finished ; crawling ; 2011 ; International Journal of Business Data Communications and Networking (IJBDCN) Volume 7 ; 7 ; > 
    au < finished ; crawling ; 2012 ; International Journal of Business Data Communications and Networking (IJBDCN) Volume 8 ; 8 ; > 
    au < crawling ; exists ; 2013 ; International Journal of Business Data Communications and Networking (IJBDCN) Volume 9 ; 9 ; > 
    au < finished ; crawling ; 2014 ; International Journal of Business Data Communications and Networking (IJBDCN) Volume 10 ; 10 ; reingest3.clockss.org:8083 > 
    au < expected ; exists ; 2015 ; International Journal of Business Data Communications and Networking (IJBDCN) Volume 11 ; 11 ; > 

  }

  {

    title <
      name = International Journal of Business Intelligence Research (IJBIR) ;
      issn = 1947-3591 ;
      eissn = 1947-3605 ;
      issnl = 1947-3591
    >
    param[journal_issn] = 1947-3591

    au < manifest ; exists ; 2010 ; International Journal of Business Intelligence Research (IJBIR) Volume 1 ; 1 ; > 
    au < finished ; crawling ; 2011 ; International Journal of Business Intelligence Research (IJBIR) Volume 2 ; 2 ; > 
    au < finished ; crawling ; 2012 ; International Journal of Business Intelligence Research (IJBIR) Volume 3 ; 3 ; > 
    au < crawling ; exists ; 2013 ; International Journal of Business Intelligence Research (IJBIR) Volume 4 ; 4 ; > 
    au < finished ; crawling ; 2014 ; International Journal of Business Intelligence Research (IJBIR) Volume 5 ; 5 ; reingest1.clockss.org:8082 > 
    au < crawling ; exists ; 2015 ; International Journal of Business Intelligence Research (IJBIR) Volume 6 ; 6 ; > 

  }

  {

    title <
      name = International Journal of Cases on Electronic Commerce (IJCEC) ;
      issn = 1548-0623 ;
      issnl = 1548-0623
      
      >
      
    comment[0] = ceased publication in 2007
    param[journal_issn] = 1548-0623

    au < manifest ; exists ; 2005 ; International Journal of Cases on Electronic Commerce (IJCEC) Volume 1 ; 1 ; > 
    au < manifest ; exists ; 2006 ; International Journal of Cases on Electronic Commerce (IJCEC) Volume 2 ; 2 ; > 
    au < manifest ; exists ; 2007 ; International Journal of Cases on Electronic Commerce (IJCEC) Volume 3 ; 3 ; > 

  }

  {

    title <
      name = International Journal of Chemoinformatics and Chemical Engineering (IJCCE) ;
      issn = 2155-4110 ;
      eissn = 2155-4129 ;
      issnl = 2155-4110
    >
    param[journal_issn] = 2155-4110

    au < finished ; crawling ; 2011 ; International Journal of Chemoinformatics and Chemical Engineering (IJCCE) Volume 1 ; 1 ; > 
    au < finished ; crawling ; 2012 ; International Journal of Chemoinformatics and Chemical Engineering (IJCCE) Volume 2 ; 2 ; > 
    au < crawling ; exists ; 2013 ; International Journal of Chemoinformatics and Chemical Engineering (IJCCE) Volume 3 ; 3 ; > 
    au < crawling ; exists ; 2015 ; International Journal of Chemoinformatics and Chemical Engineering (IJCCE) Volume 4 ; 4 ; > 

  }

  {

    title <
      name = International Journal of Cloud Applications and Computing (IJCAC) ;
      issn = 2156-1834 ;
      eissn = 2156-1826 ;
      issnl = 2156-1834
    >
    param[journal_issn] = 2156-1834

    au < finished ; crawling ; 2011 ; International Journal of Cloud Applications and Computing (IJCAC) Volume 1 ; 1 ; > 
    au < finished ; crawling ; 2012 ; International Journal of Cloud Applications and Computing (IJCAC) Volume 2 ; 2 ; > 
    au < crawling ; exists ; 2013 ; International Journal of Cloud Applications and Computing (IJCAC) Volume 3 ; 3 ; > 
    au < finished ; crawling ; 2014 ; International Journal of Cloud Applications and Computing (IJCAC) Volume 4 ; 4 ; > 
    au < crawling ; exists ; 2015 ; International Journal of Cloud Applications and Computing (IJCAC) Volume 5 ; 5 ; > 

  }

  {

    title <
      name = International Journal of Cognitive Informatics and Natural Intelligence (IJCINI) ;
      issn = 1557-3958 ;
      eissn = 1557-3966 ;
      issnl = 1557-3958
    >
    param[journal_issn] = 1557-3958

    au < manifest ; exists ; 2007 ; International Journal of Cognitive Informatics and Natural Intelligence (IJCINI) Volume 1 ; 1 ; > 
    au < manifest ; exists ; 2008 ; International Journal of Cognitive Informatics and Natural Intelligence (IJCINI) Volume 2 ; 2 ; > 
    au < manifest ; exists ; 2009 ; International Journal of Cognitive Informatics and Natural Intelligence (IJCINI) Volume 3 ; 3 ; > 
    au < manifest ; exists ; 2010 ; International Journal of Cognitive Informatics and Natural Intelligence (IJCINI) Volume 4 ; 4 ; > 
    au < finished ; crawling ; 2011 ; International Journal of Cognitive Informatics and Natural Intelligence (IJCINI) Volume 5 ; 5 ; > 
    au < finished ; crawling ; 2012 ; International Journal of Cognitive Informatics and Natural Intelligence (IJCINI) Volume 6 ; 6 ; > 
    au < crawling ; exists ; 2013 ; International Journal of Cognitive Informatics and Natural Intelligence (IJCINI) Volume 7 ; 7  ; > 
    au < crawling ; exists ; 2014 ; International Journal of Cognitive Informatics and Natural Intelligence (IJCINI) Volume 8 ; 8  ; > 
    au < crawling ; exists ; 2015 ; International Journal of Cognitive Informatics and Natural Intelligence (IJCINI) Volume 9 ; 9  ; > 

  }

  {

    title <
      name = International Journal of Computational Models and Algorithms in Medicine (IJCMAM) ;
      issn = 1947-3133 ;
      eissn = 1947-3141 ;
      issnl = 1947-3133
    >
    param[journal_issn] = 1947-3133

    au < manifest ; exists ; 2010 ; International Journal of Computational Models and Algorithms in Medicine (IJCMAM) Volume 1 ; 1 ; > 
    au < finished ; crawling ; 2011 ; International Journal of Computational Models and Algorithms in Medicine (IJCMAM) Volume 2 ; 2 ; > 
    au < finished ; crawling ; 2012 ; International Journal of Computational Models and Algorithms in Medicine (IJCMAM) Volume 3 ; 3 ; > 
    au < crawling ; exists ; 2014 ; International Journal of Computational Models and Algorithms in Medicine (IJCMAM) Volume 4 ; 4 ; > 
    au < expected ; exists ; 2015 ; International Journal of Computational Models and Algorithms in Medicine (IJCMAM) Volume 5 ; 5 ; > 

  }

  {

    title <
      name = International Journal of Computer Vision and Image Processing (IJCVIP) ;
      issn = 2155-6997 ;
      eissn = 2155-6989 ;
      issnl = 2155-6997
    >
    param[journal_issn] = 2155-6997

    au < finished ; crawling ; 2011 ; International Journal of Computer Vision and Image Processing (IJCVIP) Volume 1 ; 1 ; > 
    au < finished ; crawling ; 2012 ; International Journal of Computer Vision and Image Processing (IJCVIP) Volume 2 ; 2 ; > 
    au < crawling ; exists ; 2013 ; International Journal of Computer Vision and Image Processing (IJCVIP) Volume 3 ; 3 ; > 
    au < finished ; crawling ; 2014 ; International Journal of Computer Vision and Image Processing (IJCVIP) Volume 4 ; 4 ; > 
    au < expected ; exists ; 2015 ; International Journal of Computer Vision and Image Processing (IJCVIP) Volume 5 ; 5 ; > 

  }

  {

    title <
      name = International Journal of Computer-Assisted Language Learning and Teaching (IJCALLT) ;
      issn = 2155-7098 ;
      eissn = 2155-7101 ;
      issnl = 2155-7098
    >
    param[journal_issn] = 2155-7098

    au < finished ; crawling ; 2011 ; International Journal of Computer-Assisted Language Learning and Teaching (IJCALLT) Volume 1 ; 1 ; > 
    au < finished ; crawling ; 2012 ; International Journal of Computer-Assisted Language Learning and Teaching (IJCALLT) Volume 2 ; 2 ; > 
    au < crawling ; exists ; 2013 ; International Journal of Computer-Assisted Language Learning and Teaching (IJCALLT) Volume 3 ; 3 ; > 
    au < finished ; crawling ; 2014 ; International Journal of Computer-Assisted Language Learning and Teaching (IJCALLT) Volume 4 ; 4 ; > 
    au < crawling ; exists ; 2015 ; International Journal of Computer-Assisted Language Learning and Teaching (IJCALLT) Volume 5 ; 5 ; > 

  }

  {

    title <
      name = International Journal of Conceptual Structures and Smart Applications (IJCSSA) ;
      issn = 2166-7292 ;
      eissn = 2166-7306
    >

    param[journal_issn] = 2166-7292

    au < crawling ; exists ; 2013 ; International Journal of Conceptual Structures and Smart Applications (IJCSSA) Volume 1 ; 1 ; > 
    au < finished ; crawling ; 2014 ; International Journal of Conceptual Structures and Smart Applications (IJCSSA) Volume 2 ; 2 ; > 
<<<<<<< HEAD
    au < manifest ; exists ; 2015 ; International Journal of Conceptual Structures and Smart Applications (IJCSSA) Volume 3 ; 3 ; > 
=======
    au < manifest ; exists ; 2015 ; International Journal of Conceptual Structures and Smart Applications (IJCSSA) Volume 3 ; 3 ; >
>>>>>>> bcb7be96

  }

  {

    title <
      name = International Journal of Creative Interfaces and Computer Graphics (IJCICG) ;
      issn = 1947-3117 ;
      eissn = 1947-3125 ;
      issnl = 1947-3117
    >
    param[journal_issn] = 1947-3117

    au < manifest ; exists ; 2010 ; International Journal of Creative Interfaces and Computer Graphics (IJCICG) Volume 1 ; 1 ; > 
    au < finished ; crawling ; 2011 ; International Journal of Creative Interfaces and Computer Graphics (IJCICG) Volume 2 ; 2 ; > 
    au < finished ; crawling ; 2012 ; International Journal of Creative Interfaces and Computer Graphics (IJCICG) Volume 3 ; 3 ; > 
    au < crawling ; exists ; 2013 ; International Journal of Creative Interfaces and Computer Graphics (IJCICG) Volume 4 ; 4 ; > 
    au < crawling ; exists ; 2014 ; International Journal of Creative Interfaces and Computer Graphics (IJCICG) Volume 5 ; 5 ; > 
    au < crawling ; exists ; 2015 ; International Journal of Creative Interfaces and Computer Graphics (IJCICG) Volume 6 ; 6 ; > 

  }

  {

    title <
      name = International Journal of Customer Relationship Marketing and Management (IJCRMM) ;
      issn = 1947-9247 ;
      eissn = 1947-9255 ;
      issnl = 1947-9247
    >
    param[journal_issn] = 1947-9247

    au < manifest ; exists ; 2010 ; International Journal of Customer Relationship Marketing and Management (IJCRMM) Volume 1 ; 1 ; > 
    au < finished ; crawling ; 2011 ; International Journal of Customer Relationship Marketing and Management (IJCRMM) Volume 2 ; 2 ; > 
    au < finished ; crawling ; 2012 ; International Journal of Customer Relationship Marketing and Management (IJCRMM) Volume 3 ; 3 ; > 
    au < crawling ; exists ; 2013 ; International Journal of Customer Relationship Marketing and Management (IJCRMM) Volume 4 ; 4 ; > 
    au < finished ; crawling ; 2014 ; International Journal of Customer Relationship Marketing and Management (IJCRMM) Volume 5 ; 5 ; reingest1.clockss.org:8082 > 
    au < crawling ; exists ; 2015 ; International Journal of Customer Relationship Marketing and Management (IJCRMM) Volume 6 ; 6 ; > 

  }

  {

    title <
      name = International Journal of Cyber Behavior, Psychology and Learning (IJCBPL) ;
      issn = 2155-7136 ;
      eissn = 2155-7144 ;
      issnl = 2155-7136
    >
    param[journal_issn] = 2155-7136

    au < finished ; crawling ; 2011 ; International Journal of Cyber Behavior, Psychology and Learning (IJCBPL) Volume 1 ; 1 ; > 
    au < finished ; crawling ; 2012 ; International Journal of Cyber Behavior, Psychology and Learning (IJCBPL) Volume 2 ; 2 ; > 
    au < crawling ; exists ; 2013 ; International Journal of Cyber Behavior, Psychology and Learning (IJCBPL) Volume 3 ; 3 ; > 
    au < finished ; crawling ; 2014 ; International Journal of Cyber Behavior, Psychology and Learning (IJCBPL) Volume 4 ; 4 ; > 
    au < crawling ; exists ; 2015 ; International Journal of Cyber Behavior, Psychology and Learning (IJCBPL) Volume 5 ; 5 ; > 

  }

  {

    title <
      name = International Journal of Cyber Ethics in Education (IJCEE) ;
      issn = 2155-6903 ;
      eissn = 2155-6911 ;
      issnl = 2155-6903
    >
    param[journal_issn] = 2155-6903

    au < finished ; crawling ; 2011 ; International Journal of Cyber Ethics in Education (IJCEE) Volume 1 ; 1 ; > 
    au < finished ; crawling ; 2012 ; International Journal of Cyber Ethics in Education (IJCEE) Volume 2 ; 2 ; > 
    au < finished ; crawling ; 2014 ; International Journal of Cyber Ethics in Education (IJCEE) Volume 3 ; 3 ; > 
    au < expected ; exists ; 2015 ; International Journal of Cyber Ethics in Education (IJCEE) Volume 4 ; 4 ; > 

  }

  {

    title <
      name = International Journal of Cyber Warfare and Terrorism (IJCWT) ;
      issn = 1947-3435 ;
      eissn = 1947-3443 ;
      issnl = 1947-3435
    >
    param[journal_issn] = 1947-3435

    au < finished ; crawling ; 2011 ; International Journal of Cyber Warfare and Terrorism (IJCWT) Volume 1 ; 1 ; > 
    au < finished ; crawling ; 2012 ; International Journal of Cyber Warfare and Terrorism (IJCWT) Volume 2 ; 2 ; > 
    au < finished ; crawling ; 2013 ; International Journal of Cyber Warfare and Terrorism (IJCWT) Volume 3 ; 3 ; > 
    au < crawling ; exists ; 2014 ; International Journal of Cyber Warfare and Terrorism (IJCWT) Volume 4 ; 4 ; > 
    au < crawling ; exists ; 2015 ; International Journal of Cyber Warfare and Terrorism (IJCWT) Volume 5 ; 5 ; > 

  }

  {

    title <
      name = International Journal of Data Warehousing and Mining (IJDWM) ;
      issn = 1548-3924 ;
      eissn = 1548-3932 ;
      issnl = 1548-3924
    >
    param[journal_issn] = 1548-3924

    au < manifest ; exists ; 2005 ; International Journal of Data Warehousing and Mining (IJDWM) Volume 1 ; 1 ; > 
    au < manifest ; exists ; 2006 ; International Journal of Data Warehousing and Mining (IJDWM) Volume 2 ; 2 ; > 
    au < manifest ; exists ; 2007 ; International Journal of Data Warehousing and Mining (IJDWM) Volume 3 ; 3 ; > 
    au < manifest ; exists ; 2008 ; International Journal of Data Warehousing and Mining (IJDWM) Volume 4 ; 4 ; > 
    au < manifest ; exists ; 2009 ; International Journal of Data Warehousing and Mining (IJDWM) Volume 5 ; 5 ; > 
    au < manifest ; exists ; 2010 ; International Journal of Data Warehousing and Mining (IJDWM) Volume 6 ; 6 ; > 
    au < finished ; crawling ; 2011 ; International Journal of Data Warehousing and Mining (IJDWM) Volume 7 ; 7 ; > 
    au < finished ; crawling ; 2012 ; International Journal of Data Warehousing and Mining (IJDWM) Volume 8 ; 8 ; > 
    au < crawling ; exists ; 2013 ; International Journal of Data Warehousing and Mining (IJDWM) Volume 9 ; 9 ; > 
    au < crawling ; exists ; 2014 ; International Journal of Data Warehousing and Mining (IJDWM) Volume 10 ; 10 ; > 
    au < crawling ; exists ; 2015 ; International Journal of Data Warehousing and Mining (IJDWM) Volume 11 ; 11 ; > 

  }

  {

    title <
      name = International Journal of Decision Support System Technology (IJDSST) ;
      issn = 1941-6296 ;
      eissn = 1941-630X ;
      issnl = 1941-6296
    >
    param[journal_issn] = 1941-6296

    au < manifest ; exists ; 2009 ; International Journal of Decision Support System Technology (IJDSST) Volume 1 ; 1 ; > 
    au < manifest ; exists ; 2010 ; International Journal of Decision Support System Technology (IJDSST) Volume 2 ; 2 ; > 
    au < finished ; crawling ; 2011 ; International Journal of Decision Support System Technology (IJDSST) Volume 3 ; 3 ; > 
    au < finished ; crawling ; 2012 ; International Journal of Decision Support System Technology (IJDSST) Volume 4 ; 4 ; > 
    au < crawling ; exists ; 2013 ; International Journal of Decision Support System Technology (IJDSST) Volume 5 ; 5 ; > 
    au < finished ; crawling ; 2014 ; International Journal of Decision Support System Technology (IJDSST) Volume 6 ; 6 ; > 
    au < crawling ; exists ; 2015 ; International Journal of Decision Support System Technology (IJDSST) Volume 7 ; 7 ; > 

  }

  {

    title <
      name = International Journal of Dependable and Trustworthy Information Systems (IJDTIS) ;
      issn = 1947-9050 ;
      eissn = 1947-9069 ;
      issnl = 1947-9050
    >
    param[journal_issn] = 1947-9050
    comment[0] = out of print. no substance on 2012

    au < manifest ; exists ; 2010 ; International Journal of Dependable and Trustworthy Information Systems (IJDTIS) Volume 1 ; 1 ; > 
    au < finished ; crawling ; 2011 ; International Journal of Dependable and Trustworthy Information Systems (IJDTIS) Volume 2 ; 2 ; > 
    au < superseded ; down ; 2012 ; International Journal of Dependable and Trustworthy Information Systems (IJDTIS) Volume 3 [superseded] ; 3 ; > 

  }

  {

    title <
      name = International Journal of Digital Crime and Forensics (IJDCF) ;
      issn = 1941-6210 ;
      eissn = 1941-6229 ;
      issnl = 1941-6210
    >
    param[journal_issn] = 1941-6210

    au < manifest ; exists ; 2009 ; International Journal of Digital Crime and Forensics (IJDCF) Volume 1 ; 1 ; > 
    au < manifest ; exists ; 2010 ; International Journal of Digital Crime and Forensics (IJDCF) Volume 2 ; 2 ; > 
    au < finished ; crawling ; 2011 ; International Journal of Digital Crime and Forensics (IJDCF) Volume 3 ; 3 ; > 
    au < finished ; crawling ; 2012 ; International Journal of Digital Crime and Forensics (IJDCF) Volume 4 ; 4 ; > 
    au < crawling ; exists ; 2013 ; International Journal of Digital Crime and Forensics (IJDCF) Volume 5 ; 5 ; > 
    au < crawling ; exists ; 2014 ; International Journal of Digital Crime and Forensics (IJDCF) Volume 6 ; 6 ; > 
    au < crawling ; exists ; 2015 ; International Journal of Digital Crime and Forensics (IJDCF) Volume 7 ; 7 ; > 

  }

  {

    title <
      name = International Journal of Digital Library Systems (IJDLS) ;
      issn = 1947-9077 ;
      eissn = 1947-9085 ;
      issnl = 1947-9077
    >
    param[journal_issn] = 1947-9077

    au < manifest ; exists ; 2010 ; International Journal of Digital Library Systems (IJDLS) Volume 1 ; 1 ; > 
    au < finished ; crawling ; 2011 ; International Journal of Digital Library Systems (IJDLS) Volume 2 ; 2 ; >
    au < finished ; crawling ; 2012 ; International Journal of Digital Library Systems (IJDLS) Volume 3 ; 3 ; >
    au < crawling ; exists ; 2014 ; International Journal of Digital Library Systems (IJDLS) Volume 4 ; 4 ; >
<<<<<<< HEAD
    au < crawling ; exists ; 2015 ; International Journal of Digital Library Systems (IJDLS) Volume 5 ; 5 ; > 
=======
    au < crawling ; exists ; 2015 ; International Journal of Digital Library Systems (IJDLS) Volume 5 ; 5 ; >
>>>>>>> bcb7be96

  }

  {

    title <
      name = International Journal of Digital Literacy and Digital Competence (IJDLDC) ;
      issn = 1947-3494 ;
      eissn = 1947-3508 ;
      issnl = 1947-3494
    >
    param[journal_issn] = 1947-3494

    au < manifest ; exists ; 2010 ; International Journal of Digital Literacy and Digital Competence (IJDLDC) Volume 1 ; 1 ; > 
    au < finished ; crawling ; 2011 ; International Journal of Digital Literacy and Digital Competence (IJDLDC) Volume 2 ; 2 ; > 
    au < finished ; crawling ; 2012 ; International Journal of Digital Literacy and Digital Competence (IJDLDC) Volume 3 ; 3 ; > 
    au < crawling ; exists ; 2013 ; International Journal of Digital Literacy and Digital Competence (IJDLDC) Volume 4 ; 4 ; > 
    au < crawling ; exists ; 2014 ; International Journal of Digital Literacy and Digital Competence (IJDLDC) Volume 5 ; 5 ; > 
    au < crawling ; exists ; 2015 ; International Journal of Digital Literacy and Digital Competence (IJDLDC) Volume 6 ; 6 ; > 

  }

  {

    title <
      name = International Journal of Distance Education Technologies (IJDET) ;
      issn = 1539-3100 ;
      eissn = 1539-3119 ;
      issnl = 1539-3100
    >
    param[journal_issn] = 1539-3100

    au < manifest ; exists ; 2003 ; International Journal of Distance Education Technologies (IJDET) Volume 1 ; 1 ; > 
    au < manifest ; exists ; 2004 ; International Journal of Distance Education Technologies (IJDET) Volume 2 ; 2 ; > 
    au < manifest ; exists ; 2005 ; International Journal of Distance Education Technologies (IJDET) Volume 3 ; 3 ; > 
    au < manifest ; exists ; 2006 ; International Journal of Distance Education Technologies (IJDET) Volume 4 ; 4 ; > 
    au < manifest ; exists ; 2007 ; International Journal of Distance Education Technologies (IJDET) Volume 5 ; 5 ; > 
    au < manifest ; exists ; 2008 ; International Journal of Distance Education Technologies (IJDET) Volume 6 ; 6 ; > 
    au < manifest ; exists ; 2009 ; International Journal of Distance Education Technologies (IJDET) Volume 7 ; 7 ; > 
    au < manifest ; exists ; 2010 ; International Journal of Distance Education Technologies (IJDET) Volume 8 ; 8 ; > 
    au < finished ; crawling ; 2011 ; International Journal of Distance Education Technologies (IJDET) Volume 9 ; 9 ; > 
    au < finished ; crawling ; 2012 ; International Journal of Distance Education Technologies (IJDET) Volume 10 ; 10 ; > 
    au < crawling ; exists ; 2013 ; International Journal of Distance Education Technologies (IJDET) Volume 11 ; 11 ; > 
    au < finished ; crawling ; 2014 ; International Journal of Distance Education Technologies (IJDET) Volume 12 ; 12 ; > 
    au < crawling ; exists ; 2015 ; International Journal of Distance Education Technologies (IJDET) Volume 13 ; 13 ; > 

  }

  {

    title <
      name = International Journal of Distributed Systems and Technologies (IJDST) ;
      issn = 1947-3532 ;
      eissn = 1947-3540 ;
      issnl = 1947-3532
    >
    param[journal_issn] = 1947-3532

    au < manifest ; exists ; 2010 ; International Journal of Distributed Systems and Technologies (IJDST) Volume 1 ; 1 ; > 
    au < finished ; crawling ; 2011 ; International Journal of Distributed Systems and Technologies (IJDST) Volume 2 ; 2 ; > 
    au < finished ; crawling ; 2012 ; International Journal of Distributed Systems and Technologies (IJDST) Volume 3 ; 3 ; > 
    au < crawling ; exists ; 2013 ; International Journal of Distributed Systems and Technologies (IJDST) Volume 4 ; 4 ; > 
    au < finished ; crawling ; 2014 ; International Journal of Distributed Systems and Technologies (IJDST) Volume 5 ; 5 ; reingest2.clockss.org:8085 > 
    au < crawling ; exists ; 2015 ; International Journal of Distributed Systems and Technologies (IJDST) Volume 6 ; 6 ; > 

  }

  {

    title <
      name = International Journal of E-Adoption (IJEA) ;
      issn = 1937-9633 ;
      eissn = 1937-9641 ;
      issnl = 1937-9633
    >
    param[journal_issn] = 1937-9633

    au < manifest ; exists ; 2009 ; International Journal of E-Adoption (IJEA) Volume 1 ; 1 ; > 
    au < manifest ; exists ; 2010 ; International Journal of E-Adoption (IJEA) Volume 2 ; 2 ; > 
    au < finished ; crawling ; 2011 ; International Journal of E-Adoption (IJEA) Volume 3 ; 3 ; > 
    au < finished ; crawling ; 2012 ; International Journal of E-Adoption (IJEA) Volume 4 ; 4 ; > 
    au < crawling ; exists ; 2013 ; International Journal of E-Adoption (IJEA) Volume 5 ; 5 ; > 
    au < crawling ; exists ; 2014 ; International Journal of E-Adoption (IJEA) Volume 6 ; 6 ; > 
    au < crawling ; exists ; 2015 ; International Journal of E-Adoption (IJEA) Volume 7 ; 7 ; > 

  }

  {

    title <
      name = International Journal of E-Business Research (IJEBR) ;
      issn = 1548-1131 ;
      eissn = 1548-114X ;
      issnl = 1548-1131
    >
    param[journal_issn] = 1548-1131

    au < manifest ; exists ; 2005 ; International Journal of E-Business Research (IJEBR) Volume 1 ; 1 ; > 
    au < manifest ; exists ; 2006 ; International Journal of E-Business Research (IJEBR) Volume 2 ; 2 ; > 
    au < manifest ; exists ; 2007 ; International Journal of E-Business Research (IJEBR) Volume 3 ; 3 ; > 
    au < manifest ; exists ; 2008 ; International Journal of E-Business Research (IJEBR) Volume 4 ; 4 ; > 
    au < manifest ; exists ; 2009 ; International Journal of E-Business Research (IJEBR) Volume 5 ; 5 ; > 
    au < manifest ; exists ; 2010 ; International Journal of E-Business Research (IJEBR) Volume 6 ; 6 ; > 
    au < finished ; crawling ; 2011 ; International Journal of E-Business Research (IJEBR) Volume 7 ; 7 ; > 
    au < finished ; crawling ; 2012 ; International Journal of E-Business Research (IJEBR) Volume 8 ; 8 ; > 
    au < crawling ; exists ; 2013 ; International Journal of E-Business Research (IJEBR) Volume 9 ; 9 ; > 
    au < crawling ; exists ; 2014 ; International Journal of E-Business Research (IJEBR) Volume 10 ; 10 ; > 
    au < crawling ; exists ; 2015 ; International Journal of E-Business Research (IJEBR) Volume 11 ; 11 ; > 

  }

  {

    title <
      name = International Journal of e-Collaboration (IJeC) ;
      issn = 1548-3673 ;
      eissn = 1548-3681 ;
      issnl = 1548-3673
    >
    param[journal_issn] = 1548-3673

    au < manifest ; exists ; 2005 ; International Journal of e-Collaboration (IJeC) Volume 1 ; 1 ; > 
    au < manifest ; exists ; 2006 ; International Journal of e-Collaboration (IJeC) Volume 2 ; 2 ; > 
    au < manifest ; exists ; 2007 ; International Journal of e-Collaboration (IJeC) Volume 3 ; 3 ; > 
    au < manifest ; exists ; 2008 ; International Journal of e-Collaboration (IJeC) Volume 4 ; 4 ; > 
    au < manifest ; exists ; 2009 ; International Journal of e-Collaboration (IJeC) Volume 5 ; 5 ; > 
    au < manifest ; exists ; 2010 ; International Journal of e-Collaboration (IJeC) Volume 6 ; 6 ; > 
    au < finished ; crawling ; 2011 ; International Journal of e-Collaboration (IJeC) Volume 7 ; 7 ; > 
    au < finished ; crawling ; 2012 ; International Journal of e-Collaboration (IJeC) Volume 8 ; 8 ; > 
    au < crawling ; exists ; 2013 ; International Journal of e-Collaboration (IJeC) Volume 9 ; 9 ; > 
    au < finished ; crawling ; 2014 ; International Journal of e-Collaboration (IJeC) Volume 10 ; 10 ; > 
    au < crawling ; exists ; 2015 ; International Journal of e-Collaboration (IJeC) Volume 11 ; 11 ; > 

  }

  {

    title <
      name = International Journal of E-Entrepreneurship and Innovation (IJEEI) ;
      issn = 1947-8585 ;
      eissn = 1947-8593 ;
      issnl = 1947-8585
    >
    param[journal_issn] = 1947-8585

    au < manifest ; exists ; 2010 ; International Journal of E-Entrepreneurship and Innovation (IJEEI) Volume 1 ; 1 ; > 
    au < finished ; crawling ; 2011 ; International Journal of E-Entrepreneurship and Innovation (IJEEI) Volume 2 ; 2 ; > 
    au < finished ; crawling ; 2012 ; International Journal of E-Entrepreneurship and Innovation (IJEEI) Volume 3 ; 3 ; > 
    au < crawling ; exists ; 2013 ; International Journal of E-Entrepreneurship and Innovation (IJEEI) Volume 4 ; 4 ; > 
    au < crawling ; exists ; 2015 ; International Journal of E-Entrepreneurship and Innovation (IJEEI) Volume 5 ; 5 ; > 

  }

  {

    title <
      name = International Journal of E-Health and Medical Communications (IJEHMC) ;
      issn = 1947-315X ;
      eissn = 1947-3168 ;
      issnl = 1947-315X
    >
    param[journal_issn] = 1947-315X

    au < manifest ; exists ; 2010 ; International Journal of E-Health and Medical Communications (IJEHMC) Volume 1 ; 1 ; > 
    au < finished ; crawling ; 2011 ; International Journal of E-Health and Medical Communications (IJEHMC) Volume 2 ; 2 ; > 
    au < finished ; crawling ; 2012 ; International Journal of E-Health and Medical Communications (IJEHMC) Volume 3 ; 3 ; > 
    au < crawling ; exists ; 2013 ; International Journal of E-Health and Medical Communications (IJEHMC) Volume 4 ; 4 ; > 
    au < finished ; crawling ; 2014 ; International Journal of E-Health and Medical Communications (IJEHMC) Volume 5 ; 5 ; reingest2.clockss.org:8085 > 
    au < crawling ; exists ; 2015 ; International Journal of E-Health and Medical Communications (IJEHMC) Volume 6 ; 6 ; > 

  }

  {

    title <
      name = International Journal of Electronic Government Research (IJEGR) ;
      issn = 1548-3886 ;
      eissn = 1548-3894 ;
      issnl = 1548-3886
    >
    param[journal_issn] = 1548-3886

    au < manifest ; exists ; 2005 ; International Journal of Electronic Government Research (IJEGR) Volume 1 ; 1 ; > 
    au < manifest ; exists ; 2006 ; International Journal of Electronic Government Research (IJEGR) Volume 2 ; 2 ; > 
    au < manifest ; exists ; 2007 ; International Journal of Electronic Government Research (IJEGR) Volume 3 ; 3 ; > 
    au < manifest ; exists ; 2008 ; International Journal of Electronic Government Research (IJEGR) Volume 4 ; 4 ; > 
    au < manifest ; exists ; 2009 ; International Journal of Electronic Government Research (IJEGR) Volume 5 ; 5 ; > 
    au < manifest ; exists ; 2010 ; International Journal of Electronic Government Research (IJEGR) Volume 6 ; 6 ; > 
    au < finished ; crawling ; 2011 ; International Journal of Electronic Government Research (IJEGR) Volume 7 ; 7 ; > 
    au < finished ; crawling ; 2012 ; International Journal of Electronic Government Research (IJEGR) Volume 8 ; 8 ; > 
    au < crawling ; exists ; 2013 ; International Journal of Electronic Government Research (IJEGR) Volume 9 ; 9 ; > 
    au < crawling ; exists ; 2014 ; International Journal of Electronic Government Research (IJEGR) Volume 10 ; 10 ; > 
    au < crawling ; exists ; 2015 ; International Journal of Electronic Government Research (IJEGR) Volume 11 ; 11 ; > 

  }

  {

    title <
      name = International Journal of Embedded and Real-Time Communication Systems (IJERTCS) ;
      issn = 1947-3176 ;
      eissn = 1947-3184 ;
      issnl = 1947-3176
    >
    param[journal_issn] = 1947-3176

    au < manifest ; exists ; 2010 ; International Journal of Embedded and Real-Time Communication Systems (IJERTCS) Volume 1 ; 1 ; > 
    au < finished ; crawling ; 2011 ; International Journal of Embedded and Real-Time Communication Systems (IJERTCS) Volume 2 ; 2 ; > 
    au < finished ; crawling ; 2012 ; International Journal of Embedded and Real-Time Communication Systems (IJERTCS) Volume 3 ; 3 ; > 
    au < crawling ; exists ; 2013 ; International Journal of Embedded and Real-Time Communication Systems (IJERTCS) Volume 4 ; 4 ; > 
    au < finished ; crawling ; 2014 ; International Journal of Embedded and Real-Time Communication Systems (IJERTCS) Volume 5 ; 5 ; > 
    au < expected ; exists ; 2015 ; International Journal of Embedded and Real-Time Communication Systems (IJERTCS) Volume 6 ; 6 ; > 

  }

  {

    title <
      name = International Journal of Energy Optimization and Engineering (IJEOE) ;
      issn = 2160-9500 ;
      eissn = 2160-9543 ;
      issnl = 2160-9500
    >
    param[journal_issn] = 2160-9500

    au < finished ; crawling ; 2012 ; International Journal of Energy Optimization and Engineering (IJEOE) Volume 1 ; 1 ; > 
    au < crawling ; exists ; 2013 ; International Journal of Energy Optimization and Engineering (IJEOE) Volume 2 ; 2 ; > 
    au < crawling ; exists ; 2014 ; International Journal of Energy Optimization and Engineering (IJEOE) Volume 3 ; 3 ; > 
    au < crawling ; exists ; 2015 ; International Journal of Energy Optimization and Engineering (IJEOE) Volume 4 ; 4 ; > 

  }

  {

    title <
      name = International Journal of Enterprise Information Systems (IJEIS) ;
      issn = 1548-1115 ;
      eissn = 1548-1123 ;
      issnl = 1548-1115
    >
    param[journal_issn] = 1548-1115

    au < manifest ; exists ; 2005 ; International Journal of Enterprise Information Systems (IJEIS) Volume 1 ; 1 ; > 
    au < manifest ; exists ; 2006 ; International Journal of Enterprise Information Systems (IJEIS) Volume 2 ; 2 ; > 
    au < manifest ; exists ; 2007 ; International Journal of Enterprise Information Systems (IJEIS) Volume 3 ; 3 ; > 
    au < manifest ; exists ; 2008 ; International Journal of Enterprise Information Systems (IJEIS) Volume 4 ; 4 ; > 
    au < manifest ; exists ; 2009 ; International Journal of Enterprise Information Systems (IJEIS) Volume 5 ; 5 ; > 
    au < manifest ; exists ; 2010 ; International Journal of Enterprise Information Systems (IJEIS) Volume 6 ; 6 ; > 
    au < finished ; crawling ; 2011 ; International Journal of Enterprise Information Systems (IJEIS) Volume 7 ; 7 ; > 
    au < finished ; crawling ; 2012 ; International Journal of Enterprise Information Systems (IJEIS) Volume 8 ; 8 ; > 
    au < crawling ; exists ; 2013 ; International Journal of Enterprise Information Systems (IJEIS) Volume 9 ; 9 ; > 
    au < crawling ; exists ; 2014 ; International Journal of Enterprise Information Systems (IJEIS) Volume 10 ; 10 ; > 
    au < crawling ; exists ; 2015 ; International Journal of Enterprise Information Systems (IJEIS) Volume 11 ; 11 ; > 

  }

  {

    title <
      name = International Journal of E-Planning Research (IJEPR) ;
      issn = 2160-9918 ;
      eissn = 2160-9926 ;
      issnl = 2160-9918
    >
    param[journal_issn] = 2160-9918

    au < finished ; crawling ; 2012 ; International Journal of E-Planning Research (IJEPR) Volume 1 ; 1 ; > 
    au < crawling ; exists ; 2013 ; International Journal of E-Planning Research (IJEPR) Volume 2 ; 2 ; > 
    au < crawling ; exists ; 2014 ; International Journal of E-Planning Research (IJEPR) Volume 3 ; 3 ; > 
    au < crawling ; exists ; 2015 ; International Journal of E-Planning Research (IJEPR) Volume 4 ; 4 ; > 

  }

  {

    title <
      name = International Journal of E-Politics (IJEP) ;
      issn = 1947-9131 ;
      eissn = 1947-914X ;
      issnl = 1947-9131
    >
    param[journal_issn] = 1947-9131

    au < manifest ; exists ; 2010 ; International Journal of E-Politics (IJEP) Volume 1 ; 1 ; > 
    au < finished ; crawling ; 2011 ; International Journal of E-Politics (IJEP) Volume 2 ; 2 ; > 
    au < finished ; crawling ; 2012 ; International Journal of E-Politics (IJEP) Volume 3 ; 3 ; > 
    au < crawling ; exists ; 2013 ; International Journal of E-Politics (IJEP) Volume 4 ; 4 ; > 
    au < deepCrawl ; exists ; 2014 ; International Journal of E-Politics (IJEP) Volume 5 ; 5 ; > 
    au < crawling ; exists ; 2015 ; International Journal of E-Politics (IJEP) Volume 6 ; 6 ; > 

  }

  {

    title <
      name = International Journal of E-Services and Mobile Applications (IJESMA) ;
      issn = 1941-627X ;
      eissn = 1941-6288 ;
      issnl = 1941-627X
    >
    param[journal_issn] = 1941-627X

    au < manifest ; exists ; 2009 ; International Journal of E-Services and Mobile Applications (IJESMA) Volume 1 ; 1 ; > 
    au < manifest ; exists ; 2010 ; International Journal of E-Services and Mobile Applications (IJESMA) Volume 2 ; 2 ; > 
    au < finished ; crawling ; 2011 ; International Journal of E-Services and Mobile Applications (IJESMA) Volume 3 ; 3 ; > 
    au < finished ; crawling ; 2012 ; International Journal of E-Services and Mobile Applications (IJESMA) Volume 4 ; 4 ; > 
    au < crawling ; exists ; 2013 ; International Journal of E-Services and Mobile Applications (IJESMA) Volume 5 ; 5 ; > 
    au < crawling ; exists ; 2014 ; International Journal of E-Services and Mobile Applications (IJESMA) Volume 6 ; 6 ; > 
    au < crawling ; exists ; 2015 ; International Journal of E-Services and Mobile Applications (IJESMA) Volume 7 ; 7 ; > 

  }

  {

    title <
      name = International Journal of Fuzzy System Applications (IJFSA) ;
      issn = 2156-177X ;
      eissn = 2156-1761 ;
      issnl = 2156-177X
    >
    param[journal_issn] = 2156-177X

    au < finished ; crawling ; 2011 ; International Journal of Fuzzy System Applications (IJFSA) Volume 1 ; 1 ; > 
    au < finished ; crawling ; 2012 ; International Journal of Fuzzy System Applications (IJFSA) Volume 2 ; 2 ; > 
    au < crawling ; exists ; 2013 ; International Journal of Fuzzy System Applications (IJFSA) Volume 3 ; 3 ; > 
    au < crawling ; exists ; 2015 ; International Journal of Fuzzy System Applications (IJFSA) Volume 4 ; 4 ; > 

  }

  {

    title <
      name = International Journal of Game-Based Learning (IJGBL) ;
      issn = 2155-6849 ;
      eissn = 2155-6857 ;
      issnl = 2155-6849
    >
    param[journal_issn] = 2155-6849

    au < finished ; crawling ; 2011 ; International Journal of Game-Based Learning (IJGBL) Volume 1 ; 1 ; > 
    au < finished ; crawling ; 2012 ; International Journal of Game-Based Learning (IJGBL) Volume 2 ; 2 ; > 
    au < crawling ; exists ; 2013 ; International Journal of Game-Based Learning (IJGBL) Volume 3 ; 3 ; > 
    au < crawling ; exists ; 2014 ; International Journal of Game-Based Learning (IJGBL) Volume 4 ; 4 ; > 
    au < crawling ; exists ; 2015 ; International Journal of Game-Based Learning (IJGBL) Volume 5 ; 5 ; > 

  }

  {

    title <
      name = International Journal of Gaming and Computer-Mediated Simulations (IJGCMS) ;
      issn = 1942-3888 ;
      eissn = 1942-3896 ;
      issnl = 1942-3888
    >
    param[journal_issn] = 1942-3888

    au < manifest ; exists ; 2009 ; International Journal of Gaming and Computer-Mediated Simulations (IJGCMS) Volume 1 ; 1 ; > 
    au < manifest ; exists ; 2010 ; International Journal of Gaming and Computer-Mediated Simulations (IJGCMS) Volume 2 ; 2 ; > 
    au < finished ; crawling ; 2011 ; International Journal of Gaming and Computer-Mediated Simulations (IJGCMS) Volume 3 ; 3 ; > 
    au < finished ; crawling ; 2012 ; International Journal of Gaming and Computer-Mediated Simulations (IJGCMS) Volume 4 ; 4 ; > 
    au < crawling ; exists ; 2013 ; International Journal of Gaming and Computer-Mediated Simulations (IJGCMS) Volume 5 ; 5 ; > 
    au < finished ; crawling ; 2014 ; International Journal of Gaming and Computer-Mediated Simulations (IJGCMS) Volume 6 ; 6 ; > 
    au < crawling ; exists ; 2015 ; International Journal of Gaming and Computer-Mediated Simulations (IJGCMS) Volume 7 ; 7 ; > 

  }

  {

    title <
      name = International Journal of Geotechnical Earthquake Engineering (IJGEE) ;
      issn = 1947-8488 ;
      eissn = 1947-8496 ;
      issnl = 1947-8488
    >
    param[journal_issn] = 1947-8488

    au < manifest ; exists ; 2010 ; International Journal of Geotechnical Earthquake Engineering (IJGEE) Volume 1 ; 1 ; > 
    au < finished ; crawling ; 2011 ; International Journal of Geotechnical Earthquake Engineering (IJGEE) Volume 2 ; 2 ; > 
    au < finished ; crawling ; 2012 ; International Journal of Geotechnical Earthquake Engineering (IJGEE) Volume 3 ; 3 ; > 
    au < crawling ; exists ; 2013 ; International Journal of Geotechnical Earthquake Engineering (IJGEE) Volume 4 ; 4 ; > 
    au < crawling ; exists ; 2014 ; International Journal of Geotechnical Earthquake Engineering (IJGEE) Volume 5 ; 5 ; > 
    au < crawling ; exists ; 2015 ; International Journal of Geotechnical Earthquake Engineering (IJGEE) Volume 6 ; 6 ; > 

  }

  {

    title <
      name = International Journal of Green Computing (IJGC) ;
      issn = 1948-5018 ;
      eissn = 1948-5026 ;
      issnl = 1948-5018
    >
    param[journal_issn] = 1948-5018

    au < manifest ; exists ; 2010 ; International Journal of Green Computing (IJGC) Volume 1 ; 1 ; > 
    au < finished ; crawling ; 2011 ; International Journal of Green Computing (IJGC) Volume 2 ; 2 ; > 
    au < finished ; crawling ; 2012 ; International Journal of Green Computing (IJGC) Volume 3 ; 3 ; > 
    au < crawling ; exists ; 2013 ; International Journal of Green Computing (IJGC) Volume 4 ; 4 ; > 
    au < deepCrawl ; exists ; 2014 ; International Journal of Green Computing (IJGC) Volume 5 ; 5 ; > 
    au < expected ; exists ; 2015 ; International Journal of Green Computing (IJGC) Volume 6 ; 6 ; > 

  }

  {

    title <
      name = International Journal of Grid and High Performance Computing (IJGHPC) ;
      issn = 1938-0259 ;
      eissn = 1938-0267 ;
      issnl = 1938-0259
    >
    param[journal_issn] = 1938-0259

    au < manifest ; exists ; 2009 ; International Journal of Grid and High Performance Computing (IJGHPC) Volume 1 ; 1 ; > 
    au < manifest ; exists ; 2010 ; International Journal of Grid and High Performance Computing (IJGHPC) Volume 2 ; 2 ; > 
    au < finished ; crawling ; 2011 ; International Journal of Grid and High Performance Computing (IJGHPC) Volume 3 ; 3 ; > 
    au < finished ; crawling ; 2012 ; International Journal of Grid and High Performance Computing (IJGHPC) Volume 4 ; 4 ; > 
    au < crawling ; exists ; 2013 ; International Journal of Grid and High Performance Computing (IJGHPC) Volume 5 ; 5 ; > 
    au < crawling ; exists ; 2014 ; International Journal of Grid and High Performance Computing (IJGHPC) Volume 6 ; 6 ; > 
    au < crawling ; exists ; 2015 ; International Journal of Grid and High Performance Computing (IJGHPC) Volume 7 ; 7 ; > 

  }

  {

    title <
      name = International Journal of Handheld Computing Research (IJHCR) ;
      issn = 1947-9158 ;
      eissn = 1947-9166 ;
      issnl = 1947-9158
    >
    param[journal_issn] = 1947-9158

    au < manifest ; exists ; 2010 ; International Journal of Handheld Computing Research (IJHCR) Volume 1 ; 1 ; > 
    au < finished ; crawling ; 2011 ; International Journal of Handheld Computing Research (IJHCR) Volume 2 ; 2 ; > 
    au < finished ; crawling ; 2012 ; International Journal of Handheld Computing Research (IJHCR) Volume 3 ; 3 ; > 
    au < crawling ; exists ; 2013 ; International Journal of Handheld Computing Research (IJHCR) Volume 4 ; 4 ; > 
    au < crawling ; exists ; 2014 ; International Journal of Handheld Computing Research (IJHCR) Volume 5 ; 5 ; > 
    au < crawling ; exists ; 2015 ; International Journal of Handheld Computing Research (IJHCR) Volume 6 ; 6 ; > 

  }

  {

    title <
      name = International Journal of Healthcare Delivery Reform Initiatives (IJHDRI) ;
      issn = 1938-0216 ;
      eissn = 1938-0224 ;
      issnl = 1938-0216
    >
    param[journal_issn] = 1938-0216
    comment[0] = out of print. no substance on 2012

    au < manifest ; exists ; 2009 ; International Journal of Healthcare Delivery Reform Initiatives (IJHDRI) Volume 1 ; 1 ; > 
    au < manifest ; exists ; 2010 ; International Journal of Healthcare Delivery Reform Initiatives (IJHDRI) Volume 2 ; 2 ; > 
    au < finished ; crawling ; 2011 ; International Journal of Healthcare Delivery Reform Initiatives (IJHDRI) Volume 3 ; 3 ; > 
    au < superseded ; down ; 2012 ; International Journal of Healthcare Delivery Reform Initiatives (IJHDRI) Volume 4 [superseded] ; 4 ; > 

  }

  {

    title <
      name = International Journal of Healthcare Information Systems and Informatics (IJHISI) ;
      issn = 1555-3396 ;
      eissn = 1555-340X ;
      issnl = 1555-3396
    >
    param[journal_issn] = 1555-3396

    au < manifest ; exists ; 2006 ; International Journal of Healthcare Information Systems and Informatics (IJHISI) Volume 1 ; 1 ; > 
    au < manifest ; exists ; 2007 ; International Journal of Healthcare Information Systems and Informatics (IJHISI) Volume 2 ; 2 ; > 
    au < manifest ; exists ; 2008 ; International Journal of Healthcare Information Systems and Informatics (IJHISI) Volume 3 ; 3 ; > 
    au < manifest ; exists ; 2009 ; International Journal of Healthcare Information Systems and Informatics (IJHISI) Volume 4 ; 4 ; > 
    au < manifest ; exists ; 2010 ; International Journal of Healthcare Information Systems and Informatics (IJHISI) Volume 5 ; 5 ; > 
    au < finished ; crawling ; 2011 ; International Journal of Healthcare Information Systems and Informatics (IJHISI) Volume 6 ; 6 ; > 
    au < finished ; crawling ; 2012 ; International Journal of Healthcare Information Systems and Informatics (IJHISI) Volume 7 ; 7 ; > 
    au < crawling ; exists ; 2013 ; International Journal of Healthcare Information Systems and Informatics (IJHISI) Volume 8 ; 8 ; > 
    au < finished ; crawling ; 2014 ; International Journal of Healthcare Information Systems and Informatics (IJHISI) Volume 9 ; 9 ; reingest1.clockss.org:8082 > 
    au < crawling ; exists ; 2015 ; International Journal of Healthcare Information Systems and Informatics (IJHISI) Volume 10 ; 10 ; > 

  }

  {

    title <
      name = International Journal of Human Capital and Information Technology Professionals (IJHCITP) ;
      issn = 1947-3478 ;
      eissn = 1947-3486 ;
      issnl = 1947-3478
    >
    param[journal_issn] = 1947-3478

    au < manifest ; exists ; 2010 ; International Journal of Human Capital and Information Technology Professionals (IJHCITP) Volume 1 ; 1 ; > 
    au < finished ; crawling ; 2011 ; International Journal of Human Capital and Information Technology Professionals (IJHCITP) Volume 2 ; 2 ; > 
    au < finished ; crawling ; 2012 ; International Journal of Human Capital and Information Technology Professionals (IJHCITP) Volume 3 ; 3 ; > 
    au < crawling ; exists ; 2013 ; International Journal of Human Capital and Information Technology Professionals (IJHCITP) Volume 4 ; 4 ; > 
    au < crawling ; exists ; 2014 ; International Journal of Human Capital and Information Technology Professionals (IJHCITP) Volume 5 ; 5 ; > 
    au < crawling ; exists ; 2015 ; International Journal of Human Capital and Information Technology Professionals (IJHCITP) Volume 6 ; 6 ; > 

  }

  {

    title <
      name = International Journal of ICT Research and Development in Africa (IJICTRDA) ;
      issn = 1947-3419 ;
      eissn = 1947-3427 ;
      issnl = 1947-3419
    >
    param[journal_issn] = 1947-3419

    au < manifest ; exists ; 2010 ; International Journal of ICT Research and Development in Africa (IJICTRDA) Volume 1 ; 1 ; > 
    au < finished ; crawling ; 2011 ; International Journal of ICT Research and Development in Africa (IJICTRDA) Volume 2 ; 2 ; > 
    au < finished ; crawling ; 2012 ; International Journal of ICT Research and Development in Africa (IJICTRDA) Volume 3 ; 3 ; > 
    au < finished ; crawling ; 2014 ; International Journal of ICT Research and Development in Africa (IJICTRDA) Volume 4 ; 4 ; reingest4.clockss.org:8082 > 
    au < expected ; exists ; 2015 ; International Journal of ICT Research and Development in Africa (IJICTRDA) Volume 5 ; 5 ; > 

  }

  {

    title <
      name = International Journal of Information and Communication Technology Education (IJICTE) ;
      issn = 1550-1876 ;
      eissn = 1550-1337 ;
      issnl = 1550-1876
    >
    param[journal_issn] = 1550-1876

    au < manifest ; exists ; 2005 ; International Journal of Information and Communication Technology Education (IJICTE) Volume 1 ; 1 ; > 
    au < manifest ; exists ; 2006 ; International Journal of Information and Communication Technology Education (IJICTE) Volume 2 ; 2 ; > 
    au < manifest ; exists ; 2007 ; International Journal of Information and Communication Technology Education (IJICTE) Volume 3 ; 3 ; > 
    au < manifest ; exists ; 2008 ; International Journal of Information and Communication Technology Education (IJICTE) Volume 4 ; 4 ; > 
    au < manifest ; exists ; 2009 ; International Journal of Information and Communication Technology Education (IJICTE) Volume 5 ; 5 ; > 
    au < manifest ; exists ; 2010 ; International Journal of Information and Communication Technology Education (IJICTE) Volume 6 ; 6 ; > 
    au < finished ; crawling ; 2011 ; International Journal of Information and Communication Technology Education (IJICTE) Volume 7 ; 7 ; > 
    au < finished ; crawling ; 2012 ; International Journal of Information and Communication Technology Education (IJICTE) Volume 8 ; 8 ; > 
    au < crawling ; exists ; 2013 ; International Journal of Information and Communication Technology Education (IJICTE) Volume 9 ; 9 ; > 
    au < crawling ; exists ; 2014 ; International Journal of Information and Communication Technology Education (IJICTE) Volume 10 ; 10 ; > 
    au < crawling ; exists ; 2015 ; International Journal of Information and Communication Technology Education (IJICTE) Volume 11 ; 11 ; > 

  }

  {

    title <
      name = International Journal of Information Communication Technologies and Human Development (IJICTHD) ;
      issn = 1935-5661 ;
      eissn = 1935-567X ;
      issnl = 1935-5661
    >
    param[journal_issn] = 1935-5661

    au < manifest ; exists ; 2009 ; International Journal of Information Communication Technologies and Human Development (IJICTHD) Volume 1 ; 1 ; > 
    au < manifest ; exists ; 2010 ; International Journal of Information Communication Technologies and Human Development (IJICTHD) Volume 2 ; 2 ; > 
    au < finished ; crawling ; 2011 ; International Journal of Information Communication Technologies and Human Development (IJICTHD) Volume 3 ; 3 ; > 
    au < finished ; crawling ; 2012 ; International Journal of Information Communication Technologies and Human Development (IJICTHD) Volume 4 ; 4 ; > 
    au < crawling ; exists ; 2013 ; International Journal of Information Communication Technologies and Human Development (IJICTHD) Volume 5 ; 5 ; > 
    au < finished ; crawling ; 2014 ; International Journal of Information Communication Technologies and Human Development (IJICTHD) Volume 6 ; 6 ; > 
    au < crawling ; exists ; 2015 ; International Journal of Information Communication Technologies and Human Development (IJICTHD) Volume 7 ; 7 ; > 

  }

  {

    title <
      name = International Journal of Information Retrieval Research (IJIRR) ;
      issn = 2155-6377 ;
      eissn = 2155-6385 ;
      issnl = 2155-6377
    >
    param[journal_issn] = 2155-6377

    au < finished ; crawling ; 2011 ; International Journal of Information Retrieval Research (IJIRR) Volume 1 ; 1 ; > 
    au < finished ; crawling ; 2012 ; International Journal of Information Retrieval Research (IJIRR) Volume 2 ; 2 ; > 
    au < crawling ; exists ; 2013 ; International Journal of Information Retrieval Research (IJIRR) Volume 3 ; 3 ; > 
    au < crawling ; exists ; 2014 ; International Journal of Information Retrieval Research (IJIRR) Volume 4 ; 4 ; > 
    au < crawling ; exists ; 2015 ; International Journal of Information Retrieval Research (IJIRR) Volume 5 ; 5 ; > 

  }

  {

    title <
      name = International Journal of Information Security and Privacy (IJISP) ;
      issn = 1930-1650 ;
      eissn = 1930-1669 ;
      issnl = 1930-1650
    >
    param[journal_issn] = 1930-1650

    au < manifest ; exists ; 2007 ; International Journal of Information Security and Privacy (IJISP) Volume 1 ; 1 ; > 
    au < manifest ; exists ; 2008 ; International Journal of Information Security and Privacy (IJISP) Volume 2 ; 2 ; > 
    au < manifest ; exists ; 2009 ; International Journal of Information Security and Privacy (IJISP) Volume 3 ; 3 ; > 
    au < manifest ; exists ; 2010 ; International Journal of Information Security and Privacy (IJISP) Volume 4 ; 4 ; > 
    au < finished ; crawling ; 2011 ; International Journal of Information Security and Privacy (IJISP) Volume 5 ; 5 ; > 
    au < finished ; crawling ; 2012 ; International Journal of Information Security and Privacy (IJISP) Volume 6 ; 6 ; > 
    au < crawling ; exists ; 2013 ; International Journal of Information Security and Privacy (IJISP) Volume 7 ; 7 ; > 
    au < crawling ; exists ; 2014 ; International Journal of Information Security and Privacy (IJISP) Volume 8 ; 8 ; > 
    au < expected ; exists ; 2015 ; International Journal of Information Security and Privacy (IJISP) Volume 9 ; 9 ; > 

  }

  {

    title <
      name = International Journal of Information System Modeling and Design (IJISMD) ;
      issn = 1947-8186 ;
      eissn = 1947-8194 ;
      issnl = 1947-8186
    >
    param[journal_issn] = 1947-8186

    au < manifest ; exists ; 2010 ; International Journal of Information System Modeling and Design (IJISMD) Volume 1 ; 1 ; > 
    au < finished ; crawling ; 2011 ; International Journal of Information System Modeling and Design (IJISMD) Volume 2 ; 2 ; > 
    au < finished ; crawling ; 2012 ; International Journal of Information System Modeling and Design (IJISMD) Volume 3 ; 3 ; > 
    au < crawling ; exists ; 2013 ; International Journal of Information System Modeling and Design (IJISMD) Volume 4 ; 4 ; > 
    au < crawling ; exists ; 2014 ; International Journal of Information System Modeling and Design (IJISMD) Volume 5 ; 5 ; > 
    au < crawling ; exists ; 2015 ; International Journal of Information System Modeling and Design (IJISMD) Volume 6 ; 6 ; > 

  }

  {

    title <
      name = International Journal of Information Systems and Social Change (IJISSC) ;
      issn = 1941-868X ;
      eissn = 1941-8698 ;
      issnl = 1941-868X
    >
    param[journal_issn] = 1941-868X

    au < manifest ; exists ; 2010 ; International Journal of Information Systems and Social Change (IJISSC) Volume 1 ; 1 ; > 
    au < finished ; crawling ; 2011 ; International Journal of Information Systems and Social Change (IJISSC) Volume 2 ; 2 ; > 
    au < finished ; crawling ; 2012 ; International Journal of Information Systems and Social Change (IJISSC) Volume 3 ; 3 ; > 
    au < crawling ; exists ; 2013 ; International Journal of Information Systems and Social Change (IJISSC) Volume 4 ; 4 ; > 
    au < crawling ; exists ; 2014 ; International Journal of Information Systems and Social Change (IJISSC) Volume 5 ; 5 ; > 
    au < crawling ; exists ; 2015 ; International Journal of Information Systems and Social Change (IJISSC) Volume 6 ; 6 ; > 

  }

  {

    title <
      name = International Journal of Information Systems and Supply Chain Management (IJISSCM) ;
      issn = 1935-5726 ;
      eissn = 1935-5734 ;
      issnl = 1935-5726
    >
    param[journal_issn] = 1935-5726

    au < manifest ; exists ; 2008 ; International Journal of Information Systems and Supply Chain Management (IJISSCM) Volume 1 ; 1 ; > 
    au < manifest ; exists ; 2009 ; International Journal of Information Systems and Supply Chain Management (IJISSCM) Volume 2 ; 2 ; > 
    au < manifest ; exists ; 2010 ; International Journal of Information Systems and Supply Chain Management (IJISSCM) Volume 3 ; 3 ; > 
    au < finished ; crawling ; 2011 ; International Journal of Information Systems and Supply Chain Management (IJISSCM) Volume 4 ; 4 ; > 
    au < finished ; crawling ; 2012 ; International Journal of Information Systems and Supply Chain Management (IJISSCM) Volume 5 ; 5 ; > 
    au < crawling ; exists ; 2013 ; International Journal of Information Systems and Supply Chain Management (IJISSCM) Volume 6 ; 6 ; > 
    au < finished ; crawling ; 2014 ; International Journal of Information Systems and Supply Chain Management (IJISSCM) Volume 7 ; 7 ; reingest2.clockss.org:8085 > 
    au < crawling ; exists ; 2015 ; International Journal of Information Systems and Supply Chain Management (IJISSCM) Volume 8 ; 8 ; > 

  }

  {

    title <
      name = International Journal of Information Systems for Crisis Response and Management (IJISCRAM) ;
      issn = 1937-9390 ;
      eissn = 1937-9420 ;
      issnl = 1937-9390
    >
    param[journal_issn] = 1937-9390

    au < manifest ; exists ; 2009 ; International Journal of Information Systems for Crisis Response and Management (IJISCRAM) Volume 1 ; 1 ; > 
    au < manifest ; exists ; 2010 ; International Journal of Information Systems for Crisis Response and Management (IJISCRAM) Volume 2 ; 2 ; > 
    au < finished ; crawling ; 2011 ; International Journal of Information Systems for Crisis Response and Management (IJISCRAM) Volume 3 ; 3 ; > 
    au < finished ; crawling ; 2012 ; International Journal of Information Systems for Crisis Response and Management (IJISCRAM) Volume 4 ; 4 ; > 
    au < crawling ; exists ; 2013 ; International Journal of Information Systems for Crisis Response and Management (IJISCRAM) Volume 5 ; 5 ; > 
    au < deepCrawl ; exists ; 2014 ; International Journal of Information Systems for Crisis Response and Management (IJISCRAM) Volume 6 ; 6 ; > 
<<<<<<< HEAD
    au < manifest ; exists ; 2015 ; International Journal of Information Systems for Crisis Response and Management (IJISCRAM) Volume 7 ; 7 ; > 
=======
    au < manifest ; exists ; 2015 ; International Journal of Information Systems for Crisis Response and Management (IJISCRAM) Volume 7 ; 7 ; >
>>>>>>> bcb7be96

  }

  {

    title <
      name = International Journal of Information Systems in the Service Sector (IJISSS) ;
      issn = 1935-5688 ;
      eissn = 1935-5696 ;
      issnl = 1935-5688
    >
    param[journal_issn] = 1935-5688

    au < manifest ; exists ; 2009 ; International Journal of Information Systems in the Service Sector (IJISSS) Volume 1 ; 1 ; > 
    au < manifest ; exists ; 2010 ; International Journal of Information Systems in the Service Sector (IJISSS) Volume 2 ; 2 ; > 
    au < finished ; crawling ; 2011 ; International Journal of Information Systems in the Service Sector (IJISSS) Volume 3 ; 3 ; > 
    au < finished ; crawling ; 2012 ; International Journal of Information Systems in the Service Sector (IJISSS) Volume 4 ; 4 ; > 
    au < crawling ; exists ; 2013 ; International Journal of Information Systems in the Service Sector (IJISSS) Volume 5 ; 5 ; > 
    au < finished ; crawling ; 2014 ; International Journal of Information Systems in the Service Sector (IJISSS) Volume 6 ; 6 ; > 
    au < crawling ; exists ; 2015 ; International Journal of Information Systems in the Service Sector (IJISSS) Volume 7 ; 7 ; > 

  }

  {

    title <
      name = International Journal of Information Technologies and Systems Approach (IJITSA) ;
      issn = 1935-570X ;
      eissn = 1935-5718 ;
      issnl = 1935-570X
    >
    param[journal_issn] = 1935-570X

    au < manifest ; exists ; 2008 ; International Journal of Information Technologies and Systems Approach (IJITSA) Volume 1 ; 1 ; > 
    au < manifest ; exists ; 2009 ; International Journal of Information Technologies and Systems Approach (IJITSA) Volume 2 ; 2 ; > 
    au < manifest ; exists ; 2010 ; International Journal of Information Technologies and Systems Approach (IJITSA) Volume 3 ; 3 ; > 
    au < finished ; crawling ; 2011 ; International Journal of Information Technologies and Systems Approach (IJITSA) Volume 4 ; 4 ; > 
    au < finished ; crawling ; 2012 ; International Journal of Information Technologies and Systems Approach (IJITSA) Volume 5 ; 5 ; > 
    au < crawling ; exists ; 2013 ; International Journal of Information Technologies and Systems Approach (IJITSA) Volume 6 ; 6 ; > 
    au < crawling ; exists ; 2014 ; International Journal of Information Technologies and Systems Approach (IJITSA) Volume 7 ; 7 ; > 
    au < crawling ; exists ; 2015 ; International Journal of Information Technologies and Systems Approach (IJITSA) Volume 8 ; 8 ; > 

  }

  {

    title <
      name = International Journal of Information Technology and Web Engineering (IJITWE) ;
      issn = 1554-1045 ;
      eissn = 1554-1053 ;
      issnl = 1554-1045
    >
    param[journal_issn] = 1554-1045

    au < manifest ; exists ; 2006 ; International Journal of Information Technology and Web Engineering (IJITWE) Volume 1 ; 1 ; > 
    au < manifest ; exists ; 2007 ; International Journal of Information Technology and Web Engineering (IJITWE) Volume 2 ; 2 ; > 
    au < manifest ; exists ; 2008 ; International Journal of Information Technology and Web Engineering (IJITWE) Volume 3 ; 3 ; > 
    au < manifest ; exists ; 2009 ; International Journal of Information Technology and Web Engineering (IJITWE) Volume 4 ; 4 ; > 
    au < manifest ; exists ; 2010 ; International Journal of Information Technology and Web Engineering (IJITWE) Volume 5 ; 5 ; > 
    au < finished ; crawling ; 2011 ; International Journal of Information Technology and Web Engineering (IJITWE) Volume 6 ; 6 ; > 
    au < finished ; crawling ; 2012 ; International Journal of Information Technology and Web Engineering (IJITWE) Volume 7 ; 7 ; > 
    au < crawling ; exists ; 2013 ; International Journal of Information Technology and Web Engineering (IJITWE) Volume 8 ; 8 ; > 
    au < crawling ; exists ; 2014 ; International Journal of Information Technology and Web Engineering (IJITWE) Volume 9 ; 9 ; > 
    au < crawling ; exists ; 2015 ; International Journal of Information Technology and Web Engineering (IJITWE) Volume 10 ; 10 ; > 

  }

  {

    title <
      name = International Journal of Information Technology Project Management (IJITPM) ;
      issn = 1938-0232 ;
      eissn = 1938-0240 ;
      issnl = 1938-0232
    >
    param[journal_issn] = 1938-0232

    au < crawling ; exists ; 2010 ; International Journal of Information Technology Project Management (IJITPM) Volume 1 ; 1 ; > 
    au < finished ; crawling ; 2011 ; International Journal of Information Technology Project Management (IJITPM) Volume 2 ; 2 ; > 
    au < finished ; crawling ; 2012 ; International Journal of Information Technology Project Management (IJITPM) Volume 3 ; 3 ; > 
    au < crawling ; exists ; 2013 ; International Journal of Information Technology Project Management (IJITPM) Volume 4 ; 4 ; > 
    au < finished ; crawling ; 2014 ; International Journal of Information Technology Project Management (IJITPM) Volume 5 ; 5 ; > 
    au < crawling ; exists ; 2015 ; International Journal of Information Technology Project Management (IJITPM) Volume 6 ; 6 ; > 

  }

  {

    title <
      name = International Journal of Innovation in the Digital Economy (IJIDE) ;
      issn = 1947-8305 ;
      eissn = 1947-8313 ;
      issnl = 1947-8305
    >
    param[journal_issn] = 1947-8305

    au < crawling ; exists ; 2010 ; International Journal of Innovation in the Digital Economy (IJIDE) Volume 1 ; 1 ; > 
    au < finished ; crawling ; 2011 ; International Journal of Innovation in the Digital Economy (IJIDE) Volume 2 ; 2 ; > 
    au < finished ; crawling ; 2012 ; International Journal of Innovation in the Digital Economy (IJIDE) Volume 3 ; 3 ; > 
    au < crawling ; exists ; 2013 ; International Journal of Innovation in the Digital Economy (IJIDE) Volume 4 ; 4 ; > 
    au < finished ; crawling ; 2014 ; International Journal of Innovation in the Digital Economy (IJIDE) Volume 5 ; 5 ; > 
    au < crawling ; exists ; 2015 ; International Journal of Innovation in the Digital Economy (IJIDE) Volume 6 ; 6 ; > 

  }

  {

    title <
      name = International Journal of Intelligent Information Technologies (IJIIT) ;
      issn = 1548-3657 ;
      eissn = 1548-3665 ;
      issnl = 1548-3657
    >
    param[journal_issn] = 1548-3657

    au < manifest ; exists ; 2005 ; International Journal of Intelligent Information Technologies (IJIIT) Volume 1 ; 1 ; > 
    au < manifest ; exists ; 2006 ; International Journal of Intelligent Information Technologies (IJIIT) Volume 2 ; 2 ; > 
    au < manifest ; exists ; 2007 ; International Journal of Intelligent Information Technologies (IJIIT) Volume 3 ; 3 ; > 
    au < manifest ; exists ; 2008 ; International Journal of Intelligent Information Technologies (IJIIT) Volume 4 ; 4 ; > 
    au < manifest ; exists ; 2009 ; International Journal of Intelligent Information Technologies (IJIIT) Volume 5 ; 5 ; > 
    au < manifest ; exists ; 2010 ; International Journal of Intelligent Information Technologies (IJIIT) Volume 6 ; 6 ; > 
    au < finished ; crawling ; 2011 ; International Journal of Intelligent Information Technologies (IJIIT) Volume 7 ; 7 ; > 
    au < finished ; crawling ; 2012 ; International Journal of Intelligent Information Technologies (IJIIT) Volume 8 ; 8 ; > 
    au < crawling ; exists ; 2013 ; International Journal of Intelligent Information Technologies (IJIIT) Volume 9 ; 9 ; > 
    au < finished ; crawling ; 2014 ; International Journal of Intelligent Information Technologies (IJIIT) Volume 10 ; 10 ; > 
    au < crawling ; exists ; 2015 ; International Journal of Intelligent Information Technologies (IJIIT) Volume 11 ; 11 ; > 

  }

  {

    title <
      name = International Journal of Intelligent Mechatronics and Robotics (IJIMR) ;
      issn = 2156-1664 ;
      eissn = 2156-1656 ;
      issnl = 2156-1664
    >
    param[journal_issn] = 2156-1664
    comment[0] = out of print

    au < finished ; crawling ; 2011 ; International Journal of Intelligent Mechatronics and Robotics (IJIMR) Volume 1 ; 1 ; > 
    au < finished ; crawling ; 2012 ; International Journal of Intelligent Mechatronics and Robotics (IJIMR) Volume 2 ; 2 ; > 
    au < crawling ; exists ; 2013 ; International Journal of Intelligent Mechatronics and Robotics (IJIMR) Volume 3 ; 3 ; > 

  }

  {

    title <
      name = International Journal of Interactive Communication Systems and Technologies (IJICST) ;
      issn = 2155-4218 ;
      eissn = 2155-4226 ;
      issnl = 2155-4218
    >
    param[journal_issn] = 2155-4218

    au < finished ; crawling ; 2011 ; International Journal of Interactive Communication Systems and Technologies (IJICST) Volume 1 ; 1 ; > 
    au < finished ; crawling ; 2012 ; International Journal of Interactive Communication Systems and Technologies (IJICST) Volume 2 ; 2 ; > 
    au < crawling ; exists ; 2013 ; International Journal of Interactive Communication Systems and Technologies (IJICST) Volume 3 ; 3 ; > 
    au < deepCrawl ; exists ; 2014 ; International Journal of Interactive Communication Systems and Technologies (IJICST) Volume 4 ; 4 ; > 
    au < crawling ; exists ; 2015 ; International Journal of Interactive Communication Systems and Technologies (IJICST) Volume 5 ; 5 ; > 

  }

  {

    title <
      name = International Journal of Interdisciplinary Telecommunications and Networking (IJITN) ;
      issn = 1941-8663 ;
      eissn = 1941-8671 ;
      issnl = 1941-8663
    >
    param[journal_issn] = 1941-8663

    au < crawling ; exists ; 2009 ; International Journal of Interdisciplinary Telecommunications and Networking (IJITN) Volume 1 ; 1 ; > 
    au < crawling ; exists ; 2010 ; International Journal of Interdisciplinary Telecommunications and Networking (IJITN) Volume 2 ; 2 ; > 
    au < finished ; crawling ; 2011 ; International Journal of Interdisciplinary Telecommunications and Networking (IJITN) Volume 3 ; 3 ; > 
    au < finished ; crawling ; 2012 ; International Journal of Interdisciplinary Telecommunications and Networking (IJITN) Volume 4 ; 4 ; > 
    au < crawling ; exists ; 2013 ; International Journal of Interdisciplinary Telecommunications and Networking (IJITN) Volume 5 ; 5 ; > 
    au < finished ; crawling ; 2014 ; International Journal of Interdisciplinary Telecommunications and Networking (IJITN) Volume 6 ; 6 ; > 
    au < crawling ; exists ; 2015 ; International Journal of Interdisciplinary Telecommunications and Networking (IJITN) Volume 7 ; 7 ; > 

  }

  {

    title <
      name = International Journal of IT Standards and Standardization Research (IJITSR) ;
      issn = 1539-3062 ;
      eissn = 1539-3054 ;
      issnl = 1539-3062
    >
    param[journal_issn] = 1539-3062

    au < manifest ; exists ; 2003 ; International Journal of IT Standards and Standardization Research (IJITSR) Volume 1 ; 1 ; > 
    au < manifest ; exists ; 2004 ; International Journal of IT Standards and Standardization Research (IJITSR) Volume 2 ; 2 ; > 
    au < manifest ; exists ; 2005 ; International Journal of IT Standards and Standardization Research (IJITSR) Volume 3 ; 3 ; > 
    au < manifest ; exists ; 2006 ; International Journal of IT Standards and Standardization Research (IJITSR) Volume 4 ; 4 ; > 
    au < manifest ; exists ; 2007 ; International Journal of IT Standards and Standardization Research (IJITSR) Volume 5 ; 5 ; > 
    au < manifest ; exists ; 2008 ; International Journal of IT Standards and Standardization Research (IJITSR) Volume 6 ; 6 ; > 
    au < manifest ; exists ; 2009 ; International Journal of IT Standards and Standardization Research (IJITSR) Volume 7 ; 7 ; > 
    au < manifest ; exists ; 2010 ; International Journal of IT Standards and Standardization Research (IJITSR) Volume 8 ; 8 ; > 
    au < finished ; crawling ; 2011 ; International Journal of IT Standards and Standardization Research (IJITSR) Volume 9 ; 9 ; > 
    au < finished ; crawling ; 2012 ; International Journal of IT Standards and Standardization Research (IJITSR) Volume 10 ; 10 ; > 
    au < crawling ; exists ; 2013 ; International Journal of IT Standards and Standardization Research (IJITSR) Volume 11 ; 11 ; > 
    au < finished ; crawling ; 2014 ; International Journal of IT Standards and Standardization Research (IJITSR) Volume 12 ; 12 ; > 
    au < expected ; exists ; 2015 ; International Journal of IT Standards and Standardization Research (IJITSR) Volume 13 ; 13 ; > 

  }

  {

    title <
      name = International Journal of IT/Business Alignment and Governance (IJITBAG) ;
      issn = 1947-9611 ;
      eissn = 1947-962X ;
      issnl = 1947-9611
    >
    param[journal_issn] = 1947-9611

    au < crawling ; exists ; 2010 ; International Journal of IT/Business Alignment and Governance (IJITBAG) Volume 1 ; 1 ; > 
    au < finished ; crawling ; 2011 ; International Journal of IT/Business Alignment and Governance (IJITBAG) Volume 2 ; 2 ; > 
    au < finished ; crawling ; 2012 ; International Journal of IT/Business Alignment and Governance (IJITBAG) Volume 3 ; 3 ; > 
    au < crawling ; exists ; 2013 ; International Journal of IT/Business Alignment and Governance (IJITBAG) Volume 4 ; 4 ; > 
    au < crawling ; exists ; 2014 ; International Journal of IT/Business Alignment and Governance (IJITBAG) Volume 5 ; 5 ; > 
    au < crawling ; exists ; 2015 ; International Journal of IT/Business Alignment and Governance (IJITBAG) Volume 6 ; 6 ; > 

  }

  {

    title <
      name = International Journal of Knowledge and Systems Science (IJKSS) ;
      issn = 1947-8208 ;
      eissn = 1947-8216 ;
      issnl = 1947-8208
    >
    param[journal_issn] = 1947-8208

    au < manifest ; exists ; 2010 ; International Journal of Knowledge and Systems Science (IJKSS) Volume 1 ; 1 ; > 
    au < finished ; crawling ; 2011 ; International Journal of Knowledge and Systems Science (IJKSS) Volume 2 ; 2 ; > 
    au < finished ; crawling ; 2012 ; International Journal of Knowledge and Systems Science (IJKSS) Volume 3 ; 3 ; > 
    au < crawling ; exists ; 2013 ; International Journal of Knowledge and Systems Science (IJKSS) Volume 4 ; 4 ; > 
    au < crawling ; exists ; 2014 ; International Journal of Knowledge and Systems Science (IJKSS) Volume 5 ; 5 ; > 
    au < crawling ; exists ; 2015 ; International Journal of Knowledge and Systems Science (IJKSS) Volume 6 ; 6 ; > 

  }

  {

    title <
      name = International Journal of Knowledge Discovery in Bioinformatics (IJKDB) ;
      issn = 1947-9115 ;
      eissn = 1947-9123 ;
      issnl = 1947-9115
    >
    param[journal_issn] = 1947-9115

    au < manifest ; exists ; 2010 ; International Journal of Knowledge Discovery in Bioinformatics (IJKDB) Volume 1 ; 1 ; > 
    au < finished ; crawling ; 2011 ; International Journal of Knowledge Discovery in Bioinformatics (IJKDB) Volume 2 ; 2 ; > 
    au < finished ; crawling ; 2012 ; International Journal of Knowledge Discovery in Bioinformatics (IJKDB) Volume 3 ; 3 ; > 
    au < finished ; crawling ; 2014 ; International Journal of Knowledge Discovery in Bioinformatics (IJKDB) Volume 4 ; 4 ; reingest2.clockss.org:8085 > 
    au < expected ; exists ; 2015 ; International Journal of Knowledge Discovery in Bioinformatics (IJKDB) Volume 5 ; 5 ; > 

  }

  {

    title <
      name = International Journal of Knowledge Management (IJKM) ;
      issn = 1548-0666 ;
      eissn = 1548-0658 ;
      issnl = 1548-0666
    >
    param[journal_issn] = 1548-0666

    au < manifest ; exists ; 2005 ; International Journal of Knowledge Management (IJKM) Volume 1 ; 1 ; > 
    au < manifest ; exists ; 2006 ; International Journal of Knowledge Management (IJKM) Volume 2 ; 2 ; > 
    au < manifest ; exists ; 2007 ; International Journal of Knowledge Management (IJKM) Volume 3 ; 3 ; > 
    au < manifest ; exists ; 2008 ; International Journal of Knowledge Management (IJKM) Volume 4 ; 4 ; > 
    au < manifest ; exists ; 2009 ; International Journal of Knowledge Management (IJKM) Volume 5 ; 5 ; > 
    au < manifest ; exists ; 2010 ; International Journal of Knowledge Management (IJKM) Volume 6 ; 6 ; > 
    au < finished ; crawling ; 2011 ; International Journal of Knowledge Management (IJKM) Volume 7 ; 7 ; > 
    au < finished ; crawling ; 2012 ; International Journal of Knowledge Management (IJKM) Volume 8 ; 8 ; > 
    au < crawling ; exists ; 2013 ; International Journal of Knowledge Management (IJKM) Volume 9 ; 9 ; > 
    au < finished ; crawling ; 2014 ; International Journal of Knowledge Management (IJKM) Volume 10 ; 10 ; > 
    au < crawling ; exists ; 2015 ; International Journal of Knowledge Management (IJKM) Volume 11 ; 11 ; > 

  }

  {

    title <
      name = International Journal of Knowledge Society Research (IJKSR) ;
      issn = 1947-8429 ;
      eissn = 1947-8437 ;
      issnl = 1947-8429
    >
    param[journal_issn] = 1947-8429

    au < crawling ; exists ; 2010 ; International Journal of Knowledge Society Research (IJKSR) Volume 1 ; 1 ; > 
    au < finished ; crawling ; 2011 ; International Journal of Knowledge Society Research (IJKSR) Volume 2 ; 2 ; > 
    au < finished ; crawling ; 2012 ; International Journal of Knowledge Society Research (IJKSR) Volume 3 ; 3 ; > 
    au < crawling ; exists ; 2013 ; International Journal of Knowledge Society Research (IJKSR) Volume 4 ; 4 ; > 
    au < finished ; crawling ; 2014 ; International Journal of Knowledge Society Research (IJKSR) Volume 5 ; 5 ; > 
    au < crawling ; exists ; 2015 ; International Journal of Knowledge Society Research (IJKSR) Volume 6 ; 6 ; > 

  }

  {

    title <
      name = International Journal of Knowledge-Based Organizations (IJKBO) ;
      issn = 2155-6393 ;
      eissn = 2155-6407 ;
      issnl = 2155-6393
    >
    param[journal_issn] = 2155-6393

    au < finished ; crawling ; 2011 ; International Journal of Knowledge-Based Organizations (IJKBO) Volume 1 ; 1 ; > 
    au < finished ; crawling ; 2012 ; International Journal of Knowledge-Based Organizations (IJKBO) Volume 2 ; 2 ; > 
    au < crawling ; exists ; 2013 ; International Journal of Knowledge-Based Organizations (IJKBO) Volume 3 ; 3 ; > 
    au < frozen ; exists ; 2014 ; International Journal of Knowledge-Based Organizations (IJKBO) Volume 4 ; 4 ; > 
    au < crawling ; exists ; 2015 ; International Journal of Knowledge-Based Organizations (IJKBO) Volume 5 ; 5 ; > 

  }

  {

    title <
      name = International Journal of Manufacturing, Materials, and Mechanical Engineering (IJMMME) ;
      issn = 2156-1680 ;
      eissn = 2156-1672 ;
      issnl = 2156-1680
    >
    param[journal_issn] = 2156-1680

    au < finished ; crawling ; 2011 ; International Journal of Manufacturing, Materials, and Mechanical Engineering (IJMMME) Volume 1 ; 1 ; > 
    au < finished ; crawling ; 2012 ; International Journal of Manufacturing, Materials, and Mechanical Engineering (IJMMME) Volume 2 ; 2 ; > 
    au < crawling ; exists ; 2013 ; International Journal of Manufacturing, Materials, and Mechanical Engineering (IJMMME) Volume 3 ; 3 ; > 
    au < frozen ; exists ; 2014 ; International Journal of Manufacturing, Materials, and Mechanical Engineering (IJMMME) Volume 4 ; 4 ; > 
    au < crawling ; exists ; 2015 ; International Journal of Manufacturing, Materials, and Mechanical Engineering (IJMMME) Volume 5 ; 5 ; > 

  }

  {

    title <
      name = International Journal of Measurement Technologies and Instrumentation Engineering (IJMTIE) ;
      issn = 2156-1737 ;
      eissn = 2156-1729 ;
      issnl = 2156-1737
    >
    param[journal_issn] = 2156-1737

    au < finished ; crawling ; 2011 ; International Journal of Measurement Technologies and Instrumentation Engineering (IJMTIE) Volume 1 ; 1 ; > 
    au < finished ; crawling ; 2012 ; International Journal of Measurement Technologies and Instrumentation Engineering (IJMTIE) Volume 2 ; 2 ; > 
    au < crawling ; exists ; 2013 ; International Journal of Measurement Technologies and Instrumentation Engineering (IJMTIE) Volume 3 ; 3 ; > 
    au < crawling ; exists ; 2014 ; International Journal of Measurement Technologies and Instrumentation Engineering (IJMTIE) Volume 4 ; 4 ; > 
    au < expected ; exists ; 2015 ; International Journal of Measurement Technologies and Instrumentation Engineering (IJMTIE) Volume 5 ; 5 ; > 

  }

  {

    title <
      name = International Journal of Mobile and Blended Learning (IJMBL) ;
      issn = 1941-8647 ;
      eissn = 1941-8655 ;
      issnl = 1941-8647
    >
    param[journal_issn] = 1941-8647

    au < crawling ; exists ; 2009 ; International Journal of Mobile and Blended Learning (IJMBL) Volume 1 ; 1 ; > 
    au < crawling ; exists ; 2010 ; International Journal of Mobile and Blended Learning (IJMBL) Volume 2 ; 2 ; > 
    au < finished ; crawling ; 2011 ; International Journal of Mobile and Blended Learning (IJMBL) Volume 3 ; 3 ; > 
    au < finished ; crawling ; 2012 ; International Journal of Mobile and Blended Learning (IJMBL) Volume 4 ; 4 ; > 
    au < crawling ; exists ; 2013 ; International Journal of Mobile and Blended Learning (IJMBL) Volume 5 ; 5 ; > 
    au < crawling ; exists ; 2014 ; International Journal of Mobile and Blended Learning (IJMBL) Volume 6 ; 6 ; > 
    au < crawling ; exists ; 2015 ; International Journal of Mobile and Blended Learning (IJMBL) Volume 7 ; 7 ; > 

  }

  {

    title <
      name = International Journal of Mobile Computing and Multimedia Communications (IJMCMC) ;
      issn = 1937-9412 ;
      eissn = 1937-9404 ;
      issnl = 1937-9412
    >
    param[journal_issn] = 1937-9412

    au < manifest ; exists ; 2009 ; International Journal of Mobile Computing and Multimedia Communications (IJMCMC) Volume 1 ; 1 ; > 
    au < manifest ; exists ; 2010 ; International Journal of Mobile Computing and Multimedia Communications (IJMCMC) Volume 2 ; 2 ; > 
    au < finished ; crawling ; 2011 ; International Journal of Mobile Computing and Multimedia Communications (IJMCMC) Volume 3 ; 3 ; > 
    au < finished ; crawling ; 2012 ; International Journal of Mobile Computing and Multimedia Communications (IJMCMC) Volume 4 ; 4 ; > 
    au < crawling ; exists ; 2013 ; International Journal of Mobile Computing and Multimedia Communications (IJMCMC) Volume 5 ; 5 ; > 
    au < finished ; crawling ; 2014 ; International Journal of Mobile Computing and Multimedia Communications (IJMCMC) Volume 6 ; 6 ; > 
    au < expected ; exists ; 2015 ; International Journal of Mobile Computing and Multimedia Communications (IJMCMC) Volume 7 ; 7 ; > 

  }

  {

    title <
      name = International Journal of Mobile Human Computer Interaction (IJMHCI) ;
      issn = 1942-390X ;
      eissn = 1942-3918 ;
      issnl = 1942-390X
    >
    param[journal_issn] = 1942-390X

    au < manifest ; exists ; 2009 ; International Journal of Mobile Human Computer Interaction (IJMHCI) Volume 1 ; 1 ; > 
    au < manifest ; exists ; 2010 ; International Journal of Mobile Human Computer Interaction (IJMHCI) Volume 2 ; 2 ; > 
    au < finished ; crawling ; 2011 ; International Journal of Mobile Human Computer Interaction (IJMHCI) Volume 3 ; 3 ; > 
    au < finished ; crawling ; 2012 ; International Journal of Mobile Human Computer Interaction (IJMHCI) Volume 4 ; 4 ; > 
    au < crawling ; exists ; 2013 ; International Journal of Mobile Human Computer Interaction (IJMHCI) Volume 5 ; 5 ; > 
    au < crawling ; exists ; 2014 ; International Journal of Mobile Human Computer Interaction (IJMHCI) Volume 6 ; 6 ; > 
    au < crawling ; exists ; 2015 ; International Journal of Mobile Human Computer Interaction (IJMHCI) Volume 7 ; 7 ; > 

  }

  {

    title <
      name = International Journal of Monitoring and Surveillance Technologies Research (IJMSTR) ;
      issn = 2166-7241 ;
      eissn = 2166-725X
    >
    
    param[journal_issn] = 2166-7241

    au < crawling ; exists ; 2013 ; International Journal of Monitoring and Surveillance Technologies Research (IJMSTR) Volume 1 ; 1 ; > 
    au < finished ; crawling ; 2014 ; International Journal of Monitoring and Surveillance Technologies Research (IJMSTR) Volume 2 ; 2 ; > 
    au < expected ; exists ; 2015 ; International Journal of Monitoring and Surveillance Technologies Research (IJMSTR) Volume 3 ; 3 ; > 
    
  }

  {

    title <
      name = International Journal of Multimedia Data Engineering and Management (IJMDEM) ;
      issn = 1947-8534 ;
      eissn = 1947-8542 ;
      issnl = 1947-8534
    >
    param[journal_issn] = 1947-8534

    au < crawling ; exists ; 2010 ; International Journal of Multimedia Data Engineering and Management (IJMDEM) Volume 1 ; 1 ; > 
    au < finished ; crawling ; 2011 ; International Journal of Multimedia Data Engineering and Management (IJMDEM) Volume 2 ; 2 ; > 
    au < finished ; crawling ; 2012 ; International Journal of Multimedia Data Engineering and Management (IJMDEM) Volume 3 ; 3 ; > 
    au < crawling ; exists ; 2013 ; International Journal of Multimedia Data Engineering and Management (IJMDEM) Volume 4 ; 4 ; > 
    au < crawling ; exists ; 2014 ; International Journal of Multimedia Data Engineering and Management (IJMDEM) Volume 5 ; 5 ; > 
    au < crawling ; exists ; 2015 ; International Journal of Multimedia Data Engineering and Management (IJMDEM) Volume 6 ; 6 ; > 

  }

  {

    title <
      name = International Journal of Nanotechnology and Molecular Computation (IJNMC) ;
      issn = 1941-6318 ;
      eissn = 1941-6326 ;
      issnl = 1941-6318
    >
    param[journal_issn] = 1941-6318
    comment[0] = out of print
    
    au < manifest ; exists ; 2009 ; International Journal of Nanotechnology and Molecular Computation (IJNMC) Volume 1 ; 1 ; > 
    au < crawling ; exists ; 2010 ; International Journal of Nanotechnology and Molecular Computation (IJNMC) Volume 2 ; 2 ; > 
    au < finished ; crawling ; 2011 ; International Journal of Nanotechnology and Molecular Computation (IJNMC) Volume 3 ; 3 ; > 

  }

  {
    title <
      name = International Journal of Natural Computing Research (IJNCR) ;
      issn = 1947-928X ;
      eissn = 1947-9298 ;
      issnl = 1947-928X
    >
    param[journal_issn] = 1947-928X

    au < manifest ; exists ; 2010 ; International Journal of Natural Computing Research (IJNCR) Volume 1 ; 1 ; > 
    au < crawling ; exists ; 2011 ; International Journal of Natural Computing Research (IJNCR) Volume 2 ; 2 ; > 
    au < finished ; crawling ; 2012 ; International Journal of Natural Computing Research (IJNCR) Volume 3 ; 3 ; > 
    au < finished ; crawling ; 2014 ; International Journal of Natural Computing Research (IJNCR) Volume 4 ; 4 ; > 
    au < crawling ; exists ; 2015 ; International Journal of Natural Computing Research (IJNCR) Volume 5 ; 5 ; > 

  }

  {

    title <
      name = International Journal of Online Marketing (IJOM) ;
      issn = 2156-1753 ;
      eissn = 2156-1745 ;
      issnl = 2156-1753
    >
    param[journal_issn] = 2156-1753

    au < finished ; crawling ; 2011 ; International Journal of Online Marketing (IJOM) Volume 1 ; 1 ; > 
    au < finished ; crawling ; 2012 ; International Journal of Online Marketing (IJOM) Volume 2 ; 2 ; > 
    au < crawling ; exists ; 2013 ; International Journal of Online Marketing (IJOM) Volume 3 ; 3 ; > 
    au < crawling ; exists ; 2014 ; International Journal of Online Marketing (IJOM) Volume 4 ; 4 ; > 
    au < crawling ; exists ; 2015 ; International Journal of Online Marketing (IJOM) Volume 5 ; 5 ; > 

  }

  {

    title <
      name = International Journal of Online Pedagogy and Course Design (IJOPCD) ;
      issn = 2155-6873 ;
      eissn = 2155-6881 ;
      issnl = 2155-6873
    >
    param[journal_issn] = 2155-6873

    au < finished ; crawling ; 2011 ; International Journal of Online Pedagogy and Course Design (IJOPCD) Volume 1 ; 1 ; > 
    au < finished ; crawling ; 2012 ; International Journal of Online Pedagogy and Course Design (IJOPCD) Volume 2 ; 2 ; > 
    au < crawling ; exists ; 2013 ; International Journal of Online Pedagogy and Course Design (IJOPCD) Volume 3 ; 3 ; > 
    au < finished ; crawling ; 2014 ; International Journal of Online Pedagogy and Course Design (IJOPCD) Volume 4 ; 4 ; reingest1.clockss.org:8082 > 
    au < crawling ; exists ; 2015 ; International Journal of Online Pedagogy and Course Design (IJOPCD) Volume 5 ; 5 ; > 

  }

  {

    title <
      name = International Journal of Open Source Software and Processes (IJOSSP) ;
      issn = 1942-3926 ;
      eissn = 1942-3934 ;
      issnl = 1942-3926
    >
    param[journal_issn] = 1942-3926

    au < manifest ; exists ; 2009 ; International Journal of Open Source Software and Processes (IJOSSP) Volume 1 ; 1 ; > 
    au < manifest ; exists ; 2010 ; International Journal of Open Source Software and Processes (IJOSSP) Volume 2 ; 2 ; > 
    au < finished ; crawling ; 2011 ; International Journal of Open Source Software and Processes (IJOSSP) Volume 3 ; 3 ; > 
    au < finished ; crawling ; 2012 ; International Journal of Open Source Software and Processes (IJOSSP) Volume 4 ; 4 ; > 
    au < crawling ; exists ; 2014 ; International Journal of Open Source Software and Processes (IJOSSP) Volume 5 ; 5 ; > 
    au < expected ; exists ; 2015 ; International Journal of Open Source Software and Processes (IJOSSP) Volume 6 ; 6 ; > 

  }

  {

    title <
      name = International Journal of Operations Research and Information Systems (IJORIS) ;
      issn = 1947-9328 ;
      eissn = 1947-9336 ;
      issnl = 1947-9328
    >
    param[journal_issn] = 1947-9328

    au < manifest ; exists ; 2010 ; International Journal of Operations Research and Information Systems (IJORIS) Volume 1 ; 1 ; > 
    au < finished ; crawling ; 2011 ; International Journal of Operations Research and Information Systems (IJORIS) Volume 2 ; 2 ; > 
    au < finished ; crawling ; 2012 ; International Journal of Operations Research and Information Systems (IJORIS) Volume 3 ; 3 ; > 
    au < crawling ; exists ; 2013 ; International Journal of Operations Research and Information Systems (IJORIS) Volume 4 ; 4 ; > 
    au < crawling ; exists ; 2014 ; International Journal of Operations Research and Information Systems (IJORIS) Volume 5 ; 5 ; > 
    au < crawling ; exists ; 2015 ; International Journal of Operations Research and Information Systems (IJORIS) Volume 6 ; 6 ; > 

  }

  {

    title <
      name = International Journal of Organizational and Collective Intelligence (IJOCI) ;
      issn = 1947-9344 ;
      eissn = 1947-9352 ;
      issnl = 1947-9344
    >
    param[journal_issn] = 1947-9344

    au < manifest ; exists ; 2010 ; International Journal of Organizational and Collective Intelligence (IJOCI) Volume 1 ; 1 ; > 
    au < finished ; crawling ; 2011 ; International Journal of Organizational and Collective Intelligence (IJOCI) Volume 2 ; 2 ; > 
    au < finished ; crawling ; 2012 ; International Journal of Organizational and Collective Intelligence (IJOCI) Volume 3 ; 3 ; > 
    au < crawling ; exists ; 2014 ; International Journal of Organizational and Collective Intelligence (IJOCI) Volume 4 ; 4 ; > 
    au < crawling ; exists ; 2015 ; International Journal of Organizational and Collective Intelligence (IJOCI) Volume 5 ; 5 ; > 

  }

  {

    title <
      name = International Journal of People-Oriented Programming (IJPOP) ;
      issn = 2156-1796 ;
      eissn = 2156-1788 ;
      issnl = 2156-1796
    >
    param[journal_issn] = 2156-1796

    au < finished ; crawling ; 2011 ; International Journal of People-Oriented Programming (IJPOP) Volume 1 ; 1 ; > 
    au < finished ; crawling ; 2012 ; International Journal of People-Oriented Programming (IJPOP) Volume 2 ; 2 ; > 
    au < finished ; crawling ; 2014 ; International Journal of People-Oriented Programming (IJPOP) Volume 3 ; 3 ; > 
    au < expected ; exists ; 2015 ; International Journal of People-Oriented Programming (IJPOP) Volume 4 ; 4 ; > 

  }

  {

    title <
      name = International Journal of Privacy and Health Information Management (IJPHIM) ;
      issn = 2155-5621 ;
      eissn = 2155-563X ;
      issnl = 2155-5621
    >

    param[journal_issn] = 2155-5621

    au < crawling ; exists ; 2013 ; International Journal of Privacy and Health Information Management (IJPHIM) Volume 1 ; 1 ; > 
    au < finished ; crawling ; 2014 ; International Journal of Privacy and Health Information Management (IJPHIM) Volume 2 ; 2 ; > 
    au < crawling ; exists ; 2015 ; International Journal of Privacy and Health Information Management (IJPHIM) Volume 3 ; 3 ; > 

  }

  {

    title <
      name = International Journal of Productivity Management and Assessment Technologies (IJPMAT) ;
      issn = 2160-9837 ;
      eissn = 2160-9845 ;
      issnl = 2160-9837
    >

    param[journal_issn] = 2160-9837

    au < finished ; crawling ; 2012 ; International Journal of Productivity Management and Assessment Technologies (IJPMAT) Volume 1 ; 1 ; > 
    au < crawling ; exists ; 2014 ; International Journal of Productivity Management and Assessment Technologies (IJPMAT) Volume 2 ; 2 ; > 
    au < crawling ; exists ; 2015 ; International Journal of Productivity Management and Assessment Technologies (IJPMAT) Volume 3 ; 3 ; > 

  }

  {

    title <
      name = International Journal of Public and Private Healthcare Management and Economics (IJPPHME) ;
      issn = 2155-6423 ;
      eissn = 2155-6431 ;
      issnl = 2155-6423
    >
    param[journal_issn] = 2155-6423

    au < finished ; crawling ; 2011 ; International Journal of Public and Private Healthcare Management and Economics (IJPPHME) Volume 1 ; 1 ; > 
    au < finished ; crawling ; 2012 ; International Journal of Public and Private Healthcare Management and Economics (IJPPHME) Volume 2 ; 2 ; > 
    au < crawling ; exists ; 2013 ; International Journal of Public and Private Healthcare Management and Economics (IJPPHME) Volume 3 ; 3 ; > 
    au < expected ; exists ; 2015 ; International Journal of Public and Private Healthcare Management and Economics (IJPPHME) Volume 4 ; 4 ; > 

  }

  {

    title <
      name = International Journal of Quality Assurance in Engineering and Technology Education (IJQAETE) ;
      issn = 2155-496X ;
      eissn = 2155-4978 ;
      issnl = 2155-496X
    >
    param[journal_issn] = 2155-496X

    au < finished ; crawling ; 2011 ; International Journal of Quality Assurance in Engineering and Technology Education (IJQAETE) Volume 1 ; 1 ; > 
    au < finished ; crawling ; 2012 ; International Journal of Quality Assurance in Engineering and Technology Education (IJQAETE) Volume 2 ; 2 ; > 
    au < crawling ; exists ; 2014 ; International Journal of Quality Assurance in Engineering and Technology Education (IJQAETE) Volume 3 ; 3 ; > 
    au < crawling ; exists ; 2015 ; International Journal of Quality Assurance in Engineering and Technology Education (IJQAETE) Volume 4 ; 4 ; > 

  }

  {

    title <
      name = International Journal of Reliable and Quality E-Healthcare (IJRQEH) ;
      issn = 2160-9551 ;
      eissn = 2160-956X ;
      issnl = 2160-9551
    >
    param[journal_issn] = 2160-9551

    au < finished ; crawling ; 2012 ; International Journal of Reliable and Quality E-Healthcare (IJRQEH) Volume 1 ; 1 ; > 
    au < crawling ; exists ; 2013 ; International Journal of Reliable and Quality E-Healthcare (IJRQEH) Volume 2 ; 2 ; > 
    au < crawling ; exists ; 2014 ; International Journal of Reliable and Quality E-Healthcare (IJRQEH) Volume 3 ; 3 ; > 
    au < crawling ; exists ; 2015 ; International Journal of Reliable and Quality E-Healthcare (IJRQEH) Volume 4 ; 4 ; > 

  }

  {

    title <
      name = International Journal of Risk and Contingency Management (IJRCM) ;
      issn = 2160-9624 ;
      eissn = 2160-9632 ;
      issnl = 2160-9624
    >
    param[journal_issn] = 2160-9624

    au < finished ; crawling ; 2012 ; International Journal of Risk and Contingency Management (IJRCM) Volume 1 ; 1 ; > 
    au < crawling ; exists ; 2013 ; International Journal of Risk and Contingency Management (IJRCM) Volume 2 ; 2 ; > 
    au < crawling ; exists ; 2014 ; International Journal of Risk and Contingency Management (IJRCM) Volume 3 ; 3 ; > 
    au < crawling ; exists ; 2015 ; International Journal of Risk and Contingency Management (IJRCM) Volume 4 ; 4 ; > 

  }

  {

    title <
      name = International Journal of Robotics Applications and Technologies (IJRAT) ;
      issn = 2166-7195 ;
      eissn = 2166-7209
    >
    
    param[journal_issn] = 2166-7195

    au < crawling ; exists ; 2013 ; International Journal of Robotics Applications and Technologies (IJRAT) Volume 1 ; 1 ; > 
    au < finished ; crawling ; 2014 ; International Journal of Robotics Applications and Technologies (IJRAT) Volume 2 ; 2 ; > 
    au < crawling ; exists ; 2015 ; International Journal of Robotics Applications and Technologies (IJRAT) Volume 3 ; 3 ; > 
   
  }

  {

    title <
      name = International Journal of Secure Software Engineering (IJSSE) ;
      issn = 1947-3036 ;
      eissn = 1947-3044 ;
      issnl = 1947-3036
    >
    param[journal_issn] = 1947-3036

    au < manifest ; exists ; 2010 ; International Journal of Secure Software Engineering (IJSSE) Volume 1 ; 1 ; > 
    au < finished ; crawling ; 2011 ; International Journal of Secure Software Engineering (IJSSE) Volume 2 ; 2 ; > 
    au < finished ; crawling ; 2012 ; International Journal of Secure Software Engineering (IJSSE) Volume 3 ; 3 ; > 
    au < crawling ; exists ; 2013 ; International Journal of Secure Software Engineering (IJSSE) Volume 4 ; 4 ; > 
    au < finished ; crawling ; 2014 ; International Journal of Secure Software Engineering (IJSSE) Volume 5 ; 5 ; > 
    au < crawling ; exists ; 2015 ; International Journal of Secure Software Engineering (IJSSE) Volume 6 ; 6 ; > 

  }

  {

    title <
      name = International Journal of Service Science, Management, Engineering, and Technology (IJSSMET) ;
      issn = 1947-959X ;
      eissn = 1947-9603 ;
      issnl = 1947-959X
    >
    param[journal_issn] = 1947-959X

    au < manifest ; exists ; 2010 ; International Journal of Service Science, Management, Engineering, and Technology (IJSSMET) Volume 1 ; 1 ; > 
    au < finished ; crawling ; 2011 ; International Journal of Service Science, Management, Engineering, and Technology (IJSSMET) Volume 2 ; 2 ; > 
    au < finished ; crawling ; 2012 ; International Journal of Service Science, Management, Engineering, and Technology (IJSSMET) Volume 3 ; 3 ; > 
    au < crawling ; exists ; 2013 ; International Journal of Service Science, Management, Engineering, and Technology (IJSSMET) Volume 4 ; 4 ; > 
    au < crawling ; exists ; 2014 ; International Journal of Service Science, Management, Engineering, and Technology (IJSSMET) Volume 5 ; 5 ; > 
    au < crawling ; exists ; 2015 ; International Journal of Service Science, Management, Engineering, and Technology (IJSSMET) Volume 6 ; 6 ; > 

  }

  {

    title <
      name = International Journal of Signs and Semiotic Systems (IJSSS) ;
      issn = 2155-5028 ;
      eissn = 2155-5036 ;
      issnl = 2155-5028
    >
    param[journal_issn] = 2155-5028

    au < finished ; crawling ; 2011 ; International Journal of Signs and Semiotic Systems (IJSSS) Volume 1 ; 1 ; >
    au < finished ; crawling ; 2012 ; International Journal of Signs and Semiotic Systems (IJSSS) Volume 2 ; 2 ; >
    au < crawling ; exists ; 2014 ; International Journal of Signs and Semiotic Systems (IJSSS) Volume 3 ; 3 ; >
<<<<<<< HEAD
    au < crawling ; exists ; 2015 ; International Journal of Signs and Semiotic Systems (IJSSS) Volume 4 ; 4 ; > 
=======
    au < crawling ; exists ; 2015 ; International Journal of Signs and Semiotic Systems (IJSSS) Volume 4 ; 4 ; >
>>>>>>> bcb7be96

  }

  {

    title <
      name = International Journal of Social and Organizational Dynamics in IT (IJSODIT) ;
      issn = 2155-6334 ;
      eissn = 2155-6342 ;
      issnl = 2155-6334
    >
    param[journal_issn] = 2155-6334

    au < finished ; crawling ; 2011 ; International Journal of Social and Organizational Dynamics in IT (IJSODIT) Volume 1 ; 1 ; > 
    au < finished ; crawling ; 2012 ; International Journal of Social and Organizational Dynamics in IT (IJSODIT) Volume 2 ; 2 ; > 
    au < crawling ; exists ; 2013 ; International Journal of Social and Organizational Dynamics in IT (IJSODIT) Volume 3 ; 3 ; > 
    au < expected ; exists ; 2015 ; International Journal of Social and Organizational Dynamics in IT (IJSODIT) Volume 4 ; 4 ; > 

  }

  {

    title <
      name = International Journal of Social Ecology and Sustainable Development (IJSESD) ;
      issn = 1947-8402 ;
      eissn = 1947-8410 ;
      issnl = 1947-8402
    >
    param[journal_issn] = 1947-8402

    au < crawling ; exists ; 2010 ; International Journal of Social Ecology and Sustainable Development (IJSESD) Volume 1 ; 1 ; > 
    au < finished ; crawling ; 2011 ; International Journal of Social Ecology and Sustainable Development (IJSESD) Volume 2 ; 2 ; > 
    au < finished ; crawling ; 2012 ; International Journal of Social Ecology and Sustainable Development (IJSESD) Volume 3 ; 3 ; > 
    au < crawling ; exists ; 2013 ; International Journal of Social Ecology and Sustainable Development (IJSESD) Volume 4 ; 4 ; > 
    au < crawling ; exists ; 2014 ; International Journal of Social Ecology and Sustainable Development (IJSESD) Volume 5 ; 5 ; > 
    au < crawling ; exists ; 2015 ; International Journal of Social Ecology and Sustainable Development (IJSESD) Volume 6 ; 6 ; > 

  }

  {

    title <
      name = International Journal of Sociotechnology and Knowledge Development (IJSKD) ;
      issn = 1941-6253 ;
      eissn = 1941-6261 ;
      issnl = 1941-6253
    >
    param[journal_issn] = 1941-6253

    au < manifest ; exists ; 2009 ; International Journal of Sociotechnology and Knowledge Development (IJSKD) Volume 1 ; 1 ; > 
    au < manifest ; exists ; 2010 ; International Journal of Sociotechnology and Knowledge Development (IJSKD) Volume 2 ; 2 ; > 
    au < finished ; crawling ; 2011 ; International Journal of Sociotechnology and Knowledge Development (IJSKD) Volume 3 ; 3 ; > 
    au < finished ; crawling ; 2012 ; International Journal of Sociotechnology and Knowledge Development (IJSKD) Volume 4 ; 4 ; > 
    au < crawling ; exists ; 2013 ; International Journal of Sociotechnology and Knowledge Development (IJSKD) Volume 5 ; 5 ; > 
    au < finished ; crawling ; 2014 ; International Journal of Sociotechnology and Knowledge Development (IJSKD) Volume 6 ; 6 ; > 
    au < crawling ; exists ; 2015 ; International Journal of Sociotechnology and Knowledge Development (IJSKD) Volume 7 ; 7 ; > 

  }

  {

    title <
      name = International Journal of Software Science and Computational Intelligence (IJSSCI) ;
      issn = 1942-9045 ;
      eissn = 1942-9037 ;
      issnl = 1942-9045
    >
    param[journal_issn] = 1942-9045

    au < manifest ; exists ; 2009 ; International Journal of Software Science and Computational Intelligence (IJSSCI) Volume 1 ; 1 ; > 
    au < manifest ; exists ; 2010 ; International Journal of Software Science and Computational Intelligence (IJSSCI) Volume 2 ; 2 ; > 
    au < finished ; crawling ; 2011 ; International Journal of Software Science and Computational Intelligence (IJSSCI) Volume 3 ; 3 ; > 
    au < finished ; crawling ; 2012 ; International Journal of Software Science and Computational Intelligence (IJSSCI) Volume 4 ; 4 ; > 
    au < crawling ; exists ; 2013 ; International Journal of Software Science and Computational Intelligence (IJSSCI) Volume 5 ; 5 ; > 
    au < crawling ; exists ; 2014 ; International Journal of Software Science and Computational Intelligence (IJSSCI) Volume 6 ; 6 ; > 
    au < crawling ; exists ; 2015 ; International Journal of Software Science and Computational Intelligence (IJSSCI) Volume 7 ; 7 ; > 

  }

  {

    title <
      name = International Journal of Space Technology Management and Innovation (IJSTMI) ;
      issn = 2155-6350 ;
      eissn = 2155-6369 ;
      issnl = 2155-6350
    >
    param[journal_issn] = 2155-6350
    comment[0] = out of print

    au < finished ; crawling ; 2011 ; International Journal of Space Technology Management and Innovation (IJSTMI) Volume 1 ; 1 ; > 
    au < finished ; crawling ; 2012 ; International Journal of Space Technology Management and Innovation (IJSTMI) Volume 2 ; 2 ; > 
    au < crawling ; exists ; 2013 ; International Journal of Space Technology Management and Innovation (IJSTMI) Volume 3 ; 3 ; > 

  }

  {

    title <
      name = International Journal of Strategic Decision Sciences (IJSDS) ;
      issn = 1947-8569 ;
      eissn = 1947-8577 ;
      issnl = 1947-8569
    >
    param[journal_issn] = 1947-8569

    au < crawling ; exists ; 2010 ; International Journal of Strategic Decision Sciences (IJSDS) Volume 1 ; 1 ; > 
    au < finished ; crawling ; 2011 ; International Journal of Strategic Decision Sciences (IJSDS) Volume 2 ; 2 ; > 
    au < finished ; crawling ; 2012 ; International Journal of Strategic Decision Sciences (IJSDS) Volume 3 ; 3 ; > 
    au < crawling ; exists ; 2013 ; International Journal of Strategic Decision Sciences (IJSDS) Volume 4 ; 4 ; > 
    au < crawling ; exists ; 2014 ; International Journal of Strategic Decision Sciences (IJSDS) Volume 5 ; 5 ; > 
    au < crawling ; exists ; 2015 ; International Journal of Strategic Decision Sciences (IJSDS) Volume 6 ; 6 ; > 

  }

  {

    title <
      name = International Journal of Strategic Information Technology and Applications (IJSITA) ;
      issn = 1947-3095 ;
      eissn = 1947-3109 ;
      issnl = 1947-3095
    >
    param[journal_issn] = 1947-3095

    au < crawling ; exists ; 2010 ; International Journal of Strategic Information Technology and Applications (IJSITA) Volume 1 ; 1 ; > 
    au < finished ; crawling ; 2011 ; International Journal of Strategic Information Technology and Applications (IJSITA) Volume 2 ; 2 ; > 
    au < finished ; crawling ; 2012 ; International Journal of Strategic Information Technology and Applications (IJSITA) Volume 3 ; 3 ; > 
    au < crawling ; exists ; 2013 ; International Journal of Strategic Information Technology and Applications (IJSITA) Volume 4 ; 4 ; > 
    au < crawling ; exists ; 2014 ; International Journal of Strategic Information Technology and Applications (IJSITA) Volume 5 ; 5 ; > 
    au < crawling ; exists ; 2015 ; International Journal of Strategic Information Technology and Applications (IJSITA) Volume 6 ; 6 ; > 

  }

  {

    title <
      name = International Journal of Surface Engineering and Interdisciplinary Materials Science (IJSEIMS) ;
      issn = 2166-7225 ;
      eissn = 2166-7233
      
    >

    param[journal_issn] = 2166-7225

    au < crawling ; exists ; 2013 ; International Journal of Surface Engineering and Interdisciplinary Materials Science (IJSEIMS) Volume 1 ; 1 ; > 
    au < finished ; crawling ; 2014 ; International Journal of Surface Engineering and Interdisciplinary Materials Science (IJSEIMS) Volume 2 ; 2 ; reingest1.clockss.org:8082 > 
    au < crawling ; exists ; 2015 ; International Journal of Surface Engineering and Interdisciplinary Materials Science (IJSEIMS) Volume 3 ; 3 ; > 

  }

  {

    title <
      name = International Journal of Sustainable Economies Management (IJSEM) ;
      issn = 2160-9659 ;
      eissn = 2160-9667 ;
      issnl = 2160-9659
    >
    param[journal_issn] = 2160-9659

    au < finished ; crawling ; 2012 ; International Journal of Sustainable Economies Management (IJSEM) Volume 1 ; 1 ; > 
    au < crawling ; exists ; 2013 ; International Journal of Sustainable Economies Management (IJSEM) Volume 2 ; 2 ; > 
    au < crawling ; exists ; 2014 ; International Journal of Sustainable Economies Management (IJSEM) Volume 3 ; 3 ; > 
    au < crawling ; exists ; 2015 ; International Journal of Sustainable Economies Management (IJSEM) Volume 4 ; 4 ; > 

  }

  {

    title <
      name = International Journal of Swarm Intelligence Research (IJSIR) ;
      issn = 1947-9263 ;
      eissn = 1947-9271 ;
      issnl = 1947-9263
    >
    param[journal_issn] = 1947-9263

    au < crawling ; exists ; 2010 ; International Journal of Swarm Intelligence Research (IJSIR) Volume 1 ; 1 ; > 
    au < finished ; crawling ; 2011 ; International Journal of Swarm Intelligence Research (IJSIR) Volume 2 ; 2 ; > 
    au < finished ; crawling ; 2012 ; International Journal of Swarm Intelligence Research (IJSIR) Volume 3 ; 3 ; > 
    au < crawling ; exists ; 2013 ; International Journal of Swarm Intelligence Research (IJSIR) Volume 4 ; 4 ; > 
    au < crawling ; exists ; 2014 ; International Journal of Swarm Intelligence Research (IJSIR) Volume 5 ; 5 ; > 
    au < crawling ; exists ; 2015 ; International Journal of Swarm Intelligence Research (IJSIR) Volume 6 ; 6 ; > 

  }

  {

    title <
      name = International Journal of Synthetic Emotions (IJSE) ;
      issn = 1947-9093 ;
      eissn = 1947-9107 ;
      issnl = 1947-9093
    >
    param[journal_issn] = 1947-9093

    au < crawling ; exists ; 2010 ; International Journal of Synthetic Emotions (IJSE) Volume 1 ; 1 ; > 
    au < finished ; crawling ; 2011 ; International Journal of Synthetic Emotions (IJSE) Volume 2 ; 2 ; > 
    au < finished ; crawling ; 2012 ; International Journal of Synthetic Emotions (IJSE) Volume 3 ; 3 ; > 
    au < crawling ; exists ; 2013 ; International Journal of Synthetic Emotions (IJSE) Volume 4 ; 4 ; > 
    au < crawling ; exists ; 2014 ; International Journal of Synthetic Emotions (IJSE) Volume 5 ; 5 ; > 
    au < crawling ; exists ; 2015 ; International Journal of Synthetic Emotions (IJSE) Volume 6 ; 6 ; > 

  }

  {

    title <
      name = International Journal of System Dynamics Applications (IJSDA) ;
      issn = 2160-9772 ;
      eissn = 2160-9799 ;
      issnl = 2160-9772
    >
    param[journal_issn] = 2160-9772

    au < finished ; crawling ; 2012 ; International Journal of System Dynamics Applications (IJSDA) Volume 1 ; 1 ; > 
    au < crawling ; exists ; 2013 ; International Journal of System Dynamics Applications (IJSDA) Volume 2 ; 2 ; > 
    au < crawling ; exists ; 2014 ; International Journal of System Dynamics Applications (IJSDA) Volume 3 ; 3 ; > 
    au < crawling ; exists ; 2015 ; International Journal of System Dynamics Applications (IJSDA) Volume 4 ; 4 ; > 

  }

  {

    title <
      name = International Journal of Systems and Service-Oriented Engineering (IJSSOE) ;
      issn = 1947-3052 ;
      eissn = 1947-3060 ;
      issnl = 1947-3052
    >
    param[journal_issn] = 1947-3052

    au < crawling ; exists ; 2010 ; International Journal of Systems and Service-Oriented Engineering (IJSSOE) Volume 1 ; 1 ; > 
    au < finished ; crawling ; 2011 ; International Journal of Systems and Service-Oriented Engineering (IJSSOE) Volume 2 ; 2 ; > 
    au < finished ; crawling ; 2012 ; International Journal of Systems and Service-Oriented Engineering (IJSSOE) Volume 3 ; 3 ; > 
    au < finished ; crawling ; 2014 ; International Journal of Systems and Service-Oriented Engineering (IJSSOE) Volume 4 ; 4 ; > 
    au < crawling ; exists ; 2015 ; International Journal of Systems and Service-Oriented Engineering (IJSSOE) Volume 5 ; 5 ; > 

  }

  {

    title <
      name = International Journal of Systems Biology and Biomedical Technologies (IJSBBT) ;
      issn = 2160-9586 ;
      eissn = 2160-9594 ;
      issnl = 2160-9586
    >
    param[journal_issn] = 2160-9586

    au < finished ; crawling ; 2012 ; International Journal of Systems Biology and Biomedical Technologies (IJSBBT) Volume 1 ; 1 ; > 
    au < crawling ; exists ; 2013 ; International Journal of Systems Biology and Biomedical Technologies (IJSBBT) Volume 2 ; 2 ; > 
    au < expected ; exists ; 2015 ; International Journal of Systems Biology and Biomedical Technologies (IJSBBT) Volume 3 ; 3 ; > 

  }

  {

    title <
      name = International Journal of Technoethics (IJT) ;
      issn = 1947-3451 ;
      eissn = 1947-346X ;
      issnl = 1947-3451
    >
    param[journal_issn] = 1947-3451

    au < crawling ; exists ; 2010 ; International Journal of Technoethics (IJT) Volume 1 ; 1 ; > 
    au < finished ; crawling ; 2011 ; International Journal of Technoethics (IJT) Volume 2 ; 2 ; > 
    au < finished ; crawling ; 2012 ; International Journal of Technoethics (IJT) Volume 3 ; 3 ; > 
    au < crawling ; exists ; 2013 ; International Journal of Technoethics (IJT) Volume 4 ; 4 ; > 
    au < crawling ; exists ; 2014 ; International Journal of Technoethics (IJT) Volume 5 ; 5 ; > 
    au < crawling ; exists ; 2015 ; International Journal of Technoethics (IJT) Volume 6 ; 6 ; > 

  }

  {

    title <
      name = International Journal of Technology and Educational Marketing (IJTEM) ;
      issn = 2155-5605 ;
      eissn = 2155-5613 ;
      issnl = 2155-5605
    >
    param[journal_issn] = 2155-5605

    au < finished ; crawling ; 2011 ; International Journal of Technology and Educational Marketing (IJTEM) Volume 1 ; 1 ; > 
    au < finished ; crawling ; 2012 ; International Journal of Technology and Educational Marketing (IJTEM) Volume 2 ; 2 ; > 
    au < crawling ; exists ; 2013 ; International Journal of Technology and Educational Marketing (IJTEM) Volume 3 ; 3 ; > 
    au < crawling ; exists ; 2014 ; International Journal of Technology and Educational Marketing (IJTEM) Volume 4 ; 4 ; > 
    au < crawling ; exists ; 2015 ; International Journal of Technology and Educational Marketing (IJTEM) Volume 5 ; 5 ; > 

  }

  {

    title <
      name = International Journal of Technology and Human Interaction (IJTHI) ;
      issn = 1548-3908 ;
      eissn = 1548-3916 ;
      issnl = 1548-3908
    >
    param[journal_issn] = 1548-3908

    au < manifest ; exists ; 2005 ; International Journal of Technology and Human Interaction (IJTHI) Volume 1 ; 1 ; > 
    au < manifest ; exists ; 2006 ; International Journal of Technology and Human Interaction (IJTHI) Volume 2 ; 2 ; > 
    au < manifest ; exists ; 2007 ; International Journal of Technology and Human Interaction (IJTHI) Volume 3 ; 3 ; > 
    au < manifest ; exists ; 2008 ; International Journal of Technology and Human Interaction (IJTHI) Volume 4 ; 4 ; > 
    au < manifest ; exists ; 2009 ; International Journal of Technology and Human Interaction (IJTHI) Volume 5 ; 5 ; > 
    au < manifest ; exists ; 2010 ; International Journal of Technology and Human Interaction (IJTHI) Volume 6 ; 6 ; > 
    au < finished ; crawling ; 2011 ; International Journal of Technology and Human Interaction (IJTHI) Volume 7 ; 7 ; > 
    au < finished ; crawling ; 2012 ; International Journal of Technology and Human Interaction (IJTHI) Volume 8 ; 8 ; > 
    au < crawling ; exists ; 2013 ; International Journal of Technology and Human Interaction (IJTHI) Volume 9 ; 9 ; > 
    au < crawling ; exists ; 2014 ; International Journal of Technology and Human Interaction (IJTHI) Volume 10 ; 10 ; > 
    au < crawling ; exists ; 2015 ; International Journal of Technology and Human Interaction (IJTHI) Volume 11 ; 11 ; > 

  }

  {

    title <
      name = International Journal of Technology Diffusion (IJTD) ;
      issn = 1947-9301 ;
      eissn = 1947-931X ;
      issnl = 1947-9301
    >
    param[journal_issn] = 1947-9301

    au < crawling ; exists ; 2010 ; International Journal of Technology Diffusion (IJTD) Volume 1 ; 1 ; > 
    au < finished ; crawling ; 2011 ; International Journal of Technology Diffusion (IJTD) Volume 2 ; 2 ; > 
    au < finished ; crawling ; 2012 ; International Journal of Technology Diffusion (IJTD) Volume 3 ; 3 ; > 
    au < crawling ; exists ; 2013 ; International Journal of Technology Diffusion (IJTD) Volume 4 ; 4 ; > 
    au < deepCrawl ; exists ; 2014 ; International Journal of Technology Diffusion (IJTD) Volume 5 ; 5 ; > 
    au < crawling ; exists ; 2015 ; International Journal of Technology Diffusion (IJTD) Volume 6 ; 6 ; > 

  }

  {

    title <
      name = International Journal of User-Driven Healthcare (IJUDH) ;
      issn = 2156-1818 ;
      eissn = 2156-180X ;
      issnl = 2156-1818
    >
    param[journal_issn] = 2156-1818

    au < finished ; crawling ; 2011 ; International Journal of User-Driven Healthcare (IJUDH) Volume 1 ; 1 ; > 
    au < finished ; crawling ; 2012 ; International Journal of User-Driven Healthcare (IJUDH) Volume 2 ; 2 ; > 
    au < crawling ; exists ; 2013 ; International Journal of User-Driven Healthcare (IJUDH) Volume 3 ; 3 ; > 
    au < finished ; crawling ; 2014 ; International Journal of User-Driven Healthcare (IJUDH) Volume 4 ; 4 ; reingest1.clockss.org:8082 > 
    au < crawling ; exists ; 2015 ; International Journal of User-Driven Healthcare (IJUDH) Volume 5 ; 5 ; > 

  }

  {

    title <
      name = International Journal of Virtual and Personal Learning Environments (IJVPLE) ;
      issn = 1947-8518 ;
      eissn = 1947-8526 ;
      issnl = 1947-8518
    >
    param[journal_issn] = 1947-8518

    au < crawling ; exists ; 2010 ; International Journal of Virtual and Personal Learning Environments (IJVPLE) Volume 1 ; 1 ; > 
    au < finished ; crawling ; 2011 ; International Journal of Virtual and Personal Learning Environments (IJVPLE) Volume 2 ; 2 ; > 
    au < finished ; crawling ; 2012 ; International Journal of Virtual and Personal Learning Environments (IJVPLE) Volume 3 ; 3 ; > 
    au < crawling ; exists ; 2013 ; International Journal of Virtual and Personal Learning Environments (IJVPLE) Volume 4 ; 4 ; > 
    au < deepCrawl ; exists ; 2014 ; International Journal of Virtual and Personal Learning Environments (IJVPLE) Volume 5 ; 5 ; > 
    au < expected ; exists ; 2015 ; International Journal of Virtual and Personal Learning Environments (IJVPLE) Volume 6 ; 6 ; > 

  }

  {

    title <
      name = International Journal of Virtual Communities and Social Networking (IJVCSN) ;
      issn = 1942-9010 ;
      eissn = 1942-9029 ;
      issnl = 1942-9010
    >
    param[journal_issn] = 1942-9010

    au < crawling ; exists ; 2009 ; International Journal of Virtual Communities and Social Networking (IJVCSN) Volume 1 ; 1 ; > 
    au < crawling ; exists ; 2010 ; International Journal of Virtual Communities and Social Networking (IJVCSN) Volume 2 ; 2 ; > 
    au < finished ; crawling ; 2011 ; International Journal of Virtual Communities and Social Networking (IJVCSN) Volume 3 ; 3 ; > 
    au < finished ; crawling ; 2012 ; International Journal of Virtual Communities and Social Networking (IJVCSN) Volume 4 ; 4 ; > 
    au < crawling ; exists ; 2013 ; International Journal of Virtual Communities and Social Networking (IJVCSN) Volume 5 ; 5 ; > 
    au < frozen ; exists ; 2014 ; International Journal of Virtual Communities and Social Networking (IJVCSN) Volume 6 ; 6 ; > 
    au < crawling ; exists ; 2015 ; International Journal of Virtual Communities and Social Networking (IJVCSN) Volume 7 ; 7 ; > 

  }

  {

    title <
      name = International Journal of Web Portals (IJWP) ;
      issn = 1938-0194 ;
      eissn = 1938-0208 ;
      issnl = 1938-0194
    >
    param[journal_issn] = 1938-0194

    au < crawling ; exists ; 2009 ; International Journal of Web Portals (IJWP) Volume 1 ; 1 ; > 
    au < crawling ; exists ; 2010 ; International Journal of Web Portals (IJWP) Volume 2 ; 2 ; > 
    au < finished ; crawling ; 2011 ; International Journal of Web Portals (IJWP) Volume 3 ; 3 ; > 
    au < finished ; crawling ; 2012 ; International Journal of Web Portals (IJWP) Volume 4 ; 4 ; > 
    au < crawling ; exists ; 2013 ; International Journal of Web Portals (IJWP) Volume 5 ; 5 ; > 
    au < finished ; crawling ; 2014 ; International Journal of Web Portals (IJWP) Volume 6 ; 6 ; reingest1.clockss.org:8082 > 
    au < expected ; exists ; 2015 ; International Journal of Web Portals (IJWP) Volume 7 ; 7 ; > 

  }

  {

    title <
      name = International Journal of Web Services Research (IJWSR) ;
      issn = 1545-7362 ;
      eissn = 1546-5004 ;
      issnl = 1545-7362
    >
    param[journal_issn] = 1545-7362

    au < manifest ; exists ; 2004 ; International Journal of Web Services Research (IJWSR) Volume 1 ; 1 ; > 
    au < manifest ; exists ; 2005 ; International Journal of Web Services Research (IJWSR) Volume 2 ; 2 ; > 
    au < manifest ; exists ; 2006 ; International Journal of Web Services Research (IJWSR) Volume 3 ; 3 ; > 
    au < manifest ; exists ; 2007 ; International Journal of Web Services Research (IJWSR) Volume 4 ; 4 ; > 
    au < manifest ; exists ; 2008 ; International Journal of Web Services Research (IJWSR) Volume 5 ; 5 ; > 
    au < manifest ; exists ; 2009 ; International Journal of Web Services Research (IJWSR) Volume 6 ; 6 ; > 
    au < manifest ; exists ; 2010 ; International Journal of Web Services Research (IJWSR) Volume 7 ; 7 ; > 
    au < finished ; crawling ; 2011 ; International Journal of Web Services Research (IJWSR) Volume 8 ; 8 ; > 
    au < finished ; crawling ; 2012 ; International Journal of Web Services Research (IJWSR) Volume 9 ; 9 ; > 
    au < crawling ; exists ; 2013 ; International Journal of Web Services Research (IJWSR) Volume 10 ; 10 ; > 
    au < finished ; crawling ; 2014 ; International Journal of Web Services Research (IJWSR) Volume 11 ; 11 ; reingest1.clockss.org:8082 > 
    au < crawling ; exists ; 2015 ; International Journal of Web Services Research (IJWSR) Volume 12 ; 12 ; > 

  }

  {

    title <
      name = International Journal of Web-Based Learning and Teaching Technologies (IJWLTT) ;
      issn = 1548-1093 ;
      eissn = 1548-1107 ;
      issnl = 1548-1093
    >
    param[journal_issn] = 1548-1093

    au < manifest ; exists ; 2006 ; International Journal of Web-Based Learning and Teaching Technologies (IJWLTT) Volume 1 ; 1 ; > 
    au < manifest ; exists ; 2007 ; International Journal of Web-Based Learning and Teaching Technologies (IJWLTT) Volume 2 ; 2 ; > 
    au < manifest ; exists ; 2008 ; International Journal of Web-Based Learning and Teaching Technologies (IJWLTT) Volume 3 ; 3 ; > 
    au < manifest ; exists ; 2009 ; International Journal of Web-Based Learning and Teaching Technologies (IJWLTT) Volume 4 ; 4 ; > 
    au < manifest ; exists ; 2010 ; International Journal of Web-Based Learning and Teaching Technologies (IJWLTT) Volume 5 ; 5 ; > 
    au < finished ; crawling ; 2011 ; International Journal of Web-Based Learning and Teaching Technologies (IJWLTT) Volume 6 ; 6 ; > 
    au < finished ; crawling ; 2012 ; International Journal of Web-Based Learning and Teaching Technologies (IJWLTT) Volume 7 ; 7 ; > 
    au < crawling ; exists ; 2013 ; International Journal of Web-Based Learning and Teaching Technologies (IJWLTT) Volume 8 ; 8 ; > 
    au < finished ; crawling ; 2014 ; International Journal of Web-Based Learning and Teaching Technologies (IJWLTT) Volume 9 ; 9 ; > 
    au < crawling ; exists ; 2015 ; International Journal of Web-Based Learning and Teaching Technologies (IJWLTT) Volume 10 ; 10 ; > 

  }

  {

    title <
      name = International Journal of Wireless Networks and Broadband Technologies (IJWNBT) ;
      issn = 2155-6261 ;
      eissn = 2155-627X ;
      issnl = 2155-6261
    >
    param[journal_issn] = 2155-6261

    au < finished ; crawling ; 2011 ; International Journal of Wireless Networks and Broadband Technologies (IJWNBT) Volume 1 ; 1 ; > 
    au < finished ; crawling ; 2012 ; International Journal of Wireless Networks and Broadband Technologies (IJWNBT) Volume 2 ; 2 ; > 
    au < crawling ; exists ; 2014 ; International Journal of Wireless Networks and Broadband Technologies (IJWNBT) Volume 3 ; 3 ; > 
    au < crawling ; exists ; 2015 ; International Journal of Wireless Networks and Broadband Technologies (IJWNBT) Volume 4 ; 4 ; > 

  }

  {

    title <
      name = International Journal on Semantic Web and Information Systems (IJSWIS) ;
      issn = 1552-6283 ;
      eissn = 1552-6291 ;
      issnl = 1552-6283
    >
    param[journal_issn] = 1552-6283

    au < manifest ; exists ; 2005 ; International Journal on Semantic Web and Information Systems (IJSWIS) Volume 1 ; 1 ; > 
    au < manifest ; exists ; 2006 ; International Journal on Semantic Web and Information Systems (IJSWIS) Volume 2 ; 2 ; > 
    au < manifest ; exists ; 2007 ; International Journal on Semantic Web and Information Systems (IJSWIS) Volume 3 ; 3 ; > 
    au < manifest ; exists ; 2008 ; International Journal on Semantic Web and Information Systems (IJSWIS) Volume 4 ; 4 ; > 
    au < manifest ; exists ; 2009 ; International Journal on Semantic Web and Information Systems (IJSWIS) Volume 5 ; 5 ; > 
    au < manifest ; exists ; 2010 ; International Journal on Semantic Web and Information Systems (IJSWIS) Volume 6 ; 6 ; > 
    au < finished ; crawling ; 2011 ; International Journal on Semantic Web and Information Systems (IJSWIS) Volume 7 ; 7 ; > 
    au < finished ; crawling ; 2012 ; International Journal on Semantic Web and Information Systems (IJSWIS) Volume 8 ; 8 ; > 
    au < crawling ; exists ; 2013 ; International Journal on Semantic Web and Information Systems (IJSWIS) Volume 9 ; 9 ; > 
    au < deepCrawl ; exists ; 2014 ; International Journal on Semantic Web and Information Systems (IJSWIS) Volume 10 ; 10 ; > 
    au < crawling ; exists ; 2015 ; International Journal on Semantic Web and Information Systems (IJSWIS) Volume 11 ; 11 ; > 

  }

  {

    title <
      name = Journal of Cases on Information Technology (JCIT) ;
      issn = 1548-7717 ;
      eissn = 1548-7725 ;
      issnl = 1548-7717
    >
    param[journal_issn] = 1548-7717
    
    au < manifest ; exists ; 1999 ; Journal of Cases on Information Technology (JCIT) Volume 1 ; 1 ; > 
    au < manifest ; exists ; 2000 ; Journal of Cases on Information Technology (JCIT) Volume 2 ; 2 ; > 
    au < manifest ; exists ; 2001 ; Journal of Cases on Information Technology (JCIT) Volume 3 ; 3 ; > 
    au < manifest ; exists ; 2002 ; Journal of Cases on Information Technology (JCIT) Volume 4 ; 4 ; > 
    au < manifest ; exists ; 2003 ; Journal of Cases on Information Technology (JCIT) Volume 5 ; 5 ; > 
    au < manifest ; exists ; 2004 ; Journal of Cases on Information Technology (JCIT) Volume 6 ; 6 ; > 
    au < manifest ; exists ; 2005 ; Journal of Cases on Information Technology (JCIT) Volume 7 ; 7 ; > 
    au < manifest ; exists ; 2006 ; Journal of Cases on Information Technology (JCIT) Volume 8 ; 8 ; > 
    au < manifest ; exists ; 2007 ; Journal of Cases on Information Technology (JCIT) Volume 9 ; 9 ; > 
    au < manifest ; exists ; 2008 ; Journal of Cases on Information Technology (JCIT) Volume 10 ; 10 ; > 
    au < manifest ; exists ; 2009 ; Journal of Cases on Information Technology (JCIT) Volume 11 ; 11 ; > 
    au < manifest ; exists ; 2010 ; Journal of Cases on Information Technology (JCIT) Volume 12 ; 12 ; > 
    au < finished ; crawling ; 2011 ; Journal of Cases on Information Technology (JCIT) Volume 13 ; 13 ; > 
    au < finished ; crawling ; 2012 ; Journal of Cases on Information Technology (JCIT) Volume 14 ; 14 ; > 
    au < crawling ; exists ; 2013 ; Journal of Cases on Information Technology (JCIT) Volume 15 ; 15 ; > 
    au < crawling ; exists ; 2014 ; Journal of Cases on Information Technology (JCIT) Volume 16 ; 16 ; > 
    au < crawling ; exists ; 2015 ; Journal of Cases on Information Technology (JCIT) Volume 17 ; 17 ; > 

  }

  {

    title <
      name = Journal of Database Management (JDM) ;
      issn = 1063-8016 ;
      eissn = 1533-8010 ;
      issnl = 1063-8016
    >
    param[journal_issn] = 1063-8016

    au < manifest ; exists ; 1990 ; Journal of Database Management (JDM) Volume 1 ; 1 ; > 
    au < manifest ; exists ; 1991 ; Journal of Database Management (JDM) Volume 2 ; 2 ; > 
    au < manifest ; exists ; 1992 ; Journal of Database Management (JDM) Volume 3 ; 3 ; > 
    au < manifest ; exists ; 1993 ; Journal of Database Management (JDM) Volume 4 ; 4 ; > 
    au < manifest ; exists ; 1994 ; Journal of Database Management (JDM) Volume 5 ; 5 ; > 
    au < manifest ; exists ; 1995 ; Journal of Database Management (JDM) Volume 6 ; 6 ; > 
    au < manifest ; exists ; 1996 ; Journal of Database Management (JDM) Volume 7 ; 7 ; > 
    au < manifest ; exists ; 1997 ; Journal of Database Management (JDM) Volume 8 ; 8 ; > 
    au < manifest ; exists ; 1998 ; Journal of Database Management (JDM) Volume 9 ; 9 ; > 
    au < manifest ; exists ; 1999 ; Journal of Database Management (JDM) Volume 10 ; 10 ; > 
    au < manifest ; exists ; 2000 ; Journal of Database Management (JDM) Volume 11 ; 11 ; > 
    au < manifest ; exists ; 2001 ; Journal of Database Management (JDM) Volume 12 ; 12 ; > 
    au < manifest ; exists ; 2002 ; Journal of Database Management (JDM) Volume 13 ; 13 ; > 
    au < manifest ; exists ; 2003 ; Journal of Database Management (JDM) Volume 14 ; 14 ; > 
    au < manifest ; exists ; 2004 ; Journal of Database Management (JDM) Volume 15 ; 15 ; > 
    au < manifest ; exists ; 2005 ; Journal of Database Management (JDM) Volume 16 ; 16 ; > 
    au < manifest ; exists ; 2006 ; Journal of Database Management (JDM) Volume 17 ; 17 ; > 
    au < manifest ; exists ; 2007 ; Journal of Database Management (JDM) Volume 18 ; 18 ; > 
    au < manifest ; exists ; 2008 ; Journal of Database Management (JDM) Volume 19 ; 19 ; > 
    au < manifest ; exists ; 2009 ; Journal of Database Management (JDM) Volume 20 ; 20 ; > 
    au < manifest ; exists ; 2010 ; Journal of Database Management (JDM) Volume 21 ; 21 ; > 
    au < finished ; crawling ; 2011 ; Journal of Database Management (JDM) Volume 22 ; 22 ; > 
    au < finished ; crawling ; 2012 ; Journal of Database Management (JDM) Volume 23 ; 23 ; > 
    au < crawling ; exists ; 2013 ; Journal of Database Management (JDM) Volume 24 ; 24 ; > 
    au < crawling ; exists ; 2014 ; Journal of Database Management (JDM) Volume 25 ; 25 ; > 
    au < crawling ; exists ; 2015 ; Journal of Database Management (JDM) Volume 26 ; 26 ; > 

  }

  {

    title <
      name = Journal of Electronic Commerce in Organizations (JECO) ;
      issn = 1539-2937 ;
      eissn = 1539-2929 ;
      issnl = 1539-2937
    >
    param[journal_issn] = 1539-2937

    au < manifest ; exists ; 2003 ; Journal of Electronic Commerce in Organizations (JECO) Volume 1 ; 1 ; > 
    au < manifest ; exists ; 2004 ; Journal of Electronic Commerce in Organizations (JECO) Volume 2 ; 2 ; > 
    au < manifest ; exists ; 2005 ; Journal of Electronic Commerce in Organizations (JECO) Volume 3 ; 3 ; > 
    au < manifest ; exists ; 2006 ; Journal of Electronic Commerce in Organizations (JECO) Volume 4 ; 4 ; > 
    au < manifest ; exists ; 2007 ; Journal of Electronic Commerce in Organizations (JECO) Volume 5 ; 5 ; > 
    au < manifest ; exists ; 2008 ; Journal of Electronic Commerce in Organizations (JECO) Volume 6 ; 6 ; > 
    au < manifest ; exists ; 2009 ; Journal of Electronic Commerce in Organizations (JECO) Volume 7 ; 7 ; > 
    au < manifest ; exists ; 2010 ; Journal of Electronic Commerce in Organizations (JECO) Volume 8 ; 8 ; > 
    au < finished ; crawling ; 2011 ; Journal of Electronic Commerce in Organizations (JECO) Volume 9 ; 9 ; > 
    au < finished ; crawling ; 2012 ; Journal of Electronic Commerce in Organizations (JECO) Volume 10 ; 10 ; > 
    au < crawling ; exists ; 2013 ; Journal of Electronic Commerce in Organizations (JECO) Volume 11 ; 11 ; > 
    au < deepCrawl ; exists ; 2014 ; Journal of Electronic Commerce in Organizations (JECO) Volume 12 ; 12 ; > 
    au < crawling ; exists ; 2015 ; Journal of Electronic Commerce in Organizations (JECO) Volume 13 ; 13 ; > 

  }

  {

    title <
      name = Journal of Global Information Management (JGIM) ;
      issn = 1062-7375 ;
      eissn = 1533-7995 ;
      issnl = 1062-7375
    >
    param[journal_issn] = 1062-7375

    au < manifest ; exists ; 1993 ; Journal of Global Information Management (JGIM) Volume 1 ; 1 ; > 
    au < manifest ; exists ; 1994 ; Journal of Global Information Management (JGIM) Volume 2 ; 2 ; > 
    au < manifest ; exists ; 1995 ; Journal of Global Information Management (JGIM) Volume 3 ; 3 ; > 
    au < manifest ; exists ; 1996 ; Journal of Global Information Management (JGIM) Volume 4 ; 4 ; > 
    au < manifest ; exists ; 1997 ; Journal of Global Information Management (JGIM) Volume 5 ; 5 ; > 
    au < manifest ; exists ; 1998 ; Journal of Global Information Management (JGIM) Volume 6 ; 6 ; > 
    au < manifest ; exists ; 1999 ; Journal of Global Information Management (JGIM) Volume 7 ; 7 ; > 
    au < manifest ; exists ; 2000 ; Journal of Global Information Management (JGIM) Volume 8 ; 8 ; > 
    au < manifest ; exists ; 2001 ; Journal of Global Information Management (JGIM) Volume 9 ; 9 ; > 
    au < manifest ; exists ; 2002 ; Journal of Global Information Management (JGIM) Volume 10 ; 10 ; > 
    au < manifest ; exists ; 2003 ; Journal of Global Information Management (JGIM) Volume 11 ; 11 ; > 
    au < manifest ; exists ; 2004 ; Journal of Global Information Management (JGIM) Volume 12 ; 12 ; > 
    au < manifest ; exists ; 2005 ; Journal of Global Information Management (JGIM) Volume 13 ; 13 ; > 
    au < manifest ; exists ; 2006 ; Journal of Global Information Management (JGIM) Volume 14 ; 14 ; > 
    au < manifest ; exists ; 2007 ; Journal of Global Information Management (JGIM) Volume 15 ; 15 ; > 
    au < manifest ; exists ; 2008 ; Journal of Global Information Management (JGIM) Volume 16 ; 16 ; > 
    au < manifest ; exists ; 2009 ; Journal of Global Information Management (JGIM) Volume 17 ; 17 ; > 
    au < manifest ; exists ; 2010 ; Journal of Global Information Management (JGIM) Volume 18 ; 18 ; > 
    au < finished ; crawling ; 2011 ; Journal of Global Information Management (JGIM) Volume 19 ; 19 ; > 
    au < finished ; crawling ; 2012 ; Journal of Global Information Management (JGIM) Volume 20 ; 20 ; > 
    au < crawling ; exists ; 2013 ; Journal of Global Information Management (JGIM) Volume 21 ; 21 ; > 
    au < finished ; crawling ; 2014 ; Journal of Global Information Management (JGIM) Volume 22 ; 22 ; > 
    au < crawling ; exists ; 2015 ; Journal of Global Information Management (JGIM) Volume 23 ; 23 ; > 

  }

  {

    title <
      name = Journal of Information Technology Research (JITR) ;
      issn = 1938-7857 ;
      eissn = 1938-7865 ;
      issnl = 1938-7857
    >
    param[journal_issn] = 1938-7857

    au < manifest ; exists ; 2008 ; Journal of Information Technology Research (JITR) Volume 1 ; 1 ; > 
    au < manifest ; exists ; 2009 ; Journal of Information Technology Research (JITR) Volume 2 ; 2 ; > 
    au < manifest ; exists ; 2010 ; Journal of Information Technology Research (JITR) Volume 3 ; 3 ; > 
    au < finished ; crawling ; 2011 ; Journal of Information Technology Research (JITR) Volume 4 ; 4 ; > 
    au < finished ; crawling ; 2012 ; Journal of Information Technology Research (JITR) Volume 5 ; 5 ; > 
    au < crawling ; exists ; 2013 ; Journal of Information Technology Research (JITR) Volume 6 ; 6 ; > 
    au < crawling ; exists ; 2014 ; Journal of Information Technology Research (JITR) Volume 7 ; 7 ; > 
    au < crawling ; exists ; 2015 ; Journal of Information Technology Research (JITR) Volume 8 ; 8 ; > 

  }

  {

    title <
      name = Journal of Organizational and End User Computing (JOEUC) ;
      issn = 1546-2234 ;
      eissn = 1546-5012 ;
      issnl = 1546-2234
    >
    param[journal_issn] = 1546-2234

    au < manifest ; exists ; 1989 ; Journal of Organizational and End User Computing (JOEUC) Volume 1 ; 1 ; > 
    au < manifest ; exists ; 1990 ; Journal of Organizational and End User Computing (JOEUC) Volume 2 ; 2 ; > 
    au < manifest ; exists ; 1991 ; Journal of Organizational and End User Computing (JOEUC) Volume 3 ; 3 ; > 
    au < manifest ; exists ; 1992 ; Journal of Organizational and End User Computing (JOEUC) Volume 4 ; 4 ; > 
    au < manifest ; exists ; 1993 ; Journal of Organizational and End User Computing (JOEUC) Volume 5 ; 5 ; > 
    au < manifest ; exists ; 1994 ; Journal of Organizational and End User Computing (JOEUC) Volume 6 ; 6 ; > 
    au < manifest ; exists ; 1995 ; Journal of Organizational and End User Computing (JOEUC) Volume 7 ; 7 ; > 
    au < manifest ; exists ; 1996 ; Journal of Organizational and End User Computing (JOEUC) Volume 8 ; 8 ; > 
    au < manifest ; exists ; 1997 ; Journal of Organizational and End User Computing (JOEUC) Volume 9 ; 9 ; > 
    au < manifest ; exists ; 1998 ; Journal of Organizational and End User Computing (JOEUC) Volume 10 ; 10 ; > 
    au < manifest ; exists ; 1999 ; Journal of Organizational and End User Computing (JOEUC) Volume 11 ; 11 ; > 
    au < manifest ; exists ; 2000 ; Journal of Organizational and End User Computing (JOEUC) Volume 12 ; 12 ; > 
    au < manifest ; exists ; 2001 ; Journal of Organizational and End User Computing (JOEUC) Volume 13 ; 13 ; > 
    au < manifest ; exists ; 2002 ; Journal of Organizational and End User Computing (JOEUC) Volume 14 ; 14 ; > 
    au < manifest ; exists ; 2003 ; Journal of Organizational and End User Computing (JOEUC) Volume 15 ; 15 ; > 
    au < manifest ; exists ; 2004 ; Journal of Organizational and End User Computing (JOEUC) Volume 16 ; 16 ; > 
    au < manifest ; exists ; 2005 ; Journal of Organizational and End User Computing (JOEUC) Volume 17 ; 17 ; > 
    au < manifest ; exists ; 2006 ; Journal of Organizational and End User Computing (JOEUC) Volume 18 ; 18 ; > 
    au < manifest ; exists ; 2007 ; Journal of Organizational and End User Computing (JOEUC) Volume 19 ; 19 ; > 
    au < manifest ; exists ; 2008 ; Journal of Organizational and End User Computing (JOEUC) Volume 20 ; 20 ; > 
    au < manifest ; exists ; 2009 ; Journal of Organizational and End User Computing (JOEUC) Volume 21 ; 21 ; > 
    au < manifest ; exists ; 2010 ; Journal of Organizational and End User Computing (JOEUC) Volume 22 ; 22 ; > 
    au < finished ; crawling ; 2011 ; Journal of Organizational and End User Computing (JOEUC) Volume 23 ; 23 ; > 
    au < finished ; crawling ; 2012 ; Journal of Organizational and End User Computing (JOEUC) Volume 24 ; 24 ; > 
    au < crawling ; exists ; 2013 ; Journal of Organizational and End User Computing (JOEUC) Volume 25 ; 25 ; > 
    au < finished ; crawling ; 2014 ; Journal of Organizational and End User Computing (JOEUC) Volume 26 ; 26 ; reingest2.clockss.org:8085 > 
    au < crawling ; exists ; 2015 ; Journal of Organizational and End User Computing (JOEUC) Volume 27 ; 27 ; > 

  }

}<|MERGE_RESOLUTION|>--- conflicted
+++ resolved
@@ -604,11 +604,7 @@
 
     au < crawling ; exists ; 2013 ; International Journal of Conceptual Structures and Smart Applications (IJCSSA) Volume 1 ; 1 ; > 
     au < finished ; crawling ; 2014 ; International Journal of Conceptual Structures and Smart Applications (IJCSSA) Volume 2 ; 2 ; > 
-<<<<<<< HEAD
-    au < manifest ; exists ; 2015 ; International Journal of Conceptual Structures and Smart Applications (IJCSSA) Volume 3 ; 3 ; > 
-=======
     au < manifest ; exists ; 2015 ; International Journal of Conceptual Structures and Smart Applications (IJCSSA) Volume 3 ; 3 ; >
->>>>>>> bcb7be96
 
   }
 
@@ -798,11 +794,7 @@
     au < finished ; crawling ; 2011 ; International Journal of Digital Library Systems (IJDLS) Volume 2 ; 2 ; >
     au < finished ; crawling ; 2012 ; International Journal of Digital Library Systems (IJDLS) Volume 3 ; 3 ; >
     au < crawling ; exists ; 2014 ; International Journal of Digital Library Systems (IJDLS) Volume 4 ; 4 ; >
-<<<<<<< HEAD
-    au < crawling ; exists ; 2015 ; International Journal of Digital Library Systems (IJDLS) Volume 5 ; 5 ; > 
-=======
     au < crawling ; exists ; 2015 ; International Journal of Digital Library Systems (IJDLS) Volume 5 ; 5 ; >
->>>>>>> bcb7be96
 
   }
 
@@ -1484,11 +1476,7 @@
     au < finished ; crawling ; 2012 ; International Journal of Information Systems for Crisis Response and Management (IJISCRAM) Volume 4 ; 4 ; > 
     au < crawling ; exists ; 2013 ; International Journal of Information Systems for Crisis Response and Management (IJISCRAM) Volume 5 ; 5 ; > 
     au < deepCrawl ; exists ; 2014 ; International Journal of Information Systems for Crisis Response and Management (IJISCRAM) Volume 6 ; 6 ; > 
-<<<<<<< HEAD
-    au < manifest ; exists ; 2015 ; International Journal of Information Systems for Crisis Response and Management (IJISCRAM) Volume 7 ; 7 ; > 
-=======
     au < manifest ; exists ; 2015 ; International Journal of Information Systems for Crisis Response and Management (IJISCRAM) Volume 7 ; 7 ; >
->>>>>>> bcb7be96
 
   }
 
@@ -2259,11 +2247,7 @@
     au < finished ; crawling ; 2011 ; International Journal of Signs and Semiotic Systems (IJSSS) Volume 1 ; 1 ; >
     au < finished ; crawling ; 2012 ; International Journal of Signs and Semiotic Systems (IJSSS) Volume 2 ; 2 ; >
     au < crawling ; exists ; 2014 ; International Journal of Signs and Semiotic Systems (IJSSS) Volume 3 ; 3 ; >
-<<<<<<< HEAD
-    au < crawling ; exists ; 2015 ; International Journal of Signs and Semiotic Systems (IJSSS) Volume 4 ; 4 ; > 
-=======
     au < crawling ; exists ; 2015 ; International Journal of Signs and Semiotic Systems (IJSSS) Volume 4 ; 4 ; >
->>>>>>> bcb7be96
 
   }
 
