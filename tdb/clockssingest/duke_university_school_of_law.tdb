--- conflicted
+++ resolved
@@ -268,10 +268,7 @@
     au < finished ; crawling ; 2018-2019 ; Duke Law and Technology Review Volume 17 ; 17 ; https://scholarship.law.duke.edu/ ; reingest1.clockss.org:8082 >
     au < crawling ; exists ; 2019-2020 ; Duke Law and Technology Review Volume 18 ; 18 ; https://scholarship.law.duke.edu/ ; >
     au < manifest ; exists ; 2020-2021 ; Duke Law and Technology Review Volume 19 ; 19 ; https://scholarship.law.duke.edu/ ; >
-<<<<<<< HEAD
-=======
     au < expected ; exists ; 2021-2022 ; Duke Law and Technology Review Volume 20 ; 20 ; https://scholarship.law.duke.edu/ ; >
->>>>>>> ecf3b879
 
   }
   
