{

  publisher <
    name = Association for Computing Machinery ;
    info[contract] = 2009 ;
    info[tester] = S
  >
  
  
  {
  
    title <
      name = Association for Computing Machinery Source Content
    >
    
      {
      
      plugin = org.lockss.plugin.associationforcomputingmachinery.ClockssAssociationForComputingMachinerySourcePlugin
      param[base_url] = http://clockss-ingest.lockss.org/sourcefiles/acm-released/
      hidden[proxy] = DIRECT
      implicit < status ; status2 ; year ; name ; param[year] >
      
      au < readySource ; finished ; 2010 ; Association for Computing Machinery Source Content 2010 ; 2010 >
      au < readySource ; finished ; 2011 ; Association for Computing Machinery Source Content 2011 ; 2011 >
      au < readySource ; finished ; 2012 ; Association for Computing Machinery Source Content 2012 ; 2012 >
      au < readySource ; finished ; 2013 ; Association for Computing Machinery Source Content 2013 ; 2013 >
      au < readySource ; finished ; 2014 ; Association for Computing Machinery Source Content 2014 ; 2014 >
      au < readySource ; frozen ; 2015 ; Association for Computing Machinery Source Content 2015 ; 2015 >
      au < readySource ; finished ; 2016 ; Association for Computing Machinery Source Content 2016 ; 2016 >
      au < zapped ; finished ; 2017 ; Association for Computing Machinery Source Content 2017 ; 2017 >
   
     }
    
     {
      
      plugin = org.lockss.plugin.associationforcomputingmachinery.ClockssACMDirSourcePlugin
      param[base_url] = http://clockss-ingest.lockss.org/sourcefiles/acm-released/
      hidden[proxy] = DIRECT
      implicit < status ; status2 ; year ; name ; param[directory] >
      
      au < readySource ; frozen ; 2018 ; Association for Computing Machinery Source Content 2018_1 ; 2018_1 >
      au < readySource ; frozen ; 2018 ; Association for Computing Machinery Source Content 2018_2 ; 2018_2 >
      au < readySource ; frozen ; 2018 ; Association for Computing Machinery Source Content 2018_3 ; 2018_3 >
      au < readySource ; frozen ; 2018 ; Association for Computing Machinery Source Content 2018_4 ; 2018_4 >
      au < readySource ; frozen ; 2018 ; Association for Computing Machinery Source Content 2018_5 ; 2018_5 >
      au < readySource ; frozen ; 2018 ; Association for Computing Machinery Source Content 2018_6 ; 2018_6 >

      au < readySource ; crawling ; 2019 ; Association for Computing Machinery Source Content 2019_1 ; 2019_1 >
      au < readySource ; crawling ; 2019 ; Association for Computing Machinery Source Content 2019_2 ; 2019_2 >
      au < manifest ; exists ; 2019 ; Association for Computing Machinery Source Content 2019_3 ; 2019_3 >#HOLD - see clay
<<<<<<< HEAD
      au < manifest ; exists ; 2019 ; Association for Computing Machinery Source Content 2019_4 ; 2019_4 >
      au < exists ; exists ; 2019 ; Association for Computing Machinery Source Content 2019_5 ; 2019_5 >
      au < exists ; exists ; 2019 ; Association for Computing Machinery Source Content 2019_6 ; 2019_6 >
=======
>>>>>>> df3e9851
   
     }

     {

       plugin = org.lockss.plugin.associationforcomputingmachinery.ClockssACMJatsSourcePlugin
       param[base_url] = http://clockss-ingest.lockss.org/sourcefiles/acm-released/
       hidden[proxy] = DIRECT
       implicit < status ; status2 ; year ; name ; param[directory] >


       au < exists ; exists ; 2019 ; Association for Computing Machinery Source Content 2019_4 ; 2019_4 >

     }
  }

}<|MERGE_RESOLUTION|>--- conflicted
+++ resolved
@@ -48,24 +48,19 @@
       au < readySource ; crawling ; 2019 ; Association for Computing Machinery Source Content 2019_1 ; 2019_1 >
       au < readySource ; crawling ; 2019 ; Association for Computing Machinery Source Content 2019_2 ; 2019_2 >
       au < manifest ; exists ; 2019 ; Association for Computing Machinery Source Content 2019_3 ; 2019_3 >#HOLD - see clay
-<<<<<<< HEAD
-      au < manifest ; exists ; 2019 ; Association for Computing Machinery Source Content 2019_4 ; 2019_4 >
-      au < exists ; exists ; 2019 ; Association for Computing Machinery Source Content 2019_5 ; 2019_5 >
-      au < exists ; exists ; 2019 ; Association for Computing Machinery Source Content 2019_6 ; 2019_6 >
-=======
->>>>>>> df3e9851
    
      }
 
      {
-
        plugin = org.lockss.plugin.associationforcomputingmachinery.ClockssACMJatsSourcePlugin
        param[base_url] = http://clockss-ingest.lockss.org/sourcefiles/acm-released/
        hidden[proxy] = DIRECT
+       
        implicit < status ; status2 ; year ; name ; param[directory] >
 
-
-       au < exists ; exists ; 2019 ; Association for Computing Machinery Source Content 2019_4 ; 2019_4 >
+       au < manifest ; exists ; 2019 ; Association for Computing Machinery Source Content 2019_4 ; 2019_4 >
+       au < exists ; exists ; 2019 ; Association for Computing Machinery Source Content 2019_5 ; 2019_5 >
+       au < exists ; exists ; 2019 ; Association for Computing Machinery Source Content 2019_6 ; 2019_6 >
 
      }
   }
