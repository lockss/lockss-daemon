{

  publisher <
    name = IOP Publishing ;
    info[contract] = 2008 ;
    info[tester] = 5
  >

  plugin = org.lockss.plugin.iop.ClockssIOPSciencePlugin
  param[base_url] = http://iopscience.iop.org/
  implicit < status ; status2 ; year ; name ; param[volume_name] >
  comment[journal_issn] = varies between print issn and eissn (redirects to preferred issn)
  
  comment[doNotInclude0] = RT2955 do not include: 
  comment[doNotInclude1] = Astronomical Journal 0004-637X, Astrophysical Journal Letters 2041-8205,
  comment[doNotInclude2] = Izvestiya: Mathematics 1064-5632,
  comment[doNotInclude3] = Physics-Uspekhi 1063-7869, Quantum Electronics 1063-7818,
  comment[doNotInclude4] = Russian Chemical Reviews 0036-021X, Russian Mathematical Surveys 0036-0279,
  comment[doNotInclude5] = Sbornik: Mathematics 1064-5616, 
  
  
  
  
  
  
  
  
  
  {

    title <
      name = 2D Materials ;
      eissn = 2053-1583 ;
      issnl = 2053-1583
    >
    
    param[journal_issn] = 2053-1583
    comment[param] = eissn preferred

    au < exists ; exists ; 2014 ; 2D Materials Volume 1 ; 1 > 
    au < doNotProcess ; doNotProcess ; 2015 ; 2D Materials Volume 2 ; 2 > 

  }

  {

    title <
      name = Advances in Natural Sciences: Nanoscience and Nanotechnology ;
      issn = 2043-6254 ;
      eissn = 2043-6262 ;
      issnl = 2043-6254
    >

    param[journal_issn] = 2043-6262
    comment[param] = eissn preferred

    au < down ; crawling ; 2010 ; Advances in Natural Science: Nanoscience and Nanotechnology Volume 1 ; 1 > 
<<<<<<< HEAD
    au < down ; finished ; 2011 ; Advances in Natural Science: Nanoscience and Nanotechnology Volume 2 ; 2 > 
=======
    au < down ; finished ; 2011 ; Advances in Natural Science: Nanoscience and Nanotechnology Volume 2 ; 2 >
>>>>>>> bcb7be96
    au < down ; crawling ; 2012 ; Advances in Natural Science: Nanoscience and Nanotechnology Volume 3 ; 3 > 
    au < down ; exists ; 2013 ; Advances in Natural Science: Nanoscience and Nanotechnology Volume 4 ; 4 > 
    au < down ; exists ; 2014 ; Advances in Natural Science: Nanoscience and Nanotechnology Volume 5 ; 5 > 
    au < down ; exists ; 2015 ; Advances in Natural Science: Nanoscience and Nanotechnology Volume 6 ; 6 > 

  }

  {

    title <
      name = Applied Physics Express ;
      issn = 1882-0778 ;
      eissn = 1882-0786 ;
      issnl = 1882-0778 
    >
    
    param[journal_issn] = 1882-0786
    comment[param] = eissn preferred

    au < down ; finished ; 2008 ; Applied Physics Express Volume 1 ; 1 >
    au < down ; exists ; 2009 ; Applied Physics Express Volume 2 ; 2 >
    au < down ; finished ; 2010 ; Applied Physics Express Volume 3 ; 3 >
    au < down ; finished ; 2011 ; Applied Physics Express Volume 4 ; 4 >
    au < down ; finished ; 2012 ; Applied Physics Express Volume 5 ; 5 >
    au < down ; finished ; 2013 ; Applied Physics Express Volume 6 ; 6 >
    au < down ; exists ; 2014 ; Applied Physics Express Volume 7 ; 7 >
    au < down ; exists ; 2015 ; Applied Physics Express Volume 8 ; 8 >

  }

  {

    title <
      name = Biofabrication ;
      issn = 1758-5082 ;
      eissn = 1758-5090 ;
      issnl = 1758-5082
    >
    
    param[journal_issn] = 1758-5090
    comment[param] = eissn preferred

    au < down ; crawling ; 2009 ; Biofabrication Volume 1 ; 1 > 
    au < down ; crawling ; 2010 ; Biofabrication Volume 2 ; 2 > 
    au < down ; crawling ; 2011 ; Biofabrication Volume 3 ; 3 > 
    au < down ; crawling ; 2012 ; Biofabrication Volume 4 ; 4 > 
    au < down ; exists ; 2013 ; Biofabrication Volume 5 ; 5 > 
    au < down ; exists ; 2014 ; Biofabrication Volume 6 ; 6 > 
    au < doNotProcess ; doNotProcess ; 2015 ; Biofabrication Volume 7 ; 7 > 

  }

  {

    title <
      name = Bioinspiration & Biomimetics ;
      issn = 1748-3182 ;
      eissn = 1748-3190 ;
      issnl = 1748-3182
    >

    param[journal_issn] = 1748-3190
    comment[param] = eissn preferred

    au < doNotProcess ; doNotProcess ; 2006 ; Bioinspiration & Biomimetics Volume 1 ; 1 > 
    au < doNotProcess ; doNotProcess ; 2007 ; Bioinspiration & Biomimetics Volume 2 ; 2 > 
    au < down ; crawling ; 2008 ; Bioinspiration & Biomimetics Volume 3 ; 3 > 
<<<<<<< HEAD
    au < down ; finished ; 2009 ; Bioinspiration & Biomimetics Volume 4 ; 4 > 
=======
    au < down ; finished ; 2009 ; Bioinspiration & Biomimetics Volume 4 ; 4 >
>>>>>>> bcb7be96
    au < down ; crawling ; 2010 ; Bioinspiration & Biomimetics Volume 5 ; 5 > 
    au < down ; crawling ; 2011 ; Bioinspiration & Biomimetics Volume 6 ; 6 > 
    au < down ; crawling ; 2012 ; Bioinspiration & Biomimetics Volume 7 ; 7 > 
    au < down ; exists ; 2013 ; Bioinspiration & Biomimetics Volume 8 ; 8 > 
    au < down ; exists ; 2014 ; Bioinspiration & Biomimetics Volume 9 ; 9 > 
    au < doNotProcess ; doNotProcess ; 2015 ; Bioinspiration & Biomimetics Volume 10 ; 10 > 

  }

  {

    title <
      name = Biomedical Materials ;
      issn = 1748-6041 ;
      eissn = 1748-605X ;
      issnl = 1748-6041
    >

    param[journal_issn] = 1748-605X
    comment[param] = eissn preferred

    au < doNotProcess ; doNotProcess ; 2006 ; Biomedical Materials Volume 1 ; 1 > 
    au < doNotProcess ; doNotProcess ; 2007 ; Biomedical Materials Volume 2 ; 2 > 
    au < down ; crawling ; 2008 ; Biomedical Materials Volume 3 ; 3 > 
<<<<<<< HEAD
    au < down ; finished ; 2009 ; Biomedical Materials Volume 4 ; 4 > 
=======
    au < down ; finished ; 2009 ; Biomedical Materials Volume 4 ; 4 >
>>>>>>> bcb7be96
    au < down ; crawling ; 2010 ; Biomedical Materials Volume 5 ; 5 > 
    au < down ; crawling ; 2011 ; Biomedical Materials Volume 6 ; 6 > 
    au < down ; crawling ; 2012 ; Biomedical Materials Volume 7 ; 7 > 
    au < down ; exists ; 2013 ; Biomedical Materials Volume 8 ; 8 > 
    au < down ; exists ; 2014 ; Biomedical Materials Volume 9 ; 9 > 
    au < down ; exists ; 2015 ; Biomedical Materials Volume 10 ; 10 > 

  }
  
  {

    title <
      name = British Journal of Applied Physics ;
      issn = 0508-3443 ;
      issnl = 0508-3443
    >

    param[journal_issn] = 0508-3443
    comment[param] = print issn preferred

    au < doNotProcess ; doNotProcess ; 1950 ; British Journal of Applied Physics Volume 1 ; 1 > 
    au < doNotProcess ; doNotProcess ; 1951 ; British Journal of Applied Physics Volume 2 ; 2 > 
    au < doNotProcess ; doNotProcess ; 1952 ; British Journal of Applied Physics Volume 3 ; 3 > 
    au < doNotProcess ; doNotProcess ; 1953 ; British Journal of Applied Physics Volume 4 ; 4 > 
    au < doNotProcess ; doNotProcess ; 1954 ; British Journal of Applied Physics Volume 5 ; 5 > 
    au < doNotProcess ; doNotProcess ; 1955 ; British Journal of Applied Physics Volume 6 ; 6 > 
    au < doNotProcess ; doNotProcess ; 1956 ; British Journal of Applied Physics Volume 7 ; 7 > 
    au < doNotProcess ; doNotProcess ; 1957 ; British Journal of Applied Physics Volume 8 ; 8 > 
    au < doNotProcess ; doNotProcess ; 1958 ; British Journal of Applied Physics Volume 9 ; 9 > 
    au < doNotProcess ; doNotProcess ; 1959 ; British Journal of Applied Physics Volume 10 ; 10 > 
    au < doNotProcess ; doNotProcess ; 1960 ; British Journal of Applied Physics Volume 11 ; 11 > 
    au < doNotProcess ; doNotProcess ; 1961 ; British Journal of Applied Physics Volume 12 ; 12 > 
    au < doNotProcess ; doNotProcess ; 1962 ; British Journal of Applied Physics Volume 13 ; 13 > 
    au < doNotProcess ; doNotProcess ; 1963 ; British Journal of Applied Physics Volume 14 ; 14 > 
    au < doNotProcess ; doNotProcess ; 1964 ; British Journal of Applied Physics Volume 15 ; 15 > 
    au < doNotProcess ; doNotProcess ; 1965 ; British Journal of Applied Physics Volume 16 ; 16 > 
    au < doNotProcess ; doNotProcess ; 1966 ; British Journal of Applied Physics Volume 17 ; 17 > 
    au < doNotProcess ; doNotProcess ; 1967 ; British Journal of Applied Physics Volume 18 ; 18 > 


  }

  {

    title <
      name = Chinese Journal of Astronomy and Astrophysics ;
      issn = 1009-9271 ;
      issnl = 1009-9271
    >

    param[journal_issn] = 1009-9271
    comment[continued_by] = 1674-4527

    au < doNotProcess ; doNotProcess ; 2001 ; Chinese Journal of Astronomy and Astrophysics Volume 1 ; 1 > 
    au < doNotProcess ; doNotProcess ; 2002 ; Chinese Journal of Astronomy and Astrophysics Volume 2 ; 2 > 
    au < doNotProcess ; doNotProcess ; 2003 ; Chinese Journal of Astronomy and Astrophysics Volume 3 ; 3 > 
    au < doNotProcess ; doNotProcess ; 2004 ; Chinese Journal of Astronomy and Astrophysics Volume 4 ; 4 > 
    au < doNotProcess ; doNotProcess ; 2005 ; Chinese Journal of Astronomy and Astrophysics Volume 5 ; 5 > 
    au < doNotProcess ; doNotProcess ; 2006 ; Chinese Journal of Astronomy and Astrophysics Volume 6 ; 6 > 
    au < doNotProcess ; doNotProcess ; 2007 ; Chinese Journal of Astronomy and Astrophysics Volume 7 ; 7 > 
    au < down ; crawling ; 2008 ; Chinese Journal of Astronomy and Astrophysics Volume 8 ; 8 > 

  }

  {

    title <
      name = Chinese Journal of Chemical Physics ;
      issn = 1674-0068 ;
      issnl = 1674-0068
    >
    
    comment[moved] = As of start 2013 published by AIP.

    param[journal_issn] = 1674-0068
    comment[continues] = 1003-7713

    au < down ; crawling ; 2008 ; Chinese Journal of Chemical Physics Volume 21 ; 21 > 
    au < down ; crawling ; 2009 ; Chinese Journal of Chemical Physics Volume 22 ; 22 > 
    au < down ; crawling ; 2010 ; Chinese Journal of Chemical Physics Volume 23 ; 23 > 
    au < down ; crawling ; 2011 ; Chinese Journal of Chemical Physics Volume 24 ; 24 > 
    au < down ; crawling ; 2012 ; Chinese Journal of Chemical Physics Volume 25 ; 25 > 

  }

  {

    title <
      name = Chinese Journal of Chemical Physics ;
      issn = 1003-7713 ;
      issnl = 1003-7713
    >

    param[journal_issn] = 1003-7713
    comment[continued_by] = 1674-0068

    au < doNotProcess ; doNotProcess ; 2006 ; Chinese Journal of Chemical Physics Volume 19 ; 19 > 
    au < doNotProcess ; doNotProcess ; 2007 ; Chinese Journal of Chemical Physics Volume 20 ; 20 > 

  }

  {

    title <
      name = Chinese Physics B ;
      issn = 1674-1056 ;
      issnl = 1674-1056
    >

    param[journal_issn] = 1674-1056

    au < exists ; exists ; 1992 ; Chinese Physics B Volume 1 ; 1 >
    au < exists ; exists ; 1993 ; Chinese Physics B Volume 2 ; 2 >
    au < exists ; exists ; 1994 ; Chinese Physics B Volume 3 ; 3 >
    au < exists ; exists ; 1995 ; Chinese Physics B Volume 4 ; 4 >
    au < exists ; exists ; 1996 ; Chinese Physics B Volume 5 ; 5 >
    au < exists ; exists ; 1997 ; Chinese Physics B Volume 6 ; 6 >
    au < exists ; exists ; 1998 ; Chinese Physics B Volume 7 ; 7 >
    au < exists ; exists ; 1999 ; Chinese Physics B Volume 8 ; 8 >
    au < exists ; exists ; 2000 ; Chinese Physics B Volume 9 ; 9 >
    au < exists ; exists ; 2001 ; Chinese Physics B Volume 10 ; 10 >
    au < exists ; exists ; 2002 ; Chinese Physics B Volume 11 ; 11 >
    au < exists ; exists ; 2003 ; Chinese Physics B Volume 12 ; 12 >
    au < exists ; exists ; 2004 ; Chinese Physics B Volume 13 ; 13 >
    au < exists ; exists ; 2005 ; Chinese Physics B Volume 14 ; 14 >
    au < exists ; exists ; 2006 ; Chinese Physics B Volume 15 ; 15 >
    au < exists ; exists ; 2007 ; Chinese Physics B Volume 16 ; 16 >
    au < down ; exists ; 2008 ; Chinese Physics B Volume 17 ; 17 >
    au < down ; finished ; 2009 ; Chinese Physics B Volume 18 ; 18 >
    au < down ; exists ; 2010 ; Chinese Physics B Volume 19 ; 19 >
    au < down ; finished ; 2011 ; Chinese Physics B Volume 20 ; 20 >
    au < down ; exists ; 2012 ; Chinese Physics B Volume 21 ; 21 >
    au < down ; exists ; 2013 ; Chinese Physics B Volume 22 ; 22 >
    au < down ; exists ; 2014 ; Chinese Physics B Volume 23 ; 23 >
    au < down ; exists ; 2015 ; Chinese Physics B Volume 24 ; 24 >
  }

  {

    title <
      name = Chinese Physics C ;
      issn = 1674-1137 ;
      issnl = 1674-1137
    >

    param[journal_issn] = 1674-1137

<<<<<<< HEAD
    au < down ; finished ; 2008 ; Chinese Physics C Volume 32 ; 32 > 
=======
    au < down ; finished ; 2008 ; Chinese Physics C Volume 32 ; 32 >
>>>>>>> bcb7be96
    au < down ; crawling ; 2009 ; Chinese Physics C Volume 33 ; 33 > 
    au < down ; crawling ; 2010 ; Chinese Physics C Volume 34 ; 34 > 
    au < down ; crawling ; 2011 ; Chinese Physics C Volume 35 ; 35 > 
    au < down ; crawling ; 2012 ; Chinese Physics C Volume 36 ; 36 > 
    au < down ; exists ; 2013 ; Chinese Physics C Volume 37 ; 37 > 
    au < down ; exists ; 2014 ; Chinese Physics C Volume 38 ; 38 > 
    au < down ; exists ; 2015 ; Chinese Physics C Volume 39 ; 39 > 

  }

  {

    title <
      name = Chinese Physics Letters ;
      issn = 0256-307X ;
      eissn = 1741-3540 ;
      issnl = 0256-307X
    >

    param[journal_issn] = 0256-307X
    comment[param] = print issn preferred

    au < doNotProcess ; doNotProcess ; 1984 ; Chinese Physics Letters Volume 1 ; 1 > 
    au < doNotProcess ; doNotProcess ; 1985 ; Chinese Physics Letters Volume 2 ; 2 > 
    au < doNotProcess ; doNotProcess ; 1986 ; Chinese Physics Letters Volume 3 ; 3 > 
    au < doNotProcess ; doNotProcess ; 1987 ; Chinese Physics Letters Volume 4 ; 4 > 
    au < doNotProcess ; doNotProcess ; 1988 ; Chinese Physics Letters Volume 5 ; 5 > 
    au < doNotProcess ; doNotProcess ; 1989 ; Chinese Physics Letters Volume 6 ; 6 > 
    au < doNotProcess ; doNotProcess ; 1990 ; Chinese Physics Letters Volume 7 ; 7 > 
    au < doNotProcess ; doNotProcess ; 1991 ; Chinese Physics Letters Volume 8 ; 8 > 
    au < doNotProcess ; doNotProcess ; 1992 ; Chinese Physics Letters Volume 9 ; 9 > 
    au < doNotProcess ; doNotProcess ; 1993 ; Chinese Physics Letters Volume 10 ; 10 > 
    au < doNotProcess ; doNotProcess ; 1994 ; Chinese Physics Letters Volume 11 ; 11 > 
    au < doNotProcess ; doNotProcess ; 1995 ; Chinese Physics Letters Volume 12 ; 12 > 
    au < doNotProcess ; doNotProcess ; 1996 ; Chinese Physics Letters Volume 13 ; 13 > 
    au < doNotProcess ; doNotProcess ; 1997 ; Chinese Physics Letters Volume 14 ; 14 > 
    au < doNotProcess ; doNotProcess ; 1998 ; Chinese Physics Letters Volume 15 ; 15 > 
    au < doNotProcess ; doNotProcess ; 1999 ; Chinese Physics Letters Volume 16 ; 16 > 
    au < doNotProcess ; doNotProcess ; 2000 ; Chinese Physics Letters Volume 17 ; 17 > 
    au < doNotProcess ; doNotProcess ; 2001 ; Chinese Physics Letters Volume 18 ; 18 > 
    au < doNotProcess ; doNotProcess ; 2002 ; Chinese Physics Letters Volume 19 ; 19 > 
    au < doNotProcess ; doNotProcess ; 2003 ; Chinese Physics Letters Volume 20 ; 20 > 
    au < doNotProcess ; doNotProcess ; 2004 ; Chinese Physics Letters Volume 21 ; 21 > 
    au < doNotProcess ; doNotProcess ; 2005 ; Chinese Physics Letters Volume 22 ; 22 > 
    au < doNotProcess ; doNotProcess ; 2006 ; Chinese Physics Letters Volume 23 ; 23 > 
    au < doNotProcess ; doNotProcess ; 2007 ; Chinese Physics Letters Volume 24 ; 24 > 
    au < down ; crawling ; 2008 ; Chinese Physics Letters Volume 25 ; 25 > 
    au < down ; crawling ; 2009 ; Chinese Physics Letters Volume 26 ; 26 > 
    au < down ; crawling ; 2010 ; Chinese Physics Letters Volume 27 ; 27 > 
    au < down ; crawling ; 2011 ; Chinese Physics Letters Volume 28 ; 28 > 
    au < down ; crawling ; 2012 ; Chinese Physics Letters Volume 29 ; 29 > 
    au < down ; exists ; 2013 ; Chinese Physics Letters Volume 30 ; 30 > 
<<<<<<< HEAD
    au < down ; finished ; 2014 ; Chinese Physics Letters Volume 31 ; 31 > 
=======
    au < down ; finished ; 2014 ; Chinese Physics Letters Volume 31 ; 31 >
>>>>>>> bcb7be96
    au < down ; exists ; 2015 ; Chinese Physics Letters Volume 32 ; 32 > 

  }

  {

    title <
      name = Classical and Quantum Gravity ;
      issn = 0264-9381 ;
      eissn = 1361-6382 ;
      issnl = 0264-9381
    >

    param[journal_issn] = 0264-9381
    comment[param] = print issn preferred

    au < doNotProcess ; doNotProcess ; 1984 ; Classical and Quantum Gravity Volume 1 ; 1 > 
    au < doNotProcess ; doNotProcess ; 1985 ; Classical and Quantum Gravity Volume 2 ; 2 > 
    au < doNotProcess ; doNotProcess ; 1986 ; Classical and Quantum Gravity Volume 3 ; 3 > 
    au < doNotProcess ; doNotProcess ; 1987 ; Classical and Quantum Gravity Volume 4 ; 4 > 
    au < doNotProcess ; doNotProcess ; 1988 ; Classical and Quantum Gravity Volume 5 ; 5 > 
    au < doNotProcess ; doNotProcess ; 1989 ; Classical and Quantum Gravity Volume 6 ; 6 > 
    au < doNotProcess ; doNotProcess ; 1990 ; Classical and Quantum Gravity Volume 7 ; 7 > 
    au < doNotProcess ; doNotProcess ; 1991 ; Classical and Quantum Gravity Volume 8 ; 8 > 
    au < doNotProcess ; doNotProcess ; 1992 ; Classical and Quantum Gravity Volume 9 ; 9 > 
    au < doNotProcess ; doNotProcess ; 1993 ; Classical and Quantum Gravity Volume 10 ; 10 > 
    au < doNotProcess ; doNotProcess ; 1994 ; Classical and Quantum Gravity Volume 11 ; 11 > 
    au < doNotProcess ; doNotProcess ; 1995 ; Classical and Quantum Gravity Volume 12 ; 12 > 
    au < doNotProcess ; doNotProcess ; 1996 ; Classical and Quantum Gravity Volume 13 ; 13 > 
    au < doNotProcess ; doNotProcess ; 1997 ; Classical and Quantum Gravity Volume 14 ; 14 > 
    au < doNotProcess ; doNotProcess ; 1998 ; Classical and Quantum Gravity Volume 15 ; 15 > 
    au < doNotProcess ; doNotProcess ; 1999 ; Classical and Quantum Gravity Volume 16 ; 16 > 
    au < doNotProcess ; doNotProcess ; 2000 ; Classical and Quantum Gravity Volume 17 ; 17 > 
    au < doNotProcess ; doNotProcess ; 2001 ; Classical and Quantum Gravity Volume 18 ; 18 > 
    au < doNotProcess ; doNotProcess ; 2002 ; Classical and Quantum Gravity Volume 19 ; 19 > 
    au < doNotProcess ; doNotProcess ; 2003 ; Classical and Quantum Gravity Volume 20 ; 20 > 
    au < doNotProcess ; doNotProcess ; 2004 ; Classical and Quantum Gravity Volume 21 ; 21 > 
    au < doNotProcess ; doNotProcess ; 2005 ; Classical and Quantum Gravity Volume 22 ; 22 > 
    au < doNotProcess ; doNotProcess ; 2006 ; Classical and Quantum Gravity Volume 23 ; 23 > 
    au < doNotProcess ; doNotProcess ; 2007 ; Classical and Quantum Gravity Volume 24 ; 24 > 
    au < down ; crawling ; 2008 ; Classical and Quantum Gravity Volume 25 ; 25 > 
    au < down ; crawling ; 2009 ; Classical and Quantum Gravity Volume 26 ; 26 > 
    au < down ; crawling ; 2010 ; Classical and Quantum Gravity Volume 27 ; 27 > 
    au < down ; crawling ; 2011 ; Classical and Quantum Gravity Volume 28 ; 28 > 
    au < down ; crawling ; 2012 ; Classical and Quantum Gravity Volume 29 ; 29 > 
    au < down ; exists ; 2013 ; Classical and Quantum Gravity Volume 30 ; 30 > 
    au < down ; exists ; 2014 ; Classical and Quantum Gravity Volume 31 ; 31 > 
    au < doNotProcess ; doNotProcess ; 2015 ; Classical and Quantum Gravity Volume 32 ; 32 > 

  }

  {

    title <
      name = Clinical Physics and Physiological Measurement ;
      issn = 0143-0815 ;
      issnl = 0143-0815
    >

    param[journal_issn] = 0143-0815
    comment[continued_by] = 0967-3334

    au < doNotProcess ; doNotProcess ; 1980 ; Clinical Physics and Physiological Measurement Volume 1 ; 1 > 
    au < doNotProcess ; doNotProcess ; 1981 ; Clinical Physics and Physiological Measurement Volume 2 ; 2 > 
    au < doNotProcess ; doNotProcess ; 1982 ; Clinical Physics and Physiological Measurement Volume 3 ; 3 > 
    au < doNotProcess ; doNotProcess ; 1983 ; Clinical Physics and Physiological Measurement Volume 4 ; 4 > 
    au < doNotProcess ; doNotProcess ; 1984 ; Clinical Physics and Physiological Measurement Volume 5 ; 5 > 
    au < doNotProcess ; doNotProcess ; 1985 ; Clinical Physics and Physiological Measurement Volume 6 ; 6 > 
    au < doNotProcess ; doNotProcess ; 1986 ; Clinical Physics and Physiological Measurement Volume 7 ; 7 > 
    au < doNotProcess ; doNotProcess ; 1987 ; Clinical Physics and Physiological Measurement Volume 8 ; 8 > 
    au < doNotProcess ; doNotProcess ; 1988 ; Clinical Physics and Physiological Measurement Volume 9 ; 9 > 
    au < doNotProcess ; doNotProcess ; 1989 ; Clinical Physics and Physiological Measurement Volume 10 ; 10 > 
    au < doNotProcess ; doNotProcess ; 1990 ; Clinical Physics and Physiological Measurement Volume 11 ; 11 > 
    au < doNotProcess ; doNotProcess ; 1991 ; Clinical Physics and Physiological Measurement Volume 12 ; 12 > 
    au < doNotProcess ; doNotProcess ; 1992 ; Clinical Physics and Physiological Measurement Volume 13 ; 13 > 

  }
  
  {

    title <
      name = Communications in Theoretical Physics ;
      issn = 0253-6102 ;
      issnl = 0253-6102
    >
    
    param[journal_issn] = 0253-6102
    
    au < doNotProcess ; doNotProcess ; 2005 ; Communications in Theoretical Physics Volume 43 ; 43 > 
    au < doNotProcess ; doNotProcess ; 2005 ; Communications in Theoretical Physics Volume 44 ; 44 > 
    au < doNotProcess ; doNotProcess ; 2006 ; Communications in Theoretical Physics Volume 45 ; 45 > 
    au < doNotProcess ; doNotProcess ; 2006 ; Communications in Theoretical Physics Volume 46 ; 46 > 
    au < doNotProcess ; doNotProcess ; 2007 ; Communications in Theoretical Physics Volume 47 ; 47 > 
    au < doNotProcess ; doNotProcess ; 2007 ; Communications in Theoretical Physics Volume 48 ; 48 > 
    au < down ; crawling ; 2008 ; Communications in Theoretical Physics Volume 49 ; 49 > 
    au < down ; crawling ; 2008 ; Communications in Theoretical Physics Volume 50 ; 50 > 
    au < down ; crawling ; 2009 ; Communications in Theoretical Physics Volume 51 ; 51 > 
    au < down ; crawling ; 2009 ; Communications in Theoretical Physics Volume 52 ; 52 > 
    au < down ; crawling ; 2010 ; Communications in Theoretical Physics Volume 53 ; 53 > 
    au < down ; crawling ; 2010 ; Communications in Theoretical Physics Volume 54 ; 54 > 
    au < down ; crawling ; 2011 ; Communications in Theoretical Physics Volume 55 ; 55 > 
    au < down ; crawling ; 2011 ; Communications in Theoretical Physics Volume 56 ; 56 >
    au < down ; crawling ; 2012 ; Communications in Theoretical Physics Volume 57 ; 57 >
    au < down ; exists ; 2012 ; Communications in Theoretical Physics Volume 58 ; 58 >
    au < down ; exists ; 2013 ; Communications in Theoretical Physics Volume 59 ; 59 >
    au < down ; exists ; 2013 ; Communications in Theoretical Physics Volume 60 ; 60 >
    au < down ; crawling ; 2014 ; Communications in Theoretical Physics Volume 61 ; 61 >
    au < down ; exists ; 2014 ; Communications in Theoretical Physics Volume 62 ; 62 >
    au < down ; exists ; 2015 ; Communications in Theoretical Physics Volume 63 ; 63 > 
    au < down ; exists ; 2015 ; Communications in Theoretical Physics Volume 64 ; 64 > 

  }

  {

    title <
      name = Computational Science & Discovery ;
      issn = 1749-4680 ;
      eissn = 1749-4699 ;
      issnl = 1749-4680
    >

    param[journal_issn] = 1749-4699
    comment[param] = eissn preferred

    au < down ; crawling ; 2008 ; Computational Science & Discovery Volume 1 ; 1 > 
    au < down ; crawling ; 2009 ; Computational Science & Discovery Volume 2 ; 2 > 
    au < down ; crawling ; 2010 ; Computational Science & Discovery Volume 3 ; 3 > 
    au < down ; crawling ; 2011 ; Computational Science & Discovery Volume 4 ; 4 > 
    au < down ; crawling ; 2012 ; Computational Science & Discovery Volume 5 ; 5 > 
    au < down ; exists ; 2013 ; Computational Science & Discovery Volume 6 ; 6 > 
    au < frozen ; exists ; 2014 ; Computational Science & Discovery Volume 7 ; 7 > 
    au < down ; exists ; 2015 ; Computational Science & Discovery Volume 8 ; 8 > 

  }

  {

    title <
      name = Distributed Systems Engineering ;
      issn = 0967-1846 ;
      eissn = 1361-6390 ;
      issnl = 0967-1846
    >

    param[journal_issn] = 0967-1846
    comment[param] = print issn preferred

    au < doNotProcess ; doNotProcess ; 1994 ; Distributed Systems Engineering Volume 1 ; 1 > 
    au < doNotProcess ; doNotProcess ; 1995 ; Distributed Systems Engineering Volume 2 ; 2 > 
    au < doNotProcess ; doNotProcess ; 1996 ; Distributed Systems Engineering Volume 3 ; 3 > 
    au < doNotProcess ; doNotProcess ; 1997 ; Distributed Systems Engineering Volume 4 ; 4 > 
    au < doNotProcess ; doNotProcess ; 1998 ; Distributed Systems Engineering Volume 5 ; 5 > 
    au < doNotProcess ; doNotProcess ; 1999 ; Distributed Systems Engineering Volume 6 ; 6 > 

  }

  {

    title <
      name = Environmental Research Letters ;
      issn = 1748-9326 ;
      issnl = 1748-9326
    >

    param[journal_issn] = 1748-9326
    comment[ingNotReady] = crawl failed, Fetch error - access denied, RU4441

    au < doNotProcess ; doNotProcess ; 2006 ; Environmental Research Letters Volume 1 ; 1 > 
    au < doNotProcess ; doNotProcess ; 2007 ; Environmental Research Letters Volume 2 ; 2 > 
    au < down ; crawling ; 2008 ; Environmental Research Letters Volume 3 ; 3 > 
    au < down ; crawling ; 2009 ; Environmental Research Letters Volume 4 ; 4 > 
    au < down ; crawling ; 2010 ; Environmental Research Letters Volume 5 ; 5 > 
    au < down ; crawling ; 2011 ; Environmental Research Letters Volume 6 ; 6 > 
    au < ingNotReady ; exists ; 2012 ; Environmental Research Letters Volume 7 ; 7 > 
    au < down ; exists ; 2013 ; Environmental Research Letters Volume 8 ; 8 > 
    au < down ; exists ; 2014 ; Environmental Research Letters Volume 9 ; 9 > 
    au < doNotProcess ; exists ; 2015 ; Environmental Research Letters Volume 10 ; 10 > 

  }

  {

    title <
      name = EPL (Europhysics Letters) ;
      issn = 0295-5075 ;
      eissn = 1286-4854 ;
      issnl = 0295-5075
    >

    param[journal_issn] = 0295-5075
    comment[param] = print issn preferred
    comment[notReady97] = RU4518, crawl failure
    comment[notReady99_100] = PD-41, related review articles

    au < doNotProcess ; doNotProcess ; 1986 ; EPL (Europhysics Letters) Volume 1 ; 1 > 
    au < doNotProcess ; doNotProcess ; 1986 ; EPL (Europhysics Letters) Volume 2 ; 2 > 
    au < doNotProcess ; doNotProcess ; 1987 ; EPL (Europhysics Letters) Volume 3 ; 3 > 
    au < doNotProcess ; doNotProcess ; 1987 ; EPL (Europhysics Letters) Volume 4 ; 4 > 
    au < doNotProcess ; doNotProcess ; 1988 ; EPL (Europhysics Letters) Volume 5 ; 5 > 
    au < doNotProcess ; doNotProcess ; 1988 ; EPL (Europhysics Letters) Volume 6 ; 6 > 
    au < doNotProcess ; doNotProcess ; 1988 ; EPL (Europhysics Letters) Volume 7 ; 7 > 
    au < doNotProcess ; doNotProcess ; 1989 ; EPL (Europhysics Letters) Volume 8 ; 8 > 
    au < doNotProcess ; doNotProcess ; 1989 ; EPL (Europhysics Letters) Volume 9 ; 9 > 
    au < doNotProcess ; doNotProcess ; 1989 ; EPL (Europhysics Letters) Volume 10 ; 10 > 
    au < doNotProcess ; doNotProcess ; 1990 ; EPL (Europhysics Letters) Volume 11 ; 11 > 
    au < doNotProcess ; doNotProcess ; 1990 ; EPL (Europhysics Letters) Volume 12 ; 12 > 
    au < doNotProcess ; doNotProcess ; 1990 ; EPL (Europhysics Letters) Volume 13 ; 13 > 
    au < doNotProcess ; doNotProcess ; 1991 ; EPL (Europhysics Letters) Volume 14 ; 14 > 
    au < doNotProcess ; doNotProcess ; 1991 ; EPL (Europhysics Letters) Volume 15 ; 15 > 
    au < doNotProcess ; doNotProcess ; 1991 ; EPL (Europhysics Letters) Volume 16 ; 16 > 
    au < doNotProcess ; doNotProcess ; 1992 ; EPL (Europhysics Letters) Volume 17 ; 17 > 
    au < doNotProcess ; doNotProcess ; 1992 ; EPL (Europhysics Letters) Volume 18 ; 18 > 
    au < doNotProcess ; doNotProcess ; 1992 ; EPL (Europhysics Letters) Volume 19 ; 19 > 
    au < doNotProcess ; doNotProcess ; 1992 ; EPL (Europhysics Letters) Volume 20 ; 20 > 
    au < doNotProcess ; doNotProcess ; 1993 ; EPL (Europhysics Letters) Volume 21 ; 21 > 
    au < doNotProcess ; doNotProcess ; 1993 ; EPL (Europhysics Letters) Volume 22 ; 22 > 
    au < doNotProcess ; doNotProcess ; 1993 ; EPL (Europhysics Letters) Volume 23 ; 23 > 
    au < doNotProcess ; doNotProcess ; 1993 ; EPL (Europhysics Letters) Volume 24 ; 24 > 
    au < doNotProcess ; doNotProcess ; 1994 ; EPL (Europhysics Letters) Volume 25 ; 25 > 
    au < down ; exists ; 1994 ; EPL (Europhysics Letters) Volume 26 ; 26 > 
    au < doNotProcess ; doNotProcess ; 1994 ; EPL (Europhysics Letters) Volume 27 ; 27 > 
    au < doNotProcess ; doNotProcess ; 1994 ; EPL (Europhysics Letters) Volume 28 ; 28 > 
    au < doNotProcess ; doNotProcess ; 1995 ; EPL (Europhysics Letters) Volume 29 ; 29 > 
    au < doNotProcess ; doNotProcess ; 1995 ; EPL (Europhysics Letters) Volume 30 ; 30 > 
    au < doNotProcess ; doNotProcess ; 1995 ; EPL (Europhysics Letters) Volume 31 ; 31 > 
    au < doNotProcess ; doNotProcess ; 1995 ; EPL (Europhysics Letters) Volume 32 ; 32 > 
    au < doNotProcess ; doNotProcess ; 1996 ; EPL (Europhysics Letters) Volume 33 ; 33 > 
    au < doNotProcess ; doNotProcess ; 1996 ; EPL (Europhysics Letters) Volume 34 ; 34 > 
    au < doNotProcess ; doNotProcess ; 1996 ; EPL (Europhysics Letters) Volume 35 ; 35 > 
    au < doNotProcess ; doNotProcess ; 1996 ; EPL (Europhysics Letters) Volume 36 ; 36 > 
    au < doNotProcess ; doNotProcess ; 1997 ; EPL (Europhysics Letters) Volume 37 ; 37 > 
    au < doNotProcess ; doNotProcess ; 1997 ; EPL (Europhysics Letters) Volume 38 ; 38 > 
    au < doNotProcess ; doNotProcess ; 1997 ; EPL (Europhysics Letters) Volume 39 ; 39 > 
    au < doNotProcess ; doNotProcess ; 1997 ; EPL (Europhysics Letters) Volume 40 ; 40 > 
    au < doNotProcess ; doNotProcess ; 1998 ; EPL (Europhysics Letters) Volume 41 ; 41 > 
    au < doNotProcess ; doNotProcess ; 1998 ; EPL (Europhysics Letters) Volume 42 ; 42 > 
    au < doNotProcess ; doNotProcess ; 1998 ; EPL (Europhysics Letters) Volume 43 ; 43 > 
    au < doNotProcess ; doNotProcess ; 1998 ; EPL (Europhysics Letters) Volume 44 ; 44 > 
    au < doNotProcess ; doNotProcess ; 1999 ; EPL (Europhysics Letters) Volume 45 ; 45 > 
    au < doNotProcess ; doNotProcess ; 1999 ; EPL (Europhysics Letters) Volume 46 ; 46 > 
    au < doNotProcess ; doNotProcess ; 1999 ; EPL (Europhysics Letters) Volume 47 ; 47 > 
    au < doNotProcess ; doNotProcess ; 1999 ; EPL (Europhysics Letters) Volume 48 ; 48 > 
    au < doNotProcess ; doNotProcess ; 2000 ; EPL (Europhysics Letters) Volume 49 ; 49 > 
    au < doNotProcess ; doNotProcess ; 2000 ; EPL (Europhysics Letters) Volume 50 ; 50 > 
    au < doNotProcess ; doNotProcess ; 2000 ; EPL (Europhysics Letters) Volume 51 ; 51 > 
    au < doNotProcess ; doNotProcess ; 2000 ; EPL (Europhysics Letters) Volume 52 ; 52 > 
    au < doNotProcess ; doNotProcess ; 2001 ; EPL (Europhysics Letters) Volume 53 ; 53 > 
    au < doNotProcess ; doNotProcess ; 2001 ; EPL (Europhysics Letters) Volume 54 ; 54 > 
    au < doNotProcess ; doNotProcess ; 2001 ; EPL (Europhysics Letters) Volume 55 ; 55 > 
    au < doNotProcess ; doNotProcess ; 2001 ; EPL (Europhysics Letters) Volume 56 ; 56 > 
    au < doNotProcess ; doNotProcess ; 2002 ; EPL (Europhysics Letters) Volume 57 ; 57 > 
    au < doNotProcess ; doNotProcess ; 2002 ; EPL (Europhysics Letters) Volume 58 ; 58 > 
    au < doNotProcess ; doNotProcess ; 2002 ; EPL (Europhysics Letters) Volume 59 ; 59 > 
    au < doNotProcess ; doNotProcess ; 2002 ; EPL (Europhysics Letters) Volume 60 ; 60 > 
    au < doNotProcess ; doNotProcess ; 2003 ; EPL (Europhysics Letters) Volume 61 ; 61 > 
    au < doNotProcess ; doNotProcess ; 2003 ; EPL (Europhysics Letters) Volume 62 ; 62 > 
    au < doNotProcess ; doNotProcess ; 2003 ; EPL (Europhysics Letters) Volume 63 ; 63 > 
    au < doNotProcess ; doNotProcess ; 2003 ; EPL (Europhysics Letters) Volume 64 ; 64 > 
    au < doNotProcess ; doNotProcess ; 2004 ; EPL (Europhysics Letters) Volume 65 ; 65 > 
    au < doNotProcess ; doNotProcess ; 2004 ; EPL (Europhysics Letters) Volume 66 ; 66 > 
    au < doNotProcess ; doNotProcess ; 2004 ; EPL (Europhysics Letters) Volume 67 ; 67 > 
    au < doNotProcess ; doNotProcess ; 2004 ; EPL (Europhysics Letters) Volume 68 ; 68 > 
    au < doNotProcess ; doNotProcess ; 2005 ; EPL (Europhysics Letters) Volume 69 ; 69 > 
    au < doNotProcess ; doNotProcess ; 2005 ; EPL (Europhysics Letters) Volume 70 ; 70 > 
    au < doNotProcess ; doNotProcess ; 2005 ; EPL (Europhysics Letters) Volume 71 ; 71 > 
    au < doNotProcess ; doNotProcess ; 2005 ; EPL (Europhysics Letters) Volume 72 ; 72 > 
    au < doNotProcess ; doNotProcess ; 2006 ; EPL (Europhysics Letters) Volume 73 ; 73 > 
    au < doNotProcess ; doNotProcess ; 2006 ; EPL (Europhysics Letters) Volume 74 ; 74 > 
    au < doNotProcess ; doNotProcess ; 2006 ; EPL (Europhysics Letters) Volume 75 ; 75 > 
    au < doNotProcess ; doNotProcess ; 2006 ; EPL (Europhysics Letters) Volume 76 ; 76 > 
    au < doNotProcess ; doNotProcess ; 2007 ; EPL (Europhysics Letters) Volume 77 ; 77 > 
    au < doNotProcess ; doNotProcess ; 2007 ; EPL (Europhysics Letters) Volume 78 ; 78 > 
    au < doNotProcess ; doNotProcess ; 2007 ; EPL (Europhysics Letters) Volume 79 ; 79 > 
    au < doNotProcess ; doNotProcess ; 2007 ; EPL (Europhysics Letters) Volume 80 ; 80 > 
    au < down ; crawling ; 2008 ; EPL (Europhysics Letters) Volume 81 ; 81 > 
    au < down ; crawling ; 2008 ; EPL (Europhysics Letters) Volume 82 ; 82 > 
    au < down ; crawling ; 2008 ; EPL (Europhysics Letters) Volume 83 ; 83 > 
    au < down ; crawling ; 2008 ; EPL (Europhysics Letters) Volume 84 ; 84 > 
    au < down ; crawling ; 2009 ; EPL (Europhysics Letters) Volume 85 ; 85 > 
    au < down ; crawling ; 2009 ; EPL (Europhysics Letters) Volume 86 ; 86 > 
    au < down ; crawling ; 2009 ; EPL (Europhysics Letters) Volume 87 ; 87 > 
    au < down ; crawling ; 2009 ; EPL (Europhysics Letters) Volume 88 ; 88 > 
    au < down ; crawling ; 2010 ; EPL (Europhysics Letters) Volume 89 ; 89 > 
    au < down ; crawling ; 2010 ; EPL (Europhysics Letters) Volume 90 ; 90 > 
    au < down ; crawling ; 2010 ; EPL (Europhysics Letters) Volume 91 ; 91 > 
    au < down ; crawling ; 2010 ; EPL (Europhysics Letters) Volume 92 ; 92 > 
    au < down ; crawling ; 2011 ; EPL (Europhysics Letters) Volume 93 ; 93 > 
    au < down ; crawling ; 2011 ; EPL (Europhysics Letters) Volume 94 ; 94 > 
    au < down ; crawling ; 2011 ; EPL (Europhysics Letters) Volume 95 ; 95 > 
    au < down ; crawling ; 2011 ; EPL (Europhysics Letters) Volume 96 ; 96 >
    au < ingNotReady ; exists ; 2012 ; EPL (Europhysics Letters) Volume 97 ; 97 >
    au < down ; crawling ; 2012 ; EPL (Europhysics Letters) Volume 98 ; 98 >
    au < ingNotReady ; exists ; 2012 ; EPL (Europhysics Letters) Volume 99 ; 99 >
    au < ingNotReady ; exists ; 2012 ; EPL (Europhysics Letters) Volume 100 ; 100 >
    au < down ; exists ; 2013 ; EPL (Europhysics Letters) Volume 101 ; 101 >
    au < down ; exists ; 2013 ; EPL (Europhysics Letters) Volume 102 ; 102 >
    au < down ; exists ; 2013 ; EPL (Europhysics Letters) Volume 103 ; 103 >
    au < down ; exists ; 2013 ; EPL (Europhysics Letters) Volume 104 ; 104 >
<<<<<<< HEAD
    au < down ; finished ; 2014 ; EPL (Europhysics Letters) Volume 105 ; 105 > 
=======
    au < down ; finished ; 2014 ; EPL (Europhysics Letters) Volume 105 ; 105 >
>>>>>>> bcb7be96
    au < down ; finished ; 2014 ; EPL (Europhysics Letters) Volume 106 ; 106 >
    au < down ; crawling ; 2014 ; EPL (Europhysics Letters) Volume 107 ; 107 >
    au < down ; crawling ; 2014 ; EPL (Europhysics Letters) Volume 108 ; 108 >
    au < down ; exists ; 2015 ; EPL (Europhysics Letters) Volume 109 ; 109 >
    au < down ; exists ; 2015 ; EPL (Europhysics Letters) Volume 110 ; 110 >
    au < doNotProcess ; doNotProcess ; 2015 ; EPL (Europhysics Letters) Volume 111 ; 111 >
    au < doNotProcess ; doNotProcess ; 2015 ; EPL (Europhysics Letters) Volume 112 ; 112 >

  }

  {

    title <
      name = European Journal of Physics ;
      issn = 0143-0807 ;
      eissn = 1361-6404 ;
      issnl = 0143-0807
    >

    param[journal_issn] = 0143-0807
    comment[param] = print issn preferred

    au < doNotProcess ; doNotProcess ; 1980 ; European Journal of Physics Volume 1 ; 1 > 
    au < doNotProcess ; doNotProcess ; 1981 ; European Journal of Physics Volume 2 ; 2 > 
    au < doNotProcess ; doNotProcess ; 1982 ; European Journal of Physics Volume 3 ; 3 > 
    au < doNotProcess ; doNotProcess ; 1983 ; European Journal of Physics Volume 4 ; 4 > 
    au < doNotProcess ; doNotProcess ; 1984 ; European Journal of Physics Volume 5 ; 5 > 
    au < doNotProcess ; doNotProcess ; 1985 ; European Journal of Physics Volume 6 ; 6 > 
    au < doNotProcess ; doNotProcess ; 1986 ; European Journal of Physics Volume 7 ; 7 > 
    au < doNotProcess ; doNotProcess ; 1987 ; European Journal of Physics Volume 8 ; 8 > 
    au < doNotProcess ; doNotProcess ; 1988 ; European Journal of Physics Volume 9 ; 9 > 
    au < doNotProcess ; doNotProcess ; 1989 ; European Journal of Physics Volume 10 ; 10 > 
    au < doNotProcess ; doNotProcess ; 1990 ; European Journal of Physics Volume 11 ; 11 > 
    au < doNotProcess ; doNotProcess ; 1991 ; European Journal of Physics Volume 12 ; 12 > 
    au < doNotProcess ; doNotProcess ; 1992 ; European Journal of Physics Volume 13 ; 13 > 
    au < doNotProcess ; doNotProcess ; 1993 ; European Journal of Physics Volume 14 ; 14 > 
    au < doNotProcess ; doNotProcess ; 1994 ; European Journal of Physics Volume 15 ; 15 > 
    au < doNotProcess ; doNotProcess ; 1995 ; European Journal of Physics Volume 16 ; 16 > 
    au < doNotProcess ; doNotProcess ; 1996 ; European Journal of Physics Volume 17 ; 17 > 
    au < doNotProcess ; doNotProcess ; 1997 ; European Journal of Physics Volume 18 ; 18 > 
    au < doNotProcess ; doNotProcess ; 1998 ; European Journal of Physics Volume 19 ; 19 > 
    au < doNotProcess ; doNotProcess ; 1999 ; European Journal of Physics Volume 20 ; 20 > 
    au < doNotProcess ; doNotProcess ; 2000 ; European Journal of Physics Volume 21 ; 21 > 
    au < doNotProcess ; doNotProcess ; 2001 ; European Journal of Physics Volume 22 ; 22 > 
    au < doNotProcess ; doNotProcess ; 2002 ; European Journal of Physics Volume 23 ; 23 > 
    au < doNotProcess ; doNotProcess ; 2003 ; European Journal of Physics Volume 24 ; 24 > 
    au < doNotProcess ; doNotProcess ; 2004 ; European Journal of Physics Volume 25 ; 25 > 
    au < doNotProcess ; doNotProcess ; 2005 ; European Journal of Physics Volume 26 ; 26 > 
    au < doNotProcess ; doNotProcess ; 2006 ; European Journal of Physics Volume 27 ; 27 > 
    au < doNotProcess ; doNotProcess ; 2007 ; European Journal of Physics Volume 28 ; 28 > 
    au < down ; crawling ; 2008 ; European Journal of Physics Volume 29 ; 29 > 
    au < down ; crawling ; 2009 ; European Journal of Physics Volume 30 ; 30 > 
    au < down ; crawling ; 2010 ; European Journal of Physics Volume 31 ; 31 > 
    au < down ; crawling ; 2011 ; European Journal of Physics Volume 32 ; 32 > 
    au < down ; crawling ; 2012 ; European Journal of Physics Volume 33 ; 33 > 
    au < down ; exists ; 2013 ; European Journal of Physics Volume 34 ; 34 > 
    au < down ; exists ; 2014 ; European Journal of Physics Volume 35 ; 35 > 
    au < doNotProcess ; doNotProcess ; 2015 ; European Journal of Physics Volume 36 ; 36 > 

  }

  {

    title <
      name = Fluid Dynamics Research ;
      issn = 0169-5983 ;
      eissn = 1873-7005 ;
      issnl = 0169-5983
    >

    param[journal_issn] = 1873-7005
    comment[param] = eissn preferred

    au < doNotProcess ; doNotProcess ; 1986 ; Fluid Dynamics Research Volume 1 ; 1 > 
    au < doNotProcess ; doNotProcess ; 1987 ; Fluid Dynamics Research Volume 2 ; 2 > 
    au < doNotProcess ; doNotProcess ; 1988 ; Fluid Dynamics Research Volume 3 ; 3 > 
    au < doNotProcess ; doNotProcess ; 1988 ; Fluid Dynamics Research Volume 4 ; 4 > 
    au < doNotProcess ; doNotProcess ; 1989 ; Fluid Dynamics Research Volume 5 ; 5 > 
    au < doNotProcess ; doNotProcess ; 1990 ; Fluid Dynamics Research Volume 6 ; 6 > 
    au < doNotProcess ; doNotProcess ; 1991 ; Fluid Dynamics Research Volume 7 ; 7 > 
    au < doNotProcess ; doNotProcess ; 1991 ; Fluid Dynamics Research Volume 8 ; 8 > 
    au < doNotProcess ; doNotProcess ; 1992 ; Fluid Dynamics Research Volume 9 ; 9 > 
    au < doNotProcess ; doNotProcess ; 1992 ; Fluid Dynamics Research Volume 10 ; 10 > 
    au < doNotProcess ; doNotProcess ; 1993 ; Fluid Dynamics Research Volume 11 ; 11 > 
    au < doNotProcess ; doNotProcess ; 1993 ; Fluid Dynamics Research Volume 12 ; 12 > 
    au < doNotProcess ; doNotProcess ; 1994 ; Fluid Dynamics Research Volume 13 ; 13 > 
    au < doNotProcess ; doNotProcess ; 1994 ; Fluid Dynamics Research Volume 14 ; 14 > 
    au < doNotProcess ; doNotProcess ; 1995 ; Fluid Dynamics Research Volume 15 ; 15 > 
    au < doNotProcess ; doNotProcess ; 1995 ; Fluid Dynamics Research Volume 16 ; 16 > 
    au < doNotProcess ; doNotProcess ; 1995 ; Fluid Dynamics Research Volume 17 ; 17 > 
    au < doNotProcess ; doNotProcess ; 1996 ; Fluid Dynamics Research Volume 18 ; 18 > 
    au < doNotProcess ; doNotProcess ; 1996 ; Fluid Dynamics Research Volume 19 ; 19 > 
    au < doNotProcess ; doNotProcess ; 1997 ; Fluid Dynamics Research Volume 20 ; 20 > 
    au < doNotProcess ; doNotProcess ; 1997 ; Fluid Dynamics Research Volume 21 ; 21 > 
    au < doNotProcess ; doNotProcess ; 1998 ; Fluid Dynamics Research Volume 22 ; 22 > 
    au < doNotProcess ; doNotProcess ; 1998 ; Fluid Dynamics Research Volume 23 ; 23 > 
    au < doNotProcess ; doNotProcess ; 1999 ; Fluid Dynamics Research Volume 24 ; 24 > 
    au < doNotProcess ; doNotProcess ; 1999 ; Fluid Dynamics Research Volume 25 ; 25 > 
    au < doNotProcess ; doNotProcess ; 2000 ; Fluid Dynamics Research Volume 26 ; 26 > 
    au < doNotProcess ; doNotProcess ; 2000 ; Fluid Dynamics Research Volume 27 ; 27 > 
    au < doNotProcess ; doNotProcess ; 2001 ; Fluid Dynamics Research Volume 28 ; 28 > 
    au < doNotProcess ; doNotProcess ; 2001 ; Fluid Dynamics Research Volume 29 ; 29 > 
    au < doNotProcess ; doNotProcess ; 2002 ; Fluid Dynamics Research Volume 30 ; 30 > 
    au < doNotProcess ; doNotProcess ; 2002 ; Fluid Dynamics Research Volume 31 ; 31 > 
    au < doNotProcess ; doNotProcess ; 2003 ; Fluid Dynamics Research Volume 32 ; 32 > 
    au < doNotProcess ; doNotProcess ; 2003 ; Fluid Dynamics Research Volume 33 ; 33 > 
    au < doNotProcess ; doNotProcess ; 2004 ; Fluid Dynamics Research Volume 34 ; 34 > 
    au < doNotProcess ; doNotProcess ; 2004 ; Fluid Dynamics Research Volume 35 ; 35 > 
    au < doNotProcess ; doNotProcess ; 2005 ; Fluid Dynamics Research Volume 36 ; 36 > 
    au < doNotProcess ; doNotProcess ; 2005 ; Fluid Dynamics Research Volume 37 ; 37 > 
    au < doNotProcess ; doNotProcess ; 2006 ; Fluid Dynamics Research Volume 38 ; 38 > 
    au < doNotProcess ; doNotProcess ; 2007 ; Fluid Dynamics Research Volume 39 ; 39 > 
    au < down ; crawling ; 2008 ; Fluid Dynamics Research Volume 40 ; 40 > 
    au < down ; crawling ; 2009 ; Fluid Dynamics Research Volume 41 ; 41 > 
    au < down ; crawling ; 2010 ; Fluid Dynamics Research Volume 42 ; 42 > 
    au < down ; crawling ; 2011 ; Fluid Dynamics Research Volume 43 ; 43 > 
    au < down ; crawling ; 2012 ; Fluid Dynamics Research Volume 44 ; 44 > 
    au < down ; exists ; 2013 ; Fluid Dynamics Research Volume 45 ; 45 > 
    au < down ; exists ; 2014 ; Fluid Dynamics Research Volume 46 ; 46 > 
    au < down ; exists ; 2015 ; Fluid Dynamics Research Volume 47 ; 47 > 

  }
  
  {

    title <
      name = Inverse Problems ;
      issn = 0266-5611 ;
      eissn = 1361-6420 ;
      issnl = 0266-5611
    >

    param[journal_issn] = 0266-5611
    comment[param] = print issn preferred

    au < doNotProcess ; doNotProcess ; 1985 ; Inverse Problems Volume 1 ; 1 > 
    au < doNotProcess ; doNotProcess ; 1986 ; Inverse Problems Volume 2 ; 2 > 
    au < doNotProcess ; doNotProcess ; 1987 ; Inverse Problems Volume 3 ; 3 > 
    au < doNotProcess ; doNotProcess ; 1988 ; Inverse Problems Volume 4 ; 4 > 
    au < doNotProcess ; doNotProcess ; 1989 ; Inverse Problems Volume 5 ; 5 > 
    au < doNotProcess ; doNotProcess ; 1990 ; Inverse Problems Volume 6 ; 6 > 
    au < doNotProcess ; doNotProcess ; 1991 ; Inverse Problems Volume 7 ; 7 > 
    au < doNotProcess ; doNotProcess ; 1992 ; Inverse Problems Volume 8 ; 8 > 
    au < doNotProcess ; doNotProcess ; 1993 ; Inverse Problems Volume 9 ; 9 > 
    au < doNotProcess ; doNotProcess ; 1994 ; Inverse Problems Volume 10 ; 10 > 
    au < doNotProcess ; doNotProcess ; 1995 ; Inverse Problems Volume 11 ; 11 > 
    au < doNotProcess ; doNotProcess ; 1996 ; Inverse Problems Volume 12 ; 12 > 
    au < doNotProcess ; doNotProcess ; 1997 ; Inverse Problems Volume 13 ; 13 > 
    au < doNotProcess ; doNotProcess ; 1998 ; Inverse Problems Volume 14 ; 14 > 
    au < doNotProcess ; doNotProcess ; 1999 ; Inverse Problems Volume 15 ; 15 > 
    au < doNotProcess ; doNotProcess ; 2000 ; Inverse Problems Volume 16 ; 16 > 
    au < doNotProcess ; doNotProcess ; 2001 ; Inverse Problems Volume 17 ; 17 > 
    au < doNotProcess ; doNotProcess ; 2002 ; Inverse Problems Volume 18 ; 18 > 
    au < doNotProcess ; doNotProcess ; 2003 ; Inverse Problems Volume 19 ; 19 > 
    au < doNotProcess ; doNotProcess ; 2004 ; Inverse Problems Volume 20 ; 20 > 
    au < doNotProcess ; doNotProcess ; 2005 ; Inverse Problems Volume 21 ; 21 > 
    au < doNotProcess ; doNotProcess ; 2006 ; Inverse Problems Volume 22 ; 22 > 
    au < doNotProcess ; doNotProcess ; 2007 ; Inverse Problems Volume 23 ; 23 > 
    au < down ; crawling ; 2008 ; Inverse Problems Volume 24 ; 24 > 
    au < down ; crawling ; 2009 ; Inverse Problems Volume 25 ; 25 > 
    au < down ; crawling ; 2010 ; Inverse Problems Volume 26 ; 26 > 
    au < down ; crawling ; 2011 ; Inverse Problems Volume 27 ; 27 > 
    au < down ; crawling ; 2012 ; Inverse Problems Volume 28 ; 28 > 
    au < down ; exists ; 2013 ; Inverse Problems Volume 29 ; 29 > 
    au < down ; crawling ; 2014 ; Inverse Problems Volume 30 ; 30 > 
    au < crawling ; exists ; 2015 ; Inverse Problems Volume 31 ; 31 > 

  }

  {

    title <
      name = IOP Conference Series: Earth and Environmental Science ;
      issn = 1755-1307 ;
      eissn = 1755-1315 ;
      issnl = 1755-1307
    >

    param[journal_issn] = 1755-1315
    comment[param] = eissn preferred
    comment[au_start_url] = redirects to issue toc, permission statement found in page source

    au < down ; crawling ; 2008 ; IOP Conference Series: Earth and Environmental Science Volume 1 ; 1 > 
    au < down ; crawling ; 2008 ; IOP Conference Series: Earth and Environmental Science Volume 2 ; 2 > 
    au < down ; crawling ; 2008 ; IOP Conference Series: Earth and Environmental Science Volume 3 ; 3 > 
    au < down ; crawling ; 2008 ; IOP Conference Series: Earth and Environmental Science Volume 4 ; 4 > 
    au < down ; crawling ; 2009 ; IOP Conference Series: Earth and Environmental Science Volume 5 ; 5 > 
    au < down ; crawling ; 2009 ; IOP Conference Series: Earth and Environmental Science Volume 6 ; 6 > 
<<<<<<< HEAD
    au < down ; finished ; 2009 ; IOP Conference Series: Earth and Environmental Science Volume 7 ; 7 > 
    au < down ; crawling ; 2009 ; IOP Conference Series: Earth and Environmental Science Volume 8 ; 8 > 
    au < down ; crawling ; 2010 ; IOP Conference Series: Earth and Environmental Science Volume 9 ; 9 > 
    au < down ; finished ; 2010 ; IOP Conference Series: Earth and Environmental Science Volume 10 ; 10 > 
=======
    au < down ; finished ; 2009 ; IOP Conference Series: Earth and Environmental Science Volume 7 ; 7 >
    au < down ; crawling ; 2009 ; IOP Conference Series: Earth and Environmental Science Volume 8 ; 8 > 
    au < down ; crawling ; 2010 ; IOP Conference Series: Earth and Environmental Science Volume 9 ; 9 > 
    au < down ; finished ; 2010 ; IOP Conference Series: Earth and Environmental Science Volume 10 ; 10 >
>>>>>>> bcb7be96
    au < down ; crawling ; 2010 ; IOP Conference Series: Earth and Environmental Science Volume 11 ; 11 > 
    au < down ; crawling ; 2010 ; IOP Conference Series: Earth and Environmental Science Volume 12 ; 12 > 
    au < down ; crawling ; 2010 ; IOP Conference Series: Earth and Environmental Science Volume 13 ; 13 > 
    au < down ; crawling ; 2011 ; IOP Conference Series: Earth and Environmental Science Volume 14 ; 14 > 
    au < down ; exists ; 2012 ; IOP Conference Series: Earth and Environmental Science Volume 15 ; 15 > 
    au < down ; exists ; 2013 ; IOP Conference Series: Earth and Environmental Science Volume 16 ; 16 > 
    au < down ; crawling ; 2014 ; IOP Conference Series: Earth and Environmental Science Volume 17 ; 17 > 
    au < down ; exists ; 2015 ; IOP Conference Series: Earth and Environmental Science Volume 18 ; 18 > 

  }

  {

    title <
      name = IOP Conference Series: Materials Science and Engineering ;
      issn = 1757-8981 ;
      eissn = 1757-899X ;
      issnl = 1757-8981
    >

    param[journal_issn] = 1757-899X
    comment[param] = eissn preferred

    au < down ; crawling ; 2009 ; IOP Conference Series: Materials Science and Engineering Volume 1 ; 1 > 
    au < down ; crawling ; 2009 ; IOP Conference Series: Materials Science and Engineering Volume 2 ; 2 > 
    au < down ; crawling ; 2009 ; IOP Conference Series: Materials Science and Engineering Volume 3 ; 3 > 
<<<<<<< HEAD
    au < down ; finished ; 2009 ; IOP Conference Series: Materials Science and Engineering Volume 4 ; 4 > 
=======
    au < down ; finished ; 2009 ; IOP Conference Series: Materials Science and Engineering Volume 4 ; 4 >
>>>>>>> bcb7be96
    au < down ; crawling ; 2009 ; IOP Conference Series: Materials Science and Engineering Volume 5 ; 5 > 
    au < down ; crawling ; 2009 ; IOP Conference Series: Materials Science and Engineering Volume 6 ; 6 > 
    au < down ; crawling ; 2010 ; IOP Conference Series: Materials Science and Engineering Volume 7 ; 7 > 
    au < down ; crawling ; 2010 ; IOP Conference Series: Materials Science and Engineering Volume 8 ; 8 > 
    au < down ; crawling ; 2010 ; IOP Conference Series: Materials Science and Engineering Volume 9 ; 9 > 
    au < down ; crawling ; 2010 ; IOP Conference Series: Materials Science and Engineering Volume 10 ; 10 > 
    au < down ; crawling ; 2010 ; IOP Conference Series: Materials Science and Engineering Volume 11 ; 11 > 
    au < down ; crawling ; 2010 ; IOP Conference Series: Materials Science and Engineering Volume 12 ; 12 > 
<<<<<<< HEAD
    au < down ; finished ; 2010 ; IOP Conference Series: Materials Science and Engineering Volume 13 ; 13 > 
    au < down ; crawling ; 2010 ; IOP Conference Series: Materials Science and Engineering Volume 14 ; 14 > 
    au < down ; crawling ; 2010 ; IOP Conference Series: Materials Science and Engineering Volume 15 ; 15 > 
    au < down ; crawling ; 2010 ; IOP Conference Series: Materials Science and Engineering Volume 16 ; 16 > 
    au < down ; finished ; 2011 ; IOP Conference Series: Materials Science and Engineering Volume 17 ; 17 > 
    au < down ; crawling ; 2011 ; IOP Conference Series: Materials Science and Engineering Volume 18 ; 18 > 
    au < down ; crawling ; 2011 ; IOP Conference Series: Materials Science and Engineering Volume 19 ; 19 > 
    au < down ; finished ; 2011 ; IOP Conference Series: Materials Science and Engineering Volume 20 ; 20 > 
=======
    au < down ; finished ; 2010 ; IOP Conference Series: Materials Science and Engineering Volume 13 ; 13 >
    au < down ; crawling ; 2010 ; IOP Conference Series: Materials Science and Engineering Volume 14 ; 14 > 
    au < down ; crawling ; 2010 ; IOP Conference Series: Materials Science and Engineering Volume 15 ; 15 > 
    au < down ; crawling ; 2010 ; IOP Conference Series: Materials Science and Engineering Volume 16 ; 16 > 
    au < down ; finished ; 2011 ; IOP Conference Series: Materials Science and Engineering Volume 17 ; 17 >
    au < down ; crawling ; 2011 ; IOP Conference Series: Materials Science and Engineering Volume 18 ; 18 > 
    au < down ; crawling ; 2011 ; IOP Conference Series: Materials Science and Engineering Volume 19 ; 19 > 
    au < down ; finished ; 2011 ; IOP Conference Series: Materials Science and Engineering Volume 20 ; 20 >
>>>>>>> bcb7be96
    au < down ; crawling ; 2011 ; IOP Conference Series: Materials Science and Engineering Volume 21 ; 21 > 
    au < down ; crawling ; 2011 ; IOP Conference Series: Materials Science and Engineering Volume 22 ; 22 > 
    au < down ; crawling ; 2011 ; IOP Conference Series: Materials Science and Engineering Volume 23 ; 23 > 
    au < down ; crawling ; 2011 ; IOP Conference Series: Materials Science and Engineering Volume 24 ; 24 >
    au < down ; finished ; 2011 ; IOP Conference Series: Materials Science and Engineering Volume 25 ; 25 >
    au < down ; crawling ; 2011 ; IOP Conference Series: Materials Science and Engineering Volume 26 ; 26 >
    au < down ; crawling ; 2011 ; IOP Conference Series: Materials Science and Engineering Volume 27 ; 27 >
    au < down ; exists ; 2012 ; IOP Conference Series: Materials Science and Engineering Volume 28 ; 28 > 
    au < down ; exists ; 2012 ; IOP Conference Series: Materials Science and Engineering Volume 29 ; 29 > 
    au < down ; exists ; 2012 ; IOP Conference Series: Materials Science and Engineering Volume 30 ; 30 > 
    au < down ; exists ; 2012 ; IOP Conference Series: Materials Science and Engineering Volume 31 ; 31 > 
    au < down ; exists ; 2012 ; IOP Conference Series: Materials Science and Engineering Volume 32 ; 32 > 
    au < down ; exists ; 2012 ; IOP Conference Series: Materials Science and Engineering Volume 33 ; 33 > 
    au < down ; exists ; 2012 ; IOP Conference Series: Materials Science and Engineering Volume 34 ; 34 >
    au < down ; exists ; 2012 ; IOP Conference Series: Materials Science and Engineering Volume 35 ; 35 >
    au < down ; exists ; 2012 ; IOP Conference Series: Materials Science and Engineering Volume 36 ; 36 >
    au < down ; exists ; 2012 ; IOP Conference Series: Materials Science and Engineering Volume 37 ; 37 >
    au < down ; exists ; 2012 ; IOP Conference Series: Materials Science and Engineering Volume 38 ; 38 > 
    au < down ; exists ; 2012 ; IOP Conference Series: Materials Science and Engineering Volume 39 ; 39 > 
    au < down ; exists ; 2012 ; IOP Conference Series: Materials Science and Engineering Volume 40 ; 40 > 
    au < down ; exists ; 2012 ; IOP Conference Series: Materials Science and Engineering Volume 41 ; 41 > 
    au < down ; exists ; 2012 ; IOP Conference Series: Materials Science and Engineering Volume 42 ; 42 > 
    au < down ; exists ; 2013 ; IOP Conference Series: Materials Science and Engineering Volume 43 ; 43 > 
    au < down ; exists ; 2013 ; IOP Conference Series: Materials Science and Engineering Volume 44 ; 44 >
    au < down ; exists ; 2013 ; IOP Conference Series: Materials Science and Engineering Volume 45 ; 45 >
    au < down ; exists ; 2013 ; IOP Conference Series: Materials Science and Engineering Volume 46 ; 46 >
    au < down ; finished ; 2013 ; IOP Conference Series: Materials Science and Engineering Volume 47 ; 47 >
    au < down ; finished ; 2013 ; IOP Conference Series: Materials Science and Engineering Volume 48 ; 48 > 
    au < down ; finished ; 2013 ; IOP Conference Series: Materials Science and Engineering Volume 49 ; 49 > 
    au < down ; exists ; 2013 ; IOP Conference Series: Materials Science and Engineering Volume 50 ; 50 > 
    au < down ; finished ; 2013 ; IOP Conference Series: Materials Science and Engineering Volume 51 ; 51 > 
    au < down ; finished ; 2013 ; IOP Conference Series: Materials Science and Engineering Volume 52 ; 52 > 
    au < down ; finished ; 2013 ; IOP Conference Series: Materials Science and Engineering Volume 53 ; 53 > 
    au < down ; crawling ; 2014 ; IOP Conference Series: Materials Science and Engineering Volume 54 ; 54 >
    au < down ; crawling ; 2014 ; IOP Conference Series: Materials Science and Engineering Volume 55 ; 55 >
    au < down ; crawling ; 2014 ; IOP Conference Series: Materials Science and Engineering Volume 56 ; 56 >
    au < down ; crawling ; 2014 ; IOP Conference Series: Materials Science and Engineering Volume 57 ; 57 >
    au < down ; crawling ; 2014 ; IOP Conference Series: Materials Science and Engineering Volume 58 ; 58 >
    au < down ; exists ; 2014 ; IOP Conference Series: Materials Science and Engineering Volume 59 ; 59 >
    au < down ; crawling ; 2014 ; IOP Conference Series: Materials Science and Engineering Volume 60 ; 60 >
    au < down ; crawling ; 2014 ; IOP Conference Series: Materials Science and Engineering Volume 61 ; 61 >
    au < down ; crawling ; 2014 ; IOP Conference Series: Materials Science and Engineering Volume 62 ; 62 >
    au < down ; crawling ; 2014 ; IOP Conference Series: Materials Science and Engineering Volume 63 ; 63 >
    au < down ; crawling ; 2014 ; IOP Conference Series: Materials Science and Engineering Volume 64 ; 64 >
    au < down ; crawling ; 2014 ; IOP Conference Series: Materials Science and Engineering Volume 65 ; 65 >
    au < down ; crawling ; 2014 ; IOP Conference Series: Materials Science and Engineering Volume 66 ; 66 >
    au < down ; crawling ; 2014 ; IOP Conference Series: Materials Science and Engineering Volume 67 ; 67 >
    au < down ; crawling ; 2014 ; IOP Conference Series: Materials Science and Engineering Volume 68 ; 68 >
    au < down ; crawling ; 2014 ; IOP Conference Series: Materials Science and Engineering Volume 69 ; 69 >
    au < down ; exists ; 2015 ; IOP Conference Series: Materials Science and Engineering Volume 70 ; 70 >
    au < down ; exists ; 2015 ; IOP Conference Series: Materials Science and Engineering Volume 71 ; 71 >
    au < down ; exists ; 2015 ; IOP Conference Series: Materials Science and Engineering Volume 72 ; 72 >
    au < down ; exists ; 2015 ; IOP Conference Series: Materials Science and Engineering Volume 73 ; 73 >
    au < down ; exists ; 2015 ; IOP Conference Series: Materials Science and Engineering Volume 74 ; 74 >
    au < down ; exists ; 2015 ; IOP Conference Series: Materials Science and Engineering Volume 75 ; 75 >
    au < doNotProcess ; doNotProcess ; 2015 ; IOP Conference Series: Materials Science and Engineering Volume 76 ; 76 >
    au < doNotProcess ; doNotProcess ; 2015 ; IOP Conference Series: Materials Science and Engineering Volume 77 ; 77 >
    au < doNotProcess ; doNotProcess ; 2015 ; IOP Conference Series: Materials Science and Engineering Volume 78 ; 78 >
    au < doNotProcess ; doNotProcess ; 2015 ; IOP Conference Series: Materials Science and Engineering Volume 79 ; 79 >
    au < doNotProcess ; doNotProcess ; 2015 ; IOP Conference Series: Materials Science and Engineering Volume 80 ; 80 >
    au < doNotProcess ; doNotProcess ; 2015 ; IOP Conference Series: Materials Science and Engineering Volume 81 ; 81 >
    au < doNotProcess ; doNotProcess ; 2015 ; IOP Conference Series: Materials Science and Engineering Volume 82 ; 82 >
    au < doNotProcess ; doNotProcess ; 2015 ; IOP Conference Series: Materials Science and Engineering Volume 83 ; 83 >
    au < doNotProcess ; doNotProcess ; 2015 ; IOP Conference Series: Materials Science and Engineering Volume 84 ; 84 >
    au < doNotProcess ; doNotProcess ; 2015 ; IOP Conference Series: Materials Science and Engineering Volume 85 ; 85 >
    au < doNotProcess ; doNotProcess ; 2015 ; IOP Conference Series: Materials Science and Engineering Volume 86 ; 86 >
    au < doNotProcess ; doNotProcess ; 2015 ; IOP Conference Series: Materials Science and Engineering Volume 87 ; 87 >
    au < doNotProcess ; doNotProcess ; 2015 ; IOP Conference Series: Materials Science and Engineering Volume 88 ; 88 >
    au < doNotProcess ; doNotProcess ; 2015 ; IOP Conference Series: Materials Science and Engineering Volume 89 ; 89 >

  }

  {

    title <
      name = Japanese Journal of Applied Physics ;
      issn = 0021-4922;
      eissn = 1347-4065 ;
      issnl = 0021-4922
    >

    param[journal_issn] = 1347-4065
    comment[param] = eissn preferred

    au < doNotProcess ; doNotProcess ; 1962 ; Japanese Journal of Applied Physics Volume 1 ; 1 >
    au < doNotProcess ; doNotProcess ; 1963 ; Japanese Journal of Applied Physics Volume 2 ; 2 >
    au < doNotProcess ; doNotProcess ; 1964 ; Japanese Journal of Applied Physics Volume 3 ; 3 >
    au < doNotProcess ; doNotProcess ; 1965 ; Japanese Journal of Applied Physics Volume 4 ; 4 >
    au < doNotProcess ; doNotProcess ; 1966 ; Japanese Journal of Applied Physics Volume 5 ; 5 >
    au < doNotProcess ; doNotProcess ; 1967 ; Japanese Journal of Applied Physics Volume 6 ; 6 >
    au < doNotProcess ; doNotProcess ; 1968 ; Japanese Journal of Applied Physics Volume 7 ; 7 >
    au < doNotProcess ; doNotProcess ; 1969 ; Japanese Journal of Applied Physics Volume 8 ; 8 >
    au < doNotProcess ; doNotProcess ; 1970 ; Japanese Journal of Applied Physics Volume 9 ; 9 >
    au < doNotProcess ; doNotProcess ; 1971 ; Japanese Journal of Applied Physics Volume 10 ; 10 >
    au < doNotProcess ; doNotProcess ; 1972 ; Japanese Journal of Applied Physics Volume 11 ; 11 >
    au < doNotProcess ; doNotProcess ; 1973 ; Japanese Journal of Applied Physics Volume 12 ; 12 >
    au < doNotProcess ; doNotProcess ; 1974 ; Japanese Journal of Applied Physics Volume 13 ; 13 >
    au < doNotProcess ; doNotProcess ; 1975 ; Japanese Journal of Applied Physics Volume 14 ; 14 >
    au < doNotProcess ; doNotProcess ; 1976 ; Japanese Journal of Applied Physics Volume 15 ; 15 >
    au < doNotProcess ; doNotProcess ; 1977 ; Japanese Journal of Applied Physics Volume 16 ; 16 >
    au < doNotProcess ; doNotProcess ; 1978 ; Japanese Journal of Applied Physics Volume 17 ; 17 >
    au < doNotProcess ; doNotProcess ; 1979 ; Japanese Journal of Applied Physics Volume 18 ; 18 >
    au < doNotProcess ; doNotProcess ; 1980 ; Japanese Journal of Applied Physics Volume 19 ; 19 >
    au < doNotProcess ; doNotProcess ; 1981 ; Japanese Journal of Applied Physics Volume 20 ; 20 >
    au < doNotProcess ; doNotProcess ; 1982 ; Japanese Journal of Applied Physics Volume 21 ; 21 >
    au < doNotProcess ; doNotProcess ; 1983 ; Japanese Journal of Applied Physics Volume 22 ; 22 >
    au < doNotProcess ; doNotProcess ; 1984 ; Japanese Journal of Applied Physics Volume 23 ; 23 >
    au < doNotProcess ; doNotProcess ; 1985 ; Japanese Journal of Applied Physics Volume 24 ; 24 >
    au < doNotProcess ; doNotProcess ; 1986 ; Japanese Journal of Applied Physics Volume 25 ; 25 >
    au < doNotProcess ; doNotProcess ; 1987 ; Japanese Journal of Applied Physics Volume 26 ; 26 >
    au < doNotProcess ; doNotProcess ; 1988 ; Japanese Journal of Applied Physics Volume 27 ; 27 >
    au < doNotProcess ; doNotProcess ; 1989 ; Japanese Journal of Applied Physics Volume 28 ; 28 >
    au < doNotProcess ; doNotProcess ; 1990 ; Japanese Journal of Applied Physics Volume 29 ; 29 >
    au < doNotProcess ; doNotProcess ; 1991 ; Japanese Journal of Applied Physics Volume 30 ; 30 >
    au < doNotProcess ; doNotProcess ; 1992 ; Japanese Journal of Applied Physics Volume 31 ; 31 >
    au < doNotProcess ; doNotProcess ; 1993 ; Japanese Journal of Applied Physics Volume 32 ; 32 >
    au < doNotProcess ; doNotProcess ; 1994 ; Japanese Journal of Applied Physics Volume 33 ; 33 >
    au < doNotProcess ; doNotProcess ; 1995 ; Japanese Journal of Applied Physics Volume 34 ; 34 >
    au < doNotProcess ; doNotProcess ; 1996 ; Japanese Journal of Applied Physics Volume 35 ; 35 >
    au < doNotProcess ; doNotProcess ; 1997 ; Japanese Journal of Applied Physics Volume 36 ; 36 >
    au < doNotProcess ; doNotProcess ; 1998 ; Japanese Journal of Applied Physics Volume 37 ; 37 >
    au < doNotProcess ; doNotProcess ; 1999 ; Japanese Journal of Applied Physics Volume 38 ; 38 >
    au < doNotProcess ; doNotProcess ; 2000 ; Japanese Journal of Applied Physics Volume 39 ; 39 >
    au < doNotProcess ; doNotProcess ; 2001 ; Japanese Journal of Applied Physics Volume 40 ; 40 >
    au < doNotProcess ; doNotProcess ; 2002 ; Japanese Journal of Applied Physics Volume 41 ; 41 >
    au < doNotProcess ; doNotProcess ; 2003 ; Japanese Journal of Applied Physics Volume 42 ; 42 >
    au < doNotProcess ; doNotProcess ; 2004 ; Japanese Journal of Applied Physics Volume 43 ; 43 >
    au < doNotProcess ; doNotProcess ; 2005 ; Japanese Journal of Applied Physics Volume 44 ; 44 >
    au < doNotProcess ; doNotProcess ; 2006 ; Japanese Journal of Applied Physics Volume 45 ; 45 >
    au < doNotProcess ; doNotProcess ; 2007 ; Japanese Journal of Applied Physics Volume 46 ; 46 >
    au < down ; exists ; 2008 ; Japanese Journal of Applied Physics Volume 47 ; 47 >
    au < down ; finished ; 2009 ; Japanese Journal of Applied Physics Volume 48 ; 48 >
    au < down ; exists ; 2010 ; Japanese Journal of Applied Physics Volume 49 ; 49 >
    au < down ; exists ; 2011 ; Japanese Journal of Applied Physics Volume 50 ; 50 >
    au < down ; finished ; 2012 ; Japanese Journal of Applied Physics Volume 51 ; 51 >
    au < down ; exists ; 2013 ; Japanese Journal of Applied Physics Volume 52 ; 52 >
    au < down ; exists ; 2014 ; Japanese Journal of Applied Physics Volume 53 ; 53 >
    au < doNotProcess ; doNotProcess ; 2015 ; Japanese Journal of Applied Physics Volume 54 ; 54 >
    
  }

  {

    title <
      name = Journal of Breath Research ;
      issn = 1752-7155 ;
      eissn = 1752-7163 ;
      issnl = 1752-7155
    >

    param[journal_issn] = 1752-7163
    comment[param] = eissn preferred

    au < doNotProcess ; doNotProcess ; 2007 ; Journal of Breath Research Volume 1 ; 1 > 
    au < down ; crawling ; 2008 ; Journal of Breath Research Volume 2 ; 2 > 
    au < down ; crawling ; 2009 ; Journal of Breath Research Volume 3 ; 3 > 
    au < down ; crawling ; 2010 ; Journal of Breath Research Volume 4 ; 4 > 
    au < down ; crawling ; 2011 ; Journal of Breath Research Volume 5 ; 5 > 
    au < down ; crawling ; 2012 ; Journal of Breath Research Volume 6 ; 6 > 
    au < down ; exists ; 2013 ; Journal of Breath Research Volume 7 ; 7 > 
    au < down ; crawling ; 2014 ; Journal of Breath Research Volume 8 ; 8 > 
    au < down ; exists ; 2015 ; Journal of Breath Research Volume 9 ; 9 > 

  }

  {

    title <
      name = Journal of Cosmology and Astroparticle Physics ;
      issn = 1475-7516 ;
      issnl = 1475-7516
    >
    
    param[journal_issn] = 1475-7516

    au < doNotProcess ; doNotProcess ; 2003 ; Journal of Cosmology and Astroparticle Physics Volume 2003 ; 2003 > 
    au < doNotProcess ; doNotProcess ; 2004 ; Journal of Cosmology and Astroparticle Physics Volume 2004 ; 2004 > 
    au < doNotProcess ; doNotProcess ; 2005 ; Journal of Cosmology and Astroparticle Physics Volume 2005 ; 2005 > 
    au < doNotProcess ; doNotProcess ; 2006 ; Journal of Cosmology and Astroparticle Physics Volume 2006 ; 2006 > 
    au < doNotProcess ; doNotProcess ; 2007 ; Journal of Cosmology and Astroparticle Physics Volume 2007 ; 2007 > 
    au < down ; crawling ; 2008 ; Journal of Cosmology and Astroparticle Physics Volume 2008 ; 2008 > 
    au < down ; crawling ; 2009 ; Journal of Cosmology and Astroparticle Physics Volume 2009 ; 2009 > 
    au < down ; crawling ; 2010 ; Journal of Cosmology and Astroparticle Physics Volume 2010 ; 2010 > 
    au < down ; crawling ; 2011 ; Journal of Cosmology and Astroparticle Physics Volume 2011 ; 2011 > 
    au < down ; crawling ; 2012 ; Journal of Cosmology and Astroparticle Physics Volume 2012 ; 2012 > 
    au < down ; exists ; 2013 ; Journal of Cosmology and Astroparticle Physics Volume 2013 ; 2013 > 
    au < down ; exists ; 2014 ; Journal of Cosmology and Astroparticle Physics Volume 2014 ; 2014 > 
    au < down ; exists ; 2015 ; Journal of Cosmology and Astroparticle Physics Volume 2015 ; 2015 > 

  }

  {

    title <
      name = Journal of Geophysics and Engineering ;
      issn = 1742-2132 ;
      eissn = 1742-2140 ;
      issnl = 1742-2132
    >

    param[journal_issn] = 1742-2140
    comment[param] = eissn preferred

    au < doNotProcess ; doNotProcess ; 2004 ; Journal of Geophysics and Engineering Volume 1 ; 1 > 
    au < doNotProcess ; doNotProcess ; 2005 ; Journal of Geophysics and Engineering Volume 2 ; 2 > 
    au < doNotProcess ; doNotProcess ; 2006 ; Journal of Geophysics and Engineering Volume 3 ; 3 > 
    au < doNotProcess ; doNotProcess ; 2007 ; Journal of Geophysics and Engineering Volume 4 ; 4 > 
    au < down ; crawling ; 2008 ; Journal of Geophysics and Engineering Volume 5 ; 5 > 
    au < down ; crawling ; 2009 ; Journal of Geophysics and Engineering Volume 6 ; 6 > 
    au < down ; crawling ; 2010 ; Journal of Geophysics and Engineering Volume 7 ; 7 > 
    au < down ; crawling ; 2011 ; Journal of Geophysics and Engineering Volume 8 ; 8 > 
    au < down ; crawling ; 2012 ; Journal of Geophysics and Engineering Volume 9 ; 9 > 
    au < down ; exists ; 2013 ; Journal of Geophysics and Engineering Volume 10 ; 10 > 
    au < down ; exists ; 2014 ; Journal of Geophysics and Engineering Volume 11 ; 11 > 
    au < down ; exists ; 2015 ; Journal of Geophysics and Engineering Volume 12 ; 12 > 

  }

  {

    title <
      name = Journal of High Energy Physics ;
      issn = 1126-6708 ;
      eissn = 1029-8479 ;
      issnl = 1126-6708
    >

    comment[moved_to] = Springer Science+Business Media in 2010
    
    {
    
      param[journal_issn] = 1126-6708

      au < doNotProcess ; doNotProcess ; 1997 ; Journal of High Energy Physics Volume 1997 ; 1997 > 
      au < doNotProcess ; doNotProcess ; 1998 ; Journal of High Energy Physics Volume 1998 ; 1998 > 
      au < doNotProcess ; doNotProcess ; 1999 ; Journal of High Energy Physics Volume 1999 ; 1999 > 
      au < doNotProcess ; doNotProcess ; 2000 ; Journal of High Energy Physics Volume 2000 ; 2000 > 
      au < doNotProcess ; doNotProcess ; 2001 ; Journal of High Energy Physics Volume 2001 ; 2001 > 
      au < doNotProcess ; doNotProcess ; 2002 ; Journal of High Energy Physics Volume 2002 ; 2002 > 
      au < doNotProcess ; doNotProcess ; 2003 ; Journal of High Energy Physics Volume 2003 ; 2003 > 
      au < doNotProcess ; doNotProcess ; 2004 ; Journal of High Energy Physics Volume 2004 ; 2004 > 
      au < doNotProcess ; doNotProcess ; 2005 ; Journal of High Energy Physics Volume 2005 ; 2005 > 
      au < doNotProcess ; doNotProcess ; 2006 ; Journal of High Energy Physics Volume 2006 ; 2006 > 
      au < doNotProcess ; doNotProcess ; 2007 ; Journal of High Energy Physics Volume 2007 ; 2007 > 
      au < down ; crawling ; 2008 ; Journal of High Energy Physics Volume 2008 ; 2008 > 
      au < down ; crawling ; 2009 ; Journal of High Energy Physics Volume 2009 ; 2009 > 
    
    }

    {
    
      param[journal_issn] = 1029-8479
      
      comment[delete] = malformed AU on ingest1 only. 

      au < superseded ; exists ; 2008 ; Journal of High Energy Physics Volume 2008 [to delete] ; 2008 > 
    
    }

  }

  {

    title <
      name = Journal of Instrumentation ;
      issn = 1748-0221 ;
      issnl = 1748-0221
    >
    
    param[journal_issn] = 1748-0221

    au < doNotProcess ; doNotProcess ; 2006 ; Journal of Instrumentation Volume 1 ; 1 > 
    au < doNotProcess ; doNotProcess ; 2007 ; Journal of Instrumentation Volume 2 ; 2 > 
    au < down ; crawling ; 2008 ; Journal of Instrumentation Volume 3 ; 3 > 
    au < down ; crawling ; 2009 ; Journal of Instrumentation Volume 4 ; 4 > 
    au < down ; crawling ; 2010 ; Journal of Instrumentation Volume 5 ; 5 > 
    au < down ; crawling ; 2011 ; Journal of Instrumentation Volume 6 ; 6 > 
    au < down ; crawling ; 2012 ; Journal of Instrumentation Volume 7 ; 7 > 
    au < down ; exists ; 2013 ; Journal of Instrumentation Volume 8 ; 8 > 
    au < down ; exists ; 2014 ; Journal of Instrumentation Volume 9 ; 9 > 
    au < down ; exists ; 2015 ; Journal of Instrumentation Volume 10 ; 10 > 

  }

  {

    title <
      name = Journal of Micromechanics and Microengineering ;
      issn = 0960-1317 ;
      eissn = 1361-6439 ;
      issnl = 0960-1317
    >

    param[journal_issn] = 0960-1317
    comment[param] = print issn preferred
    comment[ingNotReady] = 403 Forbidden fetch error, RU4518

    au < doNotProcess ; doNotProcess ; 1991 ; Journal of Micromechanics and Microengineering Volume 1 ; 1 > 
    au < doNotProcess ; doNotProcess ; 1992 ; Journal of Micromechanics and Microengineering Volume 2 ; 2 > 
    au < doNotProcess ; doNotProcess ; 1993 ; Journal of Micromechanics and Microengineering Volume 3 ; 3 > 
    au < doNotProcess ; doNotProcess ; 1994 ; Journal of Micromechanics and Microengineering Volume 4 ; 4 > 
    au < doNotProcess ; doNotProcess ; 1995 ; Journal of Micromechanics and Microengineering Volume 5 ; 5 > 
    au < doNotProcess ; doNotProcess ; 1996 ; Journal of Micromechanics and Microengineering Volume 6 ; 6 > 
    au < doNotProcess ; doNotProcess ; 1997 ; Journal of Micromechanics and Microengineering Volume 7 ; 7 > 
    au < doNotProcess ; doNotProcess ; 1998 ; Journal of Micromechanics and Microengineering Volume 8 ; 8 > 
    au < doNotProcess ; doNotProcess ; 1999 ; Journal of Micromechanics and Microengineering Volume 9 ; 9 > 
    au < doNotProcess ; doNotProcess ; 2000 ; Journal of Micromechanics and Microengineering Volume 10 ; 10 > 
    au < doNotProcess ; doNotProcess ; 2001 ; Journal of Micromechanics and Microengineering Volume 11 ; 11 > 
    au < doNotProcess ; doNotProcess ; 2002 ; Journal of Micromechanics and Microengineering Volume 12 ; 12 > 
    au < doNotProcess ; doNotProcess ; 2003 ; Journal of Micromechanics and Microengineering Volume 13 ; 13 > 
    au < doNotProcess ; doNotProcess ; 2004 ; Journal of Micromechanics and Microengineering Volume 14 ; 14 > 
    au < doNotProcess ; doNotProcess ; 2005 ; Journal of Micromechanics and Microengineering Volume 15 ; 15 > 
    au < doNotProcess ; doNotProcess ; 2006 ; Journal of Micromechanics and Microengineering Volume 16 ; 16 > 
    au < doNotProcess ; doNotProcess ; 2007 ; Journal of Micromechanics and Microengineering Volume 17 ; 17 > 
    au < down ; crawling ; 2008 ; Journal of Micromechanics and Microengineering Volume 18 ; 18 > 
    au < down ; crawling ; 2009 ; Journal of Micromechanics and Microengineering Volume 19 ; 19 > 
    au < down ; crawling ; 2010 ; Journal of Micromechanics and Microengineering Volume 20 ; 20 > 
    au < down ; crawling ; 2011 ; Journal of Micromechanics and Microengineering Volume 21 ; 21 > 
    au < ingNotReady ; exists ; 2012 ; Journal of Micromechanics and Microengineering Volume 22 ; 22 > 
    au < down ; exists ; 2013 ; Journal of Micromechanics and Microengineering Volume 23 ; 23 > 
    au < down ; exists ; 2014 ; Journal of Micromechanics and Microengineering Volume 24 ; 24 > 
    au < down ; exists ; 2015 ; Journal of Micromechanics and Microengineering Volume 25 ; 25 > 

  }

  {

    title <
      name = Journal of Neural Engineering ;
      issn = 1741-2560 ;
      eissn = 1741-2552 ;
      issnl = 1741-2560
    >

    param[journal_issn] = 1741-2552
    comment[param] = eissn preferred

    au < doNotProcess ; doNotProcess ; 2004 ; Journal of Neural Engineering Volume 1 ; 1 > 
    au < doNotProcess ; doNotProcess ; 2005 ; Journal of Neural Engineering Volume 2 ; 2 > 
    au < doNotProcess ; doNotProcess ; 2006 ; Journal of Neural Engineering Volume 3 ; 3 > 
    au < doNotProcess ; doNotProcess ; 2007 ; Journal of Neural Engineering Volume 4 ; 4 > 
<<<<<<< HEAD
    au < down ; finished ; 2008 ; Journal of Neural Engineering Volume 5 ; 5 > 
=======
    au < down ; finished ; 2008 ; Journal of Neural Engineering Volume 5 ; 5 >
>>>>>>> bcb7be96
    au < down ; crawling ; 2009 ; Journal of Neural Engineering Volume 6 ; 6 > 
    au < down ; crawling ; 2010 ; Journal of Neural Engineering Volume 7 ; 7 > 
    au < down ; crawling ; 2011 ; Journal of Neural Engineering Volume 8 ; 8 > 
    au < down ; crawling ; 2012 ; Journal of Neural Engineering Volume 9 ; 9 > 
    au < down ; exists ; 2013 ; Journal of Neural Engineering Volume 10 ; 10 > 
    au < down ; exists ; 2014 ; Journal of Neural Engineering Volume 11 ; 11 > 
    au < down ; exists ; 2015 ; Journal of Neural Engineering Volume 12 ; 12 > 

  }
  
  {

    title <
      name = Journal of Nuclear Energy. Part C, Plasma Physics, Accelerators, Thermonuclear Research ;
      issn = 0368-3281 ;
      issnl = 0368-3281
    >

    param[journal_issn] = 0368-3281
    comment[continued_by] = 0032-1028

    au < doNotProcess ; doNotProcess ; 1959-1960 ; Journal of Nuclear Energy. Part C, Plasma Physics, Accelerators, Thermonuclear Research Volume 1 ; 1 > 
    au < doNotProcess ; doNotProcess ; 1961 ; Journal of Nuclear Energy. Part C, Plasma Physics, Accelerators, Thermonuclear Research Volume 2 ; 2 > 
    au < doNotProcess ; doNotProcess ; 1961 ; Journal of Nuclear Energy. Part C, Plasma Physics, Accelerators, Thermonuclear Research Volume 3 ; 3 > 
    au < doNotProcess ; doNotProcess ; 1962 ; Journal of Nuclear Energy. Part C, Plasma Physics, Accelerators, Thermonuclear Research Volume 4 ; 4 > 
    au < doNotProcess ; doNotProcess ; 1963 ; Journal of Nuclear Energy. Part C, Plasma Physics, Accelerators, Thermonuclear Research Volume 5 ; 5 > 
    au < doNotProcess ; doNotProcess ; 1964 ; Journal of Nuclear Energy. Part C, Plasma Physics, Accelerators, Thermonuclear Research Volume 6 ; 6 > 
    au < doNotProcess ; doNotProcess ; 1965 ; Journal of Nuclear Energy. Part C, Plasma Physics, Accelerators, Thermonuclear Research Volume 7 ; 7 > 
    au < doNotProcess ; doNotProcess ; 1966 ; Journal of Nuclear Energy. Part C, Plasma Physics, Accelerators, Thermonuclear Research Volume 8 ; 8 > 

  }

  {

    title <
      name = Journal of Optics ;
      issn = 2040-8978 ;
      eissn = 2040-8986 ;
      issnl = 2040-8978
    >

    param[journal_issn] = 2040-8986
    comment[param] = eissn preferred
    comment[continues] = 1464-4258
 
    au < down ; crawling ; 2010 ; Journal of Optics Volume 12 ; 12 > 
    au < down ; crawling ; 2011 ; Journal of Optics Volume 13 ; 13 > 
    au < down ; crawling ; 2012 ; Journal of Optics Volume 14 ; 14 > 
    au < down ; exists ; 2013 ; Journal of Optics Volume 15 ; 15 > 
    au < down ; exists ; 2014 ; Journal of Optics Volume 16 ; 16 > 
    au < down ; exists ; 2015 ; Journal of Optics Volume 17 ; 17 > 

  }

  {

    title <
      name = Journal of Optics (1970-1998) ;
      issn = 0150-536X ;
      issnl = 0150-536X
    >

    param[journal_issn] = 0150-536X
    comment[continues] = 0335-7368

    au < exists ; exists ; 1970 ; Journal of Optics (1970-1998) Volume 1 ; 1 > 
    au < exists ; exists ; 1971 ; Journal of Optics (1970-1998) Volume 2 ; 2 > 
    au < exists ; exists ; 1972 ; Journal of Optics (1970-1998) Volume 3 ; 3 > 
    au < exists ; exists ; 1973 ; Journal of Optics (1970-1998) Volume 4 ; 4 > 
    au < exists ; exists ; 1974 ; Journal of Optics (1970-1998) Volume 5 ; 5 > 
    au < exists ; exists ; 1975 ; Journal of Optics (1970-1998) Volume 6 ; 6 > 
    au < exists ; exists ; 1976 ; Journal of Optics (1970-1998) Volume 7 ; 7 > 
    au < doNotProcess ; doNotProcess ; 1977 ; Journal of Optics (1970-1998) Volume 8 ; 8 > 
    au < doNotProcess ; doNotProcess ; 1978 ; Journal of Optics (1970-1998) Volume 9 ; 9 > 
    au < doNotProcess ; doNotProcess ; 1979 ; Journal of Optics (1970-1998) Volume 10 ; 10 > 
    au < doNotProcess ; doNotProcess ; 1980 ; Journal of Optics (1970-1998) Volume 11 ; 11 > 
    au < doNotProcess ; doNotProcess ; 1981 ; Journal of Optics (1970-1998) Volume 12 ; 12 > 
    au < doNotProcess ; doNotProcess ; 1982 ; Journal of Optics (1970-1998) Volume 13 ; 13 > 
    au < doNotProcess ; doNotProcess ; 1983 ; Journal of Optics (1970-1998) Volume 14 ; 14 > 
    au < doNotProcess ; doNotProcess ; 1984 ; Journal of Optics (1970-1998) Volume 15 ; 15 > 
    au < doNotProcess ; doNotProcess ; 1985 ; Journal of Optics (1970-1998) Volume 16 ; 16 > 
    au < doNotProcess ; doNotProcess ; 1986 ; Journal of Optics (1970-1998) Volume 17 ; 17 > 
    au < doNotProcess ; doNotProcess ; 1987 ; Journal of Optics (1970-1998) Volume 18 ; 18 > 
    au < doNotProcess ; doNotProcess ; 1988 ; Journal of Optics (1970-1998) Volume 19 ; 19 > 
    au < doNotProcess ; doNotProcess ; 1989 ; Journal of Optics (1970-1998) Volume 20 ; 20 > 
    au < doNotProcess ; doNotProcess ; 1990 ; Journal of Optics (1970-1998) Volume 21 ; 21 > 
    au < doNotProcess ; doNotProcess ; 1991 ; Journal of Optics (1970-1998) Volume 22 ; 22 > 
    au < doNotProcess ; doNotProcess ; 1992 ; Journal of Optics (1970-1998) Volume 23 ; 23 > 
    au < doNotProcess ; doNotProcess ; 1993 ; Journal of Optics (1970-1998) Volume 24 ; 24 > 
    au < doNotProcess ; doNotProcess ; 1994 ; Journal of Optics (1970-1998) Volume 25 ; 25 > 
    au < doNotProcess ; doNotProcess ; 1995 ; Journal of Optics (1970-1998) Volume 26 ; 26 > 
    au < doNotProcess ; doNotProcess ; 1996 ; Journal of Optics (1970-1998) Volume 27 ; 27 > 
    au < doNotProcess ; doNotProcess ; 1997 ; Journal of Optics (1970-1998) Volume 28 ; 28 > 
    au < doNotProcess ; doNotProcess ; 1998 ; Journal of Optics (1970-1998) Volume 29 ; 29 > 

  }

  {

    title <
      name = Journal of Optics A: Pure and Applied Optics ;
      issn = 1464-4258 ;
      eissn = 1741-3567 ;
      issnl = 1464-4258
    >

    param[journal_issn] = 1464-4258
    comment[param] = print issn preferred
    comment[continued_by] = 2040-8986

    au < doNotProcess ; doNotProcess ; 1999 ; Journal of Optics A: Pure and Applied Optics Volume 1 ; 1 > 
    au < doNotProcess ; doNotProcess ; 2000 ; Journal of Optics A: Pure and Applied Optics Volume 2 ; 2 > 
    au < doNotProcess ; doNotProcess ; 2001 ; Journal of Optics A: Pure and Applied Optics Volume 3 ; 3 > 
    au < doNotProcess ; doNotProcess ; 2002 ; Journal of Optics A: Pure and Applied Optics Volume 4 ; 4 > 
    au < doNotProcess ; doNotProcess ; 2003 ; Journal of Optics A: Pure and Applied Optics Volume 5 ; 5 > 
    au < doNotProcess ; doNotProcess ; 2004 ; Journal of Optics A: Pure and Applied Optics Volume 6 ; 6 > 
    au < doNotProcess ; doNotProcess ; 2005 ; Journal of Optics A: Pure and Applied Optics Volume 7 ; 7 > 
    au < doNotProcess ; doNotProcess ; 2006 ; Journal of Optics A: Pure and Applied Optics Volume 8 ; 8 > 
    au < doNotProcess ; doNotProcess ; 2007 ; Journal of Optics A: Pure and Applied Optics Volume 9 ; 9 > 
    au < down ; crawling ; 2008 ; Journal of Optics A: Pure and Applied Optics Volume 10 ; 10 > 
    au < down ; crawling ; 2009 ; Journal of Optics A: Pure and Applied Optics Volume 11 ; 11 > 

  }

  {

    title <
      name = Journal of Optics B: Quantum and Semiclassical Optics ;
      issn = 1464-4266 ;
      eissn = 1741-3575 ;
      issnl = 1464-4266
    >

    param[journal_issn] = 1464-4266
    comment[param] = print issn preferred
    comment[continues] = 1355-5111

    au < doNotProcess ; doNotProcess ; 1999 ; Journal of Optics B: Quantum and Semiclassical Optics Volume 1 ; 1 > 
    au < doNotProcess ; doNotProcess ; 2000 ; Journal of Optics B: Quantum and Semiclassical Optics Volume 2 ; 2 > 
    au < doNotProcess ; doNotProcess ; 2001 ; Journal of Optics B: Quantum and Semiclassical Optics Volume 3 ; 3 > 
    au < doNotProcess ; doNotProcess ; 2002 ; Journal of Optics B: Quantum and Semiclassical Optics Volume 4 ; 4 > 
    au < doNotProcess ; doNotProcess ; 2003 ; Journal of Optics B: Quantum and Semiclassical Optics Volume 5 ; 5 > 
    au < doNotProcess ; doNotProcess ; 2004 ; Journal of Optics B: Quantum and Semiclassical Optics Volume 6 ; 6 > 
    au < doNotProcess ; doNotProcess ; 2005 ; Journal of Optics B: Quantum and Semiclassical Optics Volume 7 ; 7 > 

  }

  {

    title <
      name = Journal of Physics A: General Physics ;
      issn = 0022-3689 ;
      issnl = 0022-3689
    >

    param[journal_issn] = 0022-3689
    comment[continued_by] = 0301-0015

    au < doNotProcess ; doNotProcess ; 1968 ; Journal of Physics A: General Physics Volume 1 ; 1 > 
    au < doNotProcess ; doNotProcess ; 1969 ; Journal of Physics A: General Physics Volume 2 ; 2 > 
    au < doNotProcess ; doNotProcess ; 1970 ; Journal of Physics A: General Physics Volume 3 ; 3 > 
    au < doNotProcess ; doNotProcess ; 1971 ; Journal of Physics A: General Physics Volume 4 ; 4 > 
    au < doNotProcess ; doNotProcess ; 1972 ; Journal of Physics A: General Physics Volume 5 ; 5 > 

  }

  {

    title <
      name = Journal of Physics A: Mathematical and General ;
      issn = 0305-4470 ;
      eissn = 1361-6447 ;
      issnl = 0305-4470
    >

    param[journal_issn] = 0305-4470
    comment[param] = print issn preferred
    comment[continues] = 0301-0015
    comment[continued_by] = 1751-8121

    au < doNotProcess ; doNotProcess ; 1975 ; Journal of Physics A: Mathematical and General Volume 8 ; 8 > 
    au < doNotProcess ; doNotProcess ; 1976 ; Journal of Physics A: Mathematical and General Volume 9 ; 9 > 
    au < doNotProcess ; doNotProcess ; 1977 ; Journal of Physics A: Mathematical and General Volume 10 ; 10 > 
    au < doNotProcess ; doNotProcess ; 1978 ; Journal of Physics A: Mathematical and General Volume 11 ; 11 > 
    au < doNotProcess ; doNotProcess ; 1979 ; Journal of Physics A: Mathematical and General Volume 12 ; 12 > 
    au < doNotProcess ; doNotProcess ; 1980 ; Journal of Physics A: Mathematical and General Volume 13 ; 13 > 
    au < doNotProcess ; doNotProcess ; 1981 ; Journal of Physics A: Mathematical and General Volume 14 ; 14 > 
    au < doNotProcess ; doNotProcess ; 1982 ; Journal of Physics A: Mathematical and General Volume 15 ; 15 > 
    au < doNotProcess ; doNotProcess ; 1983 ; Journal of Physics A: Mathematical and General Volume 16 ; 16 > 
    au < doNotProcess ; doNotProcess ; 1984 ; Journal of Physics A: Mathematical and General Volume 17 ; 17 > 
    au < doNotProcess ; doNotProcess ; 1985 ; Journal of Physics A: Mathematical and General Volume 18 ; 18 > 
    au < doNotProcess ; doNotProcess ; 1986 ; Journal of Physics A: Mathematical and General Volume 19 ; 19 > 
    au < doNotProcess ; doNotProcess ; 1987 ; Journal of Physics A: Mathematical and General Volume 20 ; 20 > 
    au < doNotProcess ; doNotProcess ; 1988 ; Journal of Physics A: Mathematical and General Volume 21 ; 21 > 
    au < doNotProcess ; doNotProcess ; 1989 ; Journal of Physics A: Mathematical and General Volume 22 ; 22 > 
    au < doNotProcess ; doNotProcess ; 1990 ; Journal of Physics A: Mathematical and General Volume 23 ; 23 > 
    au < doNotProcess ; doNotProcess ; 1991 ; Journal of Physics A: Mathematical and General Volume 24 ; 24 > 
    au < doNotProcess ; doNotProcess ; 1992 ; Journal of Physics A: Mathematical and General Volume 25 ; 25 > 
    au < doNotProcess ; doNotProcess ; 1993 ; Journal of Physics A: Mathematical and General Volume 26 ; 26 > 
    au < doNotProcess ; doNotProcess ; 1994 ; Journal of Physics A: Mathematical and General Volume 27 ; 27 > 
    au < doNotProcess ; doNotProcess ; 1995 ; Journal of Physics A: Mathematical and General Volume 28 ; 28 > 
    au < doNotProcess ; doNotProcess ; 1996 ; Journal of Physics A: Mathematical and General Volume 29 ; 29 > 
    au < doNotProcess ; doNotProcess ; 1997 ; Journal of Physics A: Mathematical and General Volume 30 ; 30 > 
    au < doNotProcess ; doNotProcess ; 1998 ; Journal of Physics A: Mathematical and General Volume 31 ; 31 > 
    au < doNotProcess ; doNotProcess ; 1999 ; Journal of Physics A: Mathematical and General Volume 32 ; 32 > 
    au < doNotProcess ; doNotProcess ; 2000 ; Journal of Physics A: Mathematical and General Volume 33 ; 33 > 
    au < doNotProcess ; doNotProcess ; 2001 ; Journal of Physics A: Mathematical and General Volume 34 ; 34 > 
    au < doNotProcess ; doNotProcess ; 2002 ; Journal of Physics A: Mathematical and General Volume 35 ; 35 > 
    au < doNotProcess ; doNotProcess ; 2003 ; Journal of Physics A: Mathematical and General Volume 36 ; 36 > 
    au < doNotProcess ; doNotProcess ; 2004 ; Journal of Physics A: Mathematical and General Volume 37 ; 37 > 
    au < doNotProcess ; doNotProcess ; 2005 ; Journal of Physics A: Mathematical and General Volume 38 ; 38 > 
    au < doNotProcess ; doNotProcess ; 2006 ; Journal of Physics A: Mathematical and General Volume 39 ; 39 > 

  }
  
  {

    title <
      name = Journal of Physics A: Mathematical and Theoretical ;
      issn = 1751-8113 ;
      eissn = 1751-8121 ;
      issnl = 1751-8113
    >

    param[journal_issn] = 1751-8121
    comment[param] = eissn preferred
    comment[continues] = 0305-4470

    au < doNotProcess ; doNotProcess ; 2007 ; Journal of Physics A: Mathematical and Theoretical Volume 40 ; 40 > 
    au < down ; crawling ; 2008 ; Journal of Physics A: Mathematical and Theoretical Volume 41 ; 41 > 
    au < down ; crawling ; 2009 ; Journal of Physics A: Mathematical and Theoretical Volume 42 ; 42 > 
    au < down ; crawling ; 2010 ; Journal of Physics A: Mathematical and Theoretical Volume 43 ; 43 > 
    au < down ; crawling ; 2011 ; Journal of Physics A: Mathematical and Theoretical Volume 44 ; 44 > 
    au < down ; crawling ; 2012 ; Journal of Physics A: Mathematical and Theoretical Volume 45 ; 45 > 
    au < down ; exists ; 2013 ; Journal of Physics A: Mathematical and Theoretical Volume 46 ; 46 > 
    au < down ; exists ; 2014 ; Journal of Physics A: Mathematical and Theoretical Volume 47 ; 47 > 
    au < doNotProcess ; doNotProcess ; 2015 ; Journal of Physics A: Mathematical and Theoretical Volume 48 ; 48 > 

  }
  
  {

    title <
      name = Journal of Physics A: Mathematical, Nuclear and General ;
      issn = 0301-0015 ;
      issnl = 0301-0015
    >

    param[journal_issn] = 0301-0015
    comment[continues] = 0022-3689
    comment[continued_by] = 0305-4470

    au < doNotProcess ; doNotProcess ; 1973 ; Journal of Physics A: Mathematical, Nuclear and General Volume 6 ; 6 > 
    au < doNotProcess ; doNotProcess ; 1974 ; Journal of Physics A: Mathematical, Nuclear and General Volume 7 ; 7 > 

  }
  
  {

    title <
      name = Journal of Physics B: Atomic and Molecular Physics ;
      issn = 0022-3700 ;
      issnl = 0022-3700
    >

    param[journal_issn] = 0022-3700
    comment[continued_by] = 0953-4075

    au < doNotProcess ; doNotProcess ; 1968 ; Journal of Physics B: Atomic and Molecular Physics Volume 1 ; 1 > 
    au < doNotProcess ; doNotProcess ; 1969 ; Journal of Physics B: Atomic and Molecular Physics Volume 2 ; 2 > 
    au < doNotProcess ; doNotProcess ; 1970 ; Journal of Physics B: Atomic and Molecular Physics Volume 3 ; 3 > 
    au < doNotProcess ; doNotProcess ; 1971 ; Journal of Physics B: Atomic and Molecular Physics Volume 4 ; 4 > 
    au < doNotProcess ; doNotProcess ; 1972 ; Journal of Physics B: Atomic and Molecular Physics Volume 5 ; 5 > 
    au < doNotProcess ; doNotProcess ; 1973 ; Journal of Physics B: Atomic and Molecular Physics Volume 6 ; 6 > 
    au < doNotProcess ; doNotProcess ; 1974 ; Journal of Physics B: Atomic and Molecular Physics Volume 7 ; 7 > 
    au < doNotProcess ; doNotProcess ; 1975 ; Journal of Physics B: Atomic and Molecular Physics Volume 8 ; 8 > 
    au < doNotProcess ; doNotProcess ; 1976 ; Journal of Physics B: Atomic and Molecular Physics Volume 9 ; 9 > 
    au < doNotProcess ; doNotProcess ; 1977 ; Journal of Physics B: Atomic and Molecular Physics Volume 10 ; 10 > 
    au < doNotProcess ; doNotProcess ; 1978 ; Journal of Physics B: Atomic and Molecular Physics Volume 11 ; 11 > 
    au < doNotProcess ; doNotProcess ; 1979 ; Journal of Physics B: Atomic and Molecular Physics Volume 12 ; 12 > 
    au < doNotProcess ; doNotProcess ; 1980 ; Journal of Physics B: Atomic and Molecular Physics Volume 13 ; 13 > 
    au < doNotProcess ; doNotProcess ; 1981 ; Journal of Physics B: Atomic and Molecular Physics Volume 14 ; 14 > 
    au < doNotProcess ; doNotProcess ; 1982 ; Journal of Physics B: Atomic and Molecular Physics Volume 15 ; 15 > 
    au < doNotProcess ; doNotProcess ; 1983 ; Journal of Physics B: Atomic and Molecular Physics Volume 16 ; 16 > 
    au < doNotProcess ; doNotProcess ; 1984 ; Journal of Physics B: Atomic and Molecular Physics Volume 17 ; 17 > 
    au < doNotProcess ; doNotProcess ; 1985 ; Journal of Physics B: Atomic and Molecular Physics Volume 18 ; 18 > 
    au < doNotProcess ; doNotProcess ; 1986 ; Journal of Physics B: Atomic and Molecular Physics Volume 19 ; 19 > 
    au < doNotProcess ; doNotProcess ; 1987 ; Journal of Physics B: Atomic and Molecular Physics Volume 20 ; 20 > 

  }

  {

    title <
      name = Journal of Physics B: Atomic, Molecular and Optical Physics ;
      issn = 0953-4075 ;
      eissn = 1361-6455 ;
      issnl = 0953-4075
    >

    param[journal_issn] = 0953-4075
    comment[param] = print issn preferred
    comment[continues] = 0022-3700

    au < doNotProcess ; doNotProcess ; 1988 ; Journal of Physics B: Atomic, Molecular and Optical Physics Volume 21 ; 21 > 
    au < doNotProcess ; doNotProcess ; 1989 ; Journal of Physics B: Atomic, Molecular and Optical Physics Volume 22 ; 22 > 
    au < doNotProcess ; doNotProcess ; 1990 ; Journal of Physics B: Atomic, Molecular and Optical Physics Volume 23 ; 23 > 
    au < doNotProcess ; doNotProcess ; 1991 ; Journal of Physics B: Atomic, Molecular and Optical Physics Volume 24 ; 24 > 
    au < doNotProcess ; doNotProcess ; 1992 ; Journal of Physics B: Atomic, Molecular and Optical Physics Volume 25 ; 25 > 
    au < doNotProcess ; doNotProcess ; 1993 ; Journal of Physics B: Atomic, Molecular and Optical Physics Volume 26 ; 26 > 
    au < doNotProcess ; doNotProcess ; 1994 ; Journal of Physics B: Atomic, Molecular and Optical Physics Volume 27 ; 27 > 
    au < doNotProcess ; doNotProcess ; 1995 ; Journal of Physics B: Atomic, Molecular and Optical Physics Volume 28 ; 28 > 
    au < doNotProcess ; doNotProcess ; 1996 ; Journal of Physics B: Atomic, Molecular and Optical Physics Volume 29 ; 29 > 
    au < doNotProcess ; doNotProcess ; 1997 ; Journal of Physics B: Atomic, Molecular and Optical Physics Volume 30 ; 30 > 
    au < doNotProcess ; doNotProcess ; 1998 ; Journal of Physics B: Atomic, Molecular and Optical Physics Volume 31 ; 31 > 
    au < doNotProcess ; doNotProcess ; 1999 ; Journal of Physics B: Atomic, Molecular and Optical Physics Volume 32 ; 32 > 
    au < doNotProcess ; doNotProcess ; 2000 ; Journal of Physics B: Atomic, Molecular and Optical Physics Volume 33 ; 33 > 
    au < doNotProcess ; doNotProcess ; 2001 ; Journal of Physics B: Atomic, Molecular and Optical Physics Volume 34 ; 34 > 
    au < doNotProcess ; doNotProcess ; 2002 ; Journal of Physics B: Atomic, Molecular and Optical Physics Volume 35 ; 35 > 
    au < doNotProcess ; doNotProcess ; 2003 ; Journal of Physics B: Atomic, Molecular and Optical Physics Volume 36 ; 36 > 
    au < doNotProcess ; doNotProcess ; 2004 ; Journal of Physics B: Atomic, Molecular and Optical Physics Volume 37 ; 37 > 
    au < doNotProcess ; doNotProcess ; 2005 ; Journal of Physics B: Atomic, Molecular and Optical Physics Volume 38 ; 38 > 
    au < doNotProcess ; doNotProcess ; 2006 ; Journal of Physics B: Atomic, Molecular and Optical Physics Volume 39 ; 39 > 
    au < doNotProcess ; doNotProcess ; 2007 ; Journal of Physics B: Atomic, Molecular and Optical Physics Volume 40 ; 40 > 
    au < down ; crawling ; 2008 ; Journal of Physics B: Atomic, Molecular and Optical Physics Volume 41 ; 41 > 
    au < down ; crawling ; 2009 ; Journal of Physics B: Atomic, Molecular and Optical Physics Volume 42 ; 42 > 
    au < down ; crawling ; 2010 ; Journal of Physics B: Atomic, Molecular and Optical Physics Volume 43 ; 43 > 
    au < down ; crawling ; 2011 ; Journal of Physics B: Atomic, Molecular and Optical Physics Volume 44 ; 44 > 
    au < down ; crawling ; 2012 ; Journal of Physics B: Atomic, Molecular and Optical Physics Volume 45 ; 45 > 
    au < down ; exists ; 2013 ; Journal of Physics B: Atomic, Molecular and Optical Physics Volume 46 ; 46 > 
    au < frozen ; exists ; 2014 ; Journal of Physics B: Atomic, Molecular and Optical Physics Volume 47 ; 47 > 
    au < doNotProcess ; doNotProcess ; 2015 ; Journal of Physics B: Atomic, Molecular and Optical Physics Volume 48 ; 48 > 

  }

  {

    title <
      name = Journal of Physics C: Solid State Physics ;
      issn = 0022-3719 ;
      issnl = 0022-3719
    >

    param[journal_issn] = 0022-3719

    au < doNotProcess ; doNotProcess ; 1968 ; Journal of Physics C: Solid State Physics Volume 1 ; 1 > 
    au < doNotProcess ; doNotProcess ; 1969 ; Journal of Physics C: Solid State Physics Volume 2 ; 2 > 
    au < doNotProcess ; doNotProcess ; 1970 ; Journal of Physics C: Solid State Physics Volume 3 ; 3 > 
    au < doNotProcess ; doNotProcess ; 1971 ; Journal of Physics C: Solid State Physics Volume 4 ; 4 > 
    au < doNotProcess ; doNotProcess ; 1972 ; Journal of Physics C: Solid State Physics Volume 5 ; 5 > 
    au < doNotProcess ; doNotProcess ; 1973 ; Journal of Physics C: Solid State Physics Volume 6 ; 6 > 
    au < doNotProcess ; doNotProcess ; 1974 ; Journal of Physics C: Solid State Physics Volume 7 ; 7 > 
    au < doNotProcess ; doNotProcess ; 1975 ; Journal of Physics C: Solid State Physics Volume 8 ; 8 > 
    au < doNotProcess ; doNotProcess ; 1976 ; Journal of Physics C: Solid State Physics Volume 9 ; 9 > 
    au < doNotProcess ; doNotProcess ; 1977 ; Journal of Physics C: Solid State Physics Volume 10 ; 10 > 
    au < doNotProcess ; doNotProcess ; 1978 ; Journal of Physics C: Solid State Physics Volume 11 ; 11 > 
    au < doNotProcess ; doNotProcess ; 1979 ; Journal of Physics C: Solid State Physics Volume 12 ; 12 > 
    au < doNotProcess ; doNotProcess ; 1980 ; Journal of Physics C: Solid State Physics Volume 13 ; 13 > 
    au < doNotProcess ; doNotProcess ; 1981 ; Journal of Physics C: Solid State Physics Volume 14 ; 14 > 
    au < doNotProcess ; doNotProcess ; 1982 ; Journal of Physics C: Solid State Physics Volume 15 ; 15 > 
    au < doNotProcess ; doNotProcess ; 1983 ; Journal of Physics C: Solid State Physics Volume 16 ; 16 > 
    au < doNotProcess ; doNotProcess ; 1984 ; Journal of Physics C: Solid State Physics Volume 17 ; 17 > 
    au < doNotProcess ; doNotProcess ; 1985 ; Journal of Physics C: Solid State Physics Volume 18 ; 18 > 
    au < doNotProcess ; doNotProcess ; 1986 ; Journal of Physics C: Solid State Physics Volume 19 ; 19 > 
    au < doNotProcess ; doNotProcess ; 1987 ; Journal of Physics C: Solid State Physics Volume 20 ; 20 > 
    au < doNotProcess ; doNotProcess ; 1988 ; Journal of Physics C: Solid State Physics Volume 21 ; 21 > 

  }

  {

    title <
      name = Journal of Physics D: Applied Physics ;
      issn = 0022-3727 ;
      eissn = 1361-6463 ;
      issnl = 0022-3727
    >

    param[journal_issn] = 0022-3727
    comment[param] = print issn preferred

    au < doNotProcess ; doNotProcess ; 1968 ; Journal of Physics D: Applied Physics Volume 1 ; 1 > 
    au < doNotProcess ; doNotProcess ; 1969 ; Journal of Physics D: Applied Physics Volume 2 ; 2 > 
    au < doNotProcess ; doNotProcess ; 1970 ; Journal of Physics D: Applied Physics Volume 3 ; 3 > 
    au < doNotProcess ; doNotProcess ; 1971 ; Journal of Physics D: Applied Physics Volume 4 ; 4 > 
    au < doNotProcess ; doNotProcess ; 1972 ; Journal of Physics D: Applied Physics Volume 5 ; 5 > 
    au < doNotProcess ; doNotProcess ; 1973 ; Journal of Physics D: Applied Physics Volume 6 ; 6 > 
    au < doNotProcess ; doNotProcess ; 1974 ; Journal of Physics D: Applied Physics Volume 7 ; 7 > 
    au < doNotProcess ; doNotProcess ; 1975 ; Journal of Physics D: Applied Physics Volume 8 ; 8 > 
    au < doNotProcess ; doNotProcess ; 1976 ; Journal of Physics D: Applied Physics Volume 9 ; 9 > 
    au < doNotProcess ; doNotProcess ; 1977 ; Journal of Physics D: Applied Physics Volume 10 ; 10 > 
    au < doNotProcess ; doNotProcess ; 1978 ; Journal of Physics D: Applied Physics Volume 11 ; 11 > 
    au < doNotProcess ; doNotProcess ; 1979 ; Journal of Physics D: Applied Physics Volume 12 ; 12 > 
    au < doNotProcess ; doNotProcess ; 1980 ; Journal of Physics D: Applied Physics Volume 13 ; 13 > 
    au < doNotProcess ; doNotProcess ; 1981 ; Journal of Physics D: Applied Physics Volume 14 ; 14 > 
    au < doNotProcess ; doNotProcess ; 1982 ; Journal of Physics D: Applied Physics Volume 15 ; 15 > 
    au < doNotProcess ; doNotProcess ; 1983 ; Journal of Physics D: Applied Physics Volume 16 ; 16 > 
    au < doNotProcess ; doNotProcess ; 1984 ; Journal of Physics D: Applied Physics Volume 17 ; 17 > 
    au < doNotProcess ; doNotProcess ; 1985 ; Journal of Physics D: Applied Physics Volume 18 ; 18 > 
    au < doNotProcess ; doNotProcess ; 1986 ; Journal of Physics D: Applied Physics Volume 19 ; 19 > 
    au < doNotProcess ; doNotProcess ; 1987 ; Journal of Physics D: Applied Physics Volume 20 ; 20 > 
    au < doNotProcess ; doNotProcess ; 1988 ; Journal of Physics D: Applied Physics Volume 21 ; 21 > 
    au < doNotProcess ; doNotProcess ; 1989 ; Journal of Physics D: Applied Physics Volume 22 ; 22 > 
    au < doNotProcess ; doNotProcess ; 1990 ; Journal of Physics D: Applied Physics Volume 23 ; 23 > 
    au < doNotProcess ; doNotProcess ; 1991 ; Journal of Physics D: Applied Physics Volume 24 ; 24 > 
    au < doNotProcess ; doNotProcess ; 1992 ; Journal of Physics D: Applied Physics Volume 25 ; 25 > 
    au < doNotProcess ; doNotProcess ; 1993 ; Journal of Physics D: Applied Physics Volume 26 ; 26 > 
    au < doNotProcess ; doNotProcess ; 1994 ; Journal of Physics D: Applied Physics Volume 27 ; 27 > 
    au < doNotProcess ; doNotProcess ; 1995 ; Journal of Physics D: Applied Physics Volume 28 ; 28 > 
    au < doNotProcess ; doNotProcess ; 1996 ; Journal of Physics D: Applied Physics Volume 29 ; 29 > 
    au < doNotProcess ; doNotProcess ; 1997 ; Journal of Physics D: Applied Physics Volume 30 ; 30 > 
    au < doNotProcess ; doNotProcess ; 1998 ; Journal of Physics D: Applied Physics Volume 31 ; 31 > 
    au < doNotProcess ; doNotProcess ; 1999 ; Journal of Physics D: Applied Physics Volume 32 ; 32 > 
    au < doNotProcess ; doNotProcess ; 2000 ; Journal of Physics D: Applied Physics Volume 33 ; 33 > 
    au < doNotProcess ; doNotProcess ; 2001 ; Journal of Physics D: Applied Physics Volume 34 ; 34 > 
    au < doNotProcess ; doNotProcess ; 2002 ; Journal of Physics D: Applied Physics Volume 35 ; 35 > 
    au < doNotProcess ; doNotProcess ; 2003 ; Journal of Physics D: Applied Physics Volume 36 ; 36 > 
    au < doNotProcess ; doNotProcess ; 2004 ; Journal of Physics D: Applied Physics Volume 37 ; 37 > 
    au < doNotProcess ; doNotProcess ; 2005 ; Journal of Physics D: Applied Physics Volume 38 ; 38 > 
    au < doNotProcess ; doNotProcess ; 2006 ; Journal of Physics D: Applied Physics Volume 39 ; 39 > 
    au < doNotProcess ; doNotProcess ; 2007 ; Journal of Physics D: Applied Physics Volume 40 ; 40 > 
    au < down ; crawling ; 2008 ; Journal of Physics D: Applied Physics Volume 41 ; 41 > 
    au < down ; crawling ; 2009 ; Journal of Physics D: Applied Physics Volume 42 ; 42 > 
    au < down ; crawling ; 2010 ; Journal of Physics D: Applied Physics Volume 43 ; 43 > 
    au < down ; crawling ; 2011 ; Journal of Physics D: Applied Physics Volume 44 ; 44 > 
    au < down ; crawling ; 2012 ; Journal of Physics D: Applied Physics Volume 45 ; 45 > 
    au < down ; exists ; 2013 ; Journal of Physics D: Applied Physics Volume 46 ; 46 > 
    au < down ; exists ; 2014 ; Journal of Physics D: Applied Physics Volume 47 ; 47 > 
    au < doNotProcess ; exists ; 2015 ; Journal of Physics D: Applied Physics Volume 48 ; 48 > #PD-1361 login required

  }

  {

    title <
      name = Journal of Physics E: Scientific Instruments ;
      issn = 0022-3735 ;
      issnl = 0022-3735
    >

    param[journal_issn] = 0022-3735

    au < doNotProcess ; doNotProcess ; 1968 ; Journal of Physics E: Scientific Instruments Volume 1 ; 1 > 
    au < doNotProcess ; doNotProcess ; 1969 ; Journal of Physics E: Scientific Instruments Volume 2 ; 2 > 
    au < doNotProcess ; doNotProcess ; 1970 ; Journal of Physics E: Scientific Instruments Volume 3 ; 3 > 
    au < doNotProcess ; doNotProcess ; 1971 ; Journal of Physics E: Scientific Instruments Volume 4 ; 4 > 
    au < doNotProcess ; doNotProcess ; 1972 ; Journal of Physics E: Scientific Instruments Volume 5 ; 5 > 
    au < doNotProcess ; doNotProcess ; 1973 ; Journal of Physics E: Scientific Instruments Volume 6 ; 6 > 
    au < doNotProcess ; doNotProcess ; 1974 ; Journal of Physics E: Scientific Instruments Volume 7 ; 7 > 
    au < doNotProcess ; doNotProcess ; 1975 ; Journal of Physics E: Scientific Instruments Volume 8 ; 8 > 
    au < doNotProcess ; doNotProcess ; 1976 ; Journal of Physics E: Scientific Instruments Volume 9 ; 9 > 
    au < doNotProcess ; doNotProcess ; 1977 ; Journal of Physics E: Scientific Instruments Volume 10 ; 10 > 
    au < doNotProcess ; doNotProcess ; 1978 ; Journal of Physics E: Scientific Instruments Volume 11 ; 11 > 
    au < doNotProcess ; doNotProcess ; 1979 ; Journal of Physics E: Scientific Instruments Volume 12 ; 12 > 
    au < doNotProcess ; doNotProcess ; 1980 ; Journal of Physics E: Scientific Instruments Volume 13 ; 13 > 
    au < doNotProcess ; doNotProcess ; 1981 ; Journal of Physics E: Scientific Instruments Volume 14 ; 14 > 
    au < doNotProcess ; doNotProcess ; 1982 ; Journal of Physics E: Scientific Instruments Volume 15 ; 15 > 
    au < doNotProcess ; doNotProcess ; 1983 ; Journal of Physics E: Scientific Instruments Volume 16 ; 16 > 
    au < doNotProcess ; doNotProcess ; 1984 ; Journal of Physics E: Scientific Instruments Volume 17 ; 17 > 
    au < doNotProcess ; doNotProcess ; 1985 ; Journal of Physics E: Scientific Instruments Volume 18 ; 18 > 
    au < doNotProcess ; doNotProcess ; 1986 ; Journal of Physics E: Scientific Instruments Volume 19 ; 19 > 
    au < doNotProcess ; doNotProcess ; 1987 ; Journal of Physics E: Scientific Instruments Volume 20 ; 20 > 
    au < doNotProcess ; doNotProcess ; 1988 ; Journal of Physics E: Scientific Instruments Volume 21 ; 21 > 
    au < doNotProcess ; doNotProcess ; 1989 ; Journal of Physics E: Scientific Instruments Volume 22 ; 22 > 

  }

  {

    title <
      name = Journal of Physics F: Metal Physics ;
      issn = 0305-4608 ;
      issnl = 0305-4608
    >

    param[journal_issn] = 0305-4608

    au < doNotProcess ; doNotProcess ; 1971 ; Journal of Physics F: Metal Physics Volume 1 ; 1 > 
    au < doNotProcess ; doNotProcess ; 1972 ; Journal of Physics F: Metal Physics Volume 2 ; 2 > 
    au < doNotProcess ; doNotProcess ; 1973 ; Journal of Physics F: Metal Physics Volume 3 ; 3 > 
    au < doNotProcess ; doNotProcess ; 1974 ; Journal of Physics F: Metal Physics Volume 4 ; 4 > 
    au < doNotProcess ; doNotProcess ; 1975 ; Journal of Physics F: Metal Physics Volume 5 ; 5 > 
    au < doNotProcess ; doNotProcess ; 1976 ; Journal of Physics F: Metal Physics Volume 6 ; 6 > 
    au < doNotProcess ; doNotProcess ; 1977 ; Journal of Physics F: Metal Physics Volume 7 ; 7 > 
    au < doNotProcess ; doNotProcess ; 1978 ; Journal of Physics F: Metal Physics Volume 8 ; 8 > 
    au < doNotProcess ; doNotProcess ; 1979 ; Journal of Physics F: Metal Physics Volume 9 ; 9 > 
    au < doNotProcess ; doNotProcess ; 1980 ; Journal of Physics F: Metal Physics Volume 10 ; 10 > 
    au < doNotProcess ; doNotProcess ; 1981 ; Journal of Physics F: Metal Physics Volume 11 ; 11 > 
    au < doNotProcess ; doNotProcess ; 1982 ; Journal of Physics F: Metal Physics Volume 12 ; 12 > 
    au < doNotProcess ; doNotProcess ; 1983 ; Journal of Physics F: Metal Physics Volume 13 ; 13 > 
    au < doNotProcess ; doNotProcess ; 1984 ; Journal of Physics F: Metal Physics Volume 14 ; 14 > 
    au < doNotProcess ; doNotProcess ; 1985 ; Journal of Physics F: Metal Physics Volume 15 ; 15 > 
    au < doNotProcess ; doNotProcess ; 1986 ; Journal of Physics F: Metal Physics Volume 16 ; 16 > 
    au < doNotProcess ; doNotProcess ; 1987 ; Journal of Physics F: Metal Physics Volume 17 ; 17 > 
    au < doNotProcess ; doNotProcess ; 1988 ; Journal of Physics F: Metal Physics Volume 18 ; 18 > 

  }

  {

    title <
      name = Journal of Physics G: Nuclear and Particle Physics ;
      issn = 0954-3899 ;
      eissn = 1361-6471 ;
      issnl = 0954-3899
    >

    param[journal_issn] = 0954-3899
    comment[param] = print issn preferred
    comment[continues] = 0305-4616
    comment[ingNotReady] = low agreement

    au < doNotProcess ; doNotProcess ; 1989 ; Journal of Physics G: Nuclear and Particle Physics Volume 15 ; 15 > 
    au < doNotProcess ; doNotProcess ; 1990 ; Journal of Physics G: Nuclear and Particle Physics Volume 16 ; 16 > 
    au < doNotProcess ; doNotProcess ; 1991 ; Journal of Physics G: Nuclear and Particle Physics Volume 17 ; 17 > 
    au < doNotProcess ; doNotProcess ; 1992 ; Journal of Physics G: Nuclear and Particle Physics Volume 18 ; 18 > 
    au < doNotProcess ; doNotProcess ; 1993 ; Journal of Physics G: Nuclear and Particle Physics Volume 19 ; 19 > 
    au < doNotProcess ; doNotProcess ; 1994 ; Journal of Physics G: Nuclear and Particle Physics Volume 20 ; 20 > 
    au < doNotProcess ; doNotProcess ; 1995 ; Journal of Physics G: Nuclear and Particle Physics Volume 21 ; 21 > 
    au < doNotProcess ; doNotProcess ; 1996 ; Journal of Physics G: Nuclear and Particle Physics Volume 22 ; 22 > 
    au < doNotProcess ; doNotProcess ; 1997 ; Journal of Physics G: Nuclear and Particle Physics Volume 23 ; 23 > 
    au < doNotProcess ; doNotProcess ; 1998 ; Journal of Physics G: Nuclear and Particle Physics Volume 24 ; 24 > 
    au < doNotProcess ; doNotProcess ; 1999 ; Journal of Physics G: Nuclear and Particle Physics Volume 25 ; 25 > 
    au < doNotProcess ; doNotProcess ; 2000 ; Journal of Physics G: Nuclear and Particle Physics Volume 26 ; 26 > 
    au < doNotProcess ; doNotProcess ; 2001 ; Journal of Physics G: Nuclear and Particle Physics Volume 27 ; 27 > 
    au < doNotProcess ; doNotProcess ; 2002 ; Journal of Physics G: Nuclear and Particle Physics Volume 28 ; 28 > 
    au < doNotProcess ; doNotProcess ; 2003 ; Journal of Physics G: Nuclear and Particle Physics Volume 29 ; 29 > 
    au < doNotProcess ; doNotProcess ; 2004 ; Journal of Physics G: Nuclear and Particle Physics Volume 30 ; 30 > 
    au < doNotProcess ; doNotProcess ; 2005 ; Journal of Physics G: Nuclear and Particle Physics Volume 31 ; 31 > 
    au < doNotProcess ; doNotProcess ; 2006 ; Journal of Physics G: Nuclear and Particle Physics Volume 32 ; 32 > 
    au < doNotProcess ; doNotProcess ; 2006 ; Journal of Physics G: Nuclear and Particle Physics Volume 33 ; 33 > 
    au < doNotProcess ; doNotProcess ; 2007 ; Journal of Physics G: Nuclear and Particle Physics Volume 34 ; 34 > 
    au < down ; crawling ; 2008 ; Journal of Physics G: Nuclear and Particle Physics Volume 35 ; 35 > 
    au < down ; crawling ; 2009 ; Journal of Physics G: Nuclear and Particle Physics Volume 36 ; 36 > 
    au < down ; crawling ; 2010 ; Journal of Physics G: Nuclear and Particle Physics Volume 37 ; 37 > 
    au < down ; crawling ; 2011 ; Journal of Physics G: Nuclear and Particle Physics Volume 38 ; 38 > 
    au < ingNotReady ; exists ; 2012 ; Journal of Physics G: Nuclear and Particle Physics Volume 39 ; 39 > 
    au < down ; exists ; 2013 ; Journal of Physics G: Nuclear and Particle Physics Volume 40 ; 40 > 
    au < down ; exists ; 2014 ; Journal of Physics G: Nuclear and Particle Physics Volume 41 ; 41 > 
    au < doNotProcess ; doNotProcess ; 2015 ; Journal of Physics G: Nuclear and Particle Physics Volume 42 ; 42 > 

  }

  {

    title <
      name = Journal of Physics G: Nuclear Physics ;
      issn = 0305-4616 ;
      issnl = 0305-4616
    >

    param[journal_issn] = 0305-4616
    comment[continued_by] = 0954-3899

    au < doNotProcess ; doNotProcess ; 1975 ; Journal of Physics G: Nuclear Physics Volume 1 ; 1 > 
    au < doNotProcess ; doNotProcess ; 1976 ; Journal of Physics G: Nuclear Physics Volume 2 ; 2 > 
    au < doNotProcess ; doNotProcess ; 1977 ; Journal of Physics G: Nuclear Physics Volume 3 ; 3 > 
    au < doNotProcess ; doNotProcess ; 1978 ; Journal of Physics G: Nuclear Physics Volume 4 ; 4 > 
    au < doNotProcess ; doNotProcess ; 1979 ; Journal of Physics G: Nuclear Physics Volume 5 ; 5 > 
    au < doNotProcess ; doNotProcess ; 1980 ; Journal of Physics G: Nuclear Physics Volume 6 ; 6 > 
    au < doNotProcess ; doNotProcess ; 1981 ; Journal of Physics G: Nuclear Physics Volume 7 ; 7 > 
    au < doNotProcess ; doNotProcess ; 1982 ; Journal of Physics G: Nuclear Physics Volume 8 ; 8 > 
    au < doNotProcess ; doNotProcess ; 1983 ; Journal of Physics G: Nuclear Physics Volume 9 ; 9 > 
    au < doNotProcess ; doNotProcess ; 1984 ; Journal of Physics G: Nuclear Physics Volume 10 ; 10 > 
    au < doNotProcess ; doNotProcess ; 1985 ; Journal of Physics G: Nuclear Physics Volume 11 ; 11 > 
    au < doNotProcess ; doNotProcess ; 1986 ; Journal of Physics G: Nuclear Physics Volume 12 ; 12 > 
    au < doNotProcess ; doNotProcess ; 1987 ; Journal of Physics G: Nuclear Physics Volume 13 ; 13 > 
    au < doNotProcess ; doNotProcess ; 1988 ; Journal of Physics G: Nuclear Physics Volume 14 ; 14 > 

  }

  {

    title <
      name = Journal of Physics: Condensed Matter ;
      issn = 0953-8984 ;
      eissn = 1361-648X ;
      issnl = 0953-8984
    >

    param[journal_issn] = 0953-8984
    comment[param] = print issn preferred
    comment[ingNotReady] = low agreement

    au < doNotProcess ; doNotProcess ; 1989 ; Journal of Physics: Condensed Matter Volume 1 ; 1 > 
    au < doNotProcess ; doNotProcess ; 1990 ; Journal of Physics: Condensed Matter Volume 2 ; 2 > 
    au < doNotProcess ; doNotProcess ; 1991 ; Journal of Physics: Condensed Matter Volume 3 ; 3 > 
    au < doNotProcess ; doNotProcess ; 1992 ; Journal of Physics: Condensed Matter Volume 4 ; 4 > 
    au < doNotProcess ; doNotProcess ; 1993 ; Journal of Physics: Condensed Matter Volume 5 ; 5 > 
    au < doNotProcess ; doNotProcess ; 1994 ; Journal of Physics: Condensed Matter Volume 6 ; 6 > 
    au < doNotProcess ; doNotProcess ; 1995 ; Journal of Physics: Condensed Matter Volume 7 ; 7 > 
    au < doNotProcess ; doNotProcess ; 1996 ; Journal of Physics: Condensed Matter Volume 8 ; 8 > 
    au < doNotProcess ; doNotProcess ; 1997 ; Journal of Physics: Condensed Matter Volume 9 ; 9 > 
    au < doNotProcess ; doNotProcess ; 1998 ; Journal of Physics: Condensed Matter Volume 10 ; 10 > 
    au < doNotProcess ; doNotProcess ; 1999 ; Journal of Physics: Condensed Matter Volume 11 ; 11 > 
    au < doNotProcess ; doNotProcess ; 2000 ; Journal of Physics: Condensed Matter Volume 12 ; 12 > 
    au < doNotProcess ; doNotProcess ; 2001 ; Journal of Physics: Condensed Matter Volume 13 ; 13 > 
    au < doNotProcess ; doNotProcess ; 2002 ; Journal of Physics: Condensed Matter Volume 14 ; 14 > 
    au < doNotProcess ; doNotProcess ; 2003 ; Journal of Physics: Condensed Matter Volume 15 ; 15 > 
    au < doNotProcess ; doNotProcess ; 2004 ; Journal of Physics: Condensed Matter Volume 16 ; 16 > 
    au < doNotProcess ; doNotProcess ; 2005 ; Journal of Physics: Condensed Matter Volume 17 ; 17 > 
    au < doNotProcess ; doNotProcess ; 2006 ; Journal of Physics: Condensed Matter Volume 18 ; 18 > 
    au < doNotProcess ; doNotProcess ; 2007 ; Journal of Physics: Condensed Matter Volume 19 ; 19 > 
    au < ingNotReady ; exists ; 2008 ; Journal of Physics: Condensed Matter Volume 20 ; 20 > 
    au < down ; crawling ; 2009 ; Journal of Physics: Condensed Matter Volume 21 ; 21 > 
    au < down ; crawling ; 2010 ; Journal of Physics: Condensed Matter Volume 22 ; 22 > 
    au < down ; crawling ; 2011 ; Journal of Physics: Condensed Matter Volume 23 ; 23 > 
    au < down ; crawling ; 2012 ; Journal of Physics: Condensed Matter Volume 24 ; 24 > 
    au < down ; exists ; 2013 ; Journal of Physics: Condensed Matter Volume 25 ; 25 > 
    au < down ; exists ; 2014 ; Journal of Physics: Condensed Matter Volume 26 ; 26 > 
    au < doNotProcess ; doNotProcess ; 2015 ; Journal of Physics: Condensed Matter Volume 27 ; 27 > 

  }

  {

    title <
      name = Journal of Physics: Conference Series ;
      issn = 1742-6588 ;
      eissn = 1742-6596 ;
      issnl = 1742-6588
    >

    param[journal_issn] = 1742-6596
    comment[param] = eissn preferred
    comment[ingNotReady170] = crawl failure
    comment[ingNotReady] = low agreement

    au < doNotProcess ; doNotProcess ; 2004 ; Journal of Physics: Conference Series Volume 1 ; 1 >
    au < doNotProcess ; doNotProcess ; 2004 ; Journal of Physics: Conference Series Volume 2 ; 2 >
    au < doNotProcess ; doNotProcess ; 2004 ; Journal of Physics: Conference Series Volume 3 ; 3 >
    au < doNotProcess ; doNotProcess ; 2005 ; Journal of Physics: Conference Series Volume 4 ; 4 >
    au < doNotProcess ; doNotProcess ; 2005 ; Journal of Physics: Conference Series Volume 5 ; 5 >
    au < doNotProcess ; doNotProcess ; 2005 ; Journal of Physics: Conference Series Volume 6 ; 6 >
    au < doNotProcess ; doNotProcess ; 2005 ; Journal of Physics: Conference Series Volume 7 ; 7 >
    au < doNotProcess ; doNotProcess ; 2005 ; Journal of Physics: Conference Series Volume 8 ; 8 >
    au < doNotProcess ; doNotProcess ; 2005 ; Journal of Physics: Conference Series Volume 9 ; 9 >
    au < doNotProcess ; doNotProcess ; 2005 ; Journal of Physics: Conference Series Volume 10 ; 10 >
    au < doNotProcess ; doNotProcess ; 2005 ; Journal of Physics: Conference Series Volume 11 ; 11 >
    au < doNotProcess ; doNotProcess ; 2005 ; Journal of Physics: Conference Series Volume 12 ; 12 >
    au < doNotProcess ; doNotProcess ; 2005 ; Journal of Physics: Conference Series Volume 13 ; 13 >
    au < doNotProcess ; doNotProcess ; 2005 ; Journal of Physics: Conference Series Volume 14 ; 14 >
    au < doNotProcess ; doNotProcess ; 2005 ; Journal of Physics: Conference Series Volume 15 ; 15 >
    au < doNotProcess ; doNotProcess ; 2005 ; Journal of Physics: Conference Series Volume 16 ; 16 >
    au < doNotProcess ; doNotProcess ; 2005 ; Journal of Physics: Conference Series Volume 17 ; 17 >
    au < doNotProcess ; doNotProcess ; 2005 ; Journal of Physics: Conference Series Volume 18 ; 18 >
    au < doNotProcess ; doNotProcess ; 2005 ; Journal of Physics: Conference Series Volume 19 ; 19 >
    au < doNotProcess ; doNotProcess ; 2005 ; Journal of Physics: Conference Series Volume 20 ; 20 >
    au < doNotProcess ; doNotProcess ; 2005 ; Journal of Physics: Conference Series Volume 21 ; 21 >
    au < doNotProcess ; doNotProcess ; 2005 ; Journal of Physics: Conference Series Volume 22 ; 22 >
    au < doNotProcess ; doNotProcess ; 2005 ; Journal of Physics: Conference Series Volume 23 ; 23 >
    au < doNotProcess ; doNotProcess ; 2005 ; Journal of Physics: Conference Series Volume 24 ; 24 >
    au < doNotProcess ; doNotProcess ; 2005 ; Journal of Physics: Conference Series Volume 25 ; 25 >
    au < doNotProcess ; doNotProcess ; 2006 ; Journal of Physics: Conference Series Volume 26 ; 26 >
    au < doNotProcess ; doNotProcess ; 2005 ; Journal of Physics: Conference Series Volume 27 ; 27 >
    au < doNotProcess ; doNotProcess ; 2006 ; Journal of Physics: Conference Series Volume 28 ; 28 >
    au < doNotProcess ; doNotProcess ; 2006 ; Journal of Physics: Conference Series Volume 29 ; 29 >
    au < doNotProcess ; doNotProcess ; 2006 ; Journal of Physics: Conference Series Volume 30 ; 30 >
    au < doNotProcess ; doNotProcess ; 2006 ; Journal of Physics: Conference Series Volume 31 ; 31 >
    au < doNotProcess ; doNotProcess ; 2006 ; Journal of Physics: Conference Series Volume 32 ; 32 >
    au < doNotProcess ; doNotProcess ; 2006 ; Journal of Physics: Conference Series Volume 33 ; 33 >
    au < doNotProcess ; doNotProcess ; 2006 ; Journal of Physics: Conference Series Volume 34 ; 34 >
    au < doNotProcess ; doNotProcess ; 2006 ; Journal of Physics: Conference Series Volume 35 ; 35 >
    au < doNotProcess ; doNotProcess ; 2006 ; Journal of Physics: Conference Series Volume 36 ; 36 >
    au < doNotProcess ; doNotProcess ; 2006 ; Journal of Physics: Conference Series Volume 37 ; 37 >
    au < doNotProcess ; doNotProcess ; 2006 ; Journal of Physics: Conference Series Volume 38 ; 38 >
    au < doNotProcess ; doNotProcess ; 2006 ; Journal of Physics: Conference Series Volume 39 ; 39 >
    au < doNotProcess ; doNotProcess ; 2006 ; Journal of Physics: Conference Series Volume 40 ; 40 >
    au < doNotProcess ; doNotProcess ; 2006 ; Journal of Physics: Conference Series Volume 41 ; 41 >
    au < doNotProcess ; doNotProcess ; 2006 ; Journal of Physics: Conference Series Volume 42 ; 42 >
    au < doNotProcess ; doNotProcess ; 2006 ; Journal of Physics: Conference Series Volume 43 ; 43 >
    au < doNotProcess ; doNotProcess ; 2006 ; Journal of Physics: Conference Series Volume 44 ; 44 >
    au < doNotProcess ; doNotProcess ; 2006 ; Journal of Physics: Conference Series Volume 45 ; 45 >
    au < doNotProcess ; doNotProcess ; 2006 ; Journal of Physics: Conference Series Volume 46 ; 46 >
    au < doNotProcess ; doNotProcess ; 2006 ; Journal of Physics: Conference Series Volume 47 ; 47 >
    au < doNotProcess ; doNotProcess ; 2006 ; Journal of Physics: Conference Series Volume 48 ; 48 >
    au < doNotProcess ; doNotProcess ; 2006 ; Journal of Physics: Conference Series Volume 49 ; 49 >
    au < doNotProcess ; doNotProcess ; 2006 ; Journal of Physics: Conference Series Volume 50 ; 50 >
    au < doNotProcess ; doNotProcess ; 2006 ; Journal of Physics: Conference Series Volume 51 ; 51 >
    au < doNotProcess ; doNotProcess ; 2006 ; Journal of Physics: Conference Series Volume 52 ; 52 >
    au < doNotProcess ; doNotProcess ; 2006 ; Journal of Physics: Conference Series Volume 53 ; 53 >
    au < doNotProcess ; doNotProcess ; 2006 ; Journal of Physics: Conference Series Volume 54 ; 54 >
    au < doNotProcess ; doNotProcess ; 2006 ; Journal of Physics: Conference Series Volume 55 ; 55 >
    au < doNotProcess ; doNotProcess ; 2006 ; Journal of Physics: Conference Series Volume 56 ; 56 >
    au < doNotProcess ; doNotProcess ; 2007 ; Journal of Physics: Conference Series Volume 57 ; 57 >
    au < doNotProcess ; doNotProcess ; 2007 ; Journal of Physics: Conference Series Volume 58 ; 58 >
    au < doNotProcess ; doNotProcess ; 2007 ; Journal of Physics: Conference Series Volume 59 ; 59 >
    au < doNotProcess ; doNotProcess ; 2007 ; Journal of Physics: Conference Series Volume 60 ; 60 >
    au < doNotProcess ; doNotProcess ; 2007 ; Journal of Physics: Conference Series Volume 61 ; 61 >
    au < doNotProcess ; doNotProcess ; 2007 ; Journal of Physics: Conference Series Volume 62 ; 62 >
    au < doNotProcess ; doNotProcess ; 2007 ; Journal of Physics: Conference Series Volume 63 ; 63 >
    au < doNotProcess ; doNotProcess ; 2007 ; Journal of Physics: Conference Series Volume 64 ; 64 >
    au < doNotProcess ; doNotProcess ; 2007 ; Journal of Physics: Conference Series Volume 65 ; 65 >
    au < doNotProcess ; doNotProcess ; 2007 ; Journal of Physics: Conference Series Volume 66 ; 66 >
    au < doNotProcess ; doNotProcess ; 2007 ; Journal of Physics: Conference Series Volume 67 ; 67 >
    au < doNotProcess ; doNotProcess ; 2007 ; Journal of Physics: Conference Series Volume 68 ; 68 >
    au < doNotProcess ; doNotProcess ; 2007 ; Journal of Physics: Conference Series Volume 69 ; 69 >
    au < doNotProcess ; doNotProcess ; 2007 ; Journal of Physics: Conference Series Volume 70 ; 70 >
    au < doNotProcess ; doNotProcess ; 2007 ; Journal of Physics: Conference Series Volume 71 ; 71 >
    au < doNotProcess ; doNotProcess ; 2007 ; Journal of Physics: Conference Series Volume 72 ; 72 >
    au < doNotProcess ; doNotProcess ; 2007 ; Journal of Physics: Conference Series Volume 73 ; 73 >
    au < doNotProcess ; doNotProcess ; 2007 ; Journal of Physics: Conference Series Volume 74 ; 74 >
    au < doNotProcess ; doNotProcess ; 2007 ; Journal of Physics: Conference Series Volume 75 ; 75 >
    au < doNotProcess ; doNotProcess ; 2007 ; Journal of Physics: Conference Series Volume 76 ; 76 >
    au < doNotProcess ; doNotProcess ; 2007 ; Journal of Physics: Conference Series Volume 77 ; 77 >
    au < doNotProcess ; doNotProcess ; 2007 ; Journal of Physics: Conference Series Volume 78 ; 78 >
    au < doNotProcess ; doNotProcess ; 2007 ; Journal of Physics: Conference Series Volume 79 ; 79 >
    au < doNotProcess ; doNotProcess ; 2007 ; Journal of Physics: Conference Series Volume 80 ; 80 >
    au < doNotProcess ; doNotProcess ; 2007 ; Journal of Physics: Conference Series Volume 81 ; 81 >
    au < doNotProcess ; doNotProcess ; 2007 ; Journal of Physics: Conference Series Volume 82 ; 82 >
    au < doNotProcess ; doNotProcess ; 2007 ; Journal of Physics: Conference Series Volume 83 ; 83 >
    au < doNotProcess ; doNotProcess ; 2007 ; Journal of Physics: Conference Series Volume 84 ; 84 >
    au < doNotProcess ; doNotProcess ; 2007 ; Journal of Physics: Conference Series Volume 85 ; 85 >
    au < doNotProcess ; doNotProcess ; 2007 ; Journal of Physics: Conference Series Volume 86 ; 86 >
    au < doNotProcess ; doNotProcess ; 2007 ; Journal of Physics: Conference Series Volume 87 ; 87 >
    au < doNotProcess ; doNotProcess ; 2007 ; Journal of Physics: Conference Series Volume 88 ; 88 >
    au < doNotProcess ; doNotProcess ; 2007 ; Journal of Physics: Conference Series Volume 89 ; 89 >
    au < doNotProcess ; doNotProcess ; 2007 ; Journal of Physics: Conference Series Volume 90 ; 90 >
    au < doNotProcess ; doNotProcess ; 2007 ; Journal of Physics: Conference Series Volume 91 ; 91 >
    au < doNotProcess ; doNotProcess ; 2007 ; Journal of Physics: Conference Series Volume 92 ; 92 >
    au < doNotProcess ; doNotProcess ; 2007 ; Journal of Physics: Conference Series Volume 93 ; 93 >
    au < down ; crawling ; 2008 ; Journal of Physics: Conference Series Volume 94 ; 94 >
    au < down ; crawling ; 2008 ; Journal of Physics: Conference Series Volume 95 ; 95 >
    au < down ; crawling ; 2008 ; Journal of Physics: Conference Series Volume 96 ; 96 >
    au < down ; crawling ; 2008 ; Journal of Physics: Conference Series Volume 97 ; 97 >
    au < down ; crawling ; 2008 ; Journal of Physics: Conference Series Volume 98 ; 98 >
    au < down ; crawling ; 2008 ; Journal of Physics: Conference Series Volume 99 ; 99 >
    au < down ; crawling ; 2008 ; Journal of Physics: Conference Series Volume 100 ; 100 >
    au < down ; crawling ; 2008 ; Journal of Physics: Conference Series Volume 101 ; 101 >
    au < down ; crawling ; 2008 ; Journal of Physics: Conference Series Volume 102 ; 102 >
    au < down ; finished ; 2008 ; Journal of Physics: Conference Series Volume 103 ; 103 >
    au < down ; finished ; 2008 ; Journal of Physics: Conference Series Volume 104 ; 104 >
    au < down ; crawling ; 2008 ; Journal of Physics: Conference Series Volume 105 ; 105 >
    au < down ; crawling ; 2008 ; Journal of Physics: Conference Series Volume 106 ; 106 >
    au < down ; crawling ; 2008 ; Journal of Physics: Conference Series Volume 107 ; 107 >
    au < down ; crawling ; 2008 ; Journal of Physics: Conference Series Volume 108 ; 108 >
    au < down ; crawling ; 2008 ; Journal of Physics: Conference Series Volume 109 ; 109 >
    au < down ; crawling ; 2008 ; Journal of Physics: Conference Series Volume 110 ; 110 >
    au < down ; crawling ; 2008 ; Journal of Physics: Conference Series Volume 111 ; 111 >
    au < down ; crawling ; 2008 ; Journal of Physics: Conference Series Volume 112 ; 112 >
    au < down ; crawling ; 2008 ; Journal of Physics: Conference Series Volume 113 ; 113 >
    au < down ; crawling ; 2008 ; Journal of Physics: Conference Series Volume 114 ; 114 >
    au < down ; crawling ; 2008 ; Journal of Physics: Conference Series Volume 115 ; 115 >
    au < down ; crawling ; 2008 ; Journal of Physics: Conference Series Volume 116 ; 116 >
    au < down ; crawling ; 2008 ; Journal of Physics: Conference Series Volume 117 ; 117 >
    au < down ; crawling ; 2008 ; Journal of Physics: Conference Series Volume 118 ; 118 >
    au < down ; crawling ; 2008 ; Journal of Physics: Conference Series Volume 119 ; 119 >
    au < down ; crawling ; 2008 ; Journal of Physics: Conference Series Volume 120 ; 120 >
    au < down ; crawling ; 2008 ; Journal of Physics: Conference Series Volume 121 ; 121 >
    au < down ; crawling ; 2008 ; Journal of Physics: Conference Series Volume 122 ; 122 >
    au < down ; crawling ; 2008 ; Journal of Physics: Conference Series Volume 123 ; 123 >
    au < down ; crawling ; 2008 ; Journal of Physics: Conference Series Volume 124 ; 124 >
    au < down ; crawling ; 2008 ; Journal of Physics: Conference Series Volume 125 ; 125 >
    au < down ; crawling ; 2008 ; Journal of Physics: Conference Series Volume 126 ; 126 >
    au < down ; crawling ; 2008 ; Journal of Physics: Conference Series Volume 127 ; 127 >
    au < down ; crawling ; 2008 ; Journal of Physics: Conference Series Volume 128 ; 128 >
    au < down ; crawling ; 2008 ; Journal of Physics: Conference Series Volume 129 ; 129 >
    au < down ; crawling ; 2008 ; Journal of Physics: Conference Series Volume 130 ; 130 >
    au < down ; crawling ; 2008 ; Journal of Physics: Conference Series Volume 131 ; 131 >
    au < down ; crawling ; 2008 ; Journal of Physics: Conference Series Volume 132 ; 132 >
    au < down ; crawling ; 2008 ; Journal of Physics: Conference Series Volume 133 ; 133 >
    au < down ; crawling ; 2008 ; Journal of Physics: Conference Series Volume 134 ; 134 >
    au < down ; crawling ; 2008 ; Journal of Physics: Conference Series Volume 135 ; 135 >
    au < down ; crawling ; 2008 ; Journal of Physics: Conference Series Volume 136 ; 136 >
    au < down ; crawling ; 2008 ; Journal of Physics: Conference Series Volume 137 ; 137 >
    au < down ; crawling ; 2008 ; Journal of Physics: Conference Series Volume 138 ; 138 >
    au < down ; crawling ; 2008 ; Journal of Physics: Conference Series Volume 139 ; 139 >
    au < down ; finished ; 2008 ; Journal of Physics: Conference Series Volume 140 ; 140 >
    au < down ; crawling ; 2008 ; Journal of Physics: Conference Series Volume 141 ; 141 >
    au < down ; crawling ; 2008 ; Journal of Physics: Conference Series Volume 142 ; 142 >
    au < down ; crawling ; 2009 ; Journal of Physics: Conference Series Volume 143 ; 143 >
    au < down ; crawling ; 2009 ; Journal of Physics: Conference Series Volume 144 ; 144 >
    au < down ; crawling ; 2009 ; Journal of Physics: Conference Series Volume 145 ; 145 >
    au < down ; crawling ; 2009 ; Journal of Physics: Conference Series Volume 146 ; 146 >
    au < down ; crawling ; 2009 ; Journal of Physics: Conference Series Volume 147 ; 147 >
    au < down ; crawling ; 2009 ; Journal of Physics: Conference Series Volume 148 ; 148 >
    au < down ; crawling ; 2009 ; Journal of Physics: Conference Series Volume 149 ; 149 >
    au < down ; crawling ; 2009 ; Journal of Physics: Conference Series Volume 150 ; 150 >
    au < down ; crawling ; 2009 ; Journal of Physics: Conference Series Volume 151 ; 151 >
    au < down ; crawling ; 2009 ; Journal of Physics: Conference Series Volume 152 ; 152 >
    au < down ; crawling ; 2009 ; Journal of Physics: Conference Series Volume 153 ; 153 >
    au < down ; crawling ; 2009 ; Journal of Physics: Conference Series Volume 154 ; 154 >
    au < down ; crawling ; 2009 ; Journal of Physics: Conference Series Volume 155 ; 155 >
    au < down ; finished ; 2009 ; Journal of Physics: Conference Series Volume 156 ; 156 >
    au < down ; crawling ; 2009 ; Journal of Physics: Conference Series Volume 157 ; 157 >
    au < down ; crawling ; 2009 ; Journal of Physics: Conference Series Volume 158 ; 158 >
    au < down ; crawling ; 2009 ; Journal of Physics: Conference Series Volume 159 ; 159 >
    au < down ; crawling ; 2009 ; Journal of Physics: Conference Series Volume 160 ; 160 >
    au < down ; crawling ; 2009 ; Journal of Physics: Conference Series Volume 161 ; 161 >
    au < down ; crawling ; 2009 ; Journal of Physics: Conference Series Volume 162 ; 162 >
    au < down ; crawling ; 2009 ; Journal of Physics: Conference Series Volume 163 ; 163 >
    au < down ; finished ; 2009 ; Journal of Physics: Conference Series Volume 164 ; 164 >
    au < down ; crawling ; 2009 ; Journal of Physics: Conference Series Volume 165 ; 165 >
    au < down ; crawling ; 2009 ; Journal of Physics: Conference Series Volume 166 ; 166 >
    au < down ; crawling ; 2009 ; Journal of Physics: Conference Series Volume 167 ; 167 >
    au < down ; crawling ; 2009 ; Journal of Physics: Conference Series Volume 168 ; 168 >
    au < down ; crawling ; 2009 ; Journal of Physics: Conference Series Volume 169 ; 169 >
    au < ingNotReady ; exists ; 2009 ; Journal of Physics: Conference Series Volume 170 ; 170 >
    au < down ; crawling ; 2009 ; Journal of Physics: Conference Series Volume 171 ; 171 >
    au < down ; crawling ; 2009 ; Journal of Physics: Conference Series Volume 172 ; 172 >
    au < down ; crawling ; 2009 ; Journal of Physics: Conference Series Volume 173 ; 173 >
    au < down ; crawling ; 2009 ; Journal of Physics: Conference Series Volume 174 ; 174 >
    au < down ; crawling ; 2009 ; Journal of Physics: Conference Series Volume 175 ; 175 >
    au < down ; crawling ; 2009 ; Journal of Physics: Conference Series Volume 176 ; 176 >
    au < down ; crawling ; 2009 ; Journal of Physics: Conference Series Volume 177 ; 177 >
    au < down ; crawling ; 2009 ; Journal of Physics: Conference Series Volume 178 ; 178 >
    au < down ; crawling ; 2009 ; Journal of Physics: Conference Series Volume 179 ; 179 >
    au < down ; crawling ; 2009 ; Journal of Physics: Conference Series Volume 180 ; 180 >
    au < down ; crawling ; 2009 ; Journal of Physics: Conference Series Volume 181 ; 181 >
    au < down ; crawling ; 2009 ; Journal of Physics: Conference Series Volume 182 ; 182 >
    au < down ; crawling ; 2009 ; Journal of Physics: Conference Series Volume 183 ; 183 >
    au < down ; crawling ; 2009 ; Journal of Physics: Conference Series Volume 184 ; 184 >
    au < down ; crawling ; 2009 ; Journal of Physics: Conference Series Volume 185 ; 185 >
    au < down ; crawling ; 2009 ; Journal of Physics: Conference Series Volume 186 ; 186 >
    au < down ; crawling ; 2009 ; Journal of Physics: Conference Series Volume 187 ; 187 >
    au < down ; crawling ; 2009 ; Journal of Physics: Conference Series Volume 188 ; 188 >
    au < down ; crawling ; 2009 ; Journal of Physics: Conference Series Volume 189 ; 189 >
    au < down ; crawling ; 2009 ; Journal of Physics: Conference Series Volume 190 ; 190 >
    au < down ; crawling ; 2009 ; Journal of Physics: Conference Series Volume 191 ; 191 >
    au < down ; crawling ; 2009 ; Journal of Physics: Conference Series Volume 192 ; 192 >
    au < down ; crawling ; 2009 ; Journal of Physics: Conference Series Volume 193 ; 193 >
    au < down ; crawling ; 2009 ; Journal of Physics: Conference Series Volume 194 ; 194 >
    au < down ; crawling ; 2009 ; Journal of Physics: Conference Series Volume 195 ; 195 >
    au < down ; crawling ; 2009 ; Journal of Physics: Conference Series Volume 196 ; 196 >
    au < down ; crawling ; 2009 ; Journal of Physics: Conference Series Volume 197 ; 197 >
    au < down ; finished ; 2009 ; Journal of Physics: Conference Series Volume 198 ; 198 >
    au < down ; crawling ; 2010 ; Journal of Physics: Conference Series Volume 199 ; 199 >
    au < down ; crawling ; 2010 ; Journal of Physics: Conference Series Volume 200 ; 200 >
    au < down ; crawling ; 2010 ; Journal of Physics: Conference Series Volume 201 ; 201 >
    au < down ; crawling ; 2010 ; Journal of Physics: Conference Series Volume 202 ; 202 >
    au < down ; crawling ; 2010 ; Journal of Physics: Conference Series Volume 203 ; 203 >
    au < down ; crawling ; 2010 ; Journal of Physics: Conference Series Volume 204 ; 204 >
    au < down ; crawling ; 2010 ; Journal of Physics: Conference Series Volume 205 ; 205 >
    au < down ; crawling ; 2010 ; Journal of Physics: Conference Series Volume 206 ; 206 >
    au < down ; crawling ; 2010 ; Journal of Physics: Conference Series Volume 207 ; 207 >
    au < down ; crawling ; 2010 ; Journal of Physics: Conference Series Volume 208 ; 208 >
    au < down ; crawling ; 2010 ; Journal of Physics: Conference Series Volume 209 ; 209 >
    au < down ; crawling ; 2010 ; Journal of Physics: Conference Series Volume 210 ; 210 >
    au < down ; crawling ; 2010 ; Journal of Physics: Conference Series Volume 211 ; 211 >
    au < down ; crawling ; 2010 ; Journal of Physics: Conference Series Volume 212 ; 212 >
    au < down ; finished ; 2010 ; Journal of Physics: Conference Series Volume 213 ; 213 >
    au < down ; crawling ; 2010 ; Journal of Physics: Conference Series Volume 214 ; 214 >
    au < down ; crawling ; 2010 ; Journal of Physics: Conference Series Volume 215 ; 215 >
    au < down ; crawling ; 2010 ; Journal of Physics: Conference Series Volume 216 ; 216 >
    au < down ; crawling ; 2010 ; Journal of Physics: Conference Series Volume 217 ; 217 >
    au < down ; crawling ; 2010 ; Journal of Physics: Conference Series Volume 218 ; 218 >
    au < down ; crawling ; 2010 ; Journal of Physics: Conference Series Volume 219 ; 219 >
    au < down ; crawling ; 2010 ; Journal of Physics: Conference Series Volume 220 ; 220 >
    au < down ; crawling ; 2010 ; Journal of Physics: Conference Series Volume 221 ; 221 >
    au < down ; crawling ; 2010 ; Journal of Physics: Conference Series Volume 222 ; 222 >
    au < down ; crawling ; 2010 ; Journal of Physics: Conference Series Volume 223 ; 223 >
    au < down ; crawling ; 2010 ; Journal of Physics: Conference Series Volume 224 ; 224 >
    au < down ; crawling ; 2010 ; Journal of Physics: Conference Series Volume 225 ; 225 >
    au < down ; crawling ; 2010 ; Journal of Physics: Conference Series Volume 226 ; 226 >
    au < down ; crawling ; 2010 ; Journal of Physics: Conference Series Volume 227 ; 227 >
    au < down ; crawling ; 2010 ; Journal of Physics: Conference Series Volume 228 ; 228 >
    au < down ; crawling ; 2010 ; Journal of Physics: Conference Series Volume 229 ; 229 >
    au < down ; crawling ; 2010 ; Journal of Physics: Conference Series Volume 230 ; 230 >
    au < down ; crawling ; 2010 ; Journal of Physics: Conference Series Volume 231 ; 231 >
    au < down ; crawling ; 2010 ; Journal of Physics: Conference Series Volume 232 ; 232 >
    au < down ; crawling ; 2010 ; Journal of Physics: Conference Series Volume 233 ; 233 >
    au < down ; crawling ; 2010 ; Journal of Physics: Conference Series Volume 234 ; 234 >
    au < down ; crawling ; 2010 ; Journal of Physics: Conference Series Volume 235 ; 235 >
    au < down ; crawling ; 2010 ; Journal of Physics: Conference Series Volume 236 ; 236 >
    au < down ; crawling ; 2010 ; Journal of Physics: Conference Series Volume 237 ; 237 >
    au < down ; crawling ; 2010 ; Journal of Physics: Conference Series Volume 238 ; 238 >
    au < down ; finished ; 2010 ; Journal of Physics: Conference Series Volume 239 ; 239 >
    au < down ; crawling ; 2010 ; Journal of Physics: Conference Series Volume 240 ; 240 >
    au < down ; crawling ; 2010 ; Journal of Physics: Conference Series Volume 241 ; 241 >
    au < down ; crawling ; 2010 ; Journal of Physics: Conference Series Volume 242 ; 242 >
    au < down ; crawling ; 2010 ; Journal of Physics: Conference Series Volume 243 ; 243 >
    au < down ; crawling ; 2010 ; Journal of Physics: Conference Series Volume 244 ; 244 >
    au < down ; crawling ; 2010 ; Journal of Physics: Conference Series Volume 245 ; 245 >
    au < down ; crawling ; 2010 ; Journal of Physics: Conference Series Volume 246 ; 246 >
    au < down ; crawling ; 2010 ; Journal of Physics: Conference Series Volume 247 ; 247 >
    au < down ; crawling ; 2010 ; Journal of Physics: Conference Series Volume 248 ; 248 >
    au < down ; crawling ; 2010 ; Journal of Physics: Conference Series Volume 249 ; 249 >
    au < down ; crawling ; 2010 ; Journal of Physics: Conference Series Volume 250 ; 250 >
    au < down ; crawling ; 2010 ; Journal of Physics: Conference Series Volume 251 ; 251 >
    au < down ; crawling ; 2010 ; Journal of Physics: Conference Series Volume 252 ; 252 >
    au < down ; crawling ; 2010 ; Journal of Physics: Conference Series Volume 253 ; 253 >
    au < down ; finished ; 2010 ; Journal of Physics: Conference Series Volume 254 ; 254 >
    au < down ; finished ; 2010 ; Journal of Physics: Conference Series Volume 255 ; 255 >
    au < down ; crawling ; 2010 ; Journal of Physics: Conference Series Volume 256 ; 256 >
    au < down ; finished ; 2010 ; Journal of Physics: Conference Series Volume 257 ; 257 >
    au < down ; crawling ; 2010 ; Journal of Physics: Conference Series Volume 258 ; 258 >
    au < down ; crawling ; 2010 ; Journal of Physics: Conference Series Volume 259 ; 259 >
    au < down ; crawling ; 2010 ; Journal of Physics: Conference Series Volume 260 ; 260 >
    au < down ; crawling ; 2011 ; Journal of Physics: Conference Series Volume 261 ; 261 >
    au < down ; crawling ; 2011 ; Journal of Physics: Conference Series Volume 262 ; 262 >
    au < down ; finished ; 2011 ; Journal of Physics: Conference Series Volume 263 ; 263 >
    au < down ; crawling ; 2011 ; Journal of Physics: Conference Series Volume 264 ; 264 >
    au < down ; crawling ; 2011 ; Journal of Physics: Conference Series Volume 265 ; 265 >
    au < down ; crawling ; 2011 ; Journal of Physics: Conference Series Volume 266 ; 266 >
    au < down ; crawling ; 2011 ; Journal of Physics: Conference Series Volume 267 ; 267 >
    au < down ; crawling ; 2011 ; Journal of Physics: Conference Series Volume 268 ; 268 >
    au < down ; crawling ; 2011 ; Journal of Physics: Conference Series Volume 269 ; 269 >
    au < down ; crawling ; 2011 ; Journal of Physics: Conference Series Volume 270 ; 270 >
    au < down ; crawling ; 2011 ; Journal of Physics: Conference Series Volume 271 ; 271 >
    au < down ; crawling ; 2011 ; Journal of Physics: Conference Series Volume 272 ; 272 >
    au < down ; crawling ; 2011 ; Journal of Physics: Conference Series Volume 273 ; 273 >
    au < down ; crawling ; 2011 ; Journal of Physics: Conference Series Volume 274 ; 274 >
    au < down ; crawling ; 2011 ; Journal of Physics: Conference Series Volume 275 ; 275 >
    au < down ; crawling ; 2011 ; Journal of Physics: Conference Series Volume 276 ; 276 >
    au < down ; crawling ; 2011 ; Journal of Physics: Conference Series Volume 277 ; 277 >
    au < down ; crawling ; 2011 ; Journal of Physics: Conference Series Volume 278 ; 278 >
    au < down ; crawling ; 2011 ; Journal of Physics: Conference Series Volume 279 ; 279 >
    au < down ; crawling ; 2011 ; Journal of Physics: Conference Series Volume 280 ; 280 >
    au < down ; crawling ; 2011 ; Journal of Physics: Conference Series Volume 281 ; 281 >
    au < down ; crawling ; 2011 ; Journal of Physics: Conference Series Volume 282 ; 282 >
    au < down ; crawling ; 2011 ; Journal of Physics: Conference Series Volume 283 ; 283 >
    au < down ; crawling ; 2011 ; Journal of Physics: Conference Series Volume 284 ; 284 >
    au < down ; crawling ; 2011 ; Journal of Physics: Conference Series Volume 285 ; 285 >
    au < down ; crawling ; 2011 ; Journal of Physics: Conference Series Volume 286 ; 286 >
    au < down ; crawling ; 2011 ; Journal of Physics: Conference Series Volume 287 ; 287 >
    au < down ; crawling ; 2011 ; Journal of Physics: Conference Series Volume 288 ; 288 >
    au < down ; crawling ; 2011 ; Journal of Physics: Conference Series Volume 289 ; 289 >
    au < down ; crawling ; 2011 ; Journal of Physics: Conference Series Volume 290 ; 290 >
    au < down ; crawling ; 2011 ; Journal of Physics: Conference Series Volume 291 ; 291 >
    au < down ; crawling ; 2011 ; Journal of Physics: Conference Series Volume 292 ; 292 >
    au < down ; crawling ; 2011 ; Journal of Physics: Conference Series Volume 293 ; 293 >
    au < down ; crawling ; 2011 ; Journal of Physics: Conference Series Volume 294 ; 294 >
    au < down ; crawling ; 2011 ; Journal of Physics: Conference Series Volume 295 ; 295 >
    au < down ; crawling ; 2011 ; Journal of Physics: Conference Series Volume 296 ; 296 >
    au < down ; crawling ; 2011 ; Journal of Physics: Conference Series Volume 297 ; 297 >
    au < down ; crawling ; 2011 ; Journal of Physics: Conference Series Volume 298 ; 298 >
    au < down ; crawling ; 2011 ; Journal of Physics: Conference Series Volume 299 ; 299 >
    au < down ; crawling ; 2011 ; Journal of Physics: Conference Series Volume 300 ; 300 >
    au < down ; crawling ; 2011 ; Journal of Physics: Conference Series Volume 301 ; 301 >
    au < down ; crawling ; 2011 ; Journal of Physics: Conference Series Volume 302 ; 302 >
    au < down ; crawling ; 2011 ; Journal of Physics: Conference Series Volume 303 ; 303 >
    au < down ; crawling ; 2011 ; Journal of Physics: Conference Series Volume 304 ; 304 >
    au < down ; crawling ; 2011 ; Journal of Physics: Conference Series Volume 305 ; 305 >
    au < down ; crawling ; 2011 ; Journal of Physics: Conference Series Volume 306 ; 306 >
    au < down ; crawling ; 2011 ; Journal of Physics: Conference Series Volume 307 ; 307 >
    au < down ; crawling ; 2011 ; Journal of Physics: Conference Series Volume 308 ; 308 >
    au < down ; crawling ; 2011 ; Journal of Physics: Conference Series Volume 309 ; 309 >
    au < down ; crawling ; 2011 ; Journal of Physics: Conference Series Volume 310 ; 310 >
    au < down ; crawling ; 2011 ; Journal of Physics: Conference Series Volume 311 ; 311 >
    au < down ; crawling ; 2011 ; Journal of Physics: Conference Series Volume 312 ; 312 >
    au < down ; crawling ; 2011 ; Journal of Physics: Conference Series Volume 313 ; 313 >
    au < down ; crawling ; 2011 ; Journal of Physics: Conference Series Volume 314 ; 314 >
    au < down ; crawling ; 2011 ; Journal of Physics: Conference Series Volume 315 ; 315 >
    au < down ; crawling ; 2011 ; Journal of Physics: Conference Series Volume 316 ; 316 >
    au < down ; finished ; 2011 ; Journal of Physics: Conference Series Volume 317 ; 317 >
    au < down ; crawling ; 2011 ; Journal of Physics: Conference Series Volume 318 ; 318 >
    au < down ; crawling ; 2011 ; Journal of Physics: Conference Series Volume 319 ; 319 >
    au < down ; crawling ; 2011 ; Journal of Physics: Conference Series Volume 320 ; 320 >
    au < down ; crawling ; 2011 ; Journal of Physics: Conference Series Volume 321 ; 321 >
    au < down ; crawling ; 2011 ; Journal of Physics: Conference Series Volume 322 ; 322 >
    au < down ; crawling ; 2011 ; Journal of Physics: Conference Series Volume 323 ; 323 >
    au < down ; crawling ; 2011 ; Journal of Physics: Conference Series Volume 324 ; 324 >
    au < down ; crawling ; 2011 ; Journal of Physics: Conference Series Volume 325 ; 325 >
    au < down ; finished ; 2011 ; Journal of Physics: Conference Series Volume 326 ; 326 >
    au < down ; crawling ; 2011 ; Journal of Physics: Conference Series Volume 327 ; 327 >
    au < down ; finished ; 2011 ; Journal of Physics: Conference Series Volume 328 ; 328 >
    au < down ; crawling ; 2011 ; Journal of Physics: Conference Series Volume 329 ; 329 >
    au < down ; crawling ; 2011 ; Journal of Physics: Conference Series Volume 330 ; 330 >
    au < down ; finished ; 2011 ; Journal of Physics: Conference Series Volume 331 ; 331 >
    au < down ; finished ; 2011 ; Journal of Physics: Conference Series Volume 332 ; 332 >
    au < down ; crawling ; 2011 ; Journal of Physics: Conference Series Volume 333 ; 333 >
    au < down ; crawling ; 2011 ; Journal of Physics: Conference Series Volume 334 ; 334 >
    au < down ; crawling ; 2011 ; Journal of Physics: Conference Series Volume 335 ; 335 >
    au < down ; crawling ; 2011 ; Journal of Physics: Conference Series Volume 336 ; 336 >
    au < down ; crawling ; 2012 ; Journal of Physics: Conference Series Volume 337 ; 337 >
    au < down ; crawling ; 2012 ; Journal of Physics: Conference Series Volume 338 ; 338 >
    au < down ; crawling ; 2012 ; Journal of Physics: Conference Series Volume 339 ; 339 >
    au < down ; crawling ; 2012 ; Journal of Physics: Conference Series Volume 340 ; 340 >
    au < down ; crawling ; 2012 ; Journal of Physics: Conference Series Volume 341 ; 341 >
    au < down ; finished ; 2012 ; Journal of Physics: Conference Series Volume 342 ; 342 >
    au < down ; finished ; 2012 ; Journal of Physics: Conference Series Volume 343 ; 343 >
    au < down ; crawling ; 2012 ; Journal of Physics: Conference Series Volume 344 ; 344 >
    au < down ; finished ; 2012 ; Journal of Physics: Conference Series Volume 345 ; 345 >
    au < down ; finished ; 2012 ; Journal of Physics: Conference Series Volume 346 ; 346 >
    au < down ; crawling ; 2012 ; Journal of Physics: Conference Series Volume 347 ; 347 >
    au < ingNotReady ; exists ; 2012 ; Journal of Physics: Conference Series Volume 348 ; 348 >
    au < ingNotReady ; exists ; 2012 ; Journal of Physics: Conference Series Volume 349 ; 349 >
    au < ingNotReady ; exists ; 2012 ; Journal of Physics: Conference Series Volume 350 ; 350 >
    au < ingNotReady ; exists ; 2012 ; Journal of Physics: Conference Series Volume 351 ; 351 >
    au < ingNotReady ; exists ; 2012 ; Journal of Physics: Conference Series Volume 352 ; 352 >
    au < ingNotReady ; exists ; 2012 ; Journal of Physics: Conference Series Volume 353 ; 353 >
    au < ingNotReady ; exists ; 2012 ; Journal of Physics: Conference Series Volume 354 ; 354 >
    au < ingNotReady ; exists ; 2012 ; Journal of Physics: Conference Series Volume 355 ; 355 >
    au < ingNotReady ; exists ; 2012 ; Journal of Physics: Conference Series Volume 356 ; 356 >
    au < ingNotReady ; exists ; 2012 ; Journal of Physics: Conference Series Volume 357 ; 357 >
    au < ingNotReady ; exists ; 2012 ; Journal of Physics: Conference Series Volume 358 ; 358 >
    au < ingNotReady ; exists ; 2012 ; Journal of Physics: Conference Series Volume 359 ; 359 >
    au < ingNotReady ; exists ; 2012 ; Journal of Physics: Conference Series Volume 360 ; 360 >
    au < ingNotReady ; exists ; 2012 ; Journal of Physics: Conference Series Volume 361 ; 361 >
    au < ingNotReady ; exists ; 2012 ; Journal of Physics: Conference Series Volume 362 ; 362 >
    au < ingNotReady ; exists ; 2012 ; Journal of Physics: Conference Series Volume 363 ; 363 >
    au < ingNotReady ; exists ; 2012 ; Journal of Physics: Conference Series Volume 364 ; 364 >
    au < ingNotReady ; exists ; 2012 ; Journal of Physics: Conference Series Volume 365 ; 365 >
    au < ingNotReady ; exists ; 2012 ; Journal of Physics: Conference Series Volume 366 ; 366 >
    au < ingNotReady ; exists ; 2012 ; Journal of Physics: Conference Series Volume 367 ; 367 >
    au < ingNotReady ; exists ; 2012 ; Journal of Physics: Conference Series Volume 368 ; 368 >
    au < down ; exists ; 2012 ; Journal of Physics: Conference Series Volume 369 ; 369 >
    au < down ; exists ; 2012 ; Journal of Physics: Conference Series Volume 370 ; 370 >
    au < down ; exists ; 2012 ; Journal of Physics: Conference Series Volume 371 ; 371 >
    au < down ; exists ; 2012 ; Journal of Physics: Conference Series Volume 372 ; 372 >
    au < down ; exists ; 2012 ; Journal of Physics: Conference Series Volume 373 ; 373 >
    au < down ; exists ; 2012 ; Journal of Physics: Conference Series Volume 374 ; 374 >
    au < down ; exists ; 2012 ; Journal of Physics: Conference Series Volume 375 ; 375 >
    au < down ; finished ; 2012 ; Journal of Physics: Conference Series Volume 376 ; 376 >
    au < down ; exists ; 2012 ; Journal of Physics: Conference Series Volume 377 ; 377 >
    au < down ; exists ; 2012 ; Journal of Physics: Conference Series Volume 378 ; 378 >
    au < down ; exists ; 2012 ; Journal of Physics: Conference Series Volume 379 ; 379 >
    au < down ; exists ; 2012 ; Journal of Physics: Conference Series Volume 380 ; 380 >
    au < down ; exists ; 2012 ; Journal of Physics: Conference Series Volume 381 ; 381 >
    au < down ; exists ; 2012 ; Journal of Physics: Conference Series Volume 382 ; 382 >
    au < down ; exists ; 2012 ; Journal of Physics: Conference Series Volume 383 ; 383 >
    au < down ; exists ; 2012 ; Journal of Physics: Conference Series Volume 384 ; 384 >
    au < down ; exists ; 2012 ; Journal of Physics: Conference Series Volume 385 ; 385 >
    au < down ; exists ; 2012 ; Journal of Physics: Conference Series Volume 386 ; 386 >
    au < down ; exists ; 2012 ; Journal of Physics: Conference Series Volume 387 ; 387 >
    au < down ; exists ; 2012 ; Journal of Physics: Conference Series Volume 388 ; 388 >
    au < down ; exists ; 2012 ; Journal of Physics: Conference Series Volume 389 ; 389 >
    au < down ; exists ; 2012 ; Journal of Physics: Conference Series Volume 390 ; 390 >
    au < down ; exists ; 2012 ; Journal of Physics: Conference Series Volume 391 ; 391 >
    au < down ; exists ; 2012 ; Journal of Physics: Conference Series Volume 392 ; 392 >
    au < down ; exists ; 2012 ; Journal of Physics: Conference Series Volume 393 ; 393 >
    au < down ; exists ; 2012 ; Journal of Physics: Conference Series Volume 394 ; 394 >
    au < down ; exists ; 2012 ; Journal of Physics: Conference Series Volume 395 ; 395 >
    au < down ; exists ; 2012 ; Journal of Physics: Conference Series Volume 396 ; 396 >
    au < down ; exists ; 2012 ; Journal of Physics: Conference Series Volume 397 ; 397 >
    au < down ; exists ; 2012 ; Journal of Physics: Conference Series Volume 398 ; 398 >
    au < down ; exists ; 2012 ; Journal of Physics: Conference Series Volume 399 ; 399 >
    au < down ; exists ; 2012 ; Journal of Physics: Conference Series Volume 400 ; 400 >
    au < down ; exists ; 2012 ; Journal of Physics: Conference Series Volume 401 ; 401 >
    au < down ; exists ; 2012 ; Journal of Physics: Conference Series Volume 402 ; 402 >
    au < down ; exists ; 2012 ; Journal of Physics: Conference Series Volume 403 ; 403 >
    au < down ; exists ; 2012 ; Journal of Physics: Conference Series Volume 404 ; 404 >
    au < down ; exists ; 2012 ; Journal of Physics: Conference Series Volume 405 ; 405 >
    au < down ; exists ; 2012 ; Journal of Physics: Conference Series Volume 406 ; 406 >
    au < down ; exists ; 2012 ; Journal of Physics: Conference Series Volume 407 ; 407 >
    au < down ; exists ; 2013 ; Journal of Physics: Conference Series Volume 408 ; 408 >
    au < down ; exists ; 2013 ; Journal of Physics: Conference Series Volume 409 ; 409 >
    au < down ; exists ; 2013 ; Journal of Physics: Conference Series Volume 410 ; 410 >
    au < down ; exists ; 2013 ; Journal of Physics: Conference Series Volume 411 ; 411 >
    au < down ; exists ; 2013 ; Journal of Physics: Conference Series Volume 412 ; 412 >
    au < down ; exists ; 2013 ; Journal of Physics: Conference Series Volume 413 ; 413 >
    au < down ; exists ; 2013 ; Journal of Physics: Conference Series Volume 414 ; 414 >
    au < down ; exists ; 2013 ; Journal of Physics: Conference Series Volume 415 ; 415 >
    au < down ; exists ; 2013 ; Journal of Physics: Conference Series Volume 416 ; 416 >
    au < down ; exists ; 2013 ; Journal of Physics: Conference Series Volume 417 ; 417 >
    au < down ; exists ; 2013 ; Journal of Physics: Conference Series Volume 418 ; 418 >
    au < down ; exists ; 2013 ; Journal of Physics: Conference Series Volume 419 ; 419 >
    au < down ; exists ; 2013 ; Journal of Physics: Conference Series Volume 420 ; 420 >
    au < down ; exists ; 2013 ; Journal of Physics: Conference Series Volume 421 ; 421 >
    au < down ; exists ; 2013 ; Journal of Physics: Conference Series Volume 422 ; 422 >
    au < down ; exists ; 2013 ; Journal of Physics: Conference Series Volume 423 ; 423 >
    au < down ; finished ; 2013 ; Journal of Physics: Conference Series Volume 424 ; 424 >
    au < down ; exists ; 2013 ; Journal of Physics: Conference Series Volume 425 ; 425 >
    au < down ; exists ; 2013 ; Journal of Physics: Conference Series Volume 426 ; 426 >
    au < down ; exists ; 2013 ; Journal of Physics: Conference Series Volume 427 ; 427 >
    au < down ; exists ; 2013 ; Journal of Physics: Conference Series Volume 428 ; 428 >
    au < down ; exists ; 2013 ; Journal of Physics: Conference Series Volume 429 ; 429 >
    au < down ; exists ; 2013 ; Journal of Physics: Conference Series Volume 430 ; 430 >
    au < down ; exists ; 2013 ; Journal of Physics: Conference Series Volume 431 ; 431 >
    au < down ; exists ; 2013 ; Journal of Physics: Conference Series Volume 432 ; 432 >
    au < down ; exists ; 2013 ; Journal of Physics: Conference Series Volume 433 ; 433 >
    au < down ; exists ; 2013 ; Journal of Physics: Conference Series Volume 434 ; 434 >
    au < down ; exists ; 2013 ; Journal of Physics: Conference Series Volume 435 ; 435 >
    au < down ; exists ; 2013 ; Journal of Physics: Conference Series Volume 436 ; 436 >
    au < down ; exists ; 2013 ; Journal of Physics: Conference Series Volume 437 ; 437 >
    au < down ; exists ; 2013 ; Journal of Physics: Conference Series Volume 438 ; 438 >
    au < down ; exists ; 2013 ; Journal of Physics: Conference Series Volume 439 ; 439 >
    au < down ; exists ; 2013 ; Journal of Physics: Conference Series Volume 440 ; 440 >
    au < down ; exists ; 2013 ; Journal of Physics: Conference Series Volume 441 ; 441 >
    au < down ; exists ; 2013 ; Journal of Physics: Conference Series Volume 442 ; 442 >
    au < down ; exists ; 2013 ; Journal of Physics: Conference Series Volume 443 ; 443 >
    au < down ; exists ; 2013 ; Journal of Physics: Conference Series Volume 444 ; 444 >
    au < down ; exists ; 2013 ; Journal of Physics: Conference Series Volume 445 ; 445 >
    au < down ; exists ; 2013 ; Journal of Physics: Conference Series Volume 446 ; 446 >
    au < down ; exists ; 2013 ; Journal of Physics: Conference Series Volume 447 ; 447 >
    au < down ; exists ; 2013 ; Journal of Physics: Conference Series Volume 448 ; 448 >
    au < down ; exists ; 2013 ; Journal of Physics: Conference Series Volume 449 ; 449 >
    au < down ; exists ; 2013 ; Journal of Physics: Conference Series Volume 450 ; 450 >
    au < down ; exists ; 2013 ; Journal of Physics: Conference Series Volume 451 ; 451 >
    au < down ; exists ; 2013 ; Journal of Physics: Conference Series Volume 452 ; 452 >
    au < down ; exists ; 2013 ; Journal of Physics: Conference Series Volume 453 ; 453 >
    au < down ; exists ; 2013 ; Journal of Physics: Conference Series Volume 454 ; 454 >
    au < down ; exists ; 2013 ; Journal of Physics: Conference Series Volume 455 ; 455 >
    au < down ; exists ; 2013 ; Journal of Physics: Conference Series Volume 456 ; 456 >
    au < down ; exists ; 2013 ; Journal of Physics: Conference Series Volume 457 ; 457 >
    au < down ; exists ; 2013 ; Journal of Physics: Conference Series Volume 458 ; 458 >
    au < down ; exists ; 2013 ; Journal of Physics: Conference Series Volume 459 ; 459 >
    au < down ; exists ; 2013 ; Journal of Physics: Conference Series Volume 460 ; 460 >
    au < down ; exists ; 2013 ; Journal of Physics: Conference Series Volume 461 ; 461 >
    au < down ; exists ; 2013 ; Journal of Physics: Conference Series Volume 462 ; 462 >
    au < down ; exists ; 2013 ; Journal of Physics: Conference Series Volume 463 ; 463 >
    au < down ; exists ; 2013 ; Journal of Physics: Conference Series Volume 464 ; 464 >
    au < down ; exists ; 2013 ; Journal of Physics: Conference Series Volume 465 ; 465 >
    au < down ; exists ; 2013 ; Journal of Physics: Conference Series Volume 466 ; 466 >
    au < down ; exists ; 2013 ; Journal of Physics: Conference Series Volume 467 ; 467 >
    au < down ; finished ; 2013 ; Journal of Physics: Conference Series Volume 468 ; 468 >
    au < down ; exists ; 2013 ; Journal of Physics: Conference Series Volume 469 ; 469 >
    au < down ; exists ; 2013 ; Journal of Physics: Conference Series Volume 470 ; 470 >
    au < down ; exists ; 2013 ; Journal of Physics: Conference Series Volume 471 ; 471 >
    au < down ; exists ; 2013 ; Journal of Physics: Conference Series Volume 472 ; 472 >
    au < down ; exists ; 2013 ; Journal of Physics: Conference Series Volume 473 ; 473 >
    au < doNotProcess ; exists ; 2013 ; Journal of Physics: Conference Series Volume 474 ; 474 >
    au < down ; exists ; 2013 ; Journal of Physics: Conference Series Volume 475 ; 475 >
    au < down ; exists ; 2013 ; Journal of Physics: Conference Series Volume 476 ; 476 >
    au < down ; exists ; 2013 ; Journal of Physics: Conference Series Volume 477 ; 477 >
    au < down ; exists ; 2013 ; Journal of Physics: Conference Series Volume 478 ; 478 >
    au < down ; exists ; 2013 ; Journal of Physics: Conference Series Volume 479 ; 479 >
    au < down ; crawling ; 2014 ; Journal of Physics: Conference Series Volume 480 ; 480 >
    au < down ; crawling ; 2014 ; Journal of Physics: Conference Series Volume 481 ; 481 >
    au < down ; crawling ; 2014 ; Journal of Physics: Conference Series Volume 482 ; 482 >
    au < down ; exists ; 2014 ; Journal of Physics: Conference Series Volume 483 ; 483 >
    au < down ; exists ; 2014 ; Journal of Physics: Conference Series Volume 484 ; 484 >
    au < down ; crawling ; 2014 ; Journal of Physics: Conference Series Volume 485 ; 485 >
    au < down ; crawling ; 2014 ; Journal of Physics: Conference Series Volume 486 ; 486 >
    au < down ; exists ; 2014 ; Journal of Physics: Conference Series Volume 487 ; 487 >
    au < down ; crawling ; 2014 ; Journal of Physics: Conference Series Volume 488 ; 488 >
    au < down ; exists ; 2014 ; Journal of Physics: Conference Series Volume 489 ; 489 >
    au < down ; crawling ; 2014 ; Journal of Physics: Conference Series Volume 490 ; 490 >
    au < down ; crawling ; 2014 ; Journal of Physics: Conference Series Volume 491 ; 491 >
    au < down ; exists ; 2014 ; Journal of Physics: Conference Series Volume 492 ; 492 >
    au < down ; crawling ; 2014 ; Journal of Physics: Conference Series Volume 493 ; 493 >
    au < down ; crawling ; 2014 ; Journal of Physics: Conference Series Volume 494 ; 494 >
    au < down ; crawling ; 2014 ; Journal of Physics: Conference Series Volume 495 ; 495 >
    au < down ; crawling ; 2014 ; Journal of Physics: Conference Series Volume 496 ; 496 >
    au < down ; crawling ; 2014 ; Journal of Physics: Conference Series Volume 497 ; 497 >
    au < down ; crawling ; 2014 ; Journal of Physics: Conference Series Volume 498 ; 498 >
    au < down ; crawling ; 2014 ; Journal of Physics: Conference Series Volume 499 ; 499 >
    au < down ; crawling ; 2014 ; Journal of Physics: Conference Series Volume 500 ; 500 >
    au < down ; crawling ; 2014 ; Journal of Physics: Conference Series Volume 501 ; 501 >
    au < down ; crawling ; 2014 ; Journal of Physics: Conference Series Volume 502 ; 502 >
    au < down ; crawling ; 2014 ; Journal of Physics: Conference Series Volume 503 ; 503 >
    au < down ; crawling ; 2014 ; Journal of Physics: Conference Series Volume 504 ; 504 >
    au < down ; crawling ; 2014 ; Journal of Physics: Conference Series Volume 505 ; 505 >
    au < down ; crawling ; 2014 ; Journal of Physics: Conference Series Volume 506 ; 506 >
    au < down ; exists ; 2014 ; Journal of Physics: Conference Series Volume 507 ; 507 >
    au < down ; crawling ; 2014 ; Journal of Physics: Conference Series Volume 508 ; 508 >
    au < down ; exists ; 2014 ; Journal of Physics: Conference Series Volume 509 ; 509 >
    au < down ; crawling ; 2014 ; Journal of Physics: Conference Series Volume 510 ; 510 >
    au < down ; crawling ; 2014 ; Journal of Physics: Conference Series Volume 511 ; 511 >
    au < down ; exists ; 2014 ; Journal of Physics: Conference Series Volume 512 ; 512 >
    au < down ; crawling ; 2014 ; Journal of Physics: Conference Series Volume 513 ; 513 >
    au < down ; crawling ; 2014 ; Journal of Physics: Conference Series Volume 514 ; 514 >
    au < down ; exists ; 2014 ; Journal of Physics: Conference Series Volume 515 ; 515 >
    au < down ; exists ; 2014 ; Journal of Physics: Conference Series Volume 516 ; 516 >
    au < down ; crawling ; 2014 ; Journal of Physics: Conference Series Volume 517 ; 517 >
    au < down ; crawling ; 2014 ; Journal of Physics: Conference Series Volume 518 ; 518 >
    au < down ; crawling ; 2014 ; Journal of Physics: Conference Series Volume 519 ; 519 >
    au < down ; exists ; 2014 ; Journal of Physics: Conference Series Volume 520 ; 520 >
    au < down ; exists ; 2014 ; Journal of Physics: Conference Series Volume 521 ; 521 >
    au < down ; crawling ; 2014 ; Journal of Physics: Conference Series Volume 522 ; 522 >
    au < down ; crawling ; 2014 ; Journal of Physics: Conference Series Volume 523 ; 523 >
    au < down ; crawling ; 2014 ; Journal of Physics: Conference Series Volume 524 ; 524 >
    au < down ; crawling ; 2014 ; Journal of Physics: Conference Series Volume 525 ; 525 >
    au < down ; crawling ; 2014 ; Journal of Physics: Conference Series Volume 526 ; 526 >
    au < down ; crawling ; 2014 ; Journal of Physics: Conference Series Volume 527 ; 527 >
    au < down ; crawling ; 2014 ; Journal of Physics: Conference Series Volume 528 ; 528 >
    au < down ; exists ; 2014 ; Journal of Physics: Conference Series Volume 529 ; 529 >
    au < down ; crawling ; 2014 ; Journal of Physics: Conference Series Volume 530 ; 530 >
    au < down ; crawling ; 2014 ; Journal of Physics: Conference Series Volume 531 ; 531 >
    au < down ; crawling ; 2014 ; Journal of Physics: Conference Series Volume 532 ; 532 >
    au < down ; crawling ; 2014 ; Journal of Physics: Conference Series Volume 533 ; 533 >
    au < down ; crawling ; 2014 ; Journal of Physics: Conference Series Volume 534 ; 534 >
    au < down ; crawling ; 2014 ; Journal of Physics: Conference Series Volume 535 ; 535 >
    au < down ; crawling ; 2014 ; Journal of Physics: Conference Series Volume 536 ; 536 >
    au < down ; crawling ; 2014 ; Journal of Physics: Conference Series Volume 537 ; 537 >
    au < down ; crawling ; 2014 ; Journal of Physics: Conference Series Volume 538 ; 538 >
    au < down ; crawling ; 2014 ; Journal of Physics: Conference Series Volume 539 ; 539 >
    au < down ; crawling ; 2014 ; Journal of Physics: Conference Series Volume 540 ; 540 >
    au < down ; exists ; 2014 ; Journal of Physics: Conference Series Volume 541 ; 541 >
    au < down ; crawling ; 2014 ; Journal of Physics: Conference Series Volume 542 ; 542 >
    au < down ; crawling ; 2014 ; Journal of Physics: Conference Series Volume 543 ; 543 >
    au < down ; crawling ; 2014 ; Journal of Physics: Conference Series Volume 544 ; 544 >
    au < down ; crawling ; 2014 ; Journal of Physics: Conference Series Volume 545 ; 545 >
    au < down ; crawling ; 2014 ; Journal of Physics: Conference Series Volume 546 ; 546 >
    au < down ; crawling ; 2014 ; Journal of Physics: Conference Series Volume 547 ; 547 >
    au < down ; crawling ; 2014 ; Journal of Physics: Conference Series Volume 548 ; 548 >
    au < down ; crawling ; 2014 ; Journal of Physics: Conference Series Volume 549 ; 549 >
    au < down ; exists ; 2014 ; Journal of Physics: Conference Series Volume 550 ; 550 >
    au < down ; crawling ; 2014 ; Journal of Physics: Conference Series Volume 551 ; 551 >
    au < down ; crawling ; 2014 ; Journal of Physics: Conference Series Volume 552 ; 552 >
    au < down ; crawling ; 2014 ; Journal of Physics: Conference Series Volume 553 ; 553 >
    au < down ; crawling ; 2014 ; Journal of Physics: Conference Series Volume 554 ; 554 >
    au < down ; crawling ; 2014 ; Journal of Physics: Conference Series Volume 555 ; 555 >
    au < down ; crawling ; 2014 ; Journal of Physics: Conference Series Volume 556 ; 556 >
    au < down ; crawling ; 2014 ; Journal of Physics: Conference Series Volume 557 ; 557 >
    au < down ; crawling ; 2014 ; Journal of Physics: Conference Series Volume 558 ; 558 >
    au < down ; crawling ; 2014 ; Journal of Physics: Conference Series Volume 559 ; 559 >
    au < down ; crawling ; 2014 ; Journal of Physics: Conference Series Volume 560 ; 560 >
    au < down ; crawling ; 2014 ; Journal of Physics: Conference Series Volume 561 ; 561 >
    au < down ; crawling ; 2014 ; Journal of Physics: Conference Series Volume 562 ; 562 >
    au < down ; crawling ; 2014 ; Journal of Physics: Conference Series Volume 563 ; 563 >
    au < down ; crawling ; 2014 ; Journal of Physics: Conference Series Volume 564 ; 564 >
    au < down ; crawling ; 2014 ; Journal of Physics: Conference Series Volume 565 ; 565 >
    au < down ; crawling ; 2014 ; Journal of Physics: Conference Series Volume 566 ; 566 >
    au < down ; crawling ; 2014 ; Journal of Physics: Conference Series Volume 567 ; 567 >
    au < down ; crawling ; 2014 ; Journal of Physics: Conference Series Volume 568 ; 568 >
    au < down ; crawling ; 2014 ; Journal of Physics: Conference Series Volume 569 ; 569 >
    au < down ; crawling ; 2014 ; Journal of Physics: Conference Series Volume 570 ; 570 >
    au < down ; crawling ; 2014 ; Journal of Physics: Conference Series Volume 571 ; 571 >
    au < down ; crawling ; 2014 ; Journal of Physics: Conference Series Volume 572 ; 572 >
    au < down ; exists ; 2015 ; Journal of Physics: Conference Series Volume 573 ; 573 >
    au < down ; exists ; 2015 ; Journal of Physics: Conference Series Volume 574 ; 574 >
    au < down ; exists ; 2015 ; Journal of Physics: Conference Series Volume 575 ; 575 >
    au < down ; exists ; 2015 ; Journal of Physics: Conference Series Volume 576 ; 576 >
    au < down ; exists ; 2015 ; Journal of Physics: Conference Series Volume 577 ; 577 >
    au < down ; exists ; 2015 ; Journal of Physics: Conference Series Volume 578 ; 578 >
    au < doNotProcess ; doNotProcess ; 2015 ; Journal of Physics: Conference Series Volume 579 ; 579 >
    au < doNotProcess ; doNotProcess ; 2015 ; Journal of Physics: Conference Series Volume 580 ; 580 >
    au < doNotProcess ; doNotProcess ; 2015 ; Journal of Physics: Conference Series Volume 581 ; 581 >
    au < doNotProcess ; doNotProcess ; 2015 ; Journal of Physics: Conference Series Volume 582 ; 582 >
    au < doNotProcess ; doNotProcess ; 2015 ; Journal of Physics: Conference Series Volume 583 ; 583 >
    au < doNotProcess ; doNotProcess ; 2015 ; Journal of Physics: Conference Series Volume 584 ; 584 >
    au < doNotProcess ; doNotProcess ; 2015 ; Journal of Physics: Conference Series Volume 585 ; 585 >
    au < doNotProcess ; doNotProcess ; 2015 ; Journal of Physics: Conference Series Volume 586 ; 586 >
    au < doNotProcess ; doNotProcess ; 2015 ; Journal of Physics: Conference Series Volume 587 ; 587 >
    au < doNotProcess ; doNotProcess ; 2015 ; Journal of Physics: Conference Series Volume 588 ; 588 >
    au < doNotProcess ; doNotProcess ; 2015 ; Journal of Physics: Conference Series Volume 589 ; 589 >
    au < doNotProcess ; doNotProcess ; 2015 ; Journal of Physics: Conference Series Volume 590 ; 590 >
    au < doNotProcess ; doNotProcess ; 2015 ; Journal of Physics: Conference Series Volume 591 ; 591 >
    au < doNotProcess ; doNotProcess ; 2015 ; Journal of Physics: Conference Series Volume 592 ; 592 >
    au < doNotProcess ; doNotProcess ; 2015 ; Journal of Physics: Conference Series Volume 593 ; 593 >
    au < doNotProcess ; doNotProcess ; 2015 ; Journal of Physics: Conference Series Volume 594 ; 594 >
    au < doNotProcess ; doNotProcess ; 2015 ; Journal of Physics: Conference Series Volume 595 ; 595 >
    au < doNotProcess ; doNotProcess ; 2015 ; Journal of Physics: Conference Series Volume 596 ; 596 >
    au < doNotProcess ; doNotProcess ; 2015 ; Journal of Physics: Conference Series Volume 597 ; 597 >
    au < doNotProcess ; doNotProcess ; 2015 ; Journal of Physics: Conference Series Volume 598 ; 598 >
    au < doNotProcess ; doNotProcess ; 2015 ; Journal of Physics: Conference Series Volume 599 ; 599 >
  }

  {

    title <
      name = Journal of Radiological Protection ;
      issn = 0952-4746 ;
      eissn = 1361-6498 ;
      issnl = 0952-4746
    >

    param[journal_issn] = 0952-4746
    comment[param] = print issn preferred
    comment[continues] = 0260-2814

    au < doNotProcess ; doNotProcess ; 1988 ; Journal of Radiological Protection Volume 8 ; 8 > 
    au < doNotProcess ; doNotProcess ; 1989 ; Journal of Radiological Protection Volume 9 ; 9 > 
    au < doNotProcess ; doNotProcess ; 1990 ; Journal of Radiological Protection Volume 10 ; 10 > 
    au < doNotProcess ; doNotProcess ; 1991 ; Journal of Radiological Protection Volume 11 ; 11 > 
    au < doNotProcess ; doNotProcess ; 1992 ; Journal of Radiological Protection Volume 12 ; 12 > 
    au < doNotProcess ; doNotProcess ; 1993 ; Journal of Radiological Protection Volume 13 ; 13 > 
    au < doNotProcess ; doNotProcess ; 1994 ; Journal of Radiological Protection Volume 14 ; 14 > 
    au < doNotProcess ; doNotProcess ; 1995 ; Journal of Radiological Protection Volume 15 ; 15 > 
    au < doNotProcess ; doNotProcess ; 1996 ; Journal of Radiological Protection Volume 16 ; 16 > 
    au < doNotProcess ; doNotProcess ; 1997 ; Journal of Radiological Protection Volume 17 ; 17 > 
    au < doNotProcess ; doNotProcess ; 1998 ; Journal of Radiological Protection Volume 18 ; 18 > 
    au < doNotProcess ; doNotProcess ; 1999 ; Journal of Radiological Protection Volume 19 ; 19 > 
    au < doNotProcess ; doNotProcess ; 2000 ; Journal of Radiological Protection Volume 20 ; 20 > 
    au < doNotProcess ; doNotProcess ; 2001 ; Journal of Radiological Protection Volume 21 ; 21 > 
    au < doNotProcess ; doNotProcess ; 2002 ; Journal of Radiological Protection Volume 22 ; 22 > 
    au < doNotProcess ; doNotProcess ; 2003 ; Journal of Radiological Protection Volume 23 ; 23 > 
    au < doNotProcess ; doNotProcess ; 2004 ; Journal of Radiological Protection Volume 24 ; 24 > 
    au < doNotProcess ; doNotProcess ; 2005 ; Journal of Radiological Protection Volume 25 ; 25 > 
    au < doNotProcess ; doNotProcess ; 2006 ; Journal of Radiological Protection Volume 26 ; 26 > 
    au < doNotProcess ; doNotProcess ; 2007 ; Journal of Radiological Protection Volume 27 ; 27 > 
    au < down ; crawling ; 2008 ; Journal of Radiological Protection Volume 28 ; 28 > 
<<<<<<< HEAD
    au < down ; finished ; 2009 ; Journal of Radiological Protection Volume 29 ; 29 > 
=======
    au < down ; finished ; 2009 ; Journal of Radiological Protection Volume 29 ; 29 >
>>>>>>> bcb7be96
    au < down ; crawling ; 2010 ; Journal of Radiological Protection Volume 30 ; 30 > 
    au < down ; crawling ; 2011 ; Journal of Radiological Protection Volume 31 ; 31 > 
    au < down ; crawling ; 2012 ; Journal of Radiological Protection Volume 32 ; 32 > 
    au < down ; exists ; 2013 ; Journal of Radiological Protection Volume 33 ; 33 > 
    au < down ; crawling ; 2014 ; Journal of Radiological Protection Volume 34 ; 34 > 
    au < doNotProcess ; doNotProcess ; 2015 ; Journal of Radiological Protection Volume 35 ; 35 > 

  }

  {

    title <
      name = Journal of Scientific Instruments ;
      issn = 0950-7671 ;
      issnl = 0950-7671
    >

    param[journal_issn] = 0950-7671

    au < doNotProcess ; doNotProcess ; 1923-1924 ; Journal of Scientific Instruments Volume 1 ; 1 > 
    au < doNotProcess ; doNotProcess ; 1925 ; Journal of Scientific Instruments Volume 2 ; 2 > 
    au < doNotProcess ; doNotProcess ; 1926 ; Journal of Scientific Instruments Volume 3 ; 3 > 
    au < doNotProcess ; doNotProcess ; 1927 ; Journal of Scientific Instruments Volume 4 ; 4 > 
    au < doNotProcess ; doNotProcess ; 1928 ; Journal of Scientific Instruments Volume 5 ; 5 > 
    au < doNotProcess ; doNotProcess ; 1929 ; Journal of Scientific Instruments Volume 6 ; 6 > 
    au < doNotProcess ; doNotProcess ; 1930 ; Journal of Scientific Instruments Volume 7 ; 7 > 
    au < doNotProcess ; doNotProcess ; 1931 ; Journal of Scientific Instruments Volume 8 ; 8 > 
    au < doNotProcess ; doNotProcess ; 1932 ; Journal of Scientific Instruments Volume 9 ; 9 > 
    au < doNotProcess ; doNotProcess ; 1933 ; Journal of Scientific Instruments Volume 10 ; 10 > 
    au < doNotProcess ; doNotProcess ; 1934 ; Journal of Scientific Instruments Volume 11 ; 11 > 
    au < doNotProcess ; doNotProcess ; 1935 ; Journal of Scientific Instruments Volume 12 ; 12 > 
    au < doNotProcess ; doNotProcess ; 1936 ; Journal of Scientific Instruments Volume 13 ; 13 > 
    au < doNotProcess ; doNotProcess ; 1937 ; Journal of Scientific Instruments Volume 14 ; 14 > 
    au < doNotProcess ; doNotProcess ; 1938 ; Journal of Scientific Instruments Volume 15 ; 15 > 
    au < doNotProcess ; doNotProcess ; 1939 ; Journal of Scientific Instruments Volume 16 ; 16 > 
    au < doNotProcess ; doNotProcess ; 1940 ; Journal of Scientific Instruments Volume 17 ; 17 > 
    au < doNotProcess ; doNotProcess ; 1941 ; Journal of Scientific Instruments Volume 18 ; 18 > 
    au < doNotProcess ; doNotProcess ; 1942 ; Journal of Scientific Instruments Volume 19 ; 19 > 
    au < doNotProcess ; doNotProcess ; 1943 ; Journal of Scientific Instruments Volume 20 ; 20 > 
    au < doNotProcess ; doNotProcess ; 1944 ; Journal of Scientific Instruments Volume 21 ; 21 > 
    au < doNotProcess ; doNotProcess ; 1945 ; Journal of Scientific Instruments Volume 22 ; 22 > 
    au < doNotProcess ; doNotProcess ; 1946 ; Journal of Scientific Instruments Volume 23 ; 23 > 
    au < doNotProcess ; doNotProcess ; 1947 ; Journal of Scientific Instruments Volume 24 ; 24 > 
    au < doNotProcess ; doNotProcess ; 1948 ; Journal of Scientific Instruments Volume 25 ; 25 > 
    au < doNotProcess ; doNotProcess ; 1949 ; Journal of Scientific Instruments Volume 26 ; 26 > 
    au < doNotProcess ; doNotProcess ; 1950 ; Journal of Scientific Instruments Volume 27 ; 27 > 
    au < doNotProcess ; doNotProcess ; 1951 ; Journal of Scientific Instruments Volume 28 ; 28 > 
    au < doNotProcess ; doNotProcess ; 1952 ; Journal of Scientific Instruments Volume 29 ; 29 > 
    au < doNotProcess ; doNotProcess ; 1953 ; Journal of Scientific Instruments Volume 30 ; 30 > 
    au < doNotProcess ; doNotProcess ; 1954 ; Journal of Scientific Instruments Volume 31 ; 31 > 
    au < doNotProcess ; doNotProcess ; 1955 ; Journal of Scientific Instruments Volume 32 ; 32 > 
    au < doNotProcess ; doNotProcess ; 1956 ; Journal of Scientific Instruments Volume 33 ; 33 > 
    au < doNotProcess ; doNotProcess ; 1957 ; Journal of Scientific Instruments Volume 34 ; 34 > 
    au < doNotProcess ; doNotProcess ; 1958 ; Journal of Scientific Instruments Volume 35 ; 35 > 
    au < doNotProcess ; doNotProcess ; 1959 ; Journal of Scientific Instruments Volume 36 ; 36 > 
    au < doNotProcess ; doNotProcess ; 1960 ; Journal of Scientific Instruments Volume 37 ; 37 > 
    au < doNotProcess ; doNotProcess ; 1961 ; Journal of Scientific Instruments Volume 38 ; 38 > 
    au < doNotProcess ; doNotProcess ; 1962 ; Journal of Scientific Instruments Volume 39 ; 39 > 
    au < doNotProcess ; doNotProcess ; 1963 ; Journal of Scientific Instruments Volume 40 ; 40 > 
    au < doNotProcess ; doNotProcess ; 1964 ; Journal of Scientific Instruments Volume 41 ; 41 > 
    au < doNotProcess ; doNotProcess ; 1965 ; Journal of Scientific Instruments Volume 42 ; 42 > 
    au < doNotProcess ; doNotProcess ; 1966 ; Journal of Scientific Instruments Volume 43 ; 43 > 
    au < doNotProcess ; doNotProcess ; 1967 ; Journal of Scientific Instruments Volume 44 ; 44 > 

  }

  {

    title <
      name = Journal of Semiconductors ;
      issn = 1674-4926 ;
      issnl = 1674-4926
    >
    
    comment[0] = Formerly 'Chinese Journal of Semiconductors' 0253-4177, content not online

    param[journal_issn] = 1674-4926

    au < down ; crawling ; 2009 ; Journal of Semiconductors Volume 30 ; 30 > 
    au < down ; crawling ; 2010 ; Journal of Semiconductors Volume 31 ; 31 > 
    au < down ; crawling ; 2011 ; Journal of Semiconductors Volume 32 ; 32 >
    au < down ; crawling ; 2012 ; Journal of Semiconductors Volume 33 ; 33 >
    au < down ; exists ; 2013 ; Journal of Semiconductors Volume 34 ; 34 >
    au < down ; finished ; 2014 ; Journal of Semiconductors Volume 35 ; 35 >
    au < down ; exists ; 2015 ; Journal of Semiconductors Volume 36 ; 36 >
    
  }

  {

    title <
      name = Journal of Statistical Mechanics: Theory and Experiment ;
      issn = 1742-5468 ;
      issnl = 1742-5468
    >
    
    param[journal_issn] = 1742-5468
    comment[ingNotReady] = low agreement

    au < doNotProcess ; doNotProcess ; 2004 ; Journal of Statistical Mechanics: Theory and Experiment Volume 2004 ; 2004 > 
    au < doNotProcess ; doNotProcess ; 2005 ; Journal of Statistical Mechanics: Theory and Experiment Volume 2005 ; 2005 > 
    au < doNotProcess ; doNotProcess ; 2006 ; Journal of Statistical Mechanics: Theory and Experiment Volume 2006 ; 2006 > 
    au < doNotProcess ; doNotProcess ; 2007 ; Journal of Statistical Mechanics: Theory and Experiment Volume 2007 ; 2007 > 
    au < down ; crawling ; 2008 ; Journal of Statistical Mechanics: Theory and Experiment Volume 2008 ; 2008 > 
    au < down ; crawling ; 2009 ; Journal of Statistical Mechanics: Theory and Experiment Volume 2009 ; 2009 > 
    au < down ; crawling ; 2010 ; Journal of Statistical Mechanics: Theory and Experiment Volume 2010 ; 2010 > 
    au < down ; crawling ; 2011 ; Journal of Statistical Mechanics: Theory and Experiment Volume 2011 ; 2011 > 
    au < ingNotReady ; exists ; 2012 ; Journal of Statistical Mechanics: Theory and Experiment Volume 2012 ; 2012 > 
    au < down ; exists ; 2013 ; Journal of Statistical Mechanics: Theory and Experiment Volume 2013 ; 2013 > 
    au < down ; exists ; 2014 ; Journal of Statistical Mechanics: Theory and Experiment Volume 2014 ; 2014 > 
    au < doNotProcess ; doNotProcess ; 2015 ; Journal of Statistical Mechanics: Theory and Experiment Volume 2015 ; 2015 > 

  }

  {

    title <
      name = Journal of the Society for Radiological Protection ;
      issn = 0260-2814 ;
      issnl = 0260-2814
    >

    param[journal_issn] = 0260-2814
    commnent[continued_by] = 0952-4746

    au < doNotProcess ; doNotProcess ; 1981 ; Journal of the Society for Radiological Protection Volume 1 ; 1 > 
    au < doNotProcess ; doNotProcess ; 1982 ; Journal of the Society for Radiological Protection Volume 2 ; 2 > 
    au < doNotProcess ; doNotProcess ; 1983 ; Journal of the Society for Radiological Protection Volume 3 ; 3 > 
    au < doNotProcess ; doNotProcess ; 1984 ; Journal of the Society for Radiological Protection Volume 4 ; 4 > 
    au < doNotProcess ; doNotProcess ; 1985 ; Journal of the Society for Radiological Protection Volume 5 ; 5 > 
    au < doNotProcess ; doNotProcess ; 1986 ; Journal of the Society for Radiological Protection Volume 6 ; 6 > 
    au < doNotProcess ; doNotProcess ; 1987 ; Journal of the Society for Radiological Protection Volume 7 ; 7 > 

  }

  {

    title <
      name = Laser Physics ;
      issn = 1054-660X ;
      eissn = 1555-6611 ;
      issnl = 1054-660X
    >
    
    param[journal_issn] = 1555-6611
    comment[param] = eissn preferred

    au < down ; exists ; 2013 ; Laser Physics Volume 23 ; 23 >
    au < down ; crawling ; 2014 ; Laser Physics Volume 24 ; 24 >
    au < doNotProcess ; doNotProcess ; 2015 ; Laser Physics Volume 25 ; 25 >

  }

  {

    title <
      name = Laser Physics Letters ;
      issn = 1612-2011 ;
      eissn = 1612-202X ;
      issnl = 1612-2011
    >
    
    param[journal_issn] = 1612-202X
    comment[param] = eissn preferred

    au < doNotProcess ; doNotProcess ; 2004 ; Laser Physics Letters Volume 1 ; 1 >
    au < doNotProcess ; doNotProcess ; 2005 ; Laser Physics Letters Volume 2 ; 2 >
    au < doNotProcess ; doNotProcess ; 2006 ; Laser Physics Letters Volume 3 ; 3 >
    au < doNotProcess ; doNotProcess ; 2007 ; Laser Physics Letters Volume 4 ; 4 >
    au < down ; finished ; 2008 ; Laser Physics Letters Volume 5 ; 5 >
    au < down ; exists ; 2009 ; Laser Physics Letters Volume 6 ; 6 >
    au < down ; exists ; 2010 ; Laser Physics Letters Volume 7 ; 7 >
    au < down ; exists ; 2011 ; Laser Physics Letters Volume 8 ; 8 >
    au < down ; finished ; 2012 ; Laser Physics Letters Volume 9 ; 9 >
    au < down ; exists ; 2013 ; Laser Physics Letters Volume 10 ;10 >
    au < down ; exists ; 2014 ; Laser Physics Letters Volume 11 ;11 >
    au < doNotProcess ; exists ; 2015 ; Laser Physics Letters Volume 12 ;12 >

  }

  {

    title <
      name = Materials Research Express ;
      eissn = 2053-1591 ;
      issnl = 2053-1591
    >
    
    param[journal_issn] = 2053-1591
    comment[param] = eissn preferred

    au < exists ; exists ; 2014 ; Materials Research Express Volume 1 ; 1 > 
    au < doNotProcess ; doNotProcess ; 2015 ; Materials Research Express Volume 2 ; 2 > 

  }

  {

    title <
      name = Measurement Science and Technology ;
      issn = 0957-0233 ;
      eissn = 1361-6501 ;
      issnl = 0957-0233
    >

    param[journal_issn] = 0957-0233
    comment[param] = print issn preferred
    comment[ingNotReady] = low agreement

    au < doNotProcess ; doNotProcess ; 1990 ; Measurement Science and Technology Volume 1 ; 1 > 
    au < doNotProcess ; doNotProcess ; 1991 ; Measurement Science and Technology Volume 2 ; 2 > 
    au < doNotProcess ; doNotProcess ; 1992 ; Measurement Science and Technology Volume 3 ; 3 > 
    au < doNotProcess ; doNotProcess ; 1993 ; Measurement Science and Technology Volume 4 ; 4 > 
    au < doNotProcess ; doNotProcess ; 1994 ; Measurement Science and Technology Volume 5 ; 5 > 
    au < doNotProcess ; doNotProcess ; 1995 ; Measurement Science and Technology Volume 6 ; 6 > 
    au < doNotProcess ; doNotProcess ; 1996 ; Measurement Science and Technology Volume 7 ; 7 > 
    au < doNotProcess ; doNotProcess ; 1997 ; Measurement Science and Technology Volume 8 ; 8 > 
    au < doNotProcess ; doNotProcess ; 1998 ; Measurement Science and Technology Volume 9 ; 9 > 
    au < doNotProcess ; doNotProcess ; 1999 ; Measurement Science and Technology Volume 10 ; 10 > 
    au < doNotProcess ; doNotProcess ; 2000 ; Measurement Science and Technology Volume 11 ; 11 > 
    au < doNotProcess ; doNotProcess ; 2001 ; Measurement Science and Technology Volume 12 ; 12 > 
    au < doNotProcess ; doNotProcess ; 2002 ; Measurement Science and Technology Volume 13 ; 13 > 
    au < doNotProcess ; doNotProcess ; 2003 ; Measurement Science and Technology Volume 14 ; 14 > 
    au < doNotProcess ; doNotProcess ; 2004 ; Measurement Science and Technology Volume 15 ; 15 > 
    au < doNotProcess ; doNotProcess ; 2005 ; Measurement Science and Technology Volume 16 ; 16 > 
    au < doNotProcess ; doNotProcess ; 2006 ; Measurement Science and Technology Volume 17 ; 17 > 
    au < doNotProcess ; doNotProcess ; 2007 ; Measurement Science and Technology Volume 18 ; 18 > 
    au < down ; crawling ; 2008 ; Measurement Science and Technology Volume 19 ; 19 > 
    au < down ; crawling ; 2009 ; Measurement Science and Technology Volume 20 ; 20 > 
    au < down ; crawling ; 2010 ; Measurement Science and Technology Volume 21 ; 21 > 
    au < down ; crawling ; 2011 ; Measurement Science and Technology Volume 22 ; 22 > 
    au < ingNotReady ; exists ; 2012 ; Measurement Science and Technology Volume 23 ; 23 > 
    au < down ; exists ; 2013 ; Measurement Science and Technology Volume 24 ; 24 > 
    au < down ; exists ; 2014 ; Measurement Science and Technology Volume 25 ; 25 > 
    au < doNotProcess ; doNotProcess ; 2015 ; Measurement Science and Technology Volume 26 ; 26 > 

  }

  {

    title <
      name = Methods and Applications in Fluorescence ;
      eissn = 2050-6120 ;
      issnl = 2050-6120
    >

    param[journal_issn] = 2050-6120
    comment[param] = eissn preferred

    au < down ; finished ; 2013 ; Methods and Applications in Fluorescence Volume 1 ; 1 >
    au < down ; crawling ; 2014 ; Methods and Applications in Fluorescence Volume 2 ; 2 >
    au < down ; exists ; 2015 ; Methods and Applications in Fluorescence Volume 3 ; 3 >

  }

  {

    title <
      name = Metrologia ;
      issn = 0026-1394 ;
      eissn = 1681-7575 ;
      issnl = 0026-1394
    >

    param[journal_issn] = 0026-1394
    comment[param] = print issn preferred

    au < doNotProcess ; doNotProcess ; 1965 ; Metrologia Volume 1 ; 1 > 
    au < doNotProcess ; doNotProcess ; 1966 ; Metrologia Volume 2 ; 2 > 
    au < doNotProcess ; doNotProcess ; 1967 ; Metrologia Volume 3 ; 3 > 
    au < doNotProcess ; doNotProcess ; 1968 ; Metrologia Volume 4 ; 4 > 
    au < doNotProcess ; doNotProcess ; 1969 ; Metrologia Volume 5 ; 5 > 
    au < doNotProcess ; doNotProcess ; 1970 ; Metrologia Volume 6 ; 6 > 
    au < doNotProcess ; doNotProcess ; 1971 ; Metrologia Volume 7 ; 7 > 
    au < doNotProcess ; doNotProcess ; 1972 ; Metrologia Volume 8 ; 8 > 
    au < doNotProcess ; doNotProcess ; 1973 ; Metrologia Volume 9 ; 9 > 
    au < doNotProcess ; doNotProcess ; 1974 ; Metrologia Volume 10 ; 10 > 
    au < doNotProcess ; doNotProcess ; 1975 ; Metrologia Volume 11 ; 11 > 
    au < doNotProcess ; doNotProcess ; 1976 ; Metrologia Volume 12 ; 12 > 
    au < doNotProcess ; doNotProcess ; 1977 ; Metrologia Volume 13 ; 13 > 
    au < doNotProcess ; doNotProcess ; 1978 ; Metrologia Volume 14 ; 14 > 
    au < doNotProcess ; doNotProcess ; 1979 ; Metrologia Volume 15 ; 15 > 
    au < doNotProcess ; doNotProcess ; 1980 ; Metrologia Volume 16 ; 16 > 
    au < doNotProcess ; doNotProcess ; 1981 ; Metrologia Volume 17 ; 17 > 
    au < doNotProcess ; doNotProcess ; 1982 ; Metrologia Volume 18 ; 18 > 
    au < doNotProcess ; doNotProcess ; 1983 ; Metrologia Volume 19 ; 19 > 
    au < doNotProcess ; doNotProcess ; 1984 ; Metrologia Volume 20 ; 20 > 
    au < doNotProcess ; doNotProcess ; 1985 ; Metrologia Volume 21 ; 21 > 
    au < doNotProcess ; doNotProcess ; 1986 ; Metrologia Volume 22 ; 22 > 
    au < doNotProcess ; doNotProcess ; 1987 ; Metrologia Volume 23 ; 23 > 
    au < doNotProcess ; doNotProcess ; 1987 ; Metrologia Volume 24 ; 24 > 
    au < doNotProcess ; doNotProcess ; 1988 ; Metrologia Volume 25 ; 25 > 
    au < doNotProcess ; doNotProcess ; 1989 ; Metrologia Volume 26 ; 26 > 
    au < doNotProcess ; doNotProcess ; 1990 ; Metrologia Volume 27 ; 27 > 
    au < doNotProcess ; doNotProcess ; 1991 ; Metrologia Volume 28 ; 28 > 
    au < doNotProcess ; doNotProcess ; 1992 ; Metrologia Volume 29 ; 29 > 
    au < doNotProcess ; doNotProcess ; 1993 ; Metrologia Volume 30 ; 30 > 
    au < doNotProcess ; doNotProcess ; 1994 ; Metrologia Volume 31 ; 31 > 
    au < doNotProcess ; doNotProcess ; 1995 ; Metrologia Volume 32 ; 32 > 
    au < doNotProcess ; doNotProcess ; 1996 ; Metrologia Volume 33 ; 33 > 
    au < doNotProcess ; doNotProcess ; 1997 ; Metrologia Volume 34 ; 34 > 
    au < doNotProcess ; doNotProcess ; 1998 ; Metrologia Volume 35 ; 35 > 
    au < doNotProcess ; doNotProcess ; 1999 ; Metrologia Volume 36 ; 36 > 
    au < doNotProcess ; doNotProcess ; 2000 ; Metrologia Volume 37 ; 37 > 
    au < doNotProcess ; doNotProcess ; 2001 ; Metrologia Volume 38 ; 38 > 
    au < doNotProcess ; doNotProcess ; 2002 ; Metrologia Volume 39 ; 39 > 
    au < doNotProcess ; doNotProcess ; 2003 ; Metrologia Volume 40 ; 40 > 
    au < doNotProcess ; doNotProcess ; 2004 ; Metrologia Volume 41 ; 41 > 
    au < doNotProcess ; doNotProcess ; 2005 ; Metrologia Volume 42 ; 42 > 
    au < doNotProcess ; doNotProcess ; 2006 ; Metrologia Volume 43 ; 43 > 
    au < doNotProcess ; doNotProcess ; 2007 ; Metrologia Volume 44 ; 44 > 
    au < down ; crawling ; 2008 ; Metrologia Volume 45 ; 45 > 
    au < down ; crawling ; 2009 ; Metrologia Volume 46 ; 46 > 
    au < down ; crawling ; 2010 ; Metrologia Volume 47 ; 47 > 
    au < down ; crawling ; 2011 ; Metrologia Volume 48 ; 48 > 
    au < down ; crawling ; 2012 ; Metrologia Volume 49 ; 49 > 
    au < down ; exists ; 2013 ; Metrologia Volume 50 ; 50 > 
    au < down ; exists ; 2014 ; Metrologia Volume 51 ; 51 > 
    au < doNotProcess ; doNotProcess ; 2015 ; Metrologia Volume 52 ; 52 > 

  }

  {

    title <
      name = Modelling and Simulation in Materials Science and Engineering ;
      issn = 0965-0393 ;
      eissn = 1361-651X ;
      issnl = 0965-0393
    >

    param[journal_issn] = 0965-0393
    comment[param] = print issn preferred

    au < doNotProcess ; doNotProcess ; 1992-1993 ; Modelling and Simulation in Materials Science and Engineering Volume 1 ; 1 > 
    au < doNotProcess ; doNotProcess ; 1994 ; Modelling and Simulation in Materials Science and Engineering Volume 2 ; 2 > 
    au < doNotProcess ; doNotProcess ; 1995 ; Modelling and Simulation in Materials Science and Engineering Volume 3 ; 3 > 
    au < doNotProcess ; doNotProcess ; 1996 ; Modelling and Simulation in Materials Science and Engineering Volume 4 ; 4 > 
    au < doNotProcess ; doNotProcess ; 1997 ; Modelling and Simulation in Materials Science and Engineering Volume 5 ; 5 > 
    au < doNotProcess ; doNotProcess ; 1998 ; Modelling and Simulation in Materials Science and Engineering Volume 6 ; 6 > 
    au < doNotProcess ; doNotProcess ; 1999 ; Modelling and Simulation in Materials Science and Engineering Volume 7 ; 7 > 
    au < doNotProcess ; doNotProcess ; 2000 ; Modelling and Simulation in Materials Science and Engineering Volume 8 ; 8 > 
    au < doNotProcess ; doNotProcess ; 2001 ; Modelling and Simulation in Materials Science and Engineering Volume 9 ; 9 > 
    au < doNotProcess ; doNotProcess ; 2002 ; Modelling and Simulation in Materials Science and Engineering Volume 10 ; 10 > 
    au < doNotProcess ; doNotProcess ; 2003 ; Modelling and Simulation in Materials Science and Engineering Volume 11 ; 11 > 
    au < doNotProcess ; doNotProcess ; 2004 ; Modelling and Simulation in Materials Science and Engineering Volume 12 ; 12 > 
    au < doNotProcess ; doNotProcess ; 2005 ; Modelling and Simulation in Materials Science and Engineering Volume 13 ; 13 > 
    au < doNotProcess ; doNotProcess ; 2006 ; Modelling and Simulation in Materials Science and Engineering Volume 14 ; 14 > 
    au < doNotProcess ; doNotProcess ; 2007 ; Modelling and Simulation in Materials Science and Engineering Volume 15 ; 15 > 
    au < down ; crawling ; 2008 ; Modelling and Simulation in Materials Science and Engineering Volume 16 ; 16 > 
    au < down ; crawling ; 2009 ; Modelling and Simulation in Materials Science and Engineering Volume 17 ; 17 > 
    au < down ; crawling ; 2010 ; Modelling and Simulation in Materials Science and Engineering Volume 18 ; 18 > 
    au < down ; crawling ; 2011 ; Modelling and Simulation in Materials Science and Engineering Volume 19 ; 19 > 
    au < down ; crawling ; 2012 ; Modelling and Simulation in Materials Science and Engineering Volume 20 ; 20 > 
    au < down ; exists ; 2013 ; Modelling and Simulation in Materials Science and Engineering Volume 21 ; 21 > 
    au < down ; exists ; 2014 ; Modelling and Simulation in Materials Science and Engineering Volume 22 ; 22 > 
    au < doNotProcess ; exists ; 2015 ; Modelling and Simulation in Materials Science and Engineering Volume 23 ; 23 > 

  }

  {

    title <
      name = Nanotechnology ;
      issn = 0957-4484 ;
      eissn = 1361-6528 ;
      issnl = 0957-4484
    >

    param[journal_issn] = 0957-4484
    comment[param] = print issn preferred

    au < doNotProcess ; doNotProcess ; 1990 ; Nanotechnology Volume 1 ; 1 > 
    au < doNotProcess ; doNotProcess ; 1991 ; Nanotechnology Volume 2 ; 2 > 
    au < doNotProcess ; doNotProcess ; 1992 ; Nanotechnology Volume 3 ; 3 > 
    au < doNotProcess ; doNotProcess ; 1993 ; Nanotechnology Volume 4 ; 4 > 
    au < doNotProcess ; doNotProcess ; 1994 ; Nanotechnology Volume 5 ; 5 > 
    au < doNotProcess ; doNotProcess ; 1995 ; Nanotechnology Volume 6 ; 6 > 
    au < doNotProcess ; doNotProcess ; 1996 ; Nanotechnology Volume 7 ; 7 > 
    au < doNotProcess ; doNotProcess ; 1997 ; Nanotechnology Volume 8 ; 8 > 
    au < doNotProcess ; doNotProcess ; 1998 ; Nanotechnology Volume 9 ; 9 > 
    au < doNotProcess ; doNotProcess ; 1999 ; Nanotechnology Volume 10 ; 10 > 
    au < doNotProcess ; doNotProcess ; 2000 ; Nanotechnology Volume 11 ; 11 > 
    au < doNotProcess ; doNotProcess ; 2001 ; Nanotechnology Volume 12 ; 12 > 
    au < doNotProcess ; doNotProcess ; 2002 ; Nanotechnology Volume 13 ; 13 > 
    au < doNotProcess ; doNotProcess ; 2003 ; Nanotechnology Volume 14 ; 14 > 
    au < doNotProcess ; doNotProcess ; 2004 ; Nanotechnology Volume 15 ; 15 > 
    au < doNotProcess ; doNotProcess ; 2005 ; Nanotechnology Volume 16 ; 16 > 
    au < doNotProcess ; doNotProcess ; 2006 ; Nanotechnology Volume 17 ; 17 > 
    au < doNotProcess ; doNotProcess ; 2007 ; Nanotechnology Volume 18 ; 18 > 
    au < down ; crawling ; 2008 ; Nanotechnology Volume 19 ; 19 > 
    au < down ; crawling ; 2009 ; Nanotechnology Volume 20 ; 20 > 
    au < down ; crawling ; 2010 ; Nanotechnology Volume 21 ; 21 > 
    au < down ; crawling ; 2011 ; Nanotechnology Volume 22 ; 22 > 
    au < down ; exists ; 2012 ; Nanotechnology Volume 23 ; 23 > 
    au < down ; exists ; 2013 ; Nanotechnology Volume 24 ; 24 > 
    au < down ; crawling ; 2014 ; Nanotechnology Volume 25 ; 25 > 
    au < doNotProcess ; doNotProcess ; 2015 ; Nanotechnology Volume 26 ; 26 > 
    
  }

  {

    title <
      name = New Journal of Physics ;
      issn = 1367-2630 ;
      issnl = 1367-2630
    >
    
    param[journal_issn] = 1367-2630
    comment[ingNotReady] = crawl failure

    au < doNotProcess ; doNotProcess ; 1999 ; New Journal of Physics Volume 1 ; 1 > 
    au < doNotProcess ; doNotProcess ; 2000 ; New Journal of Physics Volume 2 ; 2 > 
    au < doNotProcess ; doNotProcess ; 2001 ; New Journal of Physics Volume 3 ; 3 > 
    au < doNotProcess ; doNotProcess ; 2002 ; New Journal of Physics Volume 4 ; 4 > 
    au < doNotProcess ; doNotProcess ; 2003 ; New Journal of Physics Volume 5 ; 5 > 
    au < doNotProcess ; doNotProcess ; 2004 ; New Journal of Physics Volume 6 ; 6 > 
    au < doNotProcess ; doNotProcess ; 2005 ; New Journal of Physics Volume 7 ; 7 > 
    au < doNotProcess ; doNotProcess ; 2006 ; New Journal of Physics Volume 8 ; 8 > 
    au < doNotProcess ; doNotProcess ; 2007 ; New Journal of Physics Volume 9 ; 9 > 
    au < ingNotReady ; exists ; 2008 ; New Journal of Physics Volume 10 ; 10 > 
    au < down ; crawling ; 2009 ; New Journal of Physics Volume 11 ; 11 > 
    au < down ; crawling ; 2010 ; New Journal of Physics Volume 12 ; 12 > 
    au < down ; crawling ; 2011 ; New Journal of Physics Volume 13 ; 13 > 
    au < ingNotReady ; exists ; 2012 ; New Journal of Physics Volume 14 ; 14 > 
    au < down ; exists ; 2013 ; New Journal of Physics Volume 15 ; 15 > 
    au < down ; exists ; 2014 ; New Journal of Physics Volume 16 ; 16 > 
    au < doNotProcess ; doNotProcess ; 2015 ; New Journal of Physics Volume 17 ; 17 > 

  }

  {

    title <
      name = Nonlinearity ;
      issn = 0951-7715 ;
      eissn = 1361-6544 ;
      issnl = 0951-7715
    >

    param[journal_issn] = 0951-7715
    comment[param] = print issn preferred

    au < doNotProcess ; doNotProcess ; 1988 ; Nonlinearity Volume 1 ; 1 > 
    au < doNotProcess ; doNotProcess ; 1989 ; Nonlinearity Volume 2 ; 2 > 
    au < doNotProcess ; doNotProcess ; 1990 ; Nonlinearity Volume 3 ; 3 > 
    au < doNotProcess ; doNotProcess ; 1991 ; Nonlinearity Volume 4 ; 4 > 
    au < doNotProcess ; doNotProcess ; 1992 ; Nonlinearity Volume 5 ; 5 > 
    au < doNotProcess ; doNotProcess ; 1993 ; Nonlinearity Volume 6 ; 6 > 
    au < doNotProcess ; doNotProcess ; 1994 ; Nonlinearity Volume 7 ; 7 > 
    au < doNotProcess ; doNotProcess ; 1995 ; Nonlinearity Volume 8 ; 8 > 
    au < doNotProcess ; doNotProcess ; 1996 ; Nonlinearity Volume 9 ; 9 > 
    au < doNotProcess ; doNotProcess ; 1997 ; Nonlinearity Volume 10 ; 10 > 
    au < doNotProcess ; doNotProcess ; 1998 ; Nonlinearity Volume 11 ; 11 > 
    au < doNotProcess ; doNotProcess ; 1999 ; Nonlinearity Volume 12 ; 12 > 
    au < doNotProcess ; doNotProcess ; 2000 ; Nonlinearity Volume 13 ; 13 > 
    au < doNotProcess ; doNotProcess ; 2001 ; Nonlinearity Volume 14 ; 14 > 
    au < doNotProcess ; doNotProcess ; 2002 ; Nonlinearity Volume 15 ; 15 > 
    au < doNotProcess ; doNotProcess ; 2003 ; Nonlinearity Volume 16 ; 16 > 
    au < doNotProcess ; doNotProcess ; 2004 ; Nonlinearity Volume 17 ; 17 > 
    au < doNotProcess ; doNotProcess ; 2005 ; Nonlinearity Volume 18 ; 18 > 
    au < doNotProcess ; doNotProcess ; 2006 ; Nonlinearity Volume 19 ; 19 > 
    au < doNotProcess ; doNotProcess ; 2007 ; Nonlinearity Volume 20 ; 20 > 
    au < down ; crawling ; 2008 ; Nonlinearity Volume 21 ; 21 > 
    au < down ; crawling ; 2009 ; Nonlinearity Volume 22 ; 22 > 
    au < down ; crawling ; 2010 ; Nonlinearity Volume 23 ; 23 > 
    au < down ; crawling ; 2011 ; Nonlinearity Volume 24 ; 24 > 
    au < down ; crawling ; 2012 ; Nonlinearity Volume 25 ; 25 > 
    au < down ; exists ; 2013 ; Nonlinearity Volume 26 ; 26 > 
    au < down ; exists ; 2014 ; Nonlinearity Volume 27 ; 27 > 
    au < doNotProcess ; doNotProcess ; 2015 ; Nonlinearity Volume 28 ; 28 > 

  }

  {

    title <
      name = Nouvelle Revue d'Optique ;
      issn = 0335-7368 ;
      issnl = 0335-7368
    >

    param[journal_issn] = 0335-7368
    comment[continues] = 0029-4780
    comment[continued_by] = 0150-536X

    au < doNotProcess ; doNotProcess ; 1973 ; Nouvelle Revue d'Optique Volume 4 ; 4 > 
    au < doNotProcess ; doNotProcess ; 1974 ; Nouvelle Revue d'Optique Volume 5 ; 5 > 
    au < doNotProcess ; doNotProcess ; 1975 ; Nouvelle Revue d'Optique Volume 6 ; 6 > 
    au < doNotProcess ; doNotProcess ; 1976 ; Nouvelle Revue d'Optique Volume 7 ; 7 > 

  }

  {

    title <
      name = Nouvelle Revue d'Optique Appliquée ;
      issn = 0029-4780 ;
      issnl = 0029-4780
    >

    param[journal_issn] = 0029-4780
    comment[contineued_by] = 0335-7368

    au < doNotProcess ; doNotProcess ; 1970 ; Nouvelle Revue d'Optique Appliquée Volume 1 ; 1 > 
    au < doNotProcess ; doNotProcess ; 1971 ; Nouvelle Revue d'Optique Appliquée Volume 2 ; 2 > 
    au < doNotProcess ; doNotProcess ; 1972 ; Nouvelle Revue d'Optique Appliquée Volume 3 ; 3 > 

  }

  {

    title <
      name = Nuclear Fusion ;
      issn = 0029-5515 ;
      eissn = 1741-4326 ;
      issnl = 0029-5515
    >

    param[journal_issn] = 0029-5515
    comment[param] = print issn preferred

    au < doNotProcess ; doNotProcess ; 1960-1961 ; Nuclear Fusion Volume 1 ; 1 > 
    au < doNotProcess ; doNotProcess ; 1962 ; Nuclear Fusion Volume 2 ; 2 > 
    au < doNotProcess ; doNotProcess ; 1963 ; Nuclear Fusion Volume 3 ; 3 > 
    au < doNotProcess ; doNotProcess ; 1964 ; Nuclear Fusion Volume 4 ; 4 > 
    au < doNotProcess ; doNotProcess ; 1965 ; Nuclear Fusion Volume 5 ; 5 > 
    au < doNotProcess ; doNotProcess ; 1966 ; Nuclear Fusion Volume 6 ; 6 > 
    au < doNotProcess ; doNotProcess ; 1967 ; Nuclear Fusion Volume 7 ; 7 > 
    au < doNotProcess ; doNotProcess ; 1968 ; Nuclear Fusion Volume 8 ; 8 > 
    au < doNotProcess ; doNotProcess ; 1969 ; Nuclear Fusion Volume 9 ; 9 > 
    au < doNotProcess ; doNotProcess ; 1970 ; Nuclear Fusion Volume 10 ; 10 > 
    au < doNotProcess ; doNotProcess ; 1971 ; Nuclear Fusion Volume 11 ; 11 > 
    au < doNotProcess ; doNotProcess ; 1972 ; Nuclear Fusion Volume 12 ; 12 > 
    au < doNotProcess ; doNotProcess ; 1973 ; Nuclear Fusion Volume 13 ; 13 > 
    au < doNotProcess ; doNotProcess ; 1974 ; Nuclear Fusion Volume 14 ; 14 > 
    au < doNotProcess ; doNotProcess ; 1975 ; Nuclear Fusion Volume 15 ; 15 > 
    au < doNotProcess ; doNotProcess ; 1976 ; Nuclear Fusion Volume 16 ; 16 > 
    au < doNotProcess ; doNotProcess ; 1977 ; Nuclear Fusion Volume 17 ; 17 > 
    au < doNotProcess ; doNotProcess ; 1978 ; Nuclear Fusion Volume 18 ; 18 > 
    au < doNotProcess ; doNotProcess ; 1979 ; Nuclear Fusion Volume 19 ; 19 > 
    au < doNotProcess ; doNotProcess ; 1980 ; Nuclear Fusion Volume 20 ; 20 > 
    au < doNotProcess ; doNotProcess ; 1981 ; Nuclear Fusion Volume 21 ; 21 > 
    au < doNotProcess ; doNotProcess ; 1982 ; Nuclear Fusion Volume 22 ; 22 > 
    au < doNotProcess ; doNotProcess ; 1983 ; Nuclear Fusion Volume 23 ; 23 > 
    au < doNotProcess ; doNotProcess ; 1984 ; Nuclear Fusion Volume 24 ; 24 > 
    au < doNotProcess ; doNotProcess ; 1985 ; Nuclear Fusion Volume 25 ; 25 > 
    au < doNotProcess ; doNotProcess ; 1986 ; Nuclear Fusion Volume 26 ; 26 > 
    au < doNotProcess ; doNotProcess ; 1987 ; Nuclear Fusion Volume 27 ; 27 > 
    au < doNotProcess ; doNotProcess ; 1988 ; Nuclear Fusion Volume 28 ; 28 > 
    au < doNotProcess ; doNotProcess ; 1989 ; Nuclear Fusion Volume 29 ; 29 > 
    au < doNotProcess ; doNotProcess ; 1990 ; Nuclear Fusion Volume 30 ; 30 > 
    au < doNotProcess ; doNotProcess ; 1991 ; Nuclear Fusion Volume 31 ; 31 > 
    au < doNotProcess ; doNotProcess ; 1992 ; Nuclear Fusion Volume 32 ; 32 > 
    au < doNotProcess ; doNotProcess ; 1993 ; Nuclear Fusion Volume 33 ; 33 > 
    au < doNotProcess ; doNotProcess ; 1994 ; Nuclear Fusion Volume 34 ; 34 > 
    au < doNotProcess ; doNotProcess ; 1995 ; Nuclear Fusion Volume 35 ; 35 > 
    au < doNotProcess ; doNotProcess ; 1996 ; Nuclear Fusion Volume 36 ; 36 > 
    au < doNotProcess ; doNotProcess ; 1997 ; Nuclear Fusion Volume 37 ; 37 > 
    au < doNotProcess ; doNotProcess ; 1998 ; Nuclear Fusion Volume 38 ; 38 > 
    au < doNotProcess ; doNotProcess ; 1999 ; Nuclear Fusion Volume 39 ; 39 > 
    au < doNotProcess ; doNotProcess ; 2000 ; Nuclear Fusion Volume 40 ; 40 > 
    au < doNotProcess ; doNotProcess ; 2001 ; Nuclear Fusion Volume 41 ; 41 > 
    au < doNotProcess ; doNotProcess ; 2002 ; Nuclear Fusion Volume 42 ; 42 > 
    au < doNotProcess ; doNotProcess ; 2003 ; Nuclear Fusion Volume 43 ; 43 > 
    au < doNotProcess ; doNotProcess ; 2004 ; Nuclear Fusion Volume 44 ; 44 > 
    au < doNotProcess ; doNotProcess ; 2005 ; Nuclear Fusion Volume 45 ; 45 > 
    au < doNotProcess ; doNotProcess ; 2006 ; Nuclear Fusion Volume 46 ; 46 > 
    au < doNotProcess ; doNotProcess ; 2007 ; Nuclear Fusion Volume 47 ; 47 > 
    au < down ; crawling ; 2008 ; Nuclear Fusion Volume 48 ; 48 > 
    au < down ; crawling ; 2009 ; Nuclear Fusion Volume 49 ; 49 > 
    au < down ; crawling ; 2010 ; Nuclear Fusion Volume 50 ; 50 > 
    au < down ; crawling ; 2011 ; Nuclear Fusion Volume 51 ; 51 > 
    au < down ; crawling ; 2012 ; Nuclear Fusion Volume 52 ; 52 > 
    au < down ; exists ; 2013 ; Nuclear Fusion Volume 53 ; 53 > 
    au < down ; exists ; 2014 ; Nuclear Fusion Volume 54 ; 54 > 
    au < doNotProcess ; doNotProcess ; 2015 ; Nuclear Fusion Volume 55 ; 55 > 

  }

  {

    title <
      name = Physica Scripta ;
      issn = 0031-8949 ;
      eissn = 1402-4896 ;
      issnl = 0031-8949
    >

    param[journal_issn] = 1402-4896
    comment[param] = eissn preferred

    au < doNotProcess ; doNotProcess ; 1970 ; Physica Scripta Volume 1 ; 1 > 
    au < doNotProcess ; doNotProcess ; 1970 ; Physica Scripta Volume 2 ; 2 > 
    au < doNotProcess ; doNotProcess ; 1971 ; Physica Scripta Volume 3 ; 3 > 
    au < doNotProcess ; doNotProcess ; 1971 ; Physica Scripta Volume 4 ; 4 > 
    au < doNotProcess ; doNotProcess ; 1972 ; Physica Scripta Volume 5 ; 5 > 
    au < doNotProcess ; doNotProcess ; 1972 ; Physica Scripta Volume 6 ; 6 > 
    au < doNotProcess ; doNotProcess ; 1973 ; Physica Scripta Volume 7 ; 7 > 
    au < doNotProcess ; doNotProcess ; 1973 ; Physica Scripta Volume 8 ; 8 > 
    au < doNotProcess ; doNotProcess ; 1974 ; Physica Scripta Volume 9 ; 9 > 
    au < doNotProcess ; doNotProcess ; 1974 ; Physica Scripta Volume 10 ; 10 > 
    au < doNotProcess ; doNotProcess ; 1975 ; Physica Scripta Volume 11 ; 11 > 
    au < doNotProcess ; doNotProcess ; 1975 ; Physica Scripta Volume 12 ; 12 > 
    au < doNotProcess ; doNotProcess ; 1976 ; Physica Scripta Volume 13 ; 13 > 
    au < doNotProcess ; doNotProcess ; 1976 ; Physica Scripta Volume 14 ; 14 > 
    au < doNotProcess ; doNotProcess ; 1977 ; Physica Scripta Volume 15 ; 15 > 
    au < doNotProcess ; doNotProcess ; 1977 ; Physica Scripta Volume 16 ; 16 > 
    au < doNotProcess ; doNotProcess ; 1978 ; Physica Scripta Volume 17 ; 17 > 
    au < doNotProcess ; doNotProcess ; 1978 ; Physica Scripta Volume 18 ; 18 > 
    au < doNotProcess ; doNotProcess ; 1979 ; Physica Scripta Volume 19 ; 19 > 
    au < doNotProcess ; doNotProcess ; 1979 ; Physica Scripta Volume 20 ; 20 > 
    au < doNotProcess ; doNotProcess ; 1980 ; Physica Scripta Volume 21 ; 21 > 
    au < doNotProcess ; doNotProcess ; 1980 ; Physica Scripta Volume 22 ; 22 > 
    au < doNotProcess ; doNotProcess ; 1981 ; Physica Scripta Volume 23 ; 23 > 
    au < doNotProcess ; doNotProcess ; 1981 ; Physica Scripta Volume 24 ; 24 > 
    au < doNotProcess ; doNotProcess ; 1982 ; Physica Scripta Volume 25 ; 25 > 
    au < doNotProcess ; doNotProcess ; 1982 ; Physica Scripta Volume 26 ; 26 > 
    au < doNotProcess ; doNotProcess ; 1983 ; Physica Scripta Volume 27 ; 27 > 
    au < doNotProcess ; doNotProcess ; 1983 ; Physica Scripta Volume 28 ; 28 > 
    au < doNotProcess ; doNotProcess ; 1984 ; Physica Scripta Volume 29 ; 29 > 
    au < doNotProcess ; doNotProcess ; 1984 ; Physica Scripta Volume 30 ; 30 > 
    au < doNotProcess ; doNotProcess ; 1985 ; Physica Scripta Volume 31 ; 31 > 
    au < doNotProcess ; doNotProcess ; 1985 ; Physica Scripta Volume 32 ; 32 > 
    au < doNotProcess ; doNotProcess ; 1986 ; Physica Scripta Volume 33 ; 33 > 
    au < doNotProcess ; doNotProcess ; 1986 ; Physica Scripta Volume 34 ; 34 > 
    au < doNotProcess ; doNotProcess ; 1987 ; Physica Scripta Volume 35 ; 35 > 
    au < doNotProcess ; doNotProcess ; 1987 ; Physica Scripta Volume 36 ; 36 > 
    au < doNotProcess ; doNotProcess ; 1988 ; Physica Scripta Volume 37 ; 37 > 
    au < doNotProcess ; doNotProcess ; 1988 ; Physica Scripta Volume 38 ; 38 > 
    au < doNotProcess ; doNotProcess ; 1989 ; Physica Scripta Volume 39 ; 39 > 
    au < doNotProcess ; doNotProcess ; 1989 ; Physica Scripta Volume 40 ; 40 > 
    au < doNotProcess ; doNotProcess ; 1990 ; Physica Scripta Volume 41 ; 41 > 
    au < doNotProcess ; doNotProcess ; 1990 ; Physica Scripta Volume 42 ; 42 > 
    au < doNotProcess ; doNotProcess ; 1991 ; Physica Scripta Volume 43 ; 43 > 
    au < doNotProcess ; doNotProcess ; 1991 ; Physica Scripta Volume 44 ; 44 > 
    au < doNotProcess ; doNotProcess ; 1992 ; Physica Scripta Volume 45 ; 45 > 
    au < doNotProcess ; doNotProcess ; 1992 ; Physica Scripta Volume 46 ; 46 > 
    au < doNotProcess ; doNotProcess ; 1993 ; Physica Scripta Volume 47 ; 47 > 
    au < doNotProcess ; doNotProcess ; 1993 ; Physica Scripta Volume 48 ; 48 > 
    au < doNotProcess ; doNotProcess ; 1994 ; Physica Scripta Volume 49 ; 49 > 
    au < doNotProcess ; doNotProcess ; 1994 ; Physica Scripta Volume 50 ; 50 > 
    au < doNotProcess ; doNotProcess ; 1995 ; Physica Scripta Volume 51 ; 51 > 
    au < doNotProcess ; doNotProcess ; 1995 ; Physica Scripta Volume 52 ; 52 > 
    au < doNotProcess ; doNotProcess ; 1996 ; Physica Scripta Volume 53 ; 53 > 
    au < doNotProcess ; doNotProcess ; 1996 ; Physica Scripta Volume 54 ; 54 > 
    au < doNotProcess ; doNotProcess ; 1997 ; Physica Scripta Volume 55 ; 55 > 
    au < doNotProcess ; doNotProcess ; 1997 ; Physica Scripta Volume 56 ; 56 > 
    au < doNotProcess ; doNotProcess ; 1998 ; Physica Scripta Volume 57 ; 57 > 
    au < doNotProcess ; doNotProcess ; 1998 ; Physica Scripta Volume 58 ; 58 > 
    au < doNotProcess ; doNotProcess ; 1999 ; Physica Scripta Volume 59 ; 59 > 
    au < doNotProcess ; doNotProcess ; 1999 ; Physica Scripta Volume 60 ; 60 > 
    au < doNotProcess ; doNotProcess ; 2000 ; Physica Scripta Volume 61 ; 61 > 
    au < doNotProcess ; doNotProcess ; 2000 ; Physica Scripta Volume 62 ; 62 > 
    au < doNotProcess ; doNotProcess ; 2001 ; Physica Scripta Volume 63 ; 63 > 
    au < doNotProcess ; doNotProcess ; 2001 ; Physica Scripta Volume 64 ; 64 > 
    au < doNotProcess ; doNotProcess ; 2002 ; Physica Scripta Volume 65 ; 65 > 
    au < doNotProcess ; doNotProcess ; 2002 ; Physica Scripta Volume 66 ; 66 > 
    au < doNotProcess ; doNotProcess ; 2003 ; Physica Scripta Volume 67 ; 67 > 
    au < doNotProcess ; doNotProcess ; 2003 ; Physica Scripta Volume 68 ; 68 > 
    au < doNotProcess ; doNotProcess ; 2004 ; Physica Scripta Volume 69 ; 69 > 
    au < doNotProcess ; doNotProcess ; 2004 ; Physica Scripta Volume 70 ; 70 > 
    au < doNotProcess ; doNotProcess ; 2005 ; Physica Scripta Volume 71 ; 71 > 
    au < doNotProcess ; doNotProcess ; 2005 ; Physica Scripta Volume 72 ; 72 > 
    au < doNotProcess ; doNotProcess ; 2006 ; Physica Scripta Volume 73 ; 73 > 
    au < doNotProcess ; doNotProcess ; 2006 ; Physica Scripta Volume 74 ; 74 > 
    au < doNotProcess ; doNotProcess ; 2007 ; Physica Scripta Volume 75 ; 75 > 
    au < doNotProcess ; doNotProcess ; 2007 ; Physica Scripta Volume 76 ; 76 > 
    au < down ; crawling ; 2008 ; Physica Scripta Volume 77 ; 77 > 
    au < down ; crawling ; 2008 ; Physica Scripta Volume 78 ; 78 > 
    au < down ; crawling ; 2009 ; Physica Scripta Volume 79 ; 79 > 
    au < down ; crawling ; 2009 ; Physica Scripta Volume 80 ; 80 > 
    au < down ; crawling ; 2010 ; Physica Scripta Volume 81 ; 81 > 
    au < down ; crawling ; 2010 ; Physica Scripta Volume 82 ; 82 > 
    au < down ; crawling ; 2011 ; Physica Scripta Volume 83 ; 83 > 
    au < down ; crawling ; 2011 ; Physica Scripta Volume 84 ; 84 > 
    au < down ; crawling ; 2012 ; Physica Scripta Volume 85 ; 85 > 
    au < down ; exists ; 2012 ; Physica Scripta Volume 86 ; 86 > 
    au < down ; exists ; 2013 ; Physica Scripta Volume 87 ; 87 > 
    au < down ; exists ; 2013 ; Physica Scripta Volume 88 ; 88 > 
    au < down ; exists ; 2014 ; Physica Scripta Volume 89 ; 89 > 
    au < down ; exists ; 2014 ; Physica Scripta Volume 90 ; 90 > 
    au < doNotProcess ; doNotProcess ; 2015 ; Physica Scripta Volume 91 ; 91 > 
    au < doNotProcess ; doNotProcess ; 2015 ; Physica Scripta Volume 92 ; 92 > 

  }

  {

    title <
      name = Physical Biology ;
      issn = 1478-3967 ;
      eissn = 1478-3975 ;
      issnl = 1478-3967
    >

    param[journal_issn] = 1478-3975
    comment[param] = eissn preferred
    comment[issn] = issn not found on website

    au < doNotProcess ; doNotProcess ; 2004 ; Physical Biology Volume 1 ; 1 > 
    au < doNotProcess ; doNotProcess ; 2005 ; Physical Biology Volume 2 ; 2 > 
    au < doNotProcess ; doNotProcess ; 2006 ; Physical Biology Volume 3 ; 3 > 
    au < doNotProcess ; doNotProcess ; 2007 ; Physical Biology Volume 4 ; 4 > 
    au < down ; crawling ; 2008 ; Physical Biology Volume 5 ; 5 > 
    au < down ; crawling ; 2009 ; Physical Biology Volume 6 ; 6 > 
    au < down ; crawling ; 2010 ; Physical Biology Volume 7 ; 7 > 
    au < down ; crawling ; 2011 ; Physical Biology Volume 8 ; 8 > 
    au < down ; crawling ; 2012 ; Physical Biology Volume 9 ; 9 > 
    au < down ; exists ; 2013 ; Physical Biology Volume 10 ; 10 > 
    au < down ; crawling ; 2014 ; Physical Biology Volume 11 ; 11 > 
    au < doNotProcess ; doNotProcess ; 2015 ; Physical Biology Volume 12 ; 12 > 

  }

  {

    title <
      name = Physics Education ;
      issn = 0031-9120 ;
      eissn = 1361-6552 ;
      issnl = 0031-9120
    >

    param[journal_issn] = 0031-9120
    comment[param] = print issn preferred
    comment[ingNotReady] = low agreement

    au < doNotProcess ; doNotProcess ; 1966 ; Physics Education Volume 1 ; 1 > 
    au < doNotProcess ; doNotProcess ; 1967 ; Physics Education Volume 2 ; 2 > 
    au < doNotProcess ; doNotProcess ; 1968 ; Physics Education Volume 3 ; 3 > 
    au < doNotProcess ; doNotProcess ; 1969 ; Physics Education Volume 4 ; 4 > 
    au < doNotProcess ; doNotProcess ; 1970 ; Physics Education Volume 5 ; 5 > 
    au < doNotProcess ; doNotProcess ; 1971 ; Physics Education Volume 6 ; 6 > 
    au < doNotProcess ; doNotProcess ; 1972 ; Physics Education Volume 7 ; 7 > 
    au < doNotProcess ; doNotProcess ; 1973 ; Physics Education Volume 8 ; 8 > 
    au < doNotProcess ; doNotProcess ; 1974 ; Physics Education Volume 9 ; 9 > 
    au < doNotProcess ; doNotProcess ; 1975 ; Physics Education Volume 10 ; 10 > 
    au < doNotProcess ; doNotProcess ; 1976 ; Physics Education Volume 11 ; 11 > 
    au < doNotProcess ; doNotProcess ; 1977 ; Physics Education Volume 12 ; 12 > 
    au < doNotProcess ; doNotProcess ; 1978 ; Physics Education Volume 13 ; 13 > 
    au < doNotProcess ; doNotProcess ; 1979 ; Physics Education Volume 14 ; 14 > 
    au < doNotProcess ; doNotProcess ; 1980 ; Physics Education Volume 15 ; 15 > 
    au < doNotProcess ; doNotProcess ; 1981 ; Physics Education Volume 16 ; 16 > 
    au < doNotProcess ; doNotProcess ; 1982 ; Physics Education Volume 17 ; 17 > 
    au < doNotProcess ; doNotProcess ; 1983 ; Physics Education Volume 18 ; 18 > 
    au < doNotProcess ; doNotProcess ; 1984 ; Physics Education Volume 19 ; 19 > 
    au < doNotProcess ; doNotProcess ; 1985 ; Physics Education Volume 20 ; 20 > 
    au < doNotProcess ; doNotProcess ; 1986 ; Physics Education Volume 21 ; 21 > 
    au < doNotProcess ; doNotProcess ; 1987 ; Physics Education Volume 22 ; 22 > 
    au < doNotProcess ; doNotProcess ; 1988 ; Physics Education Volume 23 ; 23 > 
    au < doNotProcess ; doNotProcess ; 1989 ; Physics Education Volume 24 ; 24 > 
    au < doNotProcess ; doNotProcess ; 1990 ; Physics Education Volume 25 ; 25 > 
    au < doNotProcess ; doNotProcess ; 1991 ; Physics Education Volume 26 ; 26 > 
    au < doNotProcess ; doNotProcess ; 1992 ; Physics Education Volume 27 ; 27 > 
    au < doNotProcess ; doNotProcess ; 1993 ; Physics Education Volume 28 ; 28 > 
    au < doNotProcess ; doNotProcess ; 1994 ; Physics Education Volume 29 ; 29 > 
    au < doNotProcess ; doNotProcess ; 1995 ; Physics Education Volume 30 ; 30 > 
    au < doNotProcess ; doNotProcess ; 1996 ; Physics Education Volume 31 ; 31 > 
    au < doNotProcess ; doNotProcess ; 1997 ; Physics Education Volume 32 ; 32 > 
    au < doNotProcess ; doNotProcess ; 1998 ; Physics Education Volume 33 ; 33 > 
    au < doNotProcess ; doNotProcess ; 1999 ; Physics Education Volume 34 ; 34 > 
    au < doNotProcess ; doNotProcess ; 2000 ; Physics Education Volume 35 ; 35 > 
    au < doNotProcess ; doNotProcess ; 2001 ; Physics Education Volume 36 ; 36 > 
    au < doNotProcess ; doNotProcess ; 2002 ; Physics Education Volume 37 ; 37 > 
    au < doNotProcess ; doNotProcess ; 2003 ; Physics Education Volume 38 ; 38 > 
    au < doNotProcess ; doNotProcess ; 2004 ; Physics Education Volume 39 ; 39 > 
    au < doNotProcess ; doNotProcess ; 2005 ; Physics Education Volume 40 ; 40 > 
    au < doNotProcess ; doNotProcess ; 2006 ; Physics Education Volume 41 ; 41 > 
    au < doNotProcess ; doNotProcess ; 2007 ; Physics Education Volume 42 ; 42 > 
<<<<<<< HEAD
    au < down ; finished ; 2008 ; Physics Education Volume 43 ; 43 > 
=======
    au < down ; finished ; 2008 ; Physics Education Volume 43 ; 43 >
>>>>>>> bcb7be96
    au < down ; crawling ; 2009 ; Physics Education Volume 44 ; 44 > 
    au < down ; crawling ; 2010 ; Physics Education Volume 45 ; 45 > 
    au < down ; crawling ; 2011 ; Physics Education Volume 46 ; 46 > 
    au < ingNotReady ; exists ; 2012 ; Physics Education Volume 47 ; 47 > 
    au < down ; exists ; 2013 ; Physics Education Volume 48 ; 48 > 
<<<<<<< HEAD
    au < down ; finished ; 2014 ; Physics Education Volume 49 ; 49 > 
=======
    au < down ; finished ; 2014 ; Physics Education Volume 49 ; 49 >
>>>>>>> bcb7be96
    au < doNotProcess ; doNotProcess ; 2015 ; Physics Education Volume 50 ; 50 > 

  }

  {

    title <
      name = Physics in Medicine and Biology ;
      issn = 0031-9155 ;
      eissn = 1361-6560 ;
      issnl = 0031-9155
    >

    param[journal_issn] = 0031-9155
    comment[param] = print issn preferred
    comment[ingNotReady] = low agreement

    au < doNotProcess ; doNotProcess ; 1956 ; Physics in Medicine and Biology Volume 1 ; 1 > 
    au < doNotProcess ; doNotProcess ; 1957 ; Physics in Medicine and Biology Volume 2 ; 2 > 
    au < doNotProcess ; doNotProcess ; 1958 ; Physics in Medicine and Biology Volume 3 ; 3 > 
    au < doNotProcess ; doNotProcess ; 1959 ; Physics in Medicine and Biology Volume 4 ; 4 > 
    au < doNotProcess ; doNotProcess ; 1960 ; Physics in Medicine and Biology Volume 5 ; 5 > 
    au < doNotProcess ; doNotProcess ; 1961 ; Physics in Medicine and Biology Volume 6 ; 6 > 
    au < doNotProcess ; doNotProcess ; 1962 ; Physics in Medicine and Biology Volume 7 ; 7 > 
    au < doNotProcess ; doNotProcess ; 1963 ; Physics in Medicine and Biology Volume 8 ; 8 > 
    au < doNotProcess ; doNotProcess ; 1964 ; Physics in Medicine and Biology Volume 9 ; 9 > 
    au < doNotProcess ; doNotProcess ; 1965 ; Physics in Medicine and Biology Volume 10 ; 10 > 
    au < doNotProcess ; doNotProcess ; 1966 ; Physics in Medicine and Biology Volume 11 ; 11 > 
    au < doNotProcess ; doNotProcess ; 1967 ; Physics in Medicine and Biology Volume 12 ; 12 > 
    au < doNotProcess ; doNotProcess ; 1968 ; Physics in Medicine and Biology Volume 13 ; 13 > 
    au < doNotProcess ; doNotProcess ; 1969 ; Physics in Medicine and Biology Volume 14 ; 14 > 
    au < doNotProcess ; doNotProcess ; 1970 ; Physics in Medicine and Biology Volume 15 ; 15 > 
    au < doNotProcess ; doNotProcess ; 1971 ; Physics in Medicine and Biology Volume 16 ; 16 > 
    au < doNotProcess ; doNotProcess ; 1972 ; Physics in Medicine and Biology Volume 17 ; 17 > 
    au < doNotProcess ; doNotProcess ; 1973 ; Physics in Medicine and Biology Volume 18 ; 18 > 
    au < doNotProcess ; doNotProcess ; 1974 ; Physics in Medicine and Biology Volume 19 ; 19 > 
    au < doNotProcess ; doNotProcess ; 1975 ; Physics in Medicine and Biology Volume 20 ; 20 > 
    au < doNotProcess ; doNotProcess ; 1976 ; Physics in Medicine and Biology Volume 21 ; 21 > 
    au < doNotProcess ; doNotProcess ; 1977 ; Physics in Medicine and Biology Volume 22 ; 22 > 
    au < doNotProcess ; doNotProcess ; 1978 ; Physics in Medicine and Biology Volume 23 ; 23 > 
    au < doNotProcess ; doNotProcess ; 1979 ; Physics in Medicine and Biology Volume 24 ; 24 > 
    au < doNotProcess ; doNotProcess ; 1980 ; Physics in Medicine and Biology Volume 25 ; 25 > 
    au < doNotProcess ; doNotProcess ; 1981 ; Physics in Medicine and Biology Volume 26 ; 26 > 
    au < doNotProcess ; doNotProcess ; 1982 ; Physics in Medicine and Biology Volume 27 ; 27 > 
    au < doNotProcess ; doNotProcess ; 1983 ; Physics in Medicine and Biology Volume 28 ; 28 > 
    au < doNotProcess ; doNotProcess ; 1984 ; Physics in Medicine and Biology Volume 29 ; 29 > 
    au < doNotProcess ; doNotProcess ; 1985 ; Physics in Medicine and Biology Volume 30 ; 30 > 
    au < doNotProcess ; doNotProcess ; 1986 ; Physics in Medicine and Biology Volume 31 ; 31 > 
    au < doNotProcess ; doNotProcess ; 1987 ; Physics in Medicine and Biology Volume 32 ; 32 > 
    au < doNotProcess ; doNotProcess ; 1988 ; Physics in Medicine and Biology Volume 33 ; 33 > 
    au < doNotProcess ; doNotProcess ; 1989 ; Physics in Medicine and Biology Volume 34 ; 34 > 
    au < doNotProcess ; doNotProcess ; 1990 ; Physics in Medicine and Biology Volume 35 ; 35 > 
    au < doNotProcess ; doNotProcess ; 1991 ; Physics in Medicine and Biology Volume 36 ; 36 > 
    au < doNotProcess ; doNotProcess ; 1992 ; Physics in Medicine and Biology Volume 37 ; 37 > 
    au < doNotProcess ; doNotProcess ; 1993 ; Physics in Medicine and Biology Volume 38 ; 38 > 
    au < doNotProcess ; doNotProcess ; 1994 ; Physics in Medicine and Biology Volume 39 ; 39 > 
    au < doNotProcess ; doNotProcess ; 1995 ; Physics in Medicine and Biology Volume 40 ; 40 > 
    au < doNotProcess ; doNotProcess ; 1996 ; Physics in Medicine and Biology Volume 41 ; 41 > 
    au < doNotProcess ; doNotProcess ; 1997 ; Physics in Medicine and Biology Volume 42 ; 42 > 
    au < doNotProcess ; doNotProcess ; 1998 ; Physics in Medicine and Biology Volume 43 ; 43 > 
    au < doNotProcess ; doNotProcess ; 1999 ; Physics in Medicine and Biology Volume 44 ; 44 > 
    au < doNotProcess ; doNotProcess ; 2000 ; Physics in Medicine and Biology Volume 45 ; 45 > 
    au < doNotProcess ; doNotProcess ; 2001 ; Physics in Medicine and Biology Volume 46 ; 46 > 
    au < doNotProcess ; doNotProcess ; 2002 ; Physics in Medicine and Biology Volume 47 ; 47 > 
    au < doNotProcess ; doNotProcess ; 2003 ; Physics in Medicine and Biology Volume 48 ; 48 > 
    au < doNotProcess ; doNotProcess ; 2004 ; Physics in Medicine and Biology Volume 49 ; 49 > 
    au < doNotProcess ; doNotProcess ; 2005 ; Physics in Medicine and Biology Volume 50 ; 50 > 
    au < doNotProcess ; doNotProcess ; 2006 ; Physics in Medicine and Biology Volume 51 ; 51 > 
    au < doNotProcess ; doNotProcess ; 2007 ; Physics in Medicine and Biology Volume 52 ; 52 > 
    au < down ; crawling ; 2008 ; Physics in Medicine and Biology Volume 53 ; 53 > 
    au < down ; crawling ; 2009 ; Physics in Medicine and Biology Volume 54 ; 54 > 
    au < down ; crawling ; 2010 ; Physics in Medicine and Biology Volume 55 ; 55 > 
    au < down ; crawling ; 2011 ; Physics in Medicine and Biology Volume 56 ; 56 > 
    au < ingNotReady ; exists ; 2012 ; Physics in Medicine and Biology Volume 57 ; 57 > 
    au < down ; exists ; 2013 ; Physics in Medicine and Biology Volume 58 ; 58 > 
    au < down ; exists ; 2014 ; Physics in Medicine and Biology Volume 59 ; 59 > 
    au < doNotProcess ; doNotProcess ; 2015 ; Physics in Medicine and Biology Volume 60 ; 60 > 

  }

  {

    title <
      name = Physics in Technology ;
      issn = 0305-4624 ;
      issnl = 0305-4624
    >

    param[journal_issn] = 0305-4624
    comment[continues] = 0034-6683

    au < doNotProcess ; doNotProcess ; 1973 ; Physics in Technology Volume 4 ; 4 > 
    au < doNotProcess ; doNotProcess ; 1974 ; Physics in Technology Volume 5 ; 5 > 
    au < doNotProcess ; doNotProcess ; 1975 ; Physics in Technology Volume 6 ; 6 > 
    au < doNotProcess ; doNotProcess ; 1976 ; Physics in Technology Volume 7 ; 7 > 
    au < doNotProcess ; doNotProcess ; 1977 ; Physics in Technology Volume 8 ; 8 > 
    au < doNotProcess ; doNotProcess ; 1978 ; Physics in Technology Volume 9 ; 9 > 
    au < doNotProcess ; doNotProcess ; 1979 ; Physics in Technology Volume 10 ; 10 > 
    au < doNotProcess ; doNotProcess ; 1980 ; Physics in Technology Volume 11 ; 11 > 
    au < doNotProcess ; doNotProcess ; 1981 ; Physics in Technology Volume 12 ; 12 > 
    au < doNotProcess ; doNotProcess ; 1982 ; Physics in Technology Volume 13 ; 13 > 
    au < doNotProcess ; doNotProcess ; 1983 ; Physics in Technology Volume 14 ; 14 > 
    au < doNotProcess ; doNotProcess ; 1984 ; Physics in Technology Volume 15 ; 15 > 
    au < doNotProcess ; doNotProcess ; 1985 ; Physics in Technology Volume 16 ; 16 > 
    au < doNotProcess ; doNotProcess ; 1986 ; Physics in Technology Volume 17 ; 17 > 
    au < doNotProcess ; doNotProcess ; 1987 ; Physics in Technology Volume 18 ; 18 > 
    au < doNotProcess ; doNotProcess ; 1988 ; Physics in Technology Volume 19 ; 19 > 

  }

  {

    title <
      name = Physiological Measurement ;
      issn = 0967-3334 ;
      eissn = 1361-6579 ;
      issnl = 0967-3334
    >

    param[journal_issn] = 0967-3334
    comment[param] = print issn preferred
    comment[continues] = 0143-0815

    au < doNotProcess ; doNotProcess ; 1993 ; Physiological Measurement Volume 14 ; 14 > 
    au < doNotProcess ; doNotProcess ; 1994 ; Physiological Measurement Volume 15 ; 15 > 
    au < doNotProcess ; doNotProcess ; 1995 ; Physiological Measurement Volume 16 ; 16 > 
    au < doNotProcess ; doNotProcess ; 1996 ; Physiological Measurement Volume 17 ; 17 > 
    au < doNotProcess ; doNotProcess ; 1997 ; Physiological Measurement Volume 18 ; 18 > 
    au < doNotProcess ; doNotProcess ; 1998 ; Physiological Measurement Volume 19 ; 19 > 
    au < doNotProcess ; doNotProcess ; 1999 ; Physiological Measurement Volume 20 ; 20 > 
    au < doNotProcess ; doNotProcess ; 2000 ; Physiological Measurement Volume 21 ; 21 > 
    au < doNotProcess ; doNotProcess ; 2001 ; Physiological Measurement Volume 22 ; 22 > 
    au < doNotProcess ; doNotProcess ; 2002 ; Physiological Measurement Volume 23 ; 23 > 
    au < doNotProcess ; doNotProcess ; 2003 ; Physiological Measurement Volume 24 ; 24 > 
    au < doNotProcess ; doNotProcess ; 2004 ; Physiological Measurement Volume 25 ; 25 > 
    au < doNotProcess ; doNotProcess ; 2005 ; Physiological Measurement Volume 26 ; 26 > 
    au < doNotProcess ; doNotProcess ; 2006 ; Physiological Measurement Volume 27 ; 27 > 
    au < doNotProcess ; doNotProcess ; 2007 ; Physiological Measurement Volume 28 ; 28 > 
    au < down ; crawling ; 2008 ; Physiological Measurement Volume 29 ; 29 > 
    au < down ; crawling ; 2009 ; Physiological Measurement Volume 30 ; 30 > 
<<<<<<< HEAD
    au < down ; finished ; 2010 ; Physiological Measurement Volume 31 ; 31 > 
=======
    au < down ; finished ; 2010 ; Physiological Measurement Volume 31 ; 31 >
>>>>>>> bcb7be96
    au < down ; finished ; 2011 ; Physiological Measurement Volume 32 ; 32 >
    au < down ; crawling ; 2012 ; Physiological Measurement Volume 33 ; 33 >
    au < down ; exists ; 2013 ; Physiological Measurement Volume 34 ; 34 >
    au < down ; crawling ; 2014 ; Physiological Measurement Volume 35 ; 35 >
    au < doNotProcess ; doNotProcess ; 2015 ; Physiological Measurement Volume 36 ; 36 >

  }

  {

    title <
      name = Plasma Physics ;
      issn = 0032-1028 ;
      issnl = 0032-1028
    >

    param[journal_issn] = 0032-1028
    comment[continues] = 0368-3281
    comment[continued_by] = 0741-3335
    
    au < doNotProcess ; doNotProcess ; 1967 ; Plasma Physics Volume 9 ; 9 > 
    au < doNotProcess ; doNotProcess ; 1968 ; Plasma Physics Volume 10 ; 10 > 
    au < doNotProcess ; doNotProcess ; 1969 ; Plasma Physics Volume 11 ; 11 > 
    au < doNotProcess ; doNotProcess ; 1970 ; Plasma Physics Volume 12 ; 12 > 
    au < doNotProcess ; doNotProcess ; 1971 ; Plasma Physics Volume 13 ; 13 > 
    au < doNotProcess ; doNotProcess ; 1972 ; Plasma Physics Volume 14 ; 14 > 
    au < doNotProcess ; doNotProcess ; 1973 ; Plasma Physics Volume 15 ; 15 > 
    au < doNotProcess ; doNotProcess ; 1974 ; Plasma Physics Volume 16 ; 16 > 
    au < doNotProcess ; doNotProcess ; 1975 ; Plasma Physics Volume 17 ; 17 > 
    au < doNotProcess ; doNotProcess ; 1976 ; Plasma Physics Volume 18 ; 18 > 
    au < doNotProcess ; doNotProcess ; 1977 ; Plasma Physics Volume 19 ; 19 > 
    au < doNotProcess ; doNotProcess ; 1978 ; Plasma Physics Volume 20 ; 20 > 
    au < doNotProcess ; doNotProcess ; 1979 ; Plasma Physics Volume 21 ; 21 > 
    au < doNotProcess ; doNotProcess ; 1980 ; Plasma Physics Volume 22 ; 22 > 
    au < doNotProcess ; doNotProcess ; 1981 ; Plasma Physics Volume 23 ; 23 > 
    au < doNotProcess ; doNotProcess ; 1982 ; Plasma Physics Volume 24 ; 24 > 
    au < doNotProcess ; doNotProcess ; 1983 ; Plasma Physics Volume 25 ; 25 > 

  }
  
  {

    title <
      name = Plasma Physics and Controlled Fusion ;
      issn = 0741-3335 ;
      eissn = 1361-6587 ;
      issnl = 0741-3335
    >

    param[journal_issn] = 0741-3335
    comment[param] = print issn preferred 
    comment[continues] = 0032-1028
    comment[ingNotReady] = low agreement
 
    au < doNotProcess ; doNotProcess ; 1984 ; Plasma Physics and Controlled Fusion Volume 26 ; 26 > 
    au < doNotProcess ; doNotProcess ; 1985 ; Plasma Physics and Controlled Fusion Volume 27 ; 27 > 
    au < doNotProcess ; doNotProcess ; 1986 ; Plasma Physics and Controlled Fusion Volume 28 ; 28 > 
    au < doNotProcess ; doNotProcess ; 1987 ; Plasma Physics and Controlled Fusion Volume 29 ; 29 > 
    au < doNotProcess ; doNotProcess ; 1988 ; Plasma Physics and Controlled Fusion Volume 30 ; 30 > 
    au < doNotProcess ; doNotProcess ; 1989 ; Plasma Physics and Controlled Fusion Volume 31 ; 31 > 
    au < doNotProcess ; doNotProcess ; 1990 ; Plasma Physics and Controlled Fusion Volume 32 ; 32 > 
    au < doNotProcess ; doNotProcess ; 1991 ; Plasma Physics and Controlled Fusion Volume 33 ; 33 > 
    au < doNotProcess ; doNotProcess ; 1992 ; Plasma Physics and Controlled Fusion Volume 34 ; 34 > 
    au < doNotProcess ; doNotProcess ; 1993 ; Plasma Physics and Controlled Fusion Volume 35 ; 35 > 
    au < doNotProcess ; doNotProcess ; 1994 ; Plasma Physics and Controlled Fusion Volume 36 ; 36 > 
    au < doNotProcess ; doNotProcess ; 1995 ; Plasma Physics and Controlled Fusion Volume 37 ; 37 > 
    au < doNotProcess ; doNotProcess ; 1996 ; Plasma Physics and Controlled Fusion Volume 38 ; 38 > 
    au < doNotProcess ; doNotProcess ; 1997 ; Plasma Physics and Controlled Fusion Volume 39 ; 39 > 
    au < doNotProcess ; doNotProcess ; 1998 ; Plasma Physics and Controlled Fusion Volume 40 ; 40 > 
    au < doNotProcess ; doNotProcess ; 1999 ; Plasma Physics and Controlled Fusion Volume 41 ; 41 > 
    au < doNotProcess ; doNotProcess ; 2000 ; Plasma Physics and Controlled Fusion Volume 42 ; 42 > 
    au < doNotProcess ; doNotProcess ; 2001 ; Plasma Physics and Controlled Fusion Volume 43 ; 43 > 
    au < doNotProcess ; doNotProcess ; 2002 ; Plasma Physics and Controlled Fusion Volume 44 ; 44 > 
    au < doNotProcess ; doNotProcess ; 2003 ; Plasma Physics and Controlled Fusion Volume 45 ; 45 > 
    au < doNotProcess ; doNotProcess ; 2004 ; Plasma Physics and Controlled Fusion Volume 46 ; 46 > 
    au < doNotProcess ; doNotProcess ; 2005 ; Plasma Physics and Controlled Fusion Volume 47 ; 47 > 
    au < doNotProcess ; doNotProcess ; 2006 ; Plasma Physics and Controlled Fusion Volume 48 ; 48 > 
    au < doNotProcess ; doNotProcess ; 2007 ; Plasma Physics and Controlled Fusion Volume 49 ; 49 > 
    au < down ; crawling ; 2008 ; Plasma Physics and Controlled Fusion Volume 50 ; 50 > 
    au < down ; crawling ; 2009 ; Plasma Physics and Controlled Fusion Volume 51 ; 51 > 
    au < down ; crawling ; 2010 ; Plasma Physics and Controlled Fusion Volume 52 ; 52 > 
    au < down ; crawling ; 2011 ; Plasma Physics and Controlled Fusion Volume 53 ; 53 >
    au < ingNotReady ; exists ; 2012 ; Plasma Physics and Controlled Fusion Volume 54 ; 54 >
    au < down ; exists ; 2013 ; Plasma Physics and Controlled Fusion Volume 55 ; 55 >
    au < down ; exists ; 2014 ; Plasma Physics and Controlled Fusion Volume 56 ; 56 >
    au < doNotProcess ; doNotProcess ; 2015 ; Plasma Physics and Controlled Fusion Volume 57 ; 57 >

  }

  {

    title <
      name = Plasma Science and Technology ;
      issn = 1009-0630 ;
      issnl = 1009-0630
    >
    
    param[journal_issn] = 1009-0630

    au < doNotProcess ; doNotProcess ; 1999 ; Plasma Science and Technology Volume 1 ; 1 > 
    au < doNotProcess ; doNotProcess ; 2000 ; Plasma Science and Technology Volume 2 ; 2 > 
    au < doNotProcess ; doNotProcess ; 2001 ; Plasma Science and Technology Volume 3 ; 3 > 
    au < doNotProcess ; doNotProcess ; 2002 ; Plasma Science and Technology Volume 4 ; 4 > 
    au < doNotProcess ; doNotProcess ; 2003 ; Plasma Science and Technology Volume 5 ; 5 > 
    au < doNotProcess ; doNotProcess ; 2004 ; Plasma Science and Technology Volume 6 ; 6 > 
    au < doNotProcess ; doNotProcess ; 2005 ; Plasma Science and Technology Volume 7 ; 7 > 
    au < doNotProcess ; doNotProcess ; 2006 ; Plasma Science and Technology Volume 8 ; 8 > 
    au < doNotProcess ; doNotProcess ; 2007 ; Plasma Science and Technology Volume 9 ; 9 > 
    au < down ; crawling ; 2008 ; Plasma Science and Technology Volume 10 ; 10 > 
    au < down ; crawling ; 2009 ; Plasma Science and Technology Volume 11 ; 11 > 
    au < down ; crawling ; 2010 ; Plasma Science and Technology Volume 12 ; 12 > 
    au < down ; crawling ; 2011 ; Plasma Science and Technology Volume 13 ; 13 > 
    au < down ; crawling ; 2012 ; Plasma Science and Technology Volume 14 ; 14 > 
    au < down ; exists ; 2013 ; Plasma Science and Technology Volume 15 ; 15 > 
    au < down ; crawling ; 2014 ; Plasma Science and Technology Volume 16 ; 16 > 
    au < doNotProcess ; doNotProcess ; 2015 ; Plasma Science and Technology Volume 17 ; 17 > 

  }

  {

    title <
      name = Plasma Sources Science and Technology ;
      issn = 0963-0252 ;
      eissn = 1361-6595 ;
      issnl = 0963-0252
    >

    param[journal_issn] = 0963-0252
    comment[param] = print issn preferred

    au < doNotProcess ; doNotProcess ; 1992 ; Plasma Sources Science and Technology Volume 1 ; 1 > 
    au < doNotProcess ; doNotProcess ; 1993 ; Plasma Sources Science and Technology Volume 2 ; 2 > 
    au < doNotProcess ; doNotProcess ; 1994 ; Plasma Sources Science and Technology Volume 3 ; 3 > 
    au < doNotProcess ; doNotProcess ; 1995 ; Plasma Sources Science and Technology Volume 4 ; 4 > 
    au < doNotProcess ; doNotProcess ; 1996 ; Plasma Sources Science and Technology Volume 5 ; 5 > 
    au < doNotProcess ; doNotProcess ; 1997 ; Plasma Sources Science and Technology Volume 6 ; 6 > 
    au < doNotProcess ; doNotProcess ; 1998 ; Plasma Sources Science and Technology Volume 7 ; 7 > 
    au < doNotProcess ; doNotProcess ; 1999 ; Plasma Sources Science and Technology Volume 8 ; 8 > 
    au < doNotProcess ; doNotProcess ; 2000 ; Plasma Sources Science and Technology Volume 9 ; 9 > 
    au < doNotProcess ; doNotProcess ; 2001 ; Plasma Sources Science and Technology Volume 10 ; 10 > 
    au < doNotProcess ; doNotProcess ; 2002 ; Plasma Sources Science and Technology Volume 11 ; 11 > 
    au < doNotProcess ; doNotProcess ; 2003 ; Plasma Sources Science and Technology Volume 12 ; 12 > 
    au < doNotProcess ; doNotProcess ; 2004 ; Plasma Sources Science and Technology Volume 13 ; 13 > 
    au < doNotProcess ; doNotProcess ; 2005 ; Plasma Sources Science and Technology Volume 14 ; 14 > 
    au < doNotProcess ; doNotProcess ; 2006 ; Plasma Sources Science and Technology Volume 15 ; 15 > 
    au < doNotProcess ; doNotProcess ; 2007 ; Plasma Sources Science and Technology Volume 16 ; 16 > 
    au < down ; crawling ; 2008 ; Plasma Sources Science and Technology Volume 17 ; 17 > 
    au < down ; crawling ; 2009 ; Plasma Sources Science and Technology Volume 18 ; 18 > 
    au < down ; crawling ; 2010 ; Plasma Sources Science and Technology Volume 19 ; 19 > 
    au < down ; crawling ; 2011 ; Plasma Sources Science and Technology Volume 20 ; 20 > 
    au < down ; crawling ; 2012 ; Plasma Sources Science and Technology Volume 21 ; 21 > 
    au < down ; exists ; 2013 ; Plasma Sources Science and Technology Volume 22 ; 22 > 
    au < down ; exists ; 2014 ; Plasma Sources Science and Technology Volume 23 ; 23 > 
    au < doNotProcess ; doNotProcess ; 2015 ; Plasma Sources Science and Technology Volume 24 ; 24 > 

  }

  {

    title <
      name = Proceedings of the Physical Society ;
      issn = 0370-1328 ;
      issnl = 0370-1328
    >

    param[journal_issn] = 0370-1328
    comment[continues] = 0370-1298 and 0370-1301
    
    au < doNotProcess ; doNotProcess ; 1958 ; Proceedings of the Physical Society Volume 71 ; 71 > 
    au < doNotProcess ; doNotProcess ; 1958 ; Proceedings of the Physical Society Volume 72 ; 72 > 
    au < doNotProcess ; doNotProcess ; 1959 ; Proceedings of the Physical Society Volume 73 ; 73 > 
    au < doNotProcess ; doNotProcess ; 1959 ; Proceedings of the Physical Society Volume 74 ; 74 > 
    au < doNotProcess ; doNotProcess ; 1960 ; Proceedings of the Physical Society Volume 75 ; 75 > 
    au < doNotProcess ; doNotProcess ; 1960 ; Proceedings of the Physical Society Volume 76 ; 76 > 
    au < doNotProcess ; doNotProcess ; 1961 ; Proceedings of the Physical Society Volume 77 ; 77 > 
    au < doNotProcess ; doNotProcess ; 1961 ; Proceedings of the Physical Society Volume 78 ; 78 > 
    au < doNotProcess ; doNotProcess ; 1962 ; Proceedings of the Physical Society Volume 79 ; 79 > 
    au < doNotProcess ; doNotProcess ; 1962 ; Proceedings of the Physical Society Volume 80 ; 80 > 
    au < doNotProcess ; doNotProcess ; 1963 ; Proceedings of the Physical Society Volume 81 ; 81 > 
    au < doNotProcess ; doNotProcess ; 1963 ; Proceedings of the Physical Society Volume 82 ; 82 > 
    au < doNotProcess ; doNotProcess ; 1964 ; Proceedings of the Physical Society Volume 83 ; 83 > 
    au < doNotProcess ; doNotProcess ; 1964 ; Proceedings of the Physical Society Volume 84 ; 84 > 
    au < doNotProcess ; doNotProcess ; 1965 ; Proceedings of the Physical Society Volume 85 ; 85 > 
    au < doNotProcess ; doNotProcess ; 1965 ; Proceedings of the Physical Society Volume 86 ; 86 > 
    au < doNotProcess ; doNotProcess ; 1966 ; Proceedings of the Physical Society Volume 87 ; 87 > 
    au < doNotProcess ; doNotProcess ; 1966 ; Proceedings of the Physical Society Volume 88 ; 88 > 
    au < doNotProcess ; doNotProcess ; 1966 ; Proceedings of the Physical Society Volume 89 ; 89 > 
    au < doNotProcess ; doNotProcess ; 1967 ; Proceedings of the Physical Society Volume 90 ; 90 > 
    au < doNotProcess ; doNotProcess ; 1967 ; Proceedings of the Physical Society Volume 91 ; 91 > 
    au < doNotProcess ; doNotProcess ; 1967 ; Proceedings of the Physical Society Volume 92 ; 92 > 

  }

  {

    title <
      name = Proceedings of the Physical Society ;
      issn = 0959-5309 ;
      issnl = 0959-5309
    >

    param[journal_issn] = 0959-5309
    comment[continues] = 1478-7814
    comment[split_into] = 0370-1298 and 0370-1301

    au < doNotProcess ; doNotProcess ; 1926 ; Proceedings of the Physical Society Volume 39 ; 39 >
    au < doNotProcess ; doNotProcess ; 1927 ; Proceedings of the Physical Society Volume 40 ; 40 >
    au < doNotProcess ; doNotProcess ; 1928 ; Proceedings of the Physical Society Volume 41 ; 41 >
    au < doNotProcess ; doNotProcess ; 1929 ; Proceedings of the Physical Society Volume 42 ; 42 >
    au < doNotProcess ; doNotProcess ; 1930 ; Proceedings of the Physical Society Volume 43 ; 43 >
    au < doNotProcess ; doNotProcess ; 1931 ; Proceedings of the Physical Society Volume 44 ; 44 >
    au < doNotProcess ; doNotProcess ; 1932 ; Proceedings of the Physical Society Volume 45 ; 45 >
    au < doNotProcess ; doNotProcess ; 1933 ; Proceedings of the Physical Society Volume 46 ; 46 >
    au < doNotProcess ; doNotProcess ; 1934 ; Proceedings of the Physical Society Volume 47 ; 47 >
    au < doNotProcess ; doNotProcess ; 1935 ; Proceedings of the Physical Society Volume 48 ; 48 >
    au < doNotProcess ; doNotProcess ; 1936 ; Proceedings of the Physical Society Volume 49 ; 49 >
    au < doNotProcess ; doNotProcess ; 1937 ; Proceedings of the Physical Society Volume 50 ; 50 >
    au < doNotProcess ; doNotProcess ; 1938 ; Proceedings of the Physical Society Volume 51 ; 51 >
    au < doNotProcess ; doNotProcess ; 1939 ; Proceedings of the Physical Society Volume 52 ; 52 >
    au < doNotProcess ; doNotProcess ; 1940 ; Proceedings of the Physical Society Volume 53 ; 53 >
    au < doNotProcess ; doNotProcess ; 1941 ; Proceedings of the Physical Society Volume 54 ; 54 >
    au < doNotProcess ; doNotProcess ; 1942 ; Proceedings of the Physical Society Volume 55 ; 55 >
    au < doNotProcess ; doNotProcess ; 1943 ; Proceedings of the Physical Society Volume 56 ; 56 >
    au < doNotProcess ; doNotProcess ; 1944 ; Proceedings of the Physical Society Volume 57 ; 57 >
    au < doNotProcess ; doNotProcess ; 1945 ; Proceedings of the Physical Society Volume 58 ; 58 >
    au < doNotProcess ; doNotProcess ; 1946 ; Proceedings of the Physical Society Volume 59 ; 59 >
    au < doNotProcess ; doNotProcess ; 1947 ; Proceedings of the Physical Society Volume 60 ; 60 >
    au < doNotProcess ; doNotProcess ; 1948 ; Proceedings of the Physical Society Volume 61 ; 61 >

  }

  {

    title <
      name = Proceedings of the Physical Society of London ;
      issn = 1478-7814 ;
      issnl = 1478-7814
    >

    param[journal_issn] = 1478-7814
    comment[continued_by] = 0959-5309

    au < doNotProcess ; doNotProcess ; 1874 ; Proceedings of the Physical Society of London Volume 1 ; 1 > 
    au < doNotProcess ; doNotProcess ; 1875 ; Proceedings of the Physical Society of London Volume 2 ; 2 > 
    au < doNotProcess ; doNotProcess ; 1879 ; Proceedings of the Physical Society of London Volume 3 ; 3 > 
    au < doNotProcess ; doNotProcess ; 1880 ; Proceedings of the Physical Society of London Volume 4 ; 4 > 
    au < doNotProcess ; doNotProcess ; 1882 ; Proceedings of the Physical Society of London Volume 5 ; 5 > 
    au < doNotProcess ; doNotProcess ; 1884 ; Proceedings of the Physical Society of London Volume 6 ; 6 > 
    au < doNotProcess ; doNotProcess ; 1885 ; Proceedings of the Physical Society of London Volume 7 ; 7 > 
    au < doNotProcess ; doNotProcess ; 1886 ; Proceedings of the Physical Society of London Volume 8 ; 8 > 
    au < doNotProcess ; doNotProcess ; 1887 ; Proceedings of the Physical Society of London Volume 9 ; 9 > 
    au < doNotProcess ; doNotProcess ; 1888 ; Proceedings of the Physical Society of London Volume 10 ; 10 > 
    au < doNotProcess ; doNotProcess ; 1890 ; Proceedings of the Physical Society of London Volume 11 ; 11 > 
    au < doNotProcess ; doNotProcess ; 1892 ; Proceedings of the Physical Society of London Volume 12 ; 12 > 
    au < doNotProcess ; doNotProcess ; 1894 ; Proceedings of the Physical Society of London Volume 13 ; 13 > 
    au < doNotProcess ; doNotProcess ; 1895 ; Proceedings of the Physical Society of London Volume 14 ; 14 > 
    au < doNotProcess ; doNotProcess ; 1896 ; Proceedings of the Physical Society of London Volume 15 ; 15 > 
    au < doNotProcess ; doNotProcess ; 1897 ; Proceedings of the Physical Society of London Volume 16 ; 16 > 
    au < doNotProcess ; doNotProcess ; 1899 ; Proceedings of the Physical Society of London Volume 17 ; 17 > 
    au < doNotProcess ; doNotProcess ; 1901 ; Proceedings of the Physical Society of London Volume 18 ; 18 > 
    au < doNotProcess ; doNotProcess ; 1903 ; Proceedings of the Physical Society of London Volume 19 ; 19 > 
    au < doNotProcess ; doNotProcess ; 1906 ; Proceedings of the Physical Society of London Volume 20 ; 20 > 
    au < doNotProcess ; doNotProcess ; 1907 ; Proceedings of the Physical Society of London Volume 21 ; 21 > 
    au < doNotProcess ; doNotProcess ; 1909 ; Proceedings of the Physical Society of London Volume 22 ; 22 > 
    au < doNotProcess ; doNotProcess ; 1910 ; Proceedings of the Physical Society of London Volume 23 ; 23 > 
    au < doNotProcess ; doNotProcess ; 1911 ; Proceedings of the Physical Society of London Volume 24 ; 24 > 
    au < doNotProcess ; doNotProcess ; 1912 ; Proceedings of the Physical Society of London Volume 25 ; 25 > 
    au < doNotProcess ; doNotProcess ; 1913 ; Proceedings of the Physical Society of London Volume 26 ; 26 > 
    au < doNotProcess ; doNotProcess ; 1914 ; Proceedings of the Physical Society of London Volume 27 ; 27 > 
    au < doNotProcess ; doNotProcess ; 1915 ; Proceedings of the Physical Society of London Volume 28 ; 28 > 
    au < doNotProcess ; doNotProcess ; 1916 ; Proceedings of the Physical Society of London Volume 29 ; 29 > 
    au < doNotProcess ; doNotProcess ; 1917 ; Proceedings of the Physical Society of London Volume 30 ; 30 > 
    au < doNotProcess ; doNotProcess ; 1918 ; Proceedings of the Physical Society of London Volume 31 ; 31 > 
    au < doNotProcess ; doNotProcess ; 1919 ; Proceedings of the Physical Society of London Volume 32 ; 32 > 
    au < doNotProcess ; doNotProcess ; 1920 ; Proceedings of the Physical Society of London Volume 33 ; 33 > 
    au < doNotProcess ; doNotProcess ; 1921 ; Proceedings of the Physical Society of London Volume 34 ; 34 > 
    au < doNotProcess ; doNotProcess ; 1922 ; Proceedings of the Physical Society of London Volume 35 ; 35 > 
    au < doNotProcess ; doNotProcess ; 1923 ; Proceedings of the Physical Society of London Volume 36 ; 36 > 
    au < doNotProcess ; doNotProcess ; 1924 ; Proceedings of the Physical Society of London Volume 37 ; 37 > 
    au < doNotProcess ; doNotProcess ; 1925 ; Proceedings of the Physical Society of London Volume 38 ; 38 > 

  }

  {

    title <
      name = Proceedings of the Physical Society. Section A ;
      issn = 0370-1298 ;
      issnl = 0370-1298
    >

    param[journal_issn] = 0370-1298
    comment[split_from] = 0959-5309
    comment[merged_into] = 0370-1328

    au < doNotProcess ; doNotProcess ; 1949 ; Proceedings of the Physical Society. Section A Volume 62 ; 62 >
    au < doNotProcess ; doNotProcess ; 1950 ; Proceedings of the Physical Society. Section A Volume 63 ; 63 >
    au < doNotProcess ; doNotProcess ; 1951 ; Proceedings of the Physical Society. Section A Volume 64 ; 64 >
    au < doNotProcess ; doNotProcess ; 1952 ; Proceedings of the Physical Society. Section A Volume 65 ; 65 >
    au < doNotProcess ; doNotProcess ; 1953 ; Proceedings of the Physical Society. Section A Volume 66 ; 66 >
    au < doNotProcess ; doNotProcess ; 1954 ; Proceedings of the Physical Society. Section A Volume 67 ; 67 >
    au < doNotProcess ; doNotProcess ; 1955 ; Proceedings of the Physical Society. Section A Volume 68 ; 68 >
    au < doNotProcess ; doNotProcess ; 1956 ; Proceedings of the Physical Society. Section A Volume 69 ; 69 >
    au < doNotProcess ; doNotProcess ; 1957 ; Proceedings of the Physical Society. Section A Volume 70 ; 70 >

  }

  {

    title <
      name = Proceedings of the Physical Society. Section B ;
      issn = 0370-1301 ;
      issnl = 0370-1301
    >

    param[journal_issn] = 0370-1301
    comment[split_from] = 0959-5309
    comment[merged_into] = 0370-1328

    au < doNotProcess ; doNotProcess ; 1949 ; Proceedings of the Physical Society. Section B Volume 62 ; 62 >
    au < doNotProcess ; doNotProcess ; 1950 ; Proceedings of the Physical Society. Section B Volume 63 ; 63 >
    au < doNotProcess ; doNotProcess ; 1951 ; Proceedings of the Physical Society. Section B Volume 64 ; 64 >
    au < doNotProcess ; doNotProcess ; 1952 ; Proceedings of the Physical Society. Section B Volume 65 ; 65 >
    au < doNotProcess ; doNotProcess ; 1953 ; Proceedings of the Physical Society. Section B Volume 66 ; 66 >
    au < doNotProcess ; doNotProcess ; 1954 ; Proceedings of the Physical Society. Section B Volume 67 ; 67 >
    au < doNotProcess ; doNotProcess ; 1955 ; Proceedings of the Physical Society. Section B Volume 68 ; 68 >
    au < doNotProcess ; doNotProcess ; 1956 ; Proceedings of the Physical Society. Section B Volume 69 ; 69 >
    au < doNotProcess ; doNotProcess ; 1957 ; Proceedings of the Physical Society. Section B Volume 70 ; 70 >

  }

  {

    title <
      name = Pure and Applied Optics: Journal of the European Optical Society Part A ;
      issn = 0963-9659 ;
      eissn = 1361-6617 ;
      issnl = 0963-9659
    >

    param[journal_issn] = 0963-9659
    comment[param] = print issn preferred

    au < doNotProcess ; doNotProcess ; 1992 ; Pure and Applied Optics: Journal of the European Optical Society Part A Volume 1 ; 1 > 
    au < doNotProcess ; doNotProcess ; 1993 ; Pure and Applied Optics: Journal of the European Optical Society Part A Volume 2 ; 2 > 
    au < doNotProcess ; doNotProcess ; 1994 ; Pure and Applied Optics: Journal of the European Optical Society Part A Volume 3 ; 3 > 
    au < doNotProcess ; doNotProcess ; 1995 ; Pure and Applied Optics: Journal of the European Optical Society Part A Volume 4 ; 4 > 
    au < doNotProcess ; doNotProcess ; 1996 ; Pure and Applied Optics: Journal of the European Optical Society Part A Volume 5 ; 5 > 
    au < doNotProcess ; doNotProcess ; 1997 ; Pure and Applied Optics: Journal of the European Optical Society Part A Volume 6 ; 6 > 
    au < doNotProcess ; doNotProcess ; 1998 ; Pure and Applied Optics: Journal of the European Optical Society Part A Volume 7 ; 7 > 

  }

  {

    title <
      name = Quantum and Semiclassical Optics: Journal of the European Optical Society Part B ;
      issn = 1355-5111 ;
      eissn = 1361-6625 ;
      issnl = 1355-5111
    >

    param[journal_issn] = 1355-5111
    comment[param] = print issn preferred
    comment[continues] = 0954-8998
    comment[continued_by] = 1464-4266 
 
    au < doNotProcess ; doNotProcess ; 1995 ; Quantum and Semiclassical Optics: Journal of the European Optical Society Part B Volume 7 ; 7 > 
    au < doNotProcess ; doNotProcess ; 1996 ; Quantum and Semiclassical Optics: Journal of the European Optical Society Part B Volume 8 ; 8 > 
    au < doNotProcess ; doNotProcess ; 1997 ; Quantum and Semiclassical Optics: Journal of the European Optical Society Part B Volume 9 ; 9 > 
    au < doNotProcess ; doNotProcess ; 1998 ; Quantum and Semiclassical Optics: Journal of the European Optical Society Part B Volume 10 ; 10 > 

  }

  {

    title <
      name = Quantum Optics: Journal of the European Optical Society Part B ;
      issn = 0954-8998 ;
      issnl = 0954-8998
    >

    param[journal_issn] = 0954-8998

    au < doNotProcess ; doNotProcess ; 1989 ; Quantum Optics: Journal of the European Optical Society Part B Volume 1 ; 1 > 
    au < doNotProcess ; doNotProcess ; 1990 ; Quantum Optics: Journal of the European Optical Society Part B Volume 2 ; 2 > 
    au < doNotProcess ; doNotProcess ; 1991 ; Quantum Optics: Journal of the European Optical Society Part B Volume 3 ; 3 > 
    au < doNotProcess ; doNotProcess ; 1992 ; Quantum Optics: Journal of the European Optical Society Part B Volume 4 ; 4 > 
    au < doNotProcess ; doNotProcess ; 1993 ; Quantum Optics: Journal of the European Optical Society Part B Volume 5 ; 5 > 
    au < doNotProcess ; doNotProcess ; 1994 ; Quantum Optics: Journal of the European Optical Society Part B Volume 6 ; 6 > 

  }

  {

    title <
      name = Reports on Progress in Physics ;
      issn = 0034-4885 ;
      eissn = 1361-6633 ;
      issnl = 0034-4885
    >

    param[journal_issn] = 0034-4885
    comment[param] = print issn preferred

    au < doNotProcess ; doNotProcess ; 1934 ; Reports on Progress in Physics Volume 1 ; 1  > 
    au < doNotProcess ; doNotProcess ; 1935 ; Reports on Progress in Physics Volume 2 ; 2  > 
    au < doNotProcess ; doNotProcess ; 1936 ; Reports on Progress in Physics Volume 3 ; 3  > 
    au < doNotProcess ; doNotProcess ; 1937 ; Reports on Progress in Physics Volume 4 ; 4  > 
    au < doNotProcess ; doNotProcess ; 1938 ; Reports on Progress in Physics Volume 5 ; 5  > 
    au < doNotProcess ; doNotProcess ; 1939 ; Reports on Progress in Physics Volume 6 ; 6  > 
    au < doNotProcess ; doNotProcess ; 1940 ; Reports on Progress in Physics Volume 7 ; 7  > 
    au < doNotProcess ; doNotProcess ; 1941 ; Reports on Progress in Physics Volume 8 ; 8  > 
    au < doNotProcess ; doNotProcess ; 1942 ; Reports on Progress in Physics Volume 9 ; 9  > 
    au < doNotProcess ; doNotProcess ; 1944 ; Reports on Progress in Physics Volume 10 ; 10  > 
    au < doNotProcess ; doNotProcess ; 1946 ; Reports on Progress in Physics Volume 11 ; 11  > 
    au < doNotProcess ; doNotProcess ; 1948 ; Reports on Progress in Physics Volume 12 ; 12  > 
    au < doNotProcess ; doNotProcess ; 1950 ; Reports on Progress in Physics Volume 13 ; 13  > 
    au < doNotProcess ; doNotProcess ; 1951 ; Reports on Progress in Physics Volume 14 ; 14  > 
    au < doNotProcess ; doNotProcess ; 1952 ; Reports on Progress in Physics Volume 15 ; 15  > 
    au < doNotProcess ; doNotProcess ; 1953 ; Reports on Progress in Physics Volume 16 ; 16  > 
    au < doNotProcess ; doNotProcess ; 1954 ; Reports on Progress in Physics Volume 17 ; 17  > 
    au < doNotProcess ; doNotProcess ; 1955 ; Reports on Progress in Physics Volume 18 ; 18  > 
    au < doNotProcess ; doNotProcess ; 1956 ; Reports on Progress in Physics Volume 19 ; 19  > 
    au < doNotProcess ; doNotProcess ; 1957 ; Reports on Progress in Physics Volume 20 ; 20  > 
    au < doNotProcess ; doNotProcess ; 1958 ; Reports on Progress in Physics Volume 21 ; 21  > 
    au < doNotProcess ; doNotProcess ; 1959 ; Reports on Progress in Physics Volume 22 ; 22  > 
    au < doNotProcess ; doNotProcess ; 1960 ; Reports on Progress in Physics Volume 23 ; 23  > 
    au < doNotProcess ; doNotProcess ; 1961 ; Reports on Progress in Physics Volume 24 ; 24  > 
    au < doNotProcess ; doNotProcess ; 1962 ; Reports on Progress in Physics Volume 25 ; 25  > 
    au < doNotProcess ; doNotProcess ; 1963 ; Reports on Progress in Physics Volume 26 ; 26  > 
    au < doNotProcess ; doNotProcess ; 1964 ; Reports on Progress in Physics Volume 27 ; 27  > 
    au < doNotProcess ; doNotProcess ; 1965 ; Reports on Progress in Physics Volume 28 ; 28  > 
    au < doNotProcess ; doNotProcess ; 1966 ; Reports on Progress in Physics Volume 29 ; 29  > 
    au < doNotProcess ; doNotProcess ; 1967 ; Reports on Progress in Physics Volume 30 ; 30  > 
    au < doNotProcess ; doNotProcess ; 1968 ; Reports on Progress in Physics Volume 31 ; 31  > 
    au < doNotProcess ; doNotProcess ; 1969 ; Reports on Progress in Physics Volume 32 ; 32  > 
    au < doNotProcess ; doNotProcess ; 1970 ; Reports on Progress in Physics Volume 33 ; 33  > 
    au < doNotProcess ; doNotProcess ; 1971 ; Reports on Progress in Physics Volume 34 ; 34  > 
    au < doNotProcess ; doNotProcess ; 1972 ; Reports on Progress in Physics Volume 35 ; 35  > 
    au < doNotProcess ; doNotProcess ; 1973 ; Reports on Progress in Physics Volume 36 ; 36  > 
    au < doNotProcess ; doNotProcess ; 1974 ; Reports on Progress in Physics Volume 37 ; 37  > 
    au < doNotProcess ; doNotProcess ; 1975 ; Reports on Progress in Physics Volume 38 ; 38  > 
    au < doNotProcess ; doNotProcess ; 1976 ; Reports on Progress in Physics Volume 39 ; 39  > 
    au < doNotProcess ; doNotProcess ; 1977 ; Reports on Progress in Physics Volume 40 ; 40  > 
    au < doNotProcess ; doNotProcess ; 1978 ; Reports on Progress in Physics Volume 41 ; 41  > 
    au < doNotProcess ; doNotProcess ; 1979 ; Reports on Progress in Physics Volume 42 ; 42  > 
    au < doNotProcess ; doNotProcess ; 1980 ; Reports on Progress in Physics Volume 43 ; 43  > 
    au < doNotProcess ; doNotProcess ; 1981 ; Reports on Progress in Physics Volume 44 ; 44  > 
    au < doNotProcess ; doNotProcess ; 1982 ; Reports on Progress in Physics Volume 45 ; 45  > 
    au < doNotProcess ; doNotProcess ; 1983 ; Reports on Progress in Physics Volume 46 ; 46  > 
    au < doNotProcess ; doNotProcess ; 1984 ; Reports on Progress in Physics Volume 47 ; 47  > 
    au < doNotProcess ; doNotProcess ; 1985 ; Reports on Progress in Physics Volume 48 ; 48  > 
    au < doNotProcess ; doNotProcess ; 1986 ; Reports on Progress in Physics Volume 49 ; 49  > 
    au < doNotProcess ; doNotProcess ; 1987 ; Reports on Progress in Physics Volume 50 ; 50  > 
    au < doNotProcess ; doNotProcess ; 1988 ; Reports on Progress in Physics Volume 51 ; 51  > 
    au < doNotProcess ; doNotProcess ; 1989 ; Reports on Progress in Physics Volume 52 ; 52  > 
    au < doNotProcess ; doNotProcess ; 1990 ; Reports on Progress in Physics Volume 53 ; 53  > 
    au < doNotProcess ; doNotProcess ; 1991 ; Reports on Progress in Physics Volume 54 ; 54  > 
    au < doNotProcess ; doNotProcess ; 1992 ; Reports on Progress in Physics Volume 55 ; 55  > 
    au < doNotProcess ; doNotProcess ; 1993 ; Reports on Progress in Physics Volume 56 ; 56  > 
    au < doNotProcess ; doNotProcess ; 1994 ; Reports on Progress in Physics Volume 57 ; 57  > 
    au < doNotProcess ; doNotProcess ; 1995 ; Reports on Progress in Physics Volume 58 ; 58  > 
    au < doNotProcess ; doNotProcess ; 1996 ; Reports on Progress in Physics Volume 59 ; 59  > 
    au < doNotProcess ; doNotProcess ; 1997 ; Reports on Progress in Physics Volume 60 ; 60  > 
    au < doNotProcess ; doNotProcess ; 1998 ; Reports on Progress in Physics Volume 61 ; 61  > 
    au < doNotProcess ; doNotProcess ; 1999 ; Reports on Progress in Physics Volume 62 ; 62  > 
    au < doNotProcess ; doNotProcess ; 2000 ; Reports on Progress in Physics Volume 63 ; 63  > 
    au < doNotProcess ; doNotProcess ; 2001 ; Reports on Progress in Physics Volume 64 ; 64  > 
    au < doNotProcess ; doNotProcess ; 2002 ; Reports on Progress in Physics Volume 65 ; 65  > 
    au < doNotProcess ; doNotProcess ; 2003 ; Reports on Progress in Physics Volume 66 ; 66  > 
    au < doNotProcess ; doNotProcess ; 2004 ; Reports on Progress in Physics Volume 67 ; 67  > 
    au < doNotProcess ; doNotProcess ; 2005 ; Reports on Progress in Physics Volume 68 ; 68  > 
    au < doNotProcess ; doNotProcess ; 2006 ; Reports on Progress in Physics Volume 69 ; 69  > 
    au < doNotProcess ; doNotProcess ; 2007 ; Reports on Progress in Physics Volume 70 ; 70  > 
    au < down ; crawling ; 2008 ; Reports on Progress in Physics Volume 71 ; 71  > 
    au < down ; crawling ; 2009 ; Reports on Progress in Physics Volume 72 ; 72  > 
    au < down ; crawling ; 2010 ; Reports on Progress in Physics Volume 73 ; 73  > 
    au < down ; crawling ; 2011 ; Reports on Progress in Physics Volume 74 ; 74  > 
    au < down ; crawling ; 2012 ; Reports on Progress in Physics Volume 75 ; 75  > 
    au < down ; exists ; 2013 ; Reports on Progress in Physics Volume 76 ; 76  > 
    au < down ; crawling ; 2014 ; Reports on Progress in Physics Volume 77 ; 77  > 
    au < doNotProcess ; doNotProcess ; 2015 ; Reports on Progress in Physics Volume 78 ; 78  > 

  }

  {

    title <
      name = Research in Astronomy and Astrophysics ;
      issn = 1674-4527 ;
      issnl = 1674-4527
    >
    
    param[journal_issn] = 1674-4527
    comment[continues] = 1009-9271

    au < down ; crawling ; 2009 ; Research in Astronomy and Astrophysics Volume 9 ; 9 > 
    au < down ; crawling ; 2010 ; Research in Astronomy and Astrophysics Volume 10 ; 10 > 
    au < down ; crawling ; 2011 ; Research in Astronomy and Astrophysics Volume 11 ; 11 > 
    au < down ; crawling ; 2012 ; Research in Astronomy and Astrophysics Volume 12 ; 12 > 
    au < down ; exists ; 2013 ; Research in Astronomy and Astrophysics Volume 13 ; 13 > 
    au < down ; crawling ; 2014 ; Research in Astronomy and Astrophysics Volume 14 ; 14 > 
    au < doNotProcess ; doNotProcess ; 2015 ; Research in Astronomy and Astrophysics Volume 15 ; 15 > 

  }

  {

    title <
      name = Review of Physics in Technology ;
      issn = 0034-6683 ;
      issnl = 0034-6683
    >

    param[journal_issn] = 0034-6683
    comment[continued_by] = 0305-4624

    au < doNotProcess ; doNotProcess ; 1970 ; Review of Physics in Technology Volume 1 ; 1 > 
    au < doNotProcess ; doNotProcess ; 1971 ; Review of Physics in Technology Volume 2 ; 2 > 
    au < doNotProcess ; doNotProcess ; 1972 ; Review of Physics in Technology Volume 3 ; 3 > 

  }

  {

    title <
      name = Science and Technology of Advanced Materials ;
      issn = 1468-6996 ;
      eissn = 1878-5514 ;
      issnl = 1468-6996
    >

    param[journal_issn] = 1468-6996
    comment[param] = print issn preferred

    au < doNotProcess ; doNotProcess ; 2000 ; Science and Technology of Advanced Materials Volume 1 ; 1 > 
    au < doNotProcess ; doNotProcess ; 2001 ; Science and Technology of Advanced Materials Volume 2 ; 2 > 
    au < doNotProcess ; doNotProcess ; 2002 ; Science and Technology of Advanced Materials Volume 3 ; 3 > 
    au < doNotProcess ; doNotProcess ; 2003 ; Science and Technology of Advanced Materials Volume 4 ; 4 > 
    au < doNotProcess ; doNotProcess ; 2004 ; Science and Technology of Advanced Materials Volume 5 ; 5 > 
    au < doNotProcess ; doNotProcess ; 2005 ; Science and Technology of Advanced Materials Volume 6 ; 6 > 
    au < doNotProcess ; doNotProcess ; 2006 ; Science and Technology of Advanced Materials Volume 7 ; 7 > 
    au < doNotProcess ; doNotProcess ; 2007 ; Science and Technology of Advanced Materials Volume 8 ; 8 > 
    au < down ; crawling ; 2008 ; Science and Technology of Advanced Materials Volume 9 ; 9 > 
    au < down ; crawling ; 2009 ; Science and Technology of Advanced Materials Volume 10 ; 10 > 
    au < down ; crawling ; 2010 ; Science and Technology of Advanced Materials Volume 11 ; 11 > 
    au < down ; crawling ; 2011 ; Science and Technology of Advanced Materials Volume 12 ; 12 > 
    au < down ; crawling ; 2012 ; Science and Technology of Advanced Materials Volume 13 ; 13 > 
    au < down ; exists ; 2013 ; Science and Technology of Advanced Materials Volume 14 ; 14 > 
    au < down ; crawling ; 2014 ; Science and Technology of Advanced Materials Volume 15 ; 15 > 
    au < doNotProcess ; doNotProcess ; 2015 ; Science and Technology of Advanced Materials Volume 16 ; 16 > 

  }

  {

    title <
      name = Science Foundation in China ;
      issn = 1005-0841 ;
      issnl = 1005-0841 
    >

    param[journal_issn] = 1005-0841 
    comment[param] = print issn preferred

    au < down ; finished ; 2008 ; Science Foundation in China Volume 16 ; 16 >
    au < down ; finished ; 2009 ; Science Foundation in China Volume 17 ; 17 >
    au < down ; finished ; 2010 ; Science Foundation in China Volume 18 ; 18 >
    au < down ; finished ; 2011 ; Science Foundation in China Volume 19 ; 19 >
    au < down ; finished ; 2012 ; Science Foundation in China Volume 20 ; 20 >

  }

  {

    title <
      name = Semiconductor Science and Technology ;
      issn = 0268-1242 ;
      eissn = 1361-6641 ;
      issnl = 0268-1242
    >

    param[journal_issn] = 0268-1242
    comment[param] = print issn preferred

    au < doNotProcess ; doNotProcess ; 1986 ; Semiconductor Science and Technology Volume 1 ; 1 > 
    au < doNotProcess ; doNotProcess ; 1987 ; Semiconductor Science and Technology Volume 2 ; 2 > 
    au < doNotProcess ; doNotProcess ; 1988 ; Semiconductor Science and Technology Volume 3 ; 3 > 
    au < doNotProcess ; doNotProcess ; 1989 ; Semiconductor Science and Technology Volume 4 ; 4 > 
    au < doNotProcess ; doNotProcess ; 1990 ; Semiconductor Science and Technology Volume 5 ; 5 > 
    au < doNotProcess ; doNotProcess ; 1991 ; Semiconductor Science and Technology Volume 6 ; 6 > 
    au < doNotProcess ; doNotProcess ; 1992 ; Semiconductor Science and Technology Volume 7 ; 7 > 
    au < doNotProcess ; doNotProcess ; 1993 ; Semiconductor Science and Technology Volume 8 ; 8 > 
    au < doNotProcess ; doNotProcess ; 1994 ; Semiconductor Science and Technology Volume 9 ; 9 > 
    au < doNotProcess ; doNotProcess ; 1995 ; Semiconductor Science and Technology Volume 10 ; 10 > 
    au < doNotProcess ; doNotProcess ; 1996 ; Semiconductor Science and Technology Volume 11 ; 11 > 
    au < doNotProcess ; doNotProcess ; 1997 ; Semiconductor Science and Technology Volume 12 ; 12 > 
    au < doNotProcess ; doNotProcess ; 1998 ; Semiconductor Science and Technology Volume 13 ; 13 > 
    au < doNotProcess ; doNotProcess ; 1999 ; Semiconductor Science and Technology Volume 14 ; 14 > 
    au < doNotProcess ; doNotProcess ; 2000 ; Semiconductor Science and Technology Volume 15 ; 15 > 
    au < doNotProcess ; doNotProcess ; 2001 ; Semiconductor Science and Technology Volume 16 ; 16 > 
    au < doNotProcess ; doNotProcess ; 2002 ; Semiconductor Science and Technology Volume 17 ; 17 > 
    au < doNotProcess ; doNotProcess ; 2003 ; Semiconductor Science and Technology Volume 18 ; 18 > 
    au < doNotProcess ; doNotProcess ; 2004 ; Semiconductor Science and Technology Volume 19 ; 19 > 
    au < doNotProcess ; doNotProcess ; 2005 ; Semiconductor Science and Technology Volume 20 ; 20 > 
    au < doNotProcess ; doNotProcess ; 2006 ; Semiconductor Science and Technology Volume 21 ; 21 > 
    au < doNotProcess ; doNotProcess ; 2007 ; Semiconductor Science and Technology Volume 22 ; 22 > 
    au < down ; crawling ; 2008 ; Semiconductor Science and Technology Volume 23 ; 23 > 
    au < down ; crawling ; 2009 ; Semiconductor Science and Technology Volume 24 ; 24 > 
    au < down ; crawling ; 2010 ; Semiconductor Science and Technology Volume 25 ; 25 > 
    au < down ; crawling ; 2011 ; Semiconductor Science and Technology Volume 26 ; 26 > 
    au < ingNotReady ; exists ; 2012 ; Semiconductor Science and Technology Volume 27 ; 27 > 
    au < down ; exists ; 2013 ; Semiconductor Science and Technology Volume 28 ; 28 > 
    au < down ; exists ; 2014 ; Semiconductor Science and Technology Volume 29 ; 29 > 
    au < doNotProcess ; doNotProcess ; 2015 ; Semiconductor Science and Technology Volume 30 ; 30 > 

  }

  {

    title <
      name = Smart Materials and Structures ;
      issn = 0964-1726 ;
      eissn = 1361-665X ;
      issnl = 0964-1726
    >

    param[journal_issn] = 0964-1726
    comment[param] = print issn preferred


    au < doNotProcess ; doNotProcess ; 1992 ; Smart Materials and Structures Volume 1 ; 1 > 
    au < doNotProcess ; doNotProcess ; 1993 ; Smart Materials and Structures Volume 2 ; 2 > 
    au < doNotProcess ; doNotProcess ; 1994 ; Smart Materials and Structures Volume 3 ; 3 > 
    au < doNotProcess ; doNotProcess ; 1995 ; Smart Materials and Structures Volume 4 ; 4 > 
    au < doNotProcess ; doNotProcess ; 1996 ; Smart Materials and Structures Volume 5 ; 5 > 
    au < doNotProcess ; doNotProcess ; 1997 ; Smart Materials and Structures Volume 6 ; 6 > 
    au < doNotProcess ; doNotProcess ; 1998 ; Smart Materials and Structures Volume 7 ; 7 > 
    au < doNotProcess ; doNotProcess ; 1999 ; Smart Materials and Structures Volume 8 ; 8 > 
    au < doNotProcess ; doNotProcess ; 2000 ; Smart Materials and Structures Volume 9 ; 9 > 
    au < doNotProcess ; doNotProcess ; 2001 ; Smart Materials and Structures Volume 10 ; 10 > 
    au < doNotProcess ; doNotProcess ; 2002 ; Smart Materials and Structures Volume 11 ; 11 > 
    au < doNotProcess ; doNotProcess ; 2003 ; Smart Materials and Structures Volume 12 ; 12 > 
    au < doNotProcess ; doNotProcess ; 2004 ; Smart Materials and Structures Volume 13 ; 13 > 
    au < doNotProcess ; doNotProcess ; 2005 ; Smart Materials and Structures Volume 14 ; 14 > 
    au < doNotProcess ; doNotProcess ; 2006 ; Smart Materials and Structures Volume 15 ; 15 > 
    au < doNotProcess ; doNotProcess ; 2007 ; Smart Materials and Structures Volume 16 ; 16 > 
    au < down ; crawling ; 2008 ; Smart Materials and Structures Volume 17 ; 17 > 
    au < down ; crawling ; 2009 ; Smart Materials and Structures Volume 18 ; 18 > 
    au < down ; crawling ; 2010 ; Smart Materials and Structures Volume 19 ; 19 > 
    au < down ; crawling ; 2011 ; Smart Materials and Structures Volume 20 ; 20 > 
    au < ingNotReady ; exists ; 2012 ; Smart Materials and Structures Volume 21 ; 21 > 
    au < down ; exists ; 2013 ; Smart Materials and Structures Volume 22 ; 22 > 
<<<<<<< HEAD
    au < down ; finished ; 2014 ; Smart Materials and Structures Volume 23 ; 23 > 
=======
    au < down ; finished ; 2014 ; Smart Materials and Structures Volume 23 ; 23 >
>>>>>>> bcb7be96
    au < doNotProcess ; doNotProcess ; 2015 ; Smart Materials and Structures Volume 24 ; 24 > 

  }

  {

    title <
      name = Superconductor Science and Technology ;
      issn = 0953-2048 ;
      eissn = 1361-6668 ;
      issnl = 0953-2048
    >

    param[journal_issn] = 0953-2048
    comment[param] = print issn preferred

    au < doNotProcess ; doNotProcess ; 1988 ; Superconductor Science and Technology Volume 1 ; 1 > 
    au < doNotProcess ; doNotProcess ; 1989 ; Superconductor Science and Technology Volume 2 ; 2 > 
    au < doNotProcess ; doNotProcess ; 1990 ; Superconductor Science and Technology Volume 3 ; 3 > 
    au < doNotProcess ; doNotProcess ; 1991 ; Superconductor Science and Technology Volume 4 ; 4 > 
    au < doNotProcess ; doNotProcess ; 1992 ; Superconductor Science and Technology Volume 5 ; 5 > 
    au < doNotProcess ; doNotProcess ; 1993 ; Superconductor Science and Technology Volume 6 ; 6 > 
    au < doNotProcess ; doNotProcess ; 1994 ; Superconductor Science and Technology Volume 7 ; 7 > 
    au < doNotProcess ; doNotProcess ; 1995 ; Superconductor Science and Technology Volume 8 ; 8 > 
    au < doNotProcess ; doNotProcess ; 1996 ; Superconductor Science and Technology Volume 9 ; 9 > 
    au < doNotProcess ; doNotProcess ; 1997 ; Superconductor Science and Technology Volume 10 ; 10 > 
    au < doNotProcess ; doNotProcess ; 1998 ; Superconductor Science and Technology Volume 11 ; 11 > 
    au < doNotProcess ; doNotProcess ; 1999 ; Superconductor Science and Technology Volume 12 ; 12 > 
    au < doNotProcess ; doNotProcess ; 2000 ; Superconductor Science and Technology Volume 13 ; 13 > 
    au < doNotProcess ; doNotProcess ; 2001 ; Superconductor Science and Technology Volume 14 ; 14 > 
    au < doNotProcess ; doNotProcess ; 2002 ; Superconductor Science and Technology Volume 15 ; 15 > 
    au < doNotProcess ; doNotProcess ; 2003 ; Superconductor Science and Technology Volume 16 ; 16 > 
    au < doNotProcess ; doNotProcess ; 2004 ; Superconductor Science and Technology Volume 17 ; 17 > 
    au < doNotProcess ; doNotProcess ; 2005 ; Superconductor Science and Technology Volume 18 ; 18 > 
    au < doNotProcess ; doNotProcess ; 2006 ; Superconductor Science and Technology Volume 19 ; 19 > 
    au < doNotProcess ; doNotProcess ; 2007 ; Superconductor Science and Technology Volume 20 ; 20 > 
    au < down ; crawling ; 2008 ; Superconductor Science and Technology Volume 21 ; 21 > 
    au < down ; crawling ; 2009 ; Superconductor Science and Technology Volume 22 ; 22 > 
    au < down ; crawling ; 2010 ; Superconductor Science and Technology Volume 23 ; 23 > 
    au < down ; crawling ; 2011 ; Superconductor Science and Technology Volume 24 ; 24 > 
    au < down ; crawling ; 2012 ; Superconductor Science and Technology Volume 25 ; 25 > 
    au < down ; exists ; 2013 ; Superconductor Science and Technology Volume 26 ; 26 > 
    au < down ; crawling ; 2014 ; Superconductor Science and Technology Volume 27 ; 27 > 
    au < doNotProcess ; doNotProcess ; 2015 ; Superconductor Science and Technology Volume 28 ; 28 > 

  }

  {

    title <
      name = Surface Topography: Metrology and Properties ;
      eissn = 2051-672X ;
      issnl = 2051-672X
    >

    param[journal_issn] = 2051-672X
    comment[param] = eissn preferred

    au < down ; finished ; 2013 ; Surface Topography: Metrology and Properties Volume 1 ; 1 >
    au < down ; exists ; 2014 ; Surface Topography: Metrology and Properties Volume 2 ; 2 >
    au < doNotProcess ; doNotProcess ; 2015 ; Surface Topography: Metrology and Properties Volume 3 ; 3 >

  }

  {

    title <
      name = Transactions of the Optical Society ;
      issn = 1475-4878 ;
      issnl = 1475-4878
    >

    param[journal_issn] = 1475-4878
    comment[param] = print issn preferred

    au < doNotProcess ; doNotProcess ; 1899 ; Transactions of the Optical Society Volume 1 ; 1  > 
    au < doNotProcess ; doNotProcess ; 1900 ; Transactions of the Optical Society Volume 2 ; 2  > 
    au < doNotProcess ; doNotProcess ; 1901 ; Transactions of the Optical Society Volume 3 ; 3  > 
    au < doNotProcess ; doNotProcess ; 1902 ; Transactions of the Optical Society Volume 4 ; 4  > 
    au < doNotProcess ; doNotProcess ; 1903 ; Transactions of the Optical Society Volume 5 ; 5  > 
    au < doNotProcess ; doNotProcess ; 1904 ; Transactions of the Optical Society Volume 6 ; 6  > 
    au < doNotProcess ; doNotProcess ; 1905 ; Transactions of the Optical Society Volume 7 ; 7  > 
    au < doNotProcess ; doNotProcess ; 1906 ; Transactions of the Optical Society Volume 8 ; 8  > 
    au < doNotProcess ; doNotProcess ; 1907 ; Transactions of the Optical Society Volume 9 ; 9  > 
    au < doNotProcess ; doNotProcess ; 1908 ; Transactions of the Optical Society Volume 10 ; 10  > 
    au < doNotProcess ; doNotProcess ; 1909 ; Transactions of the Optical Society Volume 11 ; 11  > 
    au < doNotProcess ; doNotProcess ; 1910 ; Transactions of the Optical Society Volume 12 ; 12  > 
    au < doNotProcess ; doNotProcess ; 1911 ; Transactions of the Optical Society Volume 13 ; 13  > 
    au < doNotProcess ; doNotProcess ; 1913 ; Transactions of the Optical Society Volume 14 ; 14  > 
    au < doNotProcess ; doNotProcess ; 1914 ; Transactions of the Optical Society Volume 15 ; 15  > 
    au < doNotProcess ; doNotProcess ; 1915 ; Transactions of the Optical Society Volume 16 ; 16  > 
    au < doNotProcess ; doNotProcess ; 1916 ; Transactions of the Optical Society Volume 17 ; 17  > 
    au < doNotProcess ; doNotProcess ; 1917 ; Transactions of the Optical Society Volume 18 ; 18  > 
    au < doNotProcess ; doNotProcess ; 1918 ; Transactions of the Optical Society Volume 19 ; 19  > 
    au < doNotProcess ; doNotProcess ; 1919 ; Transactions of the Optical Society Volume 20 ; 20  > 
    au < doNotProcess ; doNotProcess ; 1920 ; Transactions of the Optical Society Volume 21 ; 21  > 
    au < doNotProcess ; doNotProcess ; 1921 ; Transactions of the Optical Society Volume 22 ; 22  > 
    au < doNotProcess ; doNotProcess ; 1922 ; Transactions of the Optical Society Volume 23 ; 23  > 
    au < doNotProcess ; doNotProcess ; 1923 ; Transactions of the Optical Society Volume 24 ; 24  > 
    au < doNotProcess ; doNotProcess ; 1924 ; Transactions of the Optical Society Volume 25 ; 25  > 
    au < doNotProcess ; doNotProcess ; 1925 ; Transactions of the Optical Society Volume 26 ; 26  > 
    au < doNotProcess ; doNotProcess ; 1926 ; Transactions of the Optical Society Volume 27 ; 27  > 
    au < doNotProcess ; doNotProcess ; 1927 ; Transactions of the Optical Society Volume 28 ; 28  > 
    au < doNotProcess ; doNotProcess ; 1928 ; Transactions of the Optical Society Volume 29 ; 29  > 
    au < doNotProcess ; doNotProcess ; 1929 ; Transactions of the Optical Society Volume 30 ; 30  > 
    au < doNotProcess ; doNotProcess ; 1930 ; Transactions of the Optical Society Volume 31 ; 31  > 
    au < doNotProcess ; doNotProcess ; 1931 ; Transactions of the Optical Society Volume 32 ; 32  > 
    au < doNotProcess ; doNotProcess ; 1932 ; Transactions of the Optical Society Volume 33 ; 33  >

  }

  {

    title <
      name = Translational Materials Research ;
      eissn = 2053-1613 ;
      issnl = 2053-1613
    >
    
    param[journal_issn] = 2053-1613
    comment[param] = eissn preferred

    au < doNotProcess ; doNotProcess ; 2014 ; Translational Materials Research Volume 1 ; 1 > 
    au < doNotProcess ; doNotProcess ; 2015 ; Translational Materials Research Volume 2 ; 2 > 

  }

}<|MERGE_RESOLUTION|>--- conflicted
+++ resolved
@@ -55,11 +55,7 @@
     comment[param] = eissn preferred
 
     au < down ; crawling ; 2010 ; Advances in Natural Science: Nanoscience and Nanotechnology Volume 1 ; 1 > 
-<<<<<<< HEAD
-    au < down ; finished ; 2011 ; Advances in Natural Science: Nanoscience and Nanotechnology Volume 2 ; 2 > 
-=======
     au < down ; finished ; 2011 ; Advances in Natural Science: Nanoscience and Nanotechnology Volume 2 ; 2 >
->>>>>>> bcb7be96
     au < down ; crawling ; 2012 ; Advances in Natural Science: Nanoscience and Nanotechnology Volume 3 ; 3 > 
     au < down ; exists ; 2013 ; Advances in Natural Science: Nanoscience and Nanotechnology Volume 4 ; 4 > 
     au < down ; exists ; 2014 ; Advances in Natural Science: Nanoscience and Nanotechnology Volume 5 ; 5 > 
@@ -127,11 +123,7 @@
     au < doNotProcess ; doNotProcess ; 2006 ; Bioinspiration & Biomimetics Volume 1 ; 1 > 
     au < doNotProcess ; doNotProcess ; 2007 ; Bioinspiration & Biomimetics Volume 2 ; 2 > 
     au < down ; crawling ; 2008 ; Bioinspiration & Biomimetics Volume 3 ; 3 > 
-<<<<<<< HEAD
-    au < down ; finished ; 2009 ; Bioinspiration & Biomimetics Volume 4 ; 4 > 
-=======
     au < down ; finished ; 2009 ; Bioinspiration & Biomimetics Volume 4 ; 4 >
->>>>>>> bcb7be96
     au < down ; crawling ; 2010 ; Bioinspiration & Biomimetics Volume 5 ; 5 > 
     au < down ; crawling ; 2011 ; Bioinspiration & Biomimetics Volume 6 ; 6 > 
     au < down ; crawling ; 2012 ; Bioinspiration & Biomimetics Volume 7 ; 7 > 
@@ -156,11 +148,7 @@
     au < doNotProcess ; doNotProcess ; 2006 ; Biomedical Materials Volume 1 ; 1 > 
     au < doNotProcess ; doNotProcess ; 2007 ; Biomedical Materials Volume 2 ; 2 > 
     au < down ; crawling ; 2008 ; Biomedical Materials Volume 3 ; 3 > 
-<<<<<<< HEAD
-    au < down ; finished ; 2009 ; Biomedical Materials Volume 4 ; 4 > 
-=======
     au < down ; finished ; 2009 ; Biomedical Materials Volume 4 ; 4 >
->>>>>>> bcb7be96
     au < down ; crawling ; 2010 ; Biomedical Materials Volume 5 ; 5 > 
     au < down ; crawling ; 2011 ; Biomedical Materials Volume 6 ; 6 > 
     au < down ; crawling ; 2012 ; Biomedical Materials Volume 7 ; 7 > 
@@ -308,11 +296,7 @@
 
     param[journal_issn] = 1674-1137
 
-<<<<<<< HEAD
-    au < down ; finished ; 2008 ; Chinese Physics C Volume 32 ; 32 > 
-=======
     au < down ; finished ; 2008 ; Chinese Physics C Volume 32 ; 32 >
->>>>>>> bcb7be96
     au < down ; crawling ; 2009 ; Chinese Physics C Volume 33 ; 33 > 
     au < down ; crawling ; 2010 ; Chinese Physics C Volume 34 ; 34 > 
     au < down ; crawling ; 2011 ; Chinese Physics C Volume 35 ; 35 > 
@@ -365,11 +349,7 @@
     au < down ; crawling ; 2011 ; Chinese Physics Letters Volume 28 ; 28 > 
     au < down ; crawling ; 2012 ; Chinese Physics Letters Volume 29 ; 29 > 
     au < down ; exists ; 2013 ; Chinese Physics Letters Volume 30 ; 30 > 
-<<<<<<< HEAD
-    au < down ; finished ; 2014 ; Chinese Physics Letters Volume 31 ; 31 > 
-=======
     au < down ; finished ; 2014 ; Chinese Physics Letters Volume 31 ; 31 >
->>>>>>> bcb7be96
     au < down ; exists ; 2015 ; Chinese Physics Letters Volume 32 ; 32 > 
 
   }
@@ -669,11 +649,7 @@
     au < down ; exists ; 2013 ; EPL (Europhysics Letters) Volume 102 ; 102 >
     au < down ; exists ; 2013 ; EPL (Europhysics Letters) Volume 103 ; 103 >
     au < down ; exists ; 2013 ; EPL (Europhysics Letters) Volume 104 ; 104 >
-<<<<<<< HEAD
-    au < down ; finished ; 2014 ; EPL (Europhysics Letters) Volume 105 ; 105 > 
-=======
     au < down ; finished ; 2014 ; EPL (Europhysics Letters) Volume 105 ; 105 >
->>>>>>> bcb7be96
     au < down ; finished ; 2014 ; EPL (Europhysics Letters) Volume 106 ; 106 >
     au < down ; crawling ; 2014 ; EPL (Europhysics Letters) Volume 107 ; 107 >
     au < down ; crawling ; 2014 ; EPL (Europhysics Letters) Volume 108 ; 108 >
@@ -862,17 +838,10 @@
     au < down ; crawling ; 2008 ; IOP Conference Series: Earth and Environmental Science Volume 4 ; 4 > 
     au < down ; crawling ; 2009 ; IOP Conference Series: Earth and Environmental Science Volume 5 ; 5 > 
     au < down ; crawling ; 2009 ; IOP Conference Series: Earth and Environmental Science Volume 6 ; 6 > 
-<<<<<<< HEAD
-    au < down ; finished ; 2009 ; IOP Conference Series: Earth and Environmental Science Volume 7 ; 7 > 
-    au < down ; crawling ; 2009 ; IOP Conference Series: Earth and Environmental Science Volume 8 ; 8 > 
-    au < down ; crawling ; 2010 ; IOP Conference Series: Earth and Environmental Science Volume 9 ; 9 > 
-    au < down ; finished ; 2010 ; IOP Conference Series: Earth and Environmental Science Volume 10 ; 10 > 
-=======
     au < down ; finished ; 2009 ; IOP Conference Series: Earth and Environmental Science Volume 7 ; 7 >
     au < down ; crawling ; 2009 ; IOP Conference Series: Earth and Environmental Science Volume 8 ; 8 > 
     au < down ; crawling ; 2010 ; IOP Conference Series: Earth and Environmental Science Volume 9 ; 9 > 
     au < down ; finished ; 2010 ; IOP Conference Series: Earth and Environmental Science Volume 10 ; 10 >
->>>>>>> bcb7be96
     au < down ; crawling ; 2010 ; IOP Conference Series: Earth and Environmental Science Volume 11 ; 11 > 
     au < down ; crawling ; 2010 ; IOP Conference Series: Earth and Environmental Science Volume 12 ; 12 > 
     au < down ; crawling ; 2010 ; IOP Conference Series: Earth and Environmental Science Volume 13 ; 13 > 
@@ -899,11 +868,7 @@
     au < down ; crawling ; 2009 ; IOP Conference Series: Materials Science and Engineering Volume 1 ; 1 > 
     au < down ; crawling ; 2009 ; IOP Conference Series: Materials Science and Engineering Volume 2 ; 2 > 
     au < down ; crawling ; 2009 ; IOP Conference Series: Materials Science and Engineering Volume 3 ; 3 > 
-<<<<<<< HEAD
-    au < down ; finished ; 2009 ; IOP Conference Series: Materials Science and Engineering Volume 4 ; 4 > 
-=======
     au < down ; finished ; 2009 ; IOP Conference Series: Materials Science and Engineering Volume 4 ; 4 >
->>>>>>> bcb7be96
     au < down ; crawling ; 2009 ; IOP Conference Series: Materials Science and Engineering Volume 5 ; 5 > 
     au < down ; crawling ; 2009 ; IOP Conference Series: Materials Science and Engineering Volume 6 ; 6 > 
     au < down ; crawling ; 2010 ; IOP Conference Series: Materials Science and Engineering Volume 7 ; 7 > 
@@ -912,16 +877,6 @@
     au < down ; crawling ; 2010 ; IOP Conference Series: Materials Science and Engineering Volume 10 ; 10 > 
     au < down ; crawling ; 2010 ; IOP Conference Series: Materials Science and Engineering Volume 11 ; 11 > 
     au < down ; crawling ; 2010 ; IOP Conference Series: Materials Science and Engineering Volume 12 ; 12 > 
-<<<<<<< HEAD
-    au < down ; finished ; 2010 ; IOP Conference Series: Materials Science and Engineering Volume 13 ; 13 > 
-    au < down ; crawling ; 2010 ; IOP Conference Series: Materials Science and Engineering Volume 14 ; 14 > 
-    au < down ; crawling ; 2010 ; IOP Conference Series: Materials Science and Engineering Volume 15 ; 15 > 
-    au < down ; crawling ; 2010 ; IOP Conference Series: Materials Science and Engineering Volume 16 ; 16 > 
-    au < down ; finished ; 2011 ; IOP Conference Series: Materials Science and Engineering Volume 17 ; 17 > 
-    au < down ; crawling ; 2011 ; IOP Conference Series: Materials Science and Engineering Volume 18 ; 18 > 
-    au < down ; crawling ; 2011 ; IOP Conference Series: Materials Science and Engineering Volume 19 ; 19 > 
-    au < down ; finished ; 2011 ; IOP Conference Series: Materials Science and Engineering Volume 20 ; 20 > 
-=======
     au < down ; finished ; 2010 ; IOP Conference Series: Materials Science and Engineering Volume 13 ; 13 >
     au < down ; crawling ; 2010 ; IOP Conference Series: Materials Science and Engineering Volume 14 ; 14 > 
     au < down ; crawling ; 2010 ; IOP Conference Series: Materials Science and Engineering Volume 15 ; 15 > 
@@ -930,7 +885,6 @@
     au < down ; crawling ; 2011 ; IOP Conference Series: Materials Science and Engineering Volume 18 ; 18 > 
     au < down ; crawling ; 2011 ; IOP Conference Series: Materials Science and Engineering Volume 19 ; 19 > 
     au < down ; finished ; 2011 ; IOP Conference Series: Materials Science and Engineering Volume 20 ; 20 >
->>>>>>> bcb7be96
     au < down ; crawling ; 2011 ; IOP Conference Series: Materials Science and Engineering Volume 21 ; 21 > 
     au < down ; crawling ; 2011 ; IOP Conference Series: Materials Science and Engineering Volume 22 ; 22 > 
     au < down ; crawling ; 2011 ; IOP Conference Series: Materials Science and Engineering Volume 23 ; 23 > 
@@ -1272,11 +1226,7 @@
     au < doNotProcess ; doNotProcess ; 2005 ; Journal of Neural Engineering Volume 2 ; 2 > 
     au < doNotProcess ; doNotProcess ; 2006 ; Journal of Neural Engineering Volume 3 ; 3 > 
     au < doNotProcess ; doNotProcess ; 2007 ; Journal of Neural Engineering Volume 4 ; 4 > 
-<<<<<<< HEAD
-    au < down ; finished ; 2008 ; Journal of Neural Engineering Volume 5 ; 5 > 
-=======
     au < down ; finished ; 2008 ; Journal of Neural Engineering Volume 5 ; 5 >
->>>>>>> bcb7be96
     au < down ; crawling ; 2009 ; Journal of Neural Engineering Volume 6 ; 6 > 
     au < down ; crawling ; 2010 ; Journal of Neural Engineering Volume 7 ; 7 > 
     au < down ; crawling ; 2011 ; Journal of Neural Engineering Volume 8 ; 8 > 
@@ -2540,11 +2490,7 @@
     au < doNotProcess ; doNotProcess ; 2006 ; Journal of Radiological Protection Volume 26 ; 26 > 
     au < doNotProcess ; doNotProcess ; 2007 ; Journal of Radiological Protection Volume 27 ; 27 > 
     au < down ; crawling ; 2008 ; Journal of Radiological Protection Volume 28 ; 28 > 
-<<<<<<< HEAD
-    au < down ; finished ; 2009 ; Journal of Radiological Protection Volume 29 ; 29 > 
-=======
     au < down ; finished ; 2009 ; Journal of Radiological Protection Volume 29 ; 29 >
->>>>>>> bcb7be96
     au < down ; crawling ; 2010 ; Journal of Radiological Protection Volume 30 ; 30 > 
     au < down ; crawling ; 2011 ; Journal of Radiological Protection Volume 31 ; 31 > 
     au < down ; crawling ; 2012 ; Journal of Radiological Protection Volume 32 ; 32 > 
@@ -3316,21 +3262,13 @@
     au < doNotProcess ; doNotProcess ; 2005 ; Physics Education Volume 40 ; 40 > 
     au < doNotProcess ; doNotProcess ; 2006 ; Physics Education Volume 41 ; 41 > 
     au < doNotProcess ; doNotProcess ; 2007 ; Physics Education Volume 42 ; 42 > 
-<<<<<<< HEAD
-    au < down ; finished ; 2008 ; Physics Education Volume 43 ; 43 > 
-=======
     au < down ; finished ; 2008 ; Physics Education Volume 43 ; 43 >
->>>>>>> bcb7be96
     au < down ; crawling ; 2009 ; Physics Education Volume 44 ; 44 > 
     au < down ; crawling ; 2010 ; Physics Education Volume 45 ; 45 > 
     au < down ; crawling ; 2011 ; Physics Education Volume 46 ; 46 > 
     au < ingNotReady ; exists ; 2012 ; Physics Education Volume 47 ; 47 > 
     au < down ; exists ; 2013 ; Physics Education Volume 48 ; 48 > 
-<<<<<<< HEAD
-    au < down ; finished ; 2014 ; Physics Education Volume 49 ; 49 > 
-=======
     au < down ; finished ; 2014 ; Physics Education Volume 49 ; 49 >
->>>>>>> bcb7be96
     au < doNotProcess ; doNotProcess ; 2015 ; Physics Education Volume 50 ; 50 > 
 
   }
@@ -3471,11 +3409,7 @@
     au < doNotProcess ; doNotProcess ; 2007 ; Physiological Measurement Volume 28 ; 28 > 
     au < down ; crawling ; 2008 ; Physiological Measurement Volume 29 ; 29 > 
     au < down ; crawling ; 2009 ; Physiological Measurement Volume 30 ; 30 > 
-<<<<<<< HEAD
-    au < down ; finished ; 2010 ; Physiological Measurement Volume 31 ; 31 > 
-=======
     au < down ; finished ; 2010 ; Physiological Measurement Volume 31 ; 31 >
->>>>>>> bcb7be96
     au < down ; finished ; 2011 ; Physiological Measurement Volume 32 ; 32 >
     au < down ; crawling ; 2012 ; Physiological Measurement Volume 33 ; 33 >
     au < down ; exists ; 2013 ; Physiological Measurement Volume 34 ; 34 >
@@ -4131,11 +4065,7 @@
     au < down ; crawling ; 2011 ; Smart Materials and Structures Volume 20 ; 20 > 
     au < ingNotReady ; exists ; 2012 ; Smart Materials and Structures Volume 21 ; 21 > 
     au < down ; exists ; 2013 ; Smart Materials and Structures Volume 22 ; 22 > 
-<<<<<<< HEAD
-    au < down ; finished ; 2014 ; Smart Materials and Structures Volume 23 ; 23 > 
-=======
     au < down ; finished ; 2014 ; Smart Materials and Structures Volume 23 ; 23 >
->>>>>>> bcb7be96
     au < doNotProcess ; doNotProcess ; 2015 ; Smart Materials and Structures Volume 24 ; 24 > 
 
   }
