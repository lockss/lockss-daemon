{

  publisher <
    name = IOP Publishing ;
    info[contract] = 2008 ;
    info[tester] = 5 ;
    info[poller] = 2
  >

  plugin = org.lockss.plugin.iop.ClockssIOPSciencePlugin
  param[base_url] = http://iopscience.iop.org/
  implicit < status ; status2 ; year ; name ; param[volume_name] ; hidden[proxy] >
  comment[journal_issn] = varies between print issn and eissn (redirects to preferred issn)
  
  comment[doNotInclude0] = RT2955 do not include: 
  comment[doNotInclude1] = Astronomical Journal 0004-637X, Astrophysical Journal Letters 2041-8205,
  comment[doNotInclude2] = Izvestiya: Mathematics 1064-5632,
  comment[doNotInclude3] = Physics-Uspekhi 1063-7869, Quantum Electronics 1063-7818,
  comment[doNotInclude4] = Russian Chemical Reviews 0036-021X, Russian Mathematical Surveys 0036-0279,
  comment[doNotInclude5] = Sbornik: Mathematics 1064-5616, 
  
  
  
  
  
  
  
  
  
  {

    title <
      name = 2D Materials ;
      eissn = 2053-1583 ;
      issnl = 2053-1583
    >
    
    param[journal_issn] = 2053-1583
    comment[param] = eissn preferred

    au < exists ; exists ; 2014 ; 2D Materials Volume 1 ; 1 ; > 
    au < doNotProcess ; doNotProcess ; 2015 ; 2D Materials Volume 2 ; 2 ; > 

  }

  {

    title <
      name = Advances in Natural Sciences: Nanoscience and Nanotechnology ;
      issn = 2043-6254 ;
      eissn = 2043-6262 ;
      issnl = 2043-6254
    >

    param[journal_issn] = 2043-6262
    comment[param] = eissn preferred

    au < down ; finished ; 2010 ; Advances in Natural Science: Nanoscience and Nanotechnology Volume 1 ; 1 ; > 
    au < down ; finished ; 2011 ; Advances in Natural Science: Nanoscience and Nanotechnology Volume 2 ; 2 ; >
    au < down ; frozen ; 2012 ; Advances in Natural Science: Nanoscience and Nanotechnology Volume 3 ; 3 ; > 
    au < down ; exists ; 2013 ; Advances in Natural Science: Nanoscience and Nanotechnology Volume 4 ; 4 ; > 
    au < down ; exists ; 2014 ; Advances in Natural Science: Nanoscience and Nanotechnology Volume 5 ; 5 ; > 
    au < down ; exists ; 2015 ; Advances in Natural Science: Nanoscience and Nanotechnology Volume 6 ; 6 ; > 

  }

  {

    title <
      name = Applied Physics Express ;
      issn = 1882-0778 ;
      eissn = 1882-0786 ;
      issnl = 1882-0778 
    >
    
    param[journal_issn] = 1882-0786
    comment[param] = eissn preferred

    au < down ; finished ; 2008 ; Applied Physics Express Volume 1 ; 1 ; >
    au < down ; exists ; 2009 ; Applied Physics Express Volume 2 ; 2 ; >
    au < down ; finished ; 2010 ; Applied Physics Express Volume 3 ; 3 ; >
    au < down ; finished ; 2011 ; Applied Physics Express Volume 4 ; 4 ; >
    au < down ; finished ; 2012 ; Applied Physics Express Volume 5 ; 5 ; >
    au < down ; finished ; 2013 ; Applied Physics Express Volume 6 ; 6 ; >
    au < down ; exists ; 2014 ; Applied Physics Express Volume 7 ; 7 ; >
    au < down ; exists ; 2015 ; Applied Physics Express Volume 8 ; 8 ; >

  }

  {

    title <
      name = Biofabrication ;
      issn = 1758-5082 ;
      eissn = 1758-5090 ;
      issnl = 1758-5082
    >
    
    param[journal_issn] = 1758-5090
    comment[param] = eissn preferred

    au < down ; finished ; 2009 ; Biofabrication Volume 1 ; 1 ; > 
    au < down ; finished ; 2010 ; Biofabrication Volume 2 ; 2 ; > 
    au < down ; finished ; 2011 ; Biofabrication Volume 3 ; 3 ; > 
    au < down ; frozen ; 2012 ; Biofabrication Volume 4 ; 4 ; > 
    au < down ; exists ; 2013 ; Biofabrication Volume 5 ; 5 ; > 
    au < finished ; crawling ; 2014 ; Biofabrication Volume 6 ; 6 ; reingest5.clockss.org:8082 > 
    au < doNotProcess ; doNotProcess ; 2015 ; Biofabrication Volume 7 ; 7 ; > 

  }

  {

    title <
      name = Bioinspiration & Biomimetics ;
      issn = 1748-3182 ;
      eissn = 1748-3190 ;
      issnl = 1748-3182
    >

    param[journal_issn] = 1748-3190
    comment[param] = eissn preferred

    au < doNotProcess ; doNotProcess ; 2006 ; Bioinspiration & Biomimetics Volume 1 ; 1 ; > 
    au < doNotProcess ; doNotProcess ; 2007 ; Bioinspiration & Biomimetics Volume 2 ; 2 ; > 
    au < down ; finished ; 2008 ; Bioinspiration & Biomimetics Volume 3 ; 3 ; > 
    au < down ; finished ; 2009 ; Bioinspiration & Biomimetics Volume 4 ; 4 ; >
    au < down ; finished ; 2010 ; Bioinspiration & Biomimetics Volume 5 ; 5 ; > 
    au < down ; finished ; 2011 ; Bioinspiration & Biomimetics Volume 6 ; 6 ; > 
    au < down ; frozen ; 2012 ; Bioinspiration & Biomimetics Volume 7 ; 7 ; > 
    au < down ; exists ; 2013 ; Bioinspiration & Biomimetics Volume 8 ; 8 ; > 
    au < down ; exists ; 2014 ; Bioinspiration & Biomimetics Volume 9 ; 9 ; > 
    au < doNotProcess ; doNotProcess ; 2015 ; Bioinspiration & Biomimetics Volume 10 ; 10 ; > 

  }

  {

    title <
      name = Biomedical Materials ;
      issn = 1748-6041 ;
      eissn = 1748-605X ;
      issnl = 1748-6041
    >

    param[journal_issn] = 1748-605X
    comment[param] = eissn preferred

    au < doNotProcess ; doNotProcess ; 2006 ; Biomedical Materials Volume 1 ; 1 ; > 
    au < doNotProcess ; doNotProcess ; 2007 ; Biomedical Materials Volume 2 ; 2 ; > 
    au < down ; finished ; 2008 ; Biomedical Materials Volume 3 ; 3 ; > 
    au < down ; finished ; 2009 ; Biomedical Materials Volume 4 ; 4 ; >
    au < down ; frozen ; 2010 ; Biomedical Materials Volume 5 ; 5 ; > 
    au < down ; finished ; 2011 ; Biomedical Materials Volume 6 ; 6 ; > 
    au < down ; crawling ; 2012 ; Biomedical Materials Volume 7 ; 7 ; > 
    au < down ; exists ; 2013 ; Biomedical Materials Volume 8 ; 8 ; > 
    au < down ; exists ; 2014 ; Biomedical Materials Volume 9 ; 9 ; > 
    au < down ; exists ; 2015 ; Biomedical Materials Volume 10 ; 10 ; > 

  }
  
#  {
#
#    title <
#      name = British Journal of Applied Physics ;
#      issn = 0508-3443 ;
#      issnl = 0508-3443
#    >
#
#    param[journal_issn] = 0508-3443
#    comment[param] = print issn preferred
#
#    au < doNotProcess ; doNotProcess ; 1950 ; British Journal of Applied Physics Volume 1 ; 1 ; > 
#    au < doNotProcess ; doNotProcess ; 1951 ; British Journal of Applied Physics Volume 2 ; 2 ; > 
#    au < doNotProcess ; doNotProcess ; 1952 ; British Journal of Applied Physics Volume 3 ; 3 ; > 
#    au < doNotProcess ; doNotProcess ; 1953 ; British Journal of Applied Physics Volume 4 ; 4 ; > 
#    au < doNotProcess ; doNotProcess ; 1954 ; British Journal of Applied Physics Volume 5 ; 5 ; > 
#    au < doNotProcess ; doNotProcess ; 1955 ; British Journal of Applied Physics Volume 6 ; 6 ; > 
#    au < doNotProcess ; doNotProcess ; 1956 ; British Journal of Applied Physics Volume 7 ; 7 ; > 
#    au < doNotProcess ; doNotProcess ; 1957 ; British Journal of Applied Physics Volume 8 ; 8 ; > 
#    au < doNotProcess ; doNotProcess ; 1958 ; British Journal of Applied Physics Volume 9 ; 9 ; > 
#    au < doNotProcess ; doNotProcess ; 1959 ; British Journal of Applied Physics Volume 10 ; 10 ; > 
#    au < doNotProcess ; doNotProcess ; 1960 ; British Journal of Applied Physics Volume 11 ; 11 ; > 
#    au < doNotProcess ; doNotProcess ; 1961 ; British Journal of Applied Physics Volume 12 ; 12 ; > 
#    au < doNotProcess ; doNotProcess ; 1962 ; British Journal of Applied Physics Volume 13 ; 13 ; > 
#    au < doNotProcess ; doNotProcess ; 1963 ; British Journal of Applied Physics Volume 14 ; 14 ; > 
#    au < doNotProcess ; doNotProcess ; 1964 ; British Journal of Applied Physics Volume 15 ; 15 ; > 
#    au < doNotProcess ; doNotProcess ; 1965 ; British Journal of Applied Physics Volume 16 ; 16 ; > 
#    au < doNotProcess ; doNotProcess ; 1966 ; British Journal of Applied Physics Volume 17 ; 17 ; > 
#    au < doNotProcess ; doNotProcess ; 1967 ; British Journal of Applied Physics Volume 18 ; 18 ; > 
#
#
#  }

  {

    title <
      name = Chinese Journal of Astronomy and Astrophysics ;
      issn = 1009-9271 ;
      issnl = 1009-9271
    >

    param[journal_issn] = 1009-9271
    comment[continued_by] = 1674-4527

    au < doNotProcess ; doNotProcess ; 2001 ; Chinese Journal of Astronomy and Astrophysics Volume 1 ; 1 ; > 
    au < doNotProcess ; doNotProcess ; 2002 ; Chinese Journal of Astronomy and Astrophysics Volume 2 ; 2 ; > 
    au < doNotProcess ; doNotProcess ; 2003 ; Chinese Journal of Astronomy and Astrophysics Volume 3 ; 3 ; > 
    au < doNotProcess ; doNotProcess ; 2004 ; Chinese Journal of Astronomy and Astrophysics Volume 4 ; 4 ; > 
    au < doNotProcess ; doNotProcess ; 2005 ; Chinese Journal of Astronomy and Astrophysics Volume 5 ; 5 ; > 
    au < doNotProcess ; doNotProcess ; 2006 ; Chinese Journal of Astronomy and Astrophysics Volume 6 ; 6 ; > 
    au < doNotProcess ; doNotProcess ; 2007 ; Chinese Journal of Astronomy and Astrophysics Volume 7 ; 7 ; > 
    au < down ; frozen ; 2008 ; Chinese Journal of Astronomy and Astrophysics Volume 8 ; 8 ; > 

  }

  {

    title <
      name = Chinese Journal of Chemical Physics ;
      issn = 1674-0068 ;
      issnl = 1674-0068
    >
    
    comment[moved] = As of start 2013 published by AIP.

    param[journal_issn] = 1674-0068
    comment[continues] = 1003-7713

    au < down ; finished ; 2008 ; Chinese Journal of Chemical Physics Volume 21 ; 21 ; > 
    au < down ; finished ; 2009 ; Chinese Journal of Chemical Physics Volume 22 ; 22 ; > 
    au < down ; frozen ; 2010 ; Chinese Journal of Chemical Physics Volume 23 ; 23 ; > 
    au < down ; finished ; 2011 ; Chinese Journal of Chemical Physics Volume 24 ; 24 ; > 
    au < down ; crawling ; 2012 ; Chinese Journal of Chemical Physics Volume 25 ; 25 ; > 

  }

  {

    title <
      name = Chinese Journal of Chemical Physics ;
      issn = 1003-7713 ;
      issnl = 1003-7713
    >

    param[journal_issn] = 1003-7713
    comment[continued_by] = 1674-0068

    au < doNotProcess ; doNotProcess ; 2006 ; Chinese Journal of Chemical Physics Volume 19 ; 19 ; > 
    au < doNotProcess ; doNotProcess ; 2007 ; Chinese Journal of Chemical Physics Volume 20 ; 20 ; > 

  }

  {

    title <
      name = Chinese Physics B ;
      issn = 1674-1056 ;
      issnl = 1674-1056
    >

    param[journal_issn] = 1674-1056

    au < exists ; exists ; 1992 ; Chinese Physics B Volume 1 ; 1 ; >
    au < exists ; exists ; 1993 ; Chinese Physics B Volume 2 ; 2 ; >
    au < exists ; exists ; 1994 ; Chinese Physics B Volume 3 ; 3 ; >
    au < exists ; exists ; 1995 ; Chinese Physics B Volume 4 ; 4 ; >
    au < exists ; exists ; 1996 ; Chinese Physics B Volume 5 ; 5 ; >
    au < exists ; exists ; 1997 ; Chinese Physics B Volume 6 ; 6 ; >
    au < exists ; exists ; 1998 ; Chinese Physics B Volume 7 ; 7 ; >
    au < exists ; exists ; 1999 ; Chinese Physics B Volume 8 ; 8 ; >
    au < exists ; exists ; 2000 ; Chinese Physics B Volume 9 ; 9 ; >
    au < exists ; exists ; 2001 ; Chinese Physics B Volume 10 ; 10 ; >
    au < exists ; exists ; 2002 ; Chinese Physics B Volume 11 ; 11 ; >
    au < exists ; exists ; 2003 ; Chinese Physics B Volume 12 ; 12 ; >
    au < exists ; exists ; 2004 ; Chinese Physics B Volume 13 ; 13 ; >
    au < exists ; exists ; 2005 ; Chinese Physics B Volume 14 ; 14 ; >
    au < exists ; exists ; 2006 ; Chinese Physics B Volume 15 ; 15 ; >
    au < exists ; exists ; 2007 ; Chinese Physics B Volume 16 ; 16 ; >
    au < down ; exists ; 2008 ; Chinese Physics B Volume 17 ; 17 ; >
    au < down ; finished ; 2009 ; Chinese Physics B Volume 18 ; 18 ; >
    au < down ; exists ; 2010 ; Chinese Physics B Volume 19 ; 19 ; >
    au < down ; finished ; 2011 ; Chinese Physics B Volume 20 ; 20 ; >
    au < down ; exists ; 2012 ; Chinese Physics B Volume 21 ; 21 ; >
    au < down ; exists ; 2013 ; Chinese Physics B Volume 22 ; 22 ; >
    au < down ; exists ; 2014 ; Chinese Physics B Volume 23 ; 23 ; >
    au < down ; exists ; 2015 ; Chinese Physics B Volume 24 ; 24 ; >
  }

  {

    title <
      name = Chinese Physics C ;
      issn = 1674-1137 ;
      issnl = 1674-1137
    >

    param[journal_issn] = 1674-1137

    au < down ; finished ; 2008 ; Chinese Physics C Volume 32 ; 32 ; >
    au < down ; finished ; 2009 ; Chinese Physics C Volume 33 ; 33 ; > 
    au < down ; crawling ; 2010 ; Chinese Physics C Volume 34 ; 34 ; > 
    au < down ; finished ; 2011 ; Chinese Physics C Volume 35 ; 35 ; > 
    au < down ; frozen ; 2012 ; Chinese Physics C Volume 36 ; 36 ; > 
    au < down ; exists ; 2013 ; Chinese Physics C Volume 37 ; 37 ; > 
    au < down ; exists ; 2014 ; Chinese Physics C Volume 38 ; 38 ; > 
    au < down ; exists ; 2015 ; Chinese Physics C Volume 39 ; 39 ; > 

  }

  {

    title <
      name = Chinese Physics Letters ;
      issn = 0256-307X ;
      eissn = 1741-3540 ;
      issnl = 0256-307X
    >

    param[journal_issn] = 0256-307X
    comment[param] = print issn preferred

    au < doNotProcess ; doNotProcess ; 1984 ; Chinese Physics Letters Volume 1 ; 1 ; > 
    au < doNotProcess ; doNotProcess ; 1985 ; Chinese Physics Letters Volume 2 ; 2 ; > 
    au < doNotProcess ; doNotProcess ; 1986 ; Chinese Physics Letters Volume 3 ; 3 ; > 
    au < doNotProcess ; doNotProcess ; 1987 ; Chinese Physics Letters Volume 4 ; 4 ; > 
    au < doNotProcess ; doNotProcess ; 1988 ; Chinese Physics Letters Volume 5 ; 5 ; > 
    au < doNotProcess ; doNotProcess ; 1989 ; Chinese Physics Letters Volume 6 ; 6 ; > 
    au < doNotProcess ; doNotProcess ; 1990 ; Chinese Physics Letters Volume 7 ; 7 ; > 
    au < doNotProcess ; doNotProcess ; 1991 ; Chinese Physics Letters Volume 8 ; 8 ; > 
    au < doNotProcess ; doNotProcess ; 1992 ; Chinese Physics Letters Volume 9 ; 9 ; > 
    au < doNotProcess ; doNotProcess ; 1993 ; Chinese Physics Letters Volume 10 ; 10 ; > 
    au < doNotProcess ; doNotProcess ; 1994 ; Chinese Physics Letters Volume 11 ; 11 ; > 
    au < doNotProcess ; doNotProcess ; 1995 ; Chinese Physics Letters Volume 12 ; 12 ; > 
    au < doNotProcess ; doNotProcess ; 1996 ; Chinese Physics Letters Volume 13 ; 13 ; > 
    au < doNotProcess ; doNotProcess ; 1997 ; Chinese Physics Letters Volume 14 ; 14 ; > 
    au < doNotProcess ; doNotProcess ; 1998 ; Chinese Physics Letters Volume 15 ; 15 ; > 
    au < doNotProcess ; doNotProcess ; 1999 ; Chinese Physics Letters Volume 16 ; 16 ; > 
    au < doNotProcess ; doNotProcess ; 2000 ; Chinese Physics Letters Volume 17 ; 17 ; > 
    au < doNotProcess ; doNotProcess ; 2001 ; Chinese Physics Letters Volume 18 ; 18 ; > 
    au < doNotProcess ; doNotProcess ; 2002 ; Chinese Physics Letters Volume 19 ; 19 ; > 
    au < doNotProcess ; doNotProcess ; 2003 ; Chinese Physics Letters Volume 20 ; 20 ; > 
    au < doNotProcess ; doNotProcess ; 2004 ; Chinese Physics Letters Volume 21 ; 21 ; > 
    au < doNotProcess ; doNotProcess ; 2005 ; Chinese Physics Letters Volume 22 ; 22 ; > 
    au < doNotProcess ; doNotProcess ; 2006 ; Chinese Physics Letters Volume 23 ; 23 ; > 
    au < doNotProcess ; doNotProcess ; 2007 ; Chinese Physics Letters Volume 24 ; 24 ; > 
    au < down ; frozen ; 2008 ; Chinese Physics Letters Volume 25 ; 25 ; > 
    au < down ; frozen ; 2009 ; Chinese Physics Letters Volume 26 ; 26 ; > 
    au < down ; frozen ; 2010 ; Chinese Physics Letters Volume 27 ; 27 ; > 
    au < down ; frozen ; 2011 ; Chinese Physics Letters Volume 28 ; 28 ; > 
    au < down ; crawling ; 2012 ; Chinese Physics Letters Volume 29 ; 29 ; > 
    au < down ; exists ; 2013 ; Chinese Physics Letters Volume 30 ; 30 ; > 
    au < down ; finished ; 2014 ; Chinese Physics Letters Volume 31 ; 31 ; >
    au < down ; exists ; 2015 ; Chinese Physics Letters Volume 32 ; 32 ; > 

  }

  {

    title <
      name = Classical and Quantum Gravity ;
      issn = 0264-9381 ;
      eissn = 1361-6382 ;
      issnl = 0264-9381
    >

    param[journal_issn] = 0264-9381
    comment[param] = print issn preferred

    au < doNotProcess ; doNotProcess ; 1984 ; Classical and Quantum Gravity Volume 1 ; 1 ; > 
    au < doNotProcess ; doNotProcess ; 1985 ; Classical and Quantum Gravity Volume 2 ; 2 ; > 
    au < doNotProcess ; doNotProcess ; 1986 ; Classical and Quantum Gravity Volume 3 ; 3 ; > 
    au < doNotProcess ; doNotProcess ; 1987 ; Classical and Quantum Gravity Volume 4 ; 4 ; > 
    au < doNotProcess ; doNotProcess ; 1988 ; Classical and Quantum Gravity Volume 5 ; 5 ; > 
    au < doNotProcess ; doNotProcess ; 1989 ; Classical and Quantum Gravity Volume 6 ; 6 ; > 
    au < doNotProcess ; doNotProcess ; 1990 ; Classical and Quantum Gravity Volume 7 ; 7 ; > 
    au < doNotProcess ; doNotProcess ; 1991 ; Classical and Quantum Gravity Volume 8 ; 8 ; > 
    au < doNotProcess ; doNotProcess ; 1992 ; Classical and Quantum Gravity Volume 9 ; 9 ; > 
    au < doNotProcess ; doNotProcess ; 1993 ; Classical and Quantum Gravity Volume 10 ; 10 ; > 
    au < doNotProcess ; doNotProcess ; 1994 ; Classical and Quantum Gravity Volume 11 ; 11 ; > 
    au < doNotProcess ; doNotProcess ; 1995 ; Classical and Quantum Gravity Volume 12 ; 12 ; > 
    au < doNotProcess ; doNotProcess ; 1996 ; Classical and Quantum Gravity Volume 13 ; 13 ; > 
    au < doNotProcess ; doNotProcess ; 1997 ; Classical and Quantum Gravity Volume 14 ; 14 ; > 
    au < doNotProcess ; doNotProcess ; 1998 ; Classical and Quantum Gravity Volume 15 ; 15 ; > 
    au < doNotProcess ; doNotProcess ; 1999 ; Classical and Quantum Gravity Volume 16 ; 16 ; > 
    au < doNotProcess ; doNotProcess ; 2000 ; Classical and Quantum Gravity Volume 17 ; 17 ; > 
    au < doNotProcess ; doNotProcess ; 2001 ; Classical and Quantum Gravity Volume 18 ; 18 ; > 
    au < doNotProcess ; doNotProcess ; 2002 ; Classical and Quantum Gravity Volume 19 ; 19 ; > 
    au < doNotProcess ; doNotProcess ; 2003 ; Classical and Quantum Gravity Volume 20 ; 20 ; > 
    au < doNotProcess ; doNotProcess ; 2004 ; Classical and Quantum Gravity Volume 21 ; 21 ; > 
    au < doNotProcess ; doNotProcess ; 2005 ; Classical and Quantum Gravity Volume 22 ; 22 ; > 
    au < doNotProcess ; doNotProcess ; 2006 ; Classical and Quantum Gravity Volume 23 ; 23 ; > 
    au < doNotProcess ; doNotProcess ; 2007 ; Classical and Quantum Gravity Volume 24 ; 24 ; > 
    au < down ; frozen ; 2008 ; Classical and Quantum Gravity Volume 25 ; 25 ; > 
    au < down ; finished ; 2009 ; Classical and Quantum Gravity Volume 26 ; 26 ; > 
    au < down ; frozen ; 2010 ; Classical and Quantum Gravity Volume 27 ; 27 ; > 
    au < down ; frozen ; 2011 ; Classical and Quantum Gravity Volume 28 ; 28 ; > 
    au < down ; crawling ; 2012 ; Classical and Quantum Gravity Volume 29 ; 29 ; > 
    au < down ; exists ; 2013 ; Classical and Quantum Gravity Volume 30 ; 30 ; > 
    au < down ; exists ; 2014 ; Classical and Quantum Gravity Volume 31 ; 31 ; > 
    au < doNotProcess ; doNotProcess ; 2015 ; Classical and Quantum Gravity Volume 32 ; 32 ; > 

  }

#  {
#
#    title <
#      name = Clinical Physics and Physiological Measurement ;
#      issn = 0143-0815 ;
#      issnl = 0143-0815
#    >
#
#    param[journal_issn] = 0143-0815
#    comment[continued_by] = 0967-3334
#
#    au < doNotProcess ; doNotProcess ; 1980 ; Clinical Physics and Physiological Measurement Volume 1 ; 1 ; > 
#    au < doNotProcess ; doNotProcess ; 1981 ; Clinical Physics and Physiological Measurement Volume 2 ; 2 ; > 
#    au < doNotProcess ; doNotProcess ; 1982 ; Clinical Physics and Physiological Measurement Volume 3 ; 3 ; > 
#    au < doNotProcess ; doNotProcess ; 1983 ; Clinical Physics and Physiological Measurement Volume 4 ; 4 ; > 
#    au < doNotProcess ; doNotProcess ; 1984 ; Clinical Physics and Physiological Measurement Volume 5 ; 5 ; > 
#    au < doNotProcess ; doNotProcess ; 1985 ; Clinical Physics and Physiological Measurement Volume 6 ; 6 ; > 
#    au < doNotProcess ; doNotProcess ; 1986 ; Clinical Physics and Physiological Measurement Volume 7 ; 7 ; > 
#    au < doNotProcess ; doNotProcess ; 1987 ; Clinical Physics and Physiological Measurement Volume 8 ; 8 ; > 
#    au < doNotProcess ; doNotProcess ; 1988 ; Clinical Physics and Physiological Measurement Volume 9 ; 9 ; > 
#    au < doNotProcess ; doNotProcess ; 1989 ; Clinical Physics and Physiological Measurement Volume 10 ; 10 ; > 
#    au < doNotProcess ; doNotProcess ; 1990 ; Clinical Physics and Physiological Measurement Volume 11 ; 11 ; > 
#    au < doNotProcess ; doNotProcess ; 1991 ; Clinical Physics and Physiological Measurement Volume 12 ; 12 ; > 
#    au < doNotProcess ; doNotProcess ; 1992 ; Clinical Physics and Physiological Measurement Volume 13 ; 13 ; > 
#
#  }
  
  {

    title <
      name = Communications in Theoretical Physics ;
      issn = 0253-6102 ;
      issnl = 0253-6102
    >
    
    param[journal_issn] = 0253-6102
    
    au < doNotProcess ; doNotProcess ; 2005 ; Communications in Theoretical Physics Volume 43 ; 43 ; > 
    au < doNotProcess ; doNotProcess ; 2005 ; Communications in Theoretical Physics Volume 44 ; 44 ; > 
    au < doNotProcess ; doNotProcess ; 2006 ; Communications in Theoretical Physics Volume 45 ; 45 ; > 
    au < doNotProcess ; doNotProcess ; 2006 ; Communications in Theoretical Physics Volume 46 ; 46 ; > 
    au < doNotProcess ; doNotProcess ; 2007 ; Communications in Theoretical Physics Volume 47 ; 47 ; > 
    au < doNotProcess ; doNotProcess ; 2007 ; Communications in Theoretical Physics Volume 48 ; 48 ; > 
    au < down ; finished ; 2008 ; Communications in Theoretical Physics Volume 49 ; 49 ; > 
    au < down ; finished ; 2008 ; Communications in Theoretical Physics Volume 50 ; 50 ; > 
    au < down ; finished ; 2009 ; Communications in Theoretical Physics Volume 51 ; 51 ; > 
    au < down ; finished ; 2009 ; Communications in Theoretical Physics Volume 52 ; 52 ; > 
    au < down ; finished ; 2010 ; Communications in Theoretical Physics Volume 53 ; 53 ; > 
    au < down ; frozen ; 2010 ; Communications in Theoretical Physics Volume 54 ; 54 ; > 
    au < down ; finished ; 2011 ; Communications in Theoretical Physics Volume 55 ; 55 ; > 
    au < down ; finished ; 2011 ; Communications in Theoretical Physics Volume 56 ; 56 ; >
    au < down ; frozen ; 2012 ; Communications in Theoretical Physics Volume 57 ; 57 ; >
    au < down ; exists ; 2012 ; Communications in Theoretical Physics Volume 58 ; 58 ; >
    au < down ; exists ; 2013 ; Communications in Theoretical Physics Volume 59 ; 59 ; >
    au < down ; exists ; 2013 ; Communications in Theoretical Physics Volume 60 ; 60 ; >
    au < down ; frozen ; 2014 ; Communications in Theoretical Physics Volume 61 ; 61 ; >
    au < down ; exists ; 2014 ; Communications in Theoretical Physics Volume 62 ; 62 ; >
    au < down ; exists ; 2015 ; Communications in Theoretical Physics Volume 63 ; 63 ; > 
    au < down ; exists ; 2015 ; Communications in Theoretical Physics Volume 64 ; 64 ; > 

  }

  {

    title <
      name = Computational Science & Discovery ;
      issn = 1749-4680 ;
      eissn = 1749-4699 ;
      issnl = 1749-4680
    >

    param[journal_issn] = 1749-4699
    comment[param] = eissn preferred

    au < down ; frozen ; 2008 ; Computational Science & Discovery Volume 1 ; 1 ; > 
    au < down ; finished ; 2009 ; Computational Science & Discovery Volume 2 ; 2 ; > 
    au < down ; finished ; 2010 ; Computational Science & Discovery Volume 3 ; 3 ; > 
    au < down ; finished ; 2011 ; Computational Science & Discovery Volume 4 ; 4 ; > 
    au < down ; finished ; 2012 ; Computational Science & Discovery Volume 5 ; 5 ; > 
    au < down ; exists ; 2013 ; Computational Science & Discovery Volume 6 ; 6 ; > 
    au < finished ; finished ; 2014 ; Computational Science & Discovery Volume 7 ; 7 ; reingest2.clockss.org:8085 > 
    au < down ; exists ; 2015 ; Computational Science & Discovery Volume 8 ; 8 ; > 

  }

#  {
#
#    title <
#      name = Distributed Systems Engineering ;
#      issn = 0967-1846 ;
#      eissn = 1361-6390 ;
#      issnl = 0967-1846
#    >
#
#    param[journal_issn] = 0967-1846
#    comment[param] = print issn preferred
#
#    au < doNotProcess ; doNotProcess ; 1994 ; Distributed Systems Engineering Volume 1 ; 1 ; > 
#    au < doNotProcess ; doNotProcess ; 1995 ; Distributed Systems Engineering Volume 2 ; 2 ; > 
#    au < doNotProcess ; doNotProcess ; 1996 ; Distributed Systems Engineering Volume 3 ; 3 ; > 
#    au < doNotProcess ; doNotProcess ; 1997 ; Distributed Systems Engineering Volume 4 ; 4 ; > 
#    au < doNotProcess ; doNotProcess ; 1998 ; Distributed Systems Engineering Volume 5 ; 5 ; > 
#    au < doNotProcess ; doNotProcess ; 1999 ; Distributed Systems Engineering Volume 6 ; 6 ; > 
#
#  }

  {

    title <
      name = Environmental Research Letters ;
      issn = 1748-9326 ;
      issnl = 1748-9326
    >

    param[journal_issn] = 1748-9326
    comment[ingNotReady] = crawl failed, Fetch error - access denied, RU4441

    au < doNotProcess ; doNotProcess ; 2006 ; Environmental Research Letters Volume 1 ; 1 ; > 
    au < doNotProcess ; doNotProcess ; 2007 ; Environmental Research Letters Volume 2 ; 2 ; > 
    au < down ; finished ; 2008 ; Environmental Research Letters Volume 3 ; 3 ; > 
    au < down ; finished ; 2009 ; Environmental Research Letters Volume 4 ; 4 ; > 
    au < down ; finished ; 2010 ; Environmental Research Letters Volume 5 ; 5 ; > 
    au < down ; finished ; 2011 ; Environmental Research Letters Volume 6 ; 6 ; > 
    au < ingNotReady ; exists ; 2012 ; Environmental Research Letters Volume 7 ; 7 ; > 
    au < down ; exists ; 2013 ; Environmental Research Letters Volume 8 ; 8 ; > 
    au < down ; exists ; 2014 ; Environmental Research Letters Volume 9 ; 9 ; > 
    au < doNotProcess ; exists ; 2015 ; Environmental Research Letters Volume 10 ; 10 ; > 

  }

  {

    title <
      name = EPL (Europhysics Letters) ;
      issn = 0295-5075 ;
      eissn = 1286-4854 ;
      issnl = 0295-5075
    >

    param[journal_issn] = 0295-5075
    comment[param] = print issn preferred
    comment[notReady97] = RU4518, crawl failure
    comment[notReady99_100] = PD-41, related review articles

    au < doNotProcess ; doNotProcess ; 1986 ; EPL (Europhysics Letters) Volume 1 ; 1 ; > 
    au < doNotProcess ; doNotProcess ; 1986 ; EPL (Europhysics Letters) Volume 2 ; 2 ; > 
    au < doNotProcess ; doNotProcess ; 1987 ; EPL (Europhysics Letters) Volume 3 ; 3 ; > 
    au < doNotProcess ; doNotProcess ; 1987 ; EPL (Europhysics Letters) Volume 4 ; 4 ; > 
    au < doNotProcess ; doNotProcess ; 1988 ; EPL (Europhysics Letters) Volume 5 ; 5 ; > 
    au < doNotProcess ; doNotProcess ; 1988 ; EPL (Europhysics Letters) Volume 6 ; 6 ; > 
    au < doNotProcess ; doNotProcess ; 1988 ; EPL (Europhysics Letters) Volume 7 ; 7 ; > 
    au < doNotProcess ; doNotProcess ; 1989 ; EPL (Europhysics Letters) Volume 8 ; 8 ; > 
    au < doNotProcess ; doNotProcess ; 1989 ; EPL (Europhysics Letters) Volume 9 ; 9 ; > 
    au < doNotProcess ; doNotProcess ; 1989 ; EPL (Europhysics Letters) Volume 10 ; 10 ; > 
    au < doNotProcess ; doNotProcess ; 1990 ; EPL (Europhysics Letters) Volume 11 ; 11 ; > 
    au < doNotProcess ; doNotProcess ; 1990 ; EPL (Europhysics Letters) Volume 12 ; 12 ; > 
    au < doNotProcess ; doNotProcess ; 1990 ; EPL (Europhysics Letters) Volume 13 ; 13 ; > 
    au < doNotProcess ; doNotProcess ; 1991 ; EPL (Europhysics Letters) Volume 14 ; 14 ; > 
    au < doNotProcess ; doNotProcess ; 1991 ; EPL (Europhysics Letters) Volume 15 ; 15 ; > 
    au < doNotProcess ; doNotProcess ; 1991 ; EPL (Europhysics Letters) Volume 16 ; 16 ; > 
    au < doNotProcess ; doNotProcess ; 1992 ; EPL (Europhysics Letters) Volume 17 ; 17 ; > 
    au < doNotProcess ; doNotProcess ; 1992 ; EPL (Europhysics Letters) Volume 18 ; 18 ; > 
    au < doNotProcess ; doNotProcess ; 1992 ; EPL (Europhysics Letters) Volume 19 ; 19 ; > 
    au < doNotProcess ; doNotProcess ; 1992 ; EPL (Europhysics Letters) Volume 20 ; 20 ; > 
    au < doNotProcess ; doNotProcess ; 1993 ; EPL (Europhysics Letters) Volume 21 ; 21 ; > 
    au < doNotProcess ; doNotProcess ; 1993 ; EPL (Europhysics Letters) Volume 22 ; 22 ; > 
    au < doNotProcess ; doNotProcess ; 1993 ; EPL (Europhysics Letters) Volume 23 ; 23 ; > 
    au < doNotProcess ; doNotProcess ; 1993 ; EPL (Europhysics Letters) Volume 24 ; 24 ; > 
    au < doNotProcess ; doNotProcess ; 1994 ; EPL (Europhysics Letters) Volume 25 ; 25 ; > 
    au < down ; exists ; 1994 ; EPL (Europhysics Letters) Volume 26 ; 26 ; > 
    au < doNotProcess ; doNotProcess ; 1994 ; EPL (Europhysics Letters) Volume 27 ; 27 ; > 
    au < doNotProcess ; doNotProcess ; 1994 ; EPL (Europhysics Letters) Volume 28 ; 28 ; > 
    au < doNotProcess ; doNotProcess ; 1995 ; EPL (Europhysics Letters) Volume 29 ; 29 ; > 
    au < doNotProcess ; doNotProcess ; 1995 ; EPL (Europhysics Letters) Volume 30 ; 30 ; > 
    au < doNotProcess ; doNotProcess ; 1995 ; EPL (Europhysics Letters) Volume 31 ; 31 ; > 
    au < doNotProcess ; doNotProcess ; 1995 ; EPL (Europhysics Letters) Volume 32 ; 32 ; > 
    au < doNotProcess ; doNotProcess ; 1996 ; EPL (Europhysics Letters) Volume 33 ; 33 ; > 
    au < doNotProcess ; doNotProcess ; 1996 ; EPL (Europhysics Letters) Volume 34 ; 34 ; > 
    au < doNotProcess ; doNotProcess ; 1996 ; EPL (Europhysics Letters) Volume 35 ; 35 ; > 
    au < doNotProcess ; doNotProcess ; 1996 ; EPL (Europhysics Letters) Volume 36 ; 36 ; > 
    au < doNotProcess ; doNotProcess ; 1997 ; EPL (Europhysics Letters) Volume 37 ; 37 ; > 
    au < doNotProcess ; doNotProcess ; 1997 ; EPL (Europhysics Letters) Volume 38 ; 38 ; > 
    au < doNotProcess ; doNotProcess ; 1997 ; EPL (Europhysics Letters) Volume 39 ; 39 ; > 
    au < doNotProcess ; doNotProcess ; 1997 ; EPL (Europhysics Letters) Volume 40 ; 40 ; > 
    au < doNotProcess ; doNotProcess ; 1998 ; EPL (Europhysics Letters) Volume 41 ; 41 ; > 
    au < doNotProcess ; doNotProcess ; 1998 ; EPL (Europhysics Letters) Volume 42 ; 42 ; > 
    au < doNotProcess ; doNotProcess ; 1998 ; EPL (Europhysics Letters) Volume 43 ; 43 ; > 
    au < doNotProcess ; doNotProcess ; 1998 ; EPL (Europhysics Letters) Volume 44 ; 44 ; > 
    au < doNotProcess ; doNotProcess ; 1999 ; EPL (Europhysics Letters) Volume 45 ; 45 ; > 
    au < doNotProcess ; doNotProcess ; 1999 ; EPL (Europhysics Letters) Volume 46 ; 46 ; > 
    au < doNotProcess ; doNotProcess ; 1999 ; EPL (Europhysics Letters) Volume 47 ; 47 ; > 
    au < doNotProcess ; doNotProcess ; 1999 ; EPL (Europhysics Letters) Volume 48 ; 48 ; > 
    au < doNotProcess ; doNotProcess ; 2000 ; EPL (Europhysics Letters) Volume 49 ; 49 ; > 
    au < doNotProcess ; doNotProcess ; 2000 ; EPL (Europhysics Letters) Volume 50 ; 50 ; > 
    au < doNotProcess ; doNotProcess ; 2000 ; EPL (Europhysics Letters) Volume 51 ; 51 ; > 
    au < doNotProcess ; doNotProcess ; 2000 ; EPL (Europhysics Letters) Volume 52 ; 52 ; > 
    au < doNotProcess ; doNotProcess ; 2001 ; EPL (Europhysics Letters) Volume 53 ; 53 ; > 
    au < doNotProcess ; doNotProcess ; 2001 ; EPL (Europhysics Letters) Volume 54 ; 54 ; > 
    au < doNotProcess ; doNotProcess ; 2001 ; EPL (Europhysics Letters) Volume 55 ; 55 ; > 
    au < doNotProcess ; doNotProcess ; 2001 ; EPL (Europhysics Letters) Volume 56 ; 56 ; > 
    au < doNotProcess ; doNotProcess ; 2002 ; EPL (Europhysics Letters) Volume 57 ; 57 ; > 
    au < doNotProcess ; doNotProcess ; 2002 ; EPL (Europhysics Letters) Volume 58 ; 58 ; > 
    au < doNotProcess ; doNotProcess ; 2002 ; EPL (Europhysics Letters) Volume 59 ; 59 ; > 
    au < doNotProcess ; doNotProcess ; 2002 ; EPL (Europhysics Letters) Volume 60 ; 60 ; > 
    au < doNotProcess ; doNotProcess ; 2003 ; EPL (Europhysics Letters) Volume 61 ; 61 ; > 
    au < doNotProcess ; doNotProcess ; 2003 ; EPL (Europhysics Letters) Volume 62 ; 62 ; > 
    au < doNotProcess ; doNotProcess ; 2003 ; EPL (Europhysics Letters) Volume 63 ; 63 ; > 
    au < doNotProcess ; doNotProcess ; 2003 ; EPL (Europhysics Letters) Volume 64 ; 64 ; > 
    au < doNotProcess ; doNotProcess ; 2004 ; EPL (Europhysics Letters) Volume 65 ; 65 ; > 
    au < doNotProcess ; doNotProcess ; 2004 ; EPL (Europhysics Letters) Volume 66 ; 66 ; > 
    au < doNotProcess ; doNotProcess ; 2004 ; EPL (Europhysics Letters) Volume 67 ; 67 ; > 
    au < doNotProcess ; doNotProcess ; 2004 ; EPL (Europhysics Letters) Volume 68 ; 68 ; > 
    au < doNotProcess ; doNotProcess ; 2005 ; EPL (Europhysics Letters) Volume 69 ; 69 ; > 
    au < doNotProcess ; doNotProcess ; 2005 ; EPL (Europhysics Letters) Volume 70 ; 70 ; > 
    au < doNotProcess ; doNotProcess ; 2005 ; EPL (Europhysics Letters) Volume 71 ; 71 ; > 
    au < doNotProcess ; doNotProcess ; 2005 ; EPL (Europhysics Letters) Volume 72 ; 72 ; > 
    au < doNotProcess ; doNotProcess ; 2006 ; EPL (Europhysics Letters) Volume 73 ; 73 ; > 
    au < doNotProcess ; doNotProcess ; 2006 ; EPL (Europhysics Letters) Volume 74 ; 74 ; > 
    au < doNotProcess ; doNotProcess ; 2006 ; EPL (Europhysics Letters) Volume 75 ; 75 ; > 
    au < doNotProcess ; doNotProcess ; 2006 ; EPL (Europhysics Letters) Volume 76 ; 76 ; > 
    au < doNotProcess ; doNotProcess ; 2007 ; EPL (Europhysics Letters) Volume 77 ; 77 ; > 
    au < doNotProcess ; doNotProcess ; 2007 ; EPL (Europhysics Letters) Volume 78 ; 78 ; > 
    au < doNotProcess ; doNotProcess ; 2007 ; EPL (Europhysics Letters) Volume 79 ; 79 ; > 
    au < doNotProcess ; doNotProcess ; 2007 ; EPL (Europhysics Letters) Volume 80 ; 80 ; > 
    au < down ; frozen ; 2008 ; EPL (Europhysics Letters) Volume 81 ; 81 ; > 
    au < down ; frozen ; 2008 ; EPL (Europhysics Letters) Volume 82 ; 82 ; > 
    au < down ; frozen ; 2008 ; EPL (Europhysics Letters) Volume 83 ; 83 ; > 
    au < down ; frozen ; 2008 ; EPL (Europhysics Letters) Volume 84 ; 84 ; > 
    au < down ; frozen ; 2009 ; EPL (Europhysics Letters) Volume 85 ; 85 ; > 
    au < down ; frozen ; 2009 ; EPL (Europhysics Letters) Volume 86 ; 86 ; > 
    au < down ; crawling ; 2009 ; EPL (Europhysics Letters) Volume 87 ; 87 ; > 
    au < down ; frozen ; 2009 ; EPL (Europhysics Letters) Volume 88 ; 88 ; > 
    au < down ; frozen ; 2010 ; EPL (Europhysics Letters) Volume 89 ; 89 ; > 
    au < down ; frozen ; 2010 ; EPL (Europhysics Letters) Volume 90 ; 90 ; > 
    au < down ; frozen ; 2010 ; EPL (Europhysics Letters) Volume 91 ; 91 ; > 
    au < down ; frozen ; 2010 ; EPL (Europhysics Letters) Volume 92 ; 92 ; > 
    au < down ; frozen ; 2011 ; EPL (Europhysics Letters) Volume 93 ; 93 ; > 
    au < down ; crawling ; 2011 ; EPL (Europhysics Letters) Volume 94 ; 94 ; > 
    au < down ; frozen ; 2011 ; EPL (Europhysics Letters) Volume 95 ; 95 ; > 
    au < down ; frozen ; 2011 ; EPL (Europhysics Letters) Volume 96 ; 96 ; >
    au < ingNotReady ; exists ; 2012 ; EPL (Europhysics Letters) Volume 97 ; 97 ; >
    au < down ; crawling ; 2012 ; EPL (Europhysics Letters) Volume 98 ; 98 ; >
    au < ingNotReady ; exists ; 2012 ; EPL (Europhysics Letters) Volume 99 ; 99 ; >
    au < ingNotReady ; exists ; 2012 ; EPL (Europhysics Letters) Volume 100 ; 100 ; >
    au < down ; exists ; 2013 ; EPL (Europhysics Letters) Volume 101 ; 101 ; >
    au < down ; exists ; 2013 ; EPL (Europhysics Letters) Volume 102 ; 102 ; >
    au < down ; exists ; 2013 ; EPL (Europhysics Letters) Volume 103 ; 103 ; >
    au < down ; exists ; 2013 ; EPL (Europhysics Letters) Volume 104 ; 104 ; >
    au < down ; finished ; 2014 ; EPL (Europhysics Letters) Volume 105 ; 105 ; >
    au < down ; finished ; 2014 ; EPL (Europhysics Letters) Volume 106 ; 106 ; >
    au < down ; finished ; 2014 ; EPL (Europhysics Letters) Volume 107 ; 107 ; >
    au < down ; finished ; 2014 ; EPL (Europhysics Letters) Volume 108 ; 108 ; >
    au < down ; exists ; 2015 ; EPL (Europhysics Letters) Volume 109 ; 109 ; >
    au < down ; exists ; 2015 ; EPL (Europhysics Letters) Volume 110 ; 110 ; >
    au < doNotProcess ; doNotProcess ; 2015 ; EPL (Europhysics Letters) Volume 111 ; 111 ; >
    au < doNotProcess ; doNotProcess ; 2015 ; EPL (Europhysics Letters) Volume 112 ; 112 ; >

  }

  {

    title <
      name = European Journal of Physics ;
      issn = 0143-0807 ;
      eissn = 1361-6404 ;
      issnl = 0143-0807
    >

    param[journal_issn] = 0143-0807
    comment[param] = print issn preferred

    au < doNotProcess ; doNotProcess ; 1980 ; European Journal of Physics Volume 1 ; 1 ; > 
    au < doNotProcess ; doNotProcess ; 1981 ; European Journal of Physics Volume 2 ; 2 ; > 
    au < doNotProcess ; doNotProcess ; 1982 ; European Journal of Physics Volume 3 ; 3 ; > 
    au < doNotProcess ; doNotProcess ; 1983 ; European Journal of Physics Volume 4 ; 4 ; > 
    au < doNotProcess ; doNotProcess ; 1984 ; European Journal of Physics Volume 5 ; 5 ; > 
    au < doNotProcess ; doNotProcess ; 1985 ; European Journal of Physics Volume 6 ; 6 ; > 
    au < doNotProcess ; doNotProcess ; 1986 ; European Journal of Physics Volume 7 ; 7 ; > 
    au < doNotProcess ; doNotProcess ; 1987 ; European Journal of Physics Volume 8 ; 8 ; > 
    au < doNotProcess ; doNotProcess ; 1988 ; European Journal of Physics Volume 9 ; 9 ; > 
    au < doNotProcess ; doNotProcess ; 1989 ; European Journal of Physics Volume 10 ; 10 ; > 
    au < doNotProcess ; doNotProcess ; 1990 ; European Journal of Physics Volume 11 ; 11 ; > 
    au < doNotProcess ; doNotProcess ; 1991 ; European Journal of Physics Volume 12 ; 12 ; > 
    au < doNotProcess ; doNotProcess ; 1992 ; European Journal of Physics Volume 13 ; 13 ; > 
    au < doNotProcess ; doNotProcess ; 1993 ; European Journal of Physics Volume 14 ; 14 ; > 
    au < doNotProcess ; doNotProcess ; 1994 ; European Journal of Physics Volume 15 ; 15 ; > 
    au < doNotProcess ; doNotProcess ; 1995 ; European Journal of Physics Volume 16 ; 16 ; > 
    au < doNotProcess ; doNotProcess ; 1996 ; European Journal of Physics Volume 17 ; 17 ; > 
    au < doNotProcess ; doNotProcess ; 1997 ; European Journal of Physics Volume 18 ; 18 ; > 
    au < doNotProcess ; doNotProcess ; 1998 ; European Journal of Physics Volume 19 ; 19 ; > 
    au < doNotProcess ; doNotProcess ; 1999 ; European Journal of Physics Volume 20 ; 20 ; > 
    au < doNotProcess ; doNotProcess ; 2000 ; European Journal of Physics Volume 21 ; 21 ; > 
    au < doNotProcess ; doNotProcess ; 2001 ; European Journal of Physics Volume 22 ; 22 ; > 
    au < doNotProcess ; doNotProcess ; 2002 ; European Journal of Physics Volume 23 ; 23 ; > 
    au < doNotProcess ; doNotProcess ; 2003 ; European Journal of Physics Volume 24 ; 24 ; > 
    au < doNotProcess ; doNotProcess ; 2004 ; European Journal of Physics Volume 25 ; 25 ; > 
    au < doNotProcess ; doNotProcess ; 2005 ; European Journal of Physics Volume 26 ; 26 ; > 
    au < doNotProcess ; doNotProcess ; 2006 ; European Journal of Physics Volume 27 ; 27 ; > 
    au < doNotProcess ; doNotProcess ; 2007 ; European Journal of Physics Volume 28 ; 28 ; > 
    au < down ; frozen ; 2008 ; European Journal of Physics Volume 29 ; 29 ; > 
    au < down ; finished ; 2009 ; European Journal of Physics Volume 30 ; 30 ; > 
    au < down ; finished ; 2010 ; European Journal of Physics Volume 31 ; 31 ; > 
    au < down ; finished ; 2011 ; European Journal of Physics Volume 32 ; 32 ; > 
    au < down ; frozen ; 2012 ; European Journal of Physics Volume 33 ; 33 ; > 
    au < down ; exists ; 2013 ; European Journal of Physics Volume 34 ; 34 ; > 
    au < down ; exists ; 2014 ; European Journal of Physics Volume 35 ; 35 ; > 
    au < doNotProcess ; doNotProcess ; 2015 ; European Journal of Physics Volume 36 ; 36 ; > 

  }

  {

    title <
      name = Fluid Dynamics Research ;
      issn = 0169-5983 ;
      eissn = 1873-7005 ;
      issnl = 0169-5983
    >

    param[journal_issn] = 1873-7005
    comment[param] = eissn preferred

    au < doNotProcess ; doNotProcess ; 1986 ; Fluid Dynamics Research Volume 1 ; 1 ; > 
    au < doNotProcess ; doNotProcess ; 1987 ; Fluid Dynamics Research Volume 2 ; 2 ; > 
    au < doNotProcess ; doNotProcess ; 1988 ; Fluid Dynamics Research Volume 3 ; 3 ; > 
    au < doNotProcess ; doNotProcess ; 1988 ; Fluid Dynamics Research Volume 4 ; 4 ; > 
    au < doNotProcess ; doNotProcess ; 1989 ; Fluid Dynamics Research Volume 5 ; 5 ; > 
    au < doNotProcess ; doNotProcess ; 1990 ; Fluid Dynamics Research Volume 6 ; 6 ; > 
    au < doNotProcess ; doNotProcess ; 1991 ; Fluid Dynamics Research Volume 7 ; 7 ; > 
    au < doNotProcess ; doNotProcess ; 1991 ; Fluid Dynamics Research Volume 8 ; 8 ; > 
    au < doNotProcess ; doNotProcess ; 1992 ; Fluid Dynamics Research Volume 9 ; 9 ; > 
    au < doNotProcess ; doNotProcess ; 1992 ; Fluid Dynamics Research Volume 10 ; 10 ; > 
    au < doNotProcess ; doNotProcess ; 1993 ; Fluid Dynamics Research Volume 11 ; 11 ; > 
    au < doNotProcess ; doNotProcess ; 1993 ; Fluid Dynamics Research Volume 12 ; 12 ; > 
    au < doNotProcess ; doNotProcess ; 1994 ; Fluid Dynamics Research Volume 13 ; 13 ; > 
    au < doNotProcess ; doNotProcess ; 1994 ; Fluid Dynamics Research Volume 14 ; 14 ; > 
    au < doNotProcess ; doNotProcess ; 1995 ; Fluid Dynamics Research Volume 15 ; 15 ; > 
    au < doNotProcess ; doNotProcess ; 1995 ; Fluid Dynamics Research Volume 16 ; 16 ; > 
    au < doNotProcess ; doNotProcess ; 1995 ; Fluid Dynamics Research Volume 17 ; 17 ; > 
    au < doNotProcess ; doNotProcess ; 1996 ; Fluid Dynamics Research Volume 18 ; 18 ; > 
    au < doNotProcess ; doNotProcess ; 1996 ; Fluid Dynamics Research Volume 19 ; 19 ; > 
    au < doNotProcess ; doNotProcess ; 1997 ; Fluid Dynamics Research Volume 20 ; 20 ; > 
    au < doNotProcess ; doNotProcess ; 1997 ; Fluid Dynamics Research Volume 21 ; 21 ; > 
    au < doNotProcess ; doNotProcess ; 1998 ; Fluid Dynamics Research Volume 22 ; 22 ; > 
    au < doNotProcess ; doNotProcess ; 1998 ; Fluid Dynamics Research Volume 23 ; 23 ; > 
    au < doNotProcess ; doNotProcess ; 1999 ; Fluid Dynamics Research Volume 24 ; 24 ; > 
    au < doNotProcess ; doNotProcess ; 1999 ; Fluid Dynamics Research Volume 25 ; 25 ; > 
    au < doNotProcess ; doNotProcess ; 2000 ; Fluid Dynamics Research Volume 26 ; 26 ; > 
    au < doNotProcess ; doNotProcess ; 2000 ; Fluid Dynamics Research Volume 27 ; 27 ; > 
    au < doNotProcess ; doNotProcess ; 2001 ; Fluid Dynamics Research Volume 28 ; 28 ; > 
    au < doNotProcess ; doNotProcess ; 2001 ; Fluid Dynamics Research Volume 29 ; 29 ; > 
    au < doNotProcess ; doNotProcess ; 2002 ; Fluid Dynamics Research Volume 30 ; 30 ; > 
    au < doNotProcess ; doNotProcess ; 2002 ; Fluid Dynamics Research Volume 31 ; 31 ; > 
    au < doNotProcess ; doNotProcess ; 2003 ; Fluid Dynamics Research Volume 32 ; 32 ; > 
    au < doNotProcess ; doNotProcess ; 2003 ; Fluid Dynamics Research Volume 33 ; 33 ; > 
    au < doNotProcess ; doNotProcess ; 2004 ; Fluid Dynamics Research Volume 34 ; 34 ; > 
    au < doNotProcess ; doNotProcess ; 2004 ; Fluid Dynamics Research Volume 35 ; 35 ; > 
    au < doNotProcess ; doNotProcess ; 2005 ; Fluid Dynamics Research Volume 36 ; 36 ; > 
    au < doNotProcess ; doNotProcess ; 2005 ; Fluid Dynamics Research Volume 37 ; 37 ; > 
    au < doNotProcess ; doNotProcess ; 2006 ; Fluid Dynamics Research Volume 38 ; 38 ; > 
    au < doNotProcess ; doNotProcess ; 2007 ; Fluid Dynamics Research Volume 39 ; 39 ; > 
    au < down ; finished ; 2008 ; Fluid Dynamics Research Volume 40 ; 40 ; > 
    au < down ; crawling ; 2009 ; Fluid Dynamics Research Volume 41 ; 41 ; > 
    au < down ; frozen ; 2010 ; Fluid Dynamics Research Volume 42 ; 42 ; > 
    au < down ; finished ; 2011 ; Fluid Dynamics Research Volume 43 ; 43 ; > 
    au < down ; crawling ; 2012 ; Fluid Dynamics Research Volume 44 ; 44 ; > 
    au < down ; exists ; 2013 ; Fluid Dynamics Research Volume 45 ; 45 ; > 
    au < down ; exists ; 2014 ; Fluid Dynamics Research Volume 46 ; 46 ; > 
    au < down ; exists ; 2015 ; Fluid Dynamics Research Volume 47 ; 47 ; > 

  }
  
  {

    title <
      name = Inverse Problems ;
      issn = 0266-5611 ;
      eissn = 1361-6420 ;
      issnl = 0266-5611
    >

    param[journal_issn] = 0266-5611
    comment[param] = print issn preferred

    au < doNotProcess ; doNotProcess ; 1985 ; Inverse Problems Volume 1 ; 1 ; > 
    au < doNotProcess ; doNotProcess ; 1986 ; Inverse Problems Volume 2 ; 2 ; > 
    au < doNotProcess ; doNotProcess ; 1987 ; Inverse Problems Volume 3 ; 3 ; > 
    au < doNotProcess ; doNotProcess ; 1988 ; Inverse Problems Volume 4 ; 4 ; > 
    au < doNotProcess ; doNotProcess ; 1989 ; Inverse Problems Volume 5 ; 5 ; > 
    au < doNotProcess ; doNotProcess ; 1990 ; Inverse Problems Volume 6 ; 6 ; > 
    au < doNotProcess ; doNotProcess ; 1991 ; Inverse Problems Volume 7 ; 7 ; > 
    au < doNotProcess ; doNotProcess ; 1992 ; Inverse Problems Volume 8 ; 8 ; > 
    au < doNotProcess ; doNotProcess ; 1993 ; Inverse Problems Volume 9 ; 9 ; > 
    au < doNotProcess ; doNotProcess ; 1994 ; Inverse Problems Volume 10 ; 10 ; > 
    au < doNotProcess ; doNotProcess ; 1995 ; Inverse Problems Volume 11 ; 11 ; > 
    au < doNotProcess ; doNotProcess ; 1996 ; Inverse Problems Volume 12 ; 12 ; > 
    au < doNotProcess ; doNotProcess ; 1997 ; Inverse Problems Volume 13 ; 13 ; > 
    au < doNotProcess ; doNotProcess ; 1998 ; Inverse Problems Volume 14 ; 14 ; > 
    au < doNotProcess ; doNotProcess ; 1999 ; Inverse Problems Volume 15 ; 15 ; > 
    au < doNotProcess ; doNotProcess ; 2000 ; Inverse Problems Volume 16 ; 16 ; > 
    au < doNotProcess ; doNotProcess ; 2001 ; Inverse Problems Volume 17 ; 17 ; > 
    au < doNotProcess ; doNotProcess ; 2002 ; Inverse Problems Volume 18 ; 18 ; > 
    au < doNotProcess ; doNotProcess ; 2003 ; Inverse Problems Volume 19 ; 19 ; > 
    au < doNotProcess ; doNotProcess ; 2004 ; Inverse Problems Volume 20 ; 20 ; > 
    au < doNotProcess ; doNotProcess ; 2005 ; Inverse Problems Volume 21 ; 21 ; > 
    au < doNotProcess ; doNotProcess ; 2006 ; Inverse Problems Volume 22 ; 22 ; > 
    au < doNotProcess ; doNotProcess ; 2007 ; Inverse Problems Volume 23 ; 23 ; > 
    au < down ; frozen ; 2008 ; Inverse Problems Volume 24 ; 24 ; > 
    au < down ; finished ; 2009 ; Inverse Problems Volume 25 ; 25 ; > 
    au < down ; finished ; 2010 ; Inverse Problems Volume 26 ; 26 ; > 
    au < down ; finished ; 2011 ; Inverse Problems Volume 27 ; 27 ; > 
    au < down ; crawling ; 2012 ; Inverse Problems Volume 28 ; 28 ; > 
    au < down ; exists ; 2013 ; Inverse Problems Volume 29 ; 29 ; > 
    au < down ; finished ; 2014 ; Inverse Problems Volume 30 ; 30 ; reingest3.clockss.org:8083 > 
    au < crawling ; exists ; 2015 ; Inverse Problems Volume 31 ; 31 ; > 
    au < expected ; exists ; 2016 ; Inverse Problems Volume 32 ; 32 ; > 

  }

  {

    title <
      name = IOP Conference Series: Earth and Environmental Science ;
      issn = 1755-1307 ;
      eissn = 1755-1315 ;
      issnl = 1755-1307
    >

    param[journal_issn] = 1755-1315
    comment[param] = eissn preferred
    comment[au_start_url] = redirects to issue toc, permission statement found in page source

    au < down ; finished ; 2008 ; IOP Conference Series: Earth and Environmental Science Volume 1 ; 1 ; > 
    au < down ; finished ; 2008 ; IOP Conference Series: Earth and Environmental Science Volume 2 ; 2 ; > 
    au < down ; finished ; 2008 ; IOP Conference Series: Earth and Environmental Science Volume 3 ; 3 ; > 
    au < down ; crawling ; 2008 ; IOP Conference Series: Earth and Environmental Science Volume 4 ; 4 ; > 
    au < down ; finished ; 2009 ; IOP Conference Series: Earth and Environmental Science Volume 5 ; 5 ; > 
    au < down ; finished ; 2009 ; IOP Conference Series: Earth and Environmental Science Volume 6 ; 6 ; > 
    au < down ; finished ; 2009 ; IOP Conference Series: Earth and Environmental Science Volume 7 ; 7 ; >
    au < down ; finished ; 2009 ; IOP Conference Series: Earth and Environmental Science Volume 8 ; 8 ; > 
    au < down ; finished ; 2010 ; IOP Conference Series: Earth and Environmental Science Volume 9 ; 9 ; > 
    au < down ; finished ; 2010 ; IOP Conference Series: Earth and Environmental Science Volume 10 ; 10 ; >
    au < down ; frozen ; 2010 ; IOP Conference Series: Earth and Environmental Science Volume 11 ; 11 ; > 
    au < down ; finished ; 2010 ; IOP Conference Series: Earth and Environmental Science Volume 12 ; 12 ; > 
    au < down ; finished ; 2010 ; IOP Conference Series: Earth and Environmental Science Volume 13 ; 13 ; > 
    au < down ; finished ; 2011 ; IOP Conference Series: Earth and Environmental Science Volume 14 ; 14 ; > 
    au < down ; exists ; 2012 ; IOP Conference Series: Earth and Environmental Science Volume 15 ; 15 ; > 
    au < down ; exists ; 2013 ; IOP Conference Series: Earth and Environmental Science Volume 16 ; 16 ; > 
    au < down ; finished ; 2014 ; IOP Conference Series: Earth and Environmental Science Volume 17 ; 17 ; reingest2.clockss.org:8085 > 
    au < down ; exists ; 2015 ; IOP Conference Series: Earth and Environmental Science Volume 18 ; 18 ; > 

  }

  {

    title <
      name = IOP Conference Series: Materials Science and Engineering ;
      issn = 1757-8981 ;
      eissn = 1757-899X ;
      issnl = 1757-8981
    >

    param[journal_issn] = 1757-899X
    comment[param] = eissn preferred

    au < down ; finished ; 2009 ; IOP Conference Series: Materials Science and Engineering Volume 1 ; 1 ; > 
    au < down ; finished ; 2009 ; IOP Conference Series: Materials Science and Engineering Volume 2 ; 2 ; > 
    au < down ; finished ; 2009 ; IOP Conference Series: Materials Science and Engineering Volume 3 ; 3 ; > 
    au < down ; finished ; 2009 ; IOP Conference Series: Materials Science and Engineering Volume 4 ; 4 ; >
    au < down ; finished ; 2009 ; IOP Conference Series: Materials Science and Engineering Volume 5 ; 5 ; > 
    au < down ; finished ; 2009 ; IOP Conference Series: Materials Science and Engineering Volume 6 ; 6 ; > 
    au < down ; finished ; 2010 ; IOP Conference Series: Materials Science and Engineering Volume 7 ; 7 ; > 
    au < down ; finished ; 2010 ; IOP Conference Series: Materials Science and Engineering Volume 8 ; 8 ; > 
    au < down ; finished ; 2010 ; IOP Conference Series: Materials Science and Engineering Volume 9 ; 9 ; > 
    au < down ; crawling ; 2010 ; IOP Conference Series: Materials Science and Engineering Volume 10 ; 10 ; > 
    au < down ; finished ; 2010 ; IOP Conference Series: Materials Science and Engineering Volume 11 ; 11 ; > 
    au < down ; finished ; 2010 ; IOP Conference Series: Materials Science and Engineering Volume 12 ; 12 ; > 
    au < down ; finished ; 2010 ; IOP Conference Series: Materials Science and Engineering Volume 13 ; 13 ; >
    au < down ; finished ; 2010 ; IOP Conference Series: Materials Science and Engineering Volume 14 ; 14 ; > 
    au < down ; crawling ; 2010 ; IOP Conference Series: Materials Science and Engineering Volume 15 ; 15 ; > 
    au < down ; finished ; 2010 ; IOP Conference Series: Materials Science and Engineering Volume 16 ; 16 ; > 
    au < down ; finished ; 2011 ; IOP Conference Series: Materials Science and Engineering Volume 17 ; 17 ; >
    au < down ; crawling ; 2011 ; IOP Conference Series: Materials Science and Engineering Volume 18 ; 18 ; > 
    au < down ; finished ; 2011 ; IOP Conference Series: Materials Science and Engineering Volume 19 ; 19 ; > 
    au < down ; finished ; 2011 ; IOP Conference Series: Materials Science and Engineering Volume 20 ; 20 ; >
    au < down ; finished ; 2011 ; IOP Conference Series: Materials Science and Engineering Volume 21 ; 21 ; > 
    au < down ; finished ; 2011 ; IOP Conference Series: Materials Science and Engineering Volume 22 ; 22 ; > 
    au < down ; finished ; 2011 ; IOP Conference Series: Materials Science and Engineering Volume 23 ; 23 ; > 
    au < down ; finished ; 2011 ; IOP Conference Series: Materials Science and Engineering Volume 24 ; 24 ; >
    au < down ; finished ; 2011 ; IOP Conference Series: Materials Science and Engineering Volume 25 ; 25 ; >
    au < down ; finished ; 2011 ; IOP Conference Series: Materials Science and Engineering Volume 26 ; 26 ; >
    au < down ; finished ; 2011 ; IOP Conference Series: Materials Science and Engineering Volume 27 ; 27 ; >
    au < down ; exists ; 2012 ; IOP Conference Series: Materials Science and Engineering Volume 28 ; 28 ; > 
    au < down ; exists ; 2012 ; IOP Conference Series: Materials Science and Engineering Volume 29 ; 29 ; > 
    au < down ; exists ; 2012 ; IOP Conference Series: Materials Science and Engineering Volume 30 ; 30 ; > 
    au < down ; exists ; 2012 ; IOP Conference Series: Materials Science and Engineering Volume 31 ; 31 ; > 
    au < down ; exists ; 2012 ; IOP Conference Series: Materials Science and Engineering Volume 32 ; 32 ; > 
    au < down ; exists ; 2012 ; IOP Conference Series: Materials Science and Engineering Volume 33 ; 33 ; > 
    au < down ; exists ; 2012 ; IOP Conference Series: Materials Science and Engineering Volume 34 ; 34 ; >
    au < down ; exists ; 2012 ; IOP Conference Series: Materials Science and Engineering Volume 35 ; 35 ; >
    au < down ; exists ; 2012 ; IOP Conference Series: Materials Science and Engineering Volume 36 ; 36 ; >
    au < down ; exists ; 2012 ; IOP Conference Series: Materials Science and Engineering Volume 37 ; 37 ; >
    au < down ; exists ; 2012 ; IOP Conference Series: Materials Science and Engineering Volume 38 ; 38 ; > 
    au < down ; exists ; 2012 ; IOP Conference Series: Materials Science and Engineering Volume 39 ; 39 ; > 
    au < down ; exists ; 2012 ; IOP Conference Series: Materials Science and Engineering Volume 40 ; 40 ; > 
    au < down ; exists ; 2012 ; IOP Conference Series: Materials Science and Engineering Volume 41 ; 41 ; > 
    au < down ; exists ; 2012 ; IOP Conference Series: Materials Science and Engineering Volume 42 ; 42 ; > 
    au < down ; exists ; 2013 ; IOP Conference Series: Materials Science and Engineering Volume 43 ; 43 ; > 
    au < down ; exists ; 2013 ; IOP Conference Series: Materials Science and Engineering Volume 44 ; 44 ; >
    au < down ; exists ; 2013 ; IOP Conference Series: Materials Science and Engineering Volume 45 ; 45 ; >
    au < down ; exists ; 2013 ; IOP Conference Series: Materials Science and Engineering Volume 46 ; 46 ; >
    au < down ; finished ; 2013 ; IOP Conference Series: Materials Science and Engineering Volume 47 ; 47 ; >
    au < down ; finished ; 2013 ; IOP Conference Series: Materials Science and Engineering Volume 48 ; 48 ; > 
    au < down ; finished ; 2013 ; IOP Conference Series: Materials Science and Engineering Volume 49 ; 49 ; > 
    au < down ; exists ; 2013 ; IOP Conference Series: Materials Science and Engineering Volume 50 ; 50 ; > 
    au < down ; finished ; 2013 ; IOP Conference Series: Materials Science and Engineering Volume 51 ; 51 ; > 
    au < down ; finished ; 2013 ; IOP Conference Series: Materials Science and Engineering Volume 52 ; 52 ; > 
    au < down ; finished ; 2013 ; IOP Conference Series: Materials Science and Engineering Volume 53 ; 53 ; > 
    au < down ; finished ; 2014 ; IOP Conference Series: Materials Science and Engineering Volume 54 ; 54 ; >
    au < down ; finished ; 2014 ; IOP Conference Series: Materials Science and Engineering Volume 55 ; 55 ; >
    au < down ; finished ; 2014 ; IOP Conference Series: Materials Science and Engineering Volume 56 ; 56 ; >
    au < down ; finished ; 2014 ; IOP Conference Series: Materials Science and Engineering Volume 57 ; 57 ; >
    au < down ; finished ; 2014 ; IOP Conference Series: Materials Science and Engineering Volume 58 ; 58 ; >
    au < down ; exists ; 2014 ; IOP Conference Series: Materials Science and Engineering Volume 59 ; 59 ; >
    au < down ; finished ; 2014 ; IOP Conference Series: Materials Science and Engineering Volume 60 ; 60 ; >
    au < down ; finished ; 2014 ; IOP Conference Series: Materials Science and Engineering Volume 61 ; 61 ; >
    au < down ; finished ; 2014 ; IOP Conference Series: Materials Science and Engineering Volume 62 ; 62 ; >
    au < down ; finished ; 2014 ; IOP Conference Series: Materials Science and Engineering Volume 63 ; 63 ; >
    au < down ; finished ; 2014 ; IOP Conference Series: Materials Science and Engineering Volume 64 ; 64 ; >
    au < down ; finished ; 2014 ; IOP Conference Series: Materials Science and Engineering Volume 65 ; 65 ; >
    au < down ; finished ; 2014 ; IOP Conference Series: Materials Science and Engineering Volume 66 ; 66 ; reingest2.clockss.org:8085 >
    au < down ; finished ; 2014 ; IOP Conference Series: Materials Science and Engineering Volume 67 ; 67 ; >
    au < down ; finished ; 2014 ; IOP Conference Series: Materials Science and Engineering Volume 68 ; 68 ; >
    au < down ; finished ; 2014 ; IOP Conference Series: Materials Science and Engineering Volume 69 ; 69 ; >
    au < down ; exists ; 2015 ; IOP Conference Series: Materials Science and Engineering Volume 70 ; 70 ; >
    au < down ; exists ; 2015 ; IOP Conference Series: Materials Science and Engineering Volume 71 ; 71 ; >
    au < down ; exists ; 2015 ; IOP Conference Series: Materials Science and Engineering Volume 72 ; 72 ; >
    au < down ; exists ; 2015 ; IOP Conference Series: Materials Science and Engineering Volume 73 ; 73 ; >
    au < down ; exists ; 2015 ; IOP Conference Series: Materials Science and Engineering Volume 74 ; 74 ; >
    au < down ; exists ; 2015 ; IOP Conference Series: Materials Science and Engineering Volume 75 ; 75 ; >
    au < doNotProcess ; doNotProcess ; 2015 ; IOP Conference Series: Materials Science and Engineering Volume 76 ; 76 ; >
    au < doNotProcess ; doNotProcess ; 2015 ; IOP Conference Series: Materials Science and Engineering Volume 77 ; 77 ; >
    au < doNotProcess ; doNotProcess ; 2015 ; IOP Conference Series: Materials Science and Engineering Volume 78 ; 78 ; >
    au < doNotProcess ; doNotProcess ; 2015 ; IOP Conference Series: Materials Science and Engineering Volume 79 ; 79 ; >
    au < doNotProcess ; doNotProcess ; 2015 ; IOP Conference Series: Materials Science and Engineering Volume 80 ; 80 ; >
    au < doNotProcess ; doNotProcess ; 2015 ; IOP Conference Series: Materials Science and Engineering Volume 81 ; 81 ; >
    au < doNotProcess ; doNotProcess ; 2015 ; IOP Conference Series: Materials Science and Engineering Volume 82 ; 82 ; >
    au < doNotProcess ; doNotProcess ; 2015 ; IOP Conference Series: Materials Science and Engineering Volume 83 ; 83 ; >
    au < doNotProcess ; doNotProcess ; 2015 ; IOP Conference Series: Materials Science and Engineering Volume 84 ; 84 ; >
    au < doNotProcess ; doNotProcess ; 2015 ; IOP Conference Series: Materials Science and Engineering Volume 85 ; 85 ; >
    au < doNotProcess ; doNotProcess ; 2015 ; IOP Conference Series: Materials Science and Engineering Volume 86 ; 86 ; >
    au < doNotProcess ; doNotProcess ; 2015 ; IOP Conference Series: Materials Science and Engineering Volume 87 ; 87 ; >
    au < doNotProcess ; doNotProcess ; 2015 ; IOP Conference Series: Materials Science and Engineering Volume 88 ; 88 ; >
    au < doNotProcess ; doNotProcess ; 2015 ; IOP Conference Series: Materials Science and Engineering Volume 89 ; 89 ; >

  }

  {

    title <
      name = Japanese Journal of Applied Physics ;
      issn = 0021-4922;
      eissn = 1347-4065 ;
      issnl = 0021-4922
    >

    param[journal_issn] = 1347-4065
    comment[param] = eissn preferred

    au < doNotProcess ; doNotProcess ; 1962 ; Japanese Journal of Applied Physics Volume 1 ; 1 ; >
    au < doNotProcess ; doNotProcess ; 1963 ; Japanese Journal of Applied Physics Volume 2 ; 2 ; >
    au < doNotProcess ; doNotProcess ; 1964 ; Japanese Journal of Applied Physics Volume 3 ; 3 ; >
    au < doNotProcess ; doNotProcess ; 1965 ; Japanese Journal of Applied Physics Volume 4 ; 4 ; >
    au < doNotProcess ; doNotProcess ; 1966 ; Japanese Journal of Applied Physics Volume 5 ; 5 ; >
    au < doNotProcess ; doNotProcess ; 1967 ; Japanese Journal of Applied Physics Volume 6 ; 6 ; >
    au < doNotProcess ; doNotProcess ; 1968 ; Japanese Journal of Applied Physics Volume 7 ; 7 ; >
    au < doNotProcess ; doNotProcess ; 1969 ; Japanese Journal of Applied Physics Volume 8 ; 8 ; >
    au < doNotProcess ; doNotProcess ; 1970 ; Japanese Journal of Applied Physics Volume 9 ; 9 ; >
    au < doNotProcess ; doNotProcess ; 1971 ; Japanese Journal of Applied Physics Volume 10 ; 10 ; >
    au < doNotProcess ; doNotProcess ; 1972 ; Japanese Journal of Applied Physics Volume 11 ; 11 ; >
    au < doNotProcess ; doNotProcess ; 1973 ; Japanese Journal of Applied Physics Volume 12 ; 12 ; >
    au < doNotProcess ; doNotProcess ; 1974 ; Japanese Journal of Applied Physics Volume 13 ; 13 ; >
    au < doNotProcess ; doNotProcess ; 1975 ; Japanese Journal of Applied Physics Volume 14 ; 14 ; >
    au < doNotProcess ; doNotProcess ; 1976 ; Japanese Journal of Applied Physics Volume 15 ; 15 ; >
    au < doNotProcess ; doNotProcess ; 1977 ; Japanese Journal of Applied Physics Volume 16 ; 16 ; >
    au < doNotProcess ; doNotProcess ; 1978 ; Japanese Journal of Applied Physics Volume 17 ; 17 ; >
    au < doNotProcess ; doNotProcess ; 1979 ; Japanese Journal of Applied Physics Volume 18 ; 18 ; >
    au < doNotProcess ; doNotProcess ; 1980 ; Japanese Journal of Applied Physics Volume 19 ; 19 ; >
    au < doNotProcess ; doNotProcess ; 1981 ; Japanese Journal of Applied Physics Volume 20 ; 20 ; >
    au < doNotProcess ; doNotProcess ; 1982 ; Japanese Journal of Applied Physics Volume 21 ; 21 ; >
    au < doNotProcess ; doNotProcess ; 1983 ; Japanese Journal of Applied Physics Volume 22 ; 22 ; >
    au < doNotProcess ; doNotProcess ; 1984 ; Japanese Journal of Applied Physics Volume 23 ; 23 ; >
    au < doNotProcess ; doNotProcess ; 1985 ; Japanese Journal of Applied Physics Volume 24 ; 24 ; >
    au < doNotProcess ; doNotProcess ; 1986 ; Japanese Journal of Applied Physics Volume 25 ; 25 ; >
    au < doNotProcess ; doNotProcess ; 1987 ; Japanese Journal of Applied Physics Volume 26 ; 26 ; >
    au < doNotProcess ; doNotProcess ; 1988 ; Japanese Journal of Applied Physics Volume 27 ; 27 ; >
    au < doNotProcess ; doNotProcess ; 1989 ; Japanese Journal of Applied Physics Volume 28 ; 28 ; >
    au < doNotProcess ; doNotProcess ; 1990 ; Japanese Journal of Applied Physics Volume 29 ; 29 ; >
    au < doNotProcess ; doNotProcess ; 1991 ; Japanese Journal of Applied Physics Volume 30 ; 30 ; >
    au < doNotProcess ; doNotProcess ; 1992 ; Japanese Journal of Applied Physics Volume 31 ; 31 ; >
    au < doNotProcess ; doNotProcess ; 1993 ; Japanese Journal of Applied Physics Volume 32 ; 32 ; >
    au < doNotProcess ; doNotProcess ; 1994 ; Japanese Journal of Applied Physics Volume 33 ; 33 ; >
    au < doNotProcess ; doNotProcess ; 1995 ; Japanese Journal of Applied Physics Volume 34 ; 34 ; >
    au < doNotProcess ; doNotProcess ; 1996 ; Japanese Journal of Applied Physics Volume 35 ; 35 ; >
    au < doNotProcess ; doNotProcess ; 1997 ; Japanese Journal of Applied Physics Volume 36 ; 36 ; >
    au < doNotProcess ; doNotProcess ; 1998 ; Japanese Journal of Applied Physics Volume 37 ; 37 ; >
    au < doNotProcess ; doNotProcess ; 1999 ; Japanese Journal of Applied Physics Volume 38 ; 38 ; >
    au < doNotProcess ; doNotProcess ; 2000 ; Japanese Journal of Applied Physics Volume 39 ; 39 ; >
    au < doNotProcess ; doNotProcess ; 2001 ; Japanese Journal of Applied Physics Volume 40 ; 40 ; >
    au < doNotProcess ; doNotProcess ; 2002 ; Japanese Journal of Applied Physics Volume 41 ; 41 ; >
    au < doNotProcess ; doNotProcess ; 2003 ; Japanese Journal of Applied Physics Volume 42 ; 42 ; >
    au < doNotProcess ; doNotProcess ; 2004 ; Japanese Journal of Applied Physics Volume 43 ; 43 ; >
    au < doNotProcess ; doNotProcess ; 2005 ; Japanese Journal of Applied Physics Volume 44 ; 44 ; >
    au < doNotProcess ; doNotProcess ; 2006 ; Japanese Journal of Applied Physics Volume 45 ; 45 ; >
    au < doNotProcess ; doNotProcess ; 2007 ; Japanese Journal of Applied Physics Volume 46 ; 46 ; >
    au < down ; exists ; 2008 ; Japanese Journal of Applied Physics Volume 47 ; 47 ; >
    au < down ; finished ; 2009 ; Japanese Journal of Applied Physics Volume 48 ; 48 ; >
    au < down ; exists ; 2010 ; Japanese Journal of Applied Physics Volume 49 ; 49 ; >
    au < down ; exists ; 2011 ; Japanese Journal of Applied Physics Volume 50 ; 50 ; >
    au < down ; finished ; 2012 ; Japanese Journal of Applied Physics Volume 51 ; 51 ; >
    au < down ; exists ; 2013 ; Japanese Journal of Applied Physics Volume 52 ; 52 ; >
    au < down ; exists ; 2014 ; Japanese Journal of Applied Physics Volume 53 ; 53 ; >
    au < doNotProcess ; doNotProcess ; 2015 ; Japanese Journal of Applied Physics Volume 54 ; 54 ; >
    
  }

  {

    title <
      name = Journal of Breath Research ;
      issn = 1752-7155 ;
      eissn = 1752-7163 ;
      issnl = 1752-7155
    >

    param[journal_issn] = 1752-7163
    comment[param] = eissn preferred

    au < doNotProcess ; doNotProcess ; 2007 ; Journal of Breath Research Volume 1 ; 1 ; > 
    au < down ; finished ; 2008 ; Journal of Breath Research Volume 2 ; 2 ; > 
    au < down ; finished ; 2009 ; Journal of Breath Research Volume 3 ; 3 ; > 
    au < down ; frozen ; 2010 ; Journal of Breath Research Volume 4 ; 4 ; > 
    au < down ; finished ; 2011 ; Journal of Breath Research Volume 5 ; 5 ; > 
    au < down ; frozen ; 2012 ; Journal of Breath Research Volume 6 ; 6 ; > 
    au < down ; exists ; 2013 ; Journal of Breath Research Volume 7 ; 7 ; > 
    au < down ; frozen ; 2014 ; Journal of Breath Research Volume 8 ; 8 ; reingest5.clockss.org:8082 > 
    au < down ; exists ; 2015 ; Journal of Breath Research Volume 9 ; 9 ; > 

  }

  {

    title <
      name = Journal of Cosmology and Astroparticle Physics ;
      issn = 1475-7516 ;
      issnl = 1475-7516
    >
    
    param[journal_issn] = 1475-7516

    au < doNotProcess ; doNotProcess ; 2003 ; Journal of Cosmology and Astroparticle Physics Volume 2003 ; 2003 ; > 
    au < doNotProcess ; doNotProcess ; 2004 ; Journal of Cosmology and Astroparticle Physics Volume 2004 ; 2004 ; > 
    au < doNotProcess ; doNotProcess ; 2005 ; Journal of Cosmology and Astroparticle Physics Volume 2005 ; 2005 ; > 
    au < doNotProcess ; doNotProcess ; 2006 ; Journal of Cosmology and Astroparticle Physics Volume 2006 ; 2006 ; > 
    au < doNotProcess ; doNotProcess ; 2007 ; Journal of Cosmology and Astroparticle Physics Volume 2007 ; 2007 ; > 
    au < down ; frozen ; 2008 ; Journal of Cosmology and Astroparticle Physics Volume 2008 ; 2008 ; > 
    au < down ; frozen ; 2009 ; Journal of Cosmology and Astroparticle Physics Volume 2009 ; 2009 ; > 
    au < down ; frozen ; 2010 ; Journal of Cosmology and Astroparticle Physics Volume 2010 ; 2010 ; > 
    au < down ; frozen ; 2011 ; Journal of Cosmology and Astroparticle Physics Volume 2011 ; 2011 ; > 
    au < down ; crawling ; 2012 ; Journal of Cosmology and Astroparticle Physics Volume 2012 ; 2012 ; > 
    au < down ; exists ; 2013 ; Journal of Cosmology and Astroparticle Physics Volume 2013 ; 2013 ; > 
    au < down ; exists ; 2014 ; Journal of Cosmology and Astroparticle Physics Volume 2014 ; 2014 ; > 
    au < down ; exists ; 2015 ; Journal of Cosmology and Astroparticle Physics Volume 2015 ; 2015 ; > 

  }

  {

    title <
      name = Journal of Geophysics and Engineering ;
      issn = 1742-2132 ;
      eissn = 1742-2140 ;
      issnl = 1742-2132
    >

    param[journal_issn] = 1742-2140
    comment[param] = eissn preferred

    au < doNotProcess ; doNotProcess ; 2004 ; Journal of Geophysics and Engineering Volume 1 ; 1 ; > 
    au < doNotProcess ; doNotProcess ; 2005 ; Journal of Geophysics and Engineering Volume 2 ; 2 ; > 
    au < doNotProcess ; doNotProcess ; 2006 ; Journal of Geophysics and Engineering Volume 3 ; 3 ; > 
    au < doNotProcess ; doNotProcess ; 2007 ; Journal of Geophysics and Engineering Volume 4 ; 4 ; > 
    au < down ; finished ; 2008 ; Journal of Geophysics and Engineering Volume 5 ; 5 ; > 
    au < down ; finished ; 2009 ; Journal of Geophysics and Engineering Volume 6 ; 6 ; > 
    au < down ; finished ; 2010 ; Journal of Geophysics and Engineering Volume 7 ; 7 ; > 
    au < down ; finished ; 2011 ; Journal of Geophysics and Engineering Volume 8 ; 8 ; > 
    au < down ; frozen ; 2012 ; Journal of Geophysics and Engineering Volume 9 ; 9 ; > 
    au < down ; exists ; 2013 ; Journal of Geophysics and Engineering Volume 10 ; 10 ; > 
    au < down ; exists ; 2014 ; Journal of Geophysics and Engineering Volume 11 ; 11 ; > 
    au < down ; exists ; 2015 ; Journal of Geophysics and Engineering Volume 12 ; 12 ; > 

  }

  {

    title <
      name = Journal of High Energy Physics ;
      issn = 1126-6708 ;
      eissn = 1029-8479 ;
      issnl = 1126-6708
    >

    comment[moved_to] = Springer Science+Business Media in 2010
    
    {
    
      param[journal_issn] = 1126-6708

      au < doNotProcess ; doNotProcess ; 1997 ; Journal of High Energy Physics Volume 1997 ; 1997 ; > 
      au < doNotProcess ; doNotProcess ; 1998 ; Journal of High Energy Physics Volume 1998 ; 1998 ; > 
      au < doNotProcess ; doNotProcess ; 1999 ; Journal of High Energy Physics Volume 1999 ; 1999 ; > 
      au < doNotProcess ; doNotProcess ; 2000 ; Journal of High Energy Physics Volume 2000 ; 2000 ; > 
      au < doNotProcess ; doNotProcess ; 2001 ; Journal of High Energy Physics Volume 2001 ; 2001 ; > 
      au < doNotProcess ; doNotProcess ; 2002 ; Journal of High Energy Physics Volume 2002 ; 2002 ; > 
      au < doNotProcess ; doNotProcess ; 2003 ; Journal of High Energy Physics Volume 2003 ; 2003 ; > 
      au < doNotProcess ; doNotProcess ; 2004 ; Journal of High Energy Physics Volume 2004 ; 2004 ; > 
      au < doNotProcess ; doNotProcess ; 2005 ; Journal of High Energy Physics Volume 2005 ; 2005 ; > 
      au < doNotProcess ; doNotProcess ; 2006 ; Journal of High Energy Physics Volume 2006 ; 2006 ; > 
      au < doNotProcess ; doNotProcess ; 2007 ; Journal of High Energy Physics Volume 2007 ; 2007 ; > 
      au < down ; frozen ; 2008 ; Journal of High Energy Physics Volume 2008 ; 2008 ; > 
      au < down ; frozen ; 2009 ; Journal of High Energy Physics Volume 2009 ; 2009 ; > 
    
    }

    {
    
      param[journal_issn] = 1029-8479
      
      comment[delete] = malformed AU on ingest1 only. 

      au < superseded ; exists ; 2008 ; Journal of High Energy Physics Volume 2008 [to delete] ; 2008 ; > 
    
    }

  }

  {

    title <
      name = Journal of Instrumentation ;
      issn = 1748-0221 ;
      issnl = 1748-0221
    >
    
    param[journal_issn] = 1748-0221

    au < doNotProcess ; doNotProcess ; 2006 ; Journal of Instrumentation Volume 1 ; 1 ; > 
    au < doNotProcess ; doNotProcess ; 2007 ; Journal of Instrumentation Volume 2 ; 2 ; > 
    au < down ; frozen ; 2008 ; Journal of Instrumentation Volume 3 ; 3 ; > 
    au < down ; finished ; 2009 ; Journal of Instrumentation Volume 4 ; 4 ; > 
    au < down ; finished ; 2010 ; Journal of Instrumentation Volume 5 ; 5 ; > 
    au < down ; frozen ; 2011 ; Journal of Instrumentation Volume 6 ; 6 ; > 
    au < down ; crawling ; 2012 ; Journal of Instrumentation Volume 7 ; 7 ; > 
    au < down ; exists ; 2013 ; Journal of Instrumentation Volume 8 ; 8 ; > 
    au < down ; exists ; 2014 ; Journal of Instrumentation Volume 9 ; 9 ; > 
    au < down ; exists ; 2015 ; Journal of Instrumentation Volume 10 ; 10 ; > 

  }

  {

    title <
      name = Journal of Micromechanics and Microengineering ;
      issn = 0960-1317 ;
      eissn = 1361-6439 ;
      issnl = 0960-1317
    >

    param[journal_issn] = 0960-1317
    comment[param] = print issn preferred
    comment[ingNotReady] = 403 Forbidden fetch error, RU4518

    au < doNotProcess ; doNotProcess ; 1991 ; Journal of Micromechanics and Microengineering Volume 1 ; 1 ; > 
    au < doNotProcess ; doNotProcess ; 1992 ; Journal of Micromechanics and Microengineering Volume 2 ; 2 ; > 
    au < doNotProcess ; doNotProcess ; 1993 ; Journal of Micromechanics and Microengineering Volume 3 ; 3 ; > 
    au < doNotProcess ; doNotProcess ; 1994 ; Journal of Micromechanics and Microengineering Volume 4 ; 4 ; > 
    au < doNotProcess ; doNotProcess ; 1995 ; Journal of Micromechanics and Microengineering Volume 5 ; 5 ; > 
    au < doNotProcess ; doNotProcess ; 1996 ; Journal of Micromechanics and Microengineering Volume 6 ; 6 ; > 
    au < doNotProcess ; doNotProcess ; 1997 ; Journal of Micromechanics and Microengineering Volume 7 ; 7 ; > 
    au < doNotProcess ; doNotProcess ; 1998 ; Journal of Micromechanics and Microengineering Volume 8 ; 8 ; > 
    au < doNotProcess ; doNotProcess ; 1999 ; Journal of Micromechanics and Microengineering Volume 9 ; 9 ; > 
    au < doNotProcess ; doNotProcess ; 2000 ; Journal of Micromechanics and Microengineering Volume 10 ; 10 ; > 
    au < doNotProcess ; doNotProcess ; 2001 ; Journal of Micromechanics and Microengineering Volume 11 ; 11 ; > 
    au < doNotProcess ; doNotProcess ; 2002 ; Journal of Micromechanics and Microengineering Volume 12 ; 12 ; > 
    au < doNotProcess ; doNotProcess ; 2003 ; Journal of Micromechanics and Microengineering Volume 13 ; 13 ; > 
    au < doNotProcess ; doNotProcess ; 2004 ; Journal of Micromechanics and Microengineering Volume 14 ; 14 ; > 
    au < doNotProcess ; doNotProcess ; 2005 ; Journal of Micromechanics and Microengineering Volume 15 ; 15 ; > 
    au < doNotProcess ; doNotProcess ; 2006 ; Journal of Micromechanics and Microengineering Volume 16 ; 16 ; > 
    au < doNotProcess ; doNotProcess ; 2007 ; Journal of Micromechanics and Microengineering Volume 17 ; 17 ; > 
    au < down ; frozen ; 2008 ; Journal of Micromechanics and Microengineering Volume 18 ; 18 ; > 
    au < down ; finished ; 2009 ; Journal of Micromechanics and Microengineering Volume 19 ; 19 ; > 
    au < down ; frozen ; 2010 ; Journal of Micromechanics and Microengineering Volume 20 ; 20 ; > 
    au < down ; frozen ; 2011 ; Journal of Micromechanics and Microengineering Volume 21 ; 21 ; > 
    au < ingNotReady ; exists ; 2012 ; Journal of Micromechanics and Microengineering Volume 22 ; 22 ; > 
    au < down ; exists ; 2013 ; Journal of Micromechanics and Microengineering Volume 23 ; 23 ; > 
    au < down ; exists ; 2014 ; Journal of Micromechanics and Microengineering Volume 24 ; 24 ; > 
    au < down ; exists ; 2015 ; Journal of Micromechanics and Microengineering Volume 25 ; 25 ; > 

  }

  {

    title <
      name = Journal of Neural Engineering ;
      issn = 1741-2560 ;
      eissn = 1741-2552 ;
      issnl = 1741-2560
    >

    param[journal_issn] = 1741-2552
    comment[param] = eissn preferred

    au < doNotProcess ; doNotProcess ; 2004 ; Journal of Neural Engineering Volume 1 ; 1 ; > 
    au < doNotProcess ; doNotProcess ; 2005 ; Journal of Neural Engineering Volume 2 ; 2 ; > 
    au < doNotProcess ; doNotProcess ; 2006 ; Journal of Neural Engineering Volume 3 ; 3 ; > 
    au < doNotProcess ; doNotProcess ; 2007 ; Journal of Neural Engineering Volume 4 ; 4 ; > 
    au < down ; finished ; 2008 ; Journal of Neural Engineering Volume 5 ; 5 ; >
    au < down ; finished ; 2009 ; Journal of Neural Engineering Volume 6 ; 6 ; > 
    au < down ; finished ; 2010 ; Journal of Neural Engineering Volume 7 ; 7 ; > 
    au < down ; finished ; 2011 ; Journal of Neural Engineering Volume 8 ; 8 ; > 
    au < down ; crawling ; 2012 ; Journal of Neural Engineering Volume 9 ; 9 ; > 
    au < down ; exists ; 2013 ; Journal of Neural Engineering Volume 10 ; 10 ; > 
    au < down ; exists ; 2014 ; Journal of Neural Engineering Volume 11 ; 11 ; > 
    au < down ; exists ; 2015 ; Journal of Neural Engineering Volume 12 ; 12 ; > 

  }
  
#  {
#
#    title <
#      name = Journal of Nuclear Energy. Part C, Plasma Physics, Accelerators, Thermonuclear Research ;
#      issn = 0368-3281 ;
#      issnl = 0368-3281
#    >
#
#    param[journal_issn] = 0368-3281
#    comment[continued_by] = 0032-1028
#
#    au < doNotProcess ; doNotProcess ; 1959-1960 ; Journal of Nuclear Energy. Part C, Plasma Physics, Accelerators, Thermonuclear Research Volume 1 ; 1 ; > 
#    au < doNotProcess ; doNotProcess ; 1961 ; Journal of Nuclear Energy. Part C, Plasma Physics, Accelerators, Thermonuclear Research Volume 2 ; 2 ; > 
#    au < doNotProcess ; doNotProcess ; 1961 ; Journal of Nuclear Energy. Part C, Plasma Physics, Accelerators, Thermonuclear Research Volume 3 ; 3 ; > 
#    au < doNotProcess ; doNotProcess ; 1962 ; Journal of Nuclear Energy. Part C, Plasma Physics, Accelerators, Thermonuclear Research Volume 4 ; 4 ; > 
#    au < doNotProcess ; doNotProcess ; 1963 ; Journal of Nuclear Energy. Part C, Plasma Physics, Accelerators, Thermonuclear Research Volume 5 ; 5 ; > 
#    au < doNotProcess ; doNotProcess ; 1964 ; Journal of Nuclear Energy. Part C, Plasma Physics, Accelerators, Thermonuclear Research Volume 6 ; 6 ; > 
#    au < doNotProcess ; doNotProcess ; 1965 ; Journal of Nuclear Energy. Part C, Plasma Physics, Accelerators, Thermonuclear Research Volume 7 ; 7 ; > 
#    au < doNotProcess ; doNotProcess ; 1966 ; Journal of Nuclear Energy. Part C, Plasma Physics, Accelerators, Thermonuclear Research Volume 8 ; 8 ; > 
#
#  }

  {

    title <
      name = Journal of Optics ;
      issn = 2040-8978 ;
      eissn = 2040-8986 ;
      issnl = 2040-8978
    >

    param[journal_issn] = 2040-8986
    comment[param] = eissn preferred
    comment[continues] = 1464-4258
 
    au < down ; frozen ; 2010 ; Journal of Optics Volume 12 ; 12 ; > 
    au < down ; frozen ; 2011 ; Journal of Optics Volume 13 ; 13 ; > 
    au < down ; crawling ; 2012 ; Journal of Optics Volume 14 ; 14 ; > 
    au < down ; exists ; 2013 ; Journal of Optics Volume 15 ; 15 ; > 
    au < down ; exists ; 2014 ; Journal of Optics Volume 16 ; 16 ; > 
    au < down ; exists ; 2015 ; Journal of Optics Volume 17 ; 17 ; > 

  }

#  {
#
#    title <
#      name = Journal of Optics (1970-1998) ;
#      issn = 0150-536X ;
#      issnl = 0150-536X
#    >
#
#    param[journal_issn] = 0150-536X
#    comment[continues] = 0335-7368
#
#    au < exists ; exists ; 1970 ; Journal of Optics (1970-1998) Volume 1 ; 1 ; > 
#    au < exists ; exists ; 1971 ; Journal of Optics (1970-1998) Volume 2 ; 2 ; > 
#    au < exists ; exists ; 1972 ; Journal of Optics (1970-1998) Volume 3 ; 3 ; > 
#    au < exists ; exists ; 1973 ; Journal of Optics (1970-1998) Volume 4 ; 4 ; > 
#    au < exists ; exists ; 1974 ; Journal of Optics (1970-1998) Volume 5 ; 5 ; > 
#    au < exists ; exists ; 1975 ; Journal of Optics (1970-1998) Volume 6 ; 6 ; > 
#    au < exists ; exists ; 1976 ; Journal of Optics (1970-1998) Volume 7 ; 7 ; > 
#    au < doNotProcess ; doNotProcess ; 1977 ; Journal of Optics (1970-1998) Volume 8 ; 8 ; > 
#    au < doNotProcess ; doNotProcess ; 1978 ; Journal of Optics (1970-1998) Volume 9 ; 9 ; > 
#    au < doNotProcess ; doNotProcess ; 1979 ; Journal of Optics (1970-1998) Volume 10 ; 10 ; > 
#    au < doNotProcess ; doNotProcess ; 1980 ; Journal of Optics (1970-1998) Volume 11 ; 11 ; > 
#    au < doNotProcess ; doNotProcess ; 1981 ; Journal of Optics (1970-1998) Volume 12 ; 12 ; > 
#    au < doNotProcess ; doNotProcess ; 1982 ; Journal of Optics (1970-1998) Volume 13 ; 13 ; > 
#    au < doNotProcess ; doNotProcess ; 1983 ; Journal of Optics (1970-1998) Volume 14 ; 14 ; > 
#    au < doNotProcess ; doNotProcess ; 1984 ; Journal of Optics (1970-1998) Volume 15 ; 15 ; > 
#    au < doNotProcess ; doNotProcess ; 1985 ; Journal of Optics (1970-1998) Volume 16 ; 16 ; > 
#    au < doNotProcess ; doNotProcess ; 1986 ; Journal of Optics (1970-1998) Volume 17 ; 17 ; > 
#    au < doNotProcess ; doNotProcess ; 1987 ; Journal of Optics (1970-1998) Volume 18 ; 18 ; > 
#    au < doNotProcess ; doNotProcess ; 1988 ; Journal of Optics (1970-1998) Volume 19 ; 19 ; > 
#    au < doNotProcess ; doNotProcess ; 1989 ; Journal of Optics (1970-1998) Volume 20 ; 20 ; > 
#    au < doNotProcess ; doNotProcess ; 1990 ; Journal of Optics (1970-1998) Volume 21 ; 21 ; > 
#    au < doNotProcess ; doNotProcess ; 1991 ; Journal of Optics (1970-1998) Volume 22 ; 22 ; > 
#    au < doNotProcess ; doNotProcess ; 1992 ; Journal of Optics (1970-1998) Volume 23 ; 23 ; > 
#    au < doNotProcess ; doNotProcess ; 1993 ; Journal of Optics (1970-1998) Volume 24 ; 24 ; > 
#    au < doNotProcess ; doNotProcess ; 1994 ; Journal of Optics (1970-1998) Volume 25 ; 25 ; > 
#    au < doNotProcess ; doNotProcess ; 1995 ; Journal of Optics (1970-1998) Volume 26 ; 26 ; > 
#    au < doNotProcess ; doNotProcess ; 1996 ; Journal of Optics (1970-1998) Volume 27 ; 27 ; > 
#    au < doNotProcess ; doNotProcess ; 1997 ; Journal of Optics (1970-1998) Volume 28 ; 28 ; > 
#    au < doNotProcess ; doNotProcess ; 1998 ; Journal of Optics (1970-1998) Volume 29 ; 29 ; > 
#
#  }

  {

    title <
      name = Journal of Optics A: Pure and Applied Optics ;
      issn = 1464-4258 ;
      eissn = 1741-3567 ;
      issnl = 1464-4258
    >

    param[journal_issn] = 1464-4258
    comment[param] = print issn preferred
    comment[continued_by] = 2040-8986

    au < doNotProcess ; doNotProcess ; 1999 ; Journal of Optics A: Pure and Applied Optics Volume 1 ; 1 ; > 
    au < doNotProcess ; doNotProcess ; 2000 ; Journal of Optics A: Pure and Applied Optics Volume 2 ; 2 ; > 
    au < doNotProcess ; doNotProcess ; 2001 ; Journal of Optics A: Pure and Applied Optics Volume 3 ; 3 ; > 
    au < doNotProcess ; doNotProcess ; 2002 ; Journal of Optics A: Pure and Applied Optics Volume 4 ; 4 ; > 
    au < doNotProcess ; doNotProcess ; 2003 ; Journal of Optics A: Pure and Applied Optics Volume 5 ; 5 ; > 
    au < doNotProcess ; doNotProcess ; 2004 ; Journal of Optics A: Pure and Applied Optics Volume 6 ; 6 ; > 
    au < doNotProcess ; doNotProcess ; 2005 ; Journal of Optics A: Pure and Applied Optics Volume 7 ; 7 ; > 
    au < doNotProcess ; doNotProcess ; 2006 ; Journal of Optics A: Pure and Applied Optics Volume 8 ; 8 ; > 
    au < doNotProcess ; doNotProcess ; 2007 ; Journal of Optics A: Pure and Applied Optics Volume 9 ; 9 ; > 
    au < down ; finished ; 2008 ; Journal of Optics A: Pure and Applied Optics Volume 10 ; 10 ; > 
    au < down ; finished ; 2009 ; Journal of Optics A: Pure and Applied Optics Volume 11 ; 11 ; > 

  }

#  {
#
#    title <
#      name = Journal of Optics B: Quantum and Semiclassical Optics ;
#      issn = 1464-4266 ;
#      eissn = 1741-3575 ;
#      issnl = 1464-4266
#    >
#
#    param[journal_issn] = 1464-4266
#    comment[param] = print issn preferred
#    comment[continues] = 1355-5111
#
#    au < doNotProcess ; doNotProcess ; 1999 ; Journal of Optics B: Quantum and Semiclassical Optics Volume 1 ; 1 ; > 
#    au < doNotProcess ; doNotProcess ; 2000 ; Journal of Optics B: Quantum and Semiclassical Optics Volume 2 ; 2 ; > 
#    au < doNotProcess ; doNotProcess ; 2001 ; Journal of Optics B: Quantum and Semiclassical Optics Volume 3 ; 3 ; > 
#    au < doNotProcess ; doNotProcess ; 2002 ; Journal of Optics B: Quantum and Semiclassical Optics Volume 4 ; 4 ; > 
#    au < doNotProcess ; doNotProcess ; 2003 ; Journal of Optics B: Quantum and Semiclassical Optics Volume 5 ; 5 ; > 
#    au < doNotProcess ; doNotProcess ; 2004 ; Journal of Optics B: Quantum and Semiclassical Optics Volume 6 ; 6 ; > 
#    au < doNotProcess ; doNotProcess ; 2005 ; Journal of Optics B: Quantum and Semiclassical Optics Volume 7 ; 7 ; > 
#
#  }

#  {
#
#    title <
#      name = Journal of Physics A: General Physics ;
#      issn = 0022-3689 ;
#      issnl = 0022-3689
#    >
#
#    param[journal_issn] = 0022-3689
#    comment[continued_by] = 0301-0015
#
#    au < doNotProcess ; doNotProcess ; 1968 ; Journal of Physics A: General Physics Volume 1 ; 1 ; > 
#    au < doNotProcess ; doNotProcess ; 1969 ; Journal of Physics A: General Physics Volume 2 ; 2 ; > 
#    au < doNotProcess ; doNotProcess ; 1970 ; Journal of Physics A: General Physics Volume 3 ; 3 ; > 
#    au < doNotProcess ; doNotProcess ; 1971 ; Journal of Physics A: General Physics Volume 4 ; 4 ; > 
#    au < doNotProcess ; doNotProcess ; 1972 ; Journal of Physics A: General Physics Volume 5 ; 5 ; > 
#
#  }

#  {
#
#    title <
#      name = Journal of Physics A: Mathematical and General ;
#      issn = 0305-4470 ;
#      eissn = 1361-6447 ;
#      issnl = 0305-4470
#    >
#
#    param[journal_issn] = 0305-4470
#    comment[param] = print issn preferred
#    comment[continues] = 0301-0015
#    comment[continued_by] = 1751-8121
#
#    au < doNotProcess ; doNotProcess ; 1975 ; Journal of Physics A: Mathematical and General Volume 8 ; 8 ; > 
#    au < doNotProcess ; doNotProcess ; 1976 ; Journal of Physics A: Mathematical and General Volume 9 ; 9 ; > 
#    au < doNotProcess ; doNotProcess ; 1977 ; Journal of Physics A: Mathematical and General Volume 10 ; 10 ; > 
#    au < doNotProcess ; doNotProcess ; 1978 ; Journal of Physics A: Mathematical and General Volume 11 ; 11 ; > 
#    au < doNotProcess ; doNotProcess ; 1979 ; Journal of Physics A: Mathematical and General Volume 12 ; 12 ; > 
#    au < doNotProcess ; doNotProcess ; 1980 ; Journal of Physics A: Mathematical and General Volume 13 ; 13 ; > 
#    au < doNotProcess ; doNotProcess ; 1981 ; Journal of Physics A: Mathematical and General Volume 14 ; 14 ; > 
#    au < doNotProcess ; doNotProcess ; 1982 ; Journal of Physics A: Mathematical and General Volume 15 ; 15 ; > 
#    au < doNotProcess ; doNotProcess ; 1983 ; Journal of Physics A: Mathematical and General Volume 16 ; 16 ; > 
#    au < doNotProcess ; doNotProcess ; 1984 ; Journal of Physics A: Mathematical and General Volume 17 ; 17 ; > 
#    au < doNotProcess ; doNotProcess ; 1985 ; Journal of Physics A: Mathematical and General Volume 18 ; 18 ; > 
#    au < doNotProcess ; doNotProcess ; 1986 ; Journal of Physics A: Mathematical and General Volume 19 ; 19 ; > 
#    au < doNotProcess ; doNotProcess ; 1987 ; Journal of Physics A: Mathematical and General Volume 20 ; 20 ; > 
#    au < doNotProcess ; doNotProcess ; 1988 ; Journal of Physics A: Mathematical and General Volume 21 ; 21 ; > 
#    au < doNotProcess ; doNotProcess ; 1989 ; Journal of Physics A: Mathematical and General Volume 22 ; 22 ; > 
#    au < doNotProcess ; doNotProcess ; 1990 ; Journal of Physics A: Mathematical and General Volume 23 ; 23 ; > 
#    au < doNotProcess ; doNotProcess ; 1991 ; Journal of Physics A: Mathematical and General Volume 24 ; 24 ; > 
#    au < doNotProcess ; doNotProcess ; 1992 ; Journal of Physics A: Mathematical and General Volume 25 ; 25 ; > 
#    au < doNotProcess ; doNotProcess ; 1993 ; Journal of Physics A: Mathematical and General Volume 26 ; 26 ; > 
#    au < doNotProcess ; doNotProcess ; 1994 ; Journal of Physics A: Mathematical and General Volume 27 ; 27 ; > 
#    au < doNotProcess ; doNotProcess ; 1995 ; Journal of Physics A: Mathematical and General Volume 28 ; 28 ; > 
#    au < doNotProcess ; doNotProcess ; 1996 ; Journal of Physics A: Mathematical and General Volume 29 ; 29 ; > 
#    au < doNotProcess ; doNotProcess ; 1997 ; Journal of Physics A: Mathematical and General Volume 30 ; 30 ; > 
#    au < doNotProcess ; doNotProcess ; 1998 ; Journal of Physics A: Mathematical and General Volume 31 ; 31 ; > 
#    au < doNotProcess ; doNotProcess ; 1999 ; Journal of Physics A: Mathematical and General Volume 32 ; 32 ; > 
#    au < doNotProcess ; doNotProcess ; 2000 ; Journal of Physics A: Mathematical and General Volume 33 ; 33 ; > 
#    au < doNotProcess ; doNotProcess ; 2001 ; Journal of Physics A: Mathematical and General Volume 34 ; 34 ; > 
#    au < doNotProcess ; doNotProcess ; 2002 ; Journal of Physics A: Mathematical and General Volume 35 ; 35 ; > 
#    au < doNotProcess ; doNotProcess ; 2003 ; Journal of Physics A: Mathematical and General Volume 36 ; 36 ; > 
#    au < doNotProcess ; doNotProcess ; 2004 ; Journal of Physics A: Mathematical and General Volume 37 ; 37 ; > 
#    au < doNotProcess ; doNotProcess ; 2005 ; Journal of Physics A: Mathematical and General Volume 38 ; 38 ; > 
#    au < doNotProcess ; doNotProcess ; 2006 ; Journal of Physics A: Mathematical and General Volume 39 ; 39 ; > 
#
#  }
  
  {

    title <
      name = Journal of Physics A: Mathematical and Theoretical ;
      issn = 1751-8113 ;
      eissn = 1751-8121 ;
      issnl = 1751-8113
    >

    param[journal_issn] = 1751-8121
    comment[param] = eissn preferred
    comment[continues] = 0305-4470

    au < doNotProcess ; doNotProcess ; 2007 ; Journal of Physics A: Mathematical and Theoretical Volume 40 ; 40 ; > 
    au < down ; finished ; 2008 ; Journal of Physics A: Mathematical and Theoretical Volume 41 ; 41 ; > 
    au < down ; finished ; 2009 ; Journal of Physics A: Mathematical and Theoretical Volume 42 ; 42 ; > 
    au < down ; finished ; 2010 ; Journal of Physics A: Mathematical and Theoretical Volume 43 ; 43 ; > 
    au < down ; frozen ; 2011 ; Journal of Physics A: Mathematical and Theoretical Volume 44 ; 44 ; > 
    au < down ; crawling ; 2012 ; Journal of Physics A: Mathematical and Theoretical Volume 45 ; 45 ; > 
    au < down ; exists ; 2013 ; Journal of Physics A: Mathematical and Theoretical Volume 46 ; 46 ; > 
    au < down ; exists ; 2014 ; Journal of Physics A: Mathematical and Theoretical Volume 47 ; 47 ; > 
    au < doNotProcess ; doNotProcess ; 2015 ; Journal of Physics A: Mathematical and Theoretical Volume 48 ; 48 ; > 

  }
  
#  {
#
#    title <
#      name = Journal of Physics A: Mathematical, Nuclear and General ;
#      issn = 0301-0015 ;
#      issnl = 0301-0015
#    >
#
#    param[journal_issn] = 0301-0015
#    comment[continues] = 0022-3689
#    comment[continued_by] = 0305-4470
#
#    au < doNotProcess ; doNotProcess ; 1973 ; Journal of Physics A: Mathematical, Nuclear and General Volume 6 ; 6 ; > 
#    au < doNotProcess ; doNotProcess ; 1974 ; Journal of Physics A: Mathematical, Nuclear and General Volume 7 ; 7 ; > 
#
#  }
  
#  {
#
#    title <
#      name = Journal of Physics B: Atomic and Molecular Physics ;
#      issn = 0022-3700 ;
#      issnl = 0022-3700
#    >
#
#    param[journal_issn] = 0022-3700
#    comment[continued_by] = 0953-4075
#
#    au < doNotProcess ; doNotProcess ; 1968 ; Journal of Physics B: Atomic and Molecular Physics Volume 1 ; 1 ; > 
#    au < doNotProcess ; doNotProcess ; 1969 ; Journal of Physics B: Atomic and Molecular Physics Volume 2 ; 2 ; > 
#    au < doNotProcess ; doNotProcess ; 1970 ; Journal of Physics B: Atomic and Molecular Physics Volume 3 ; 3 ; > 
#    au < doNotProcess ; doNotProcess ; 1971 ; Journal of Physics B: Atomic and Molecular Physics Volume 4 ; 4 ; > 
#    au < doNotProcess ; doNotProcess ; 1972 ; Journal of Physics B: Atomic and Molecular Physics Volume 5 ; 5 ; > 
#    au < doNotProcess ; doNotProcess ; 1973 ; Journal of Physics B: Atomic and Molecular Physics Volume 6 ; 6 ; > 
#    au < doNotProcess ; doNotProcess ; 1974 ; Journal of Physics B: Atomic and Molecular Physics Volume 7 ; 7 ; > 
#    au < doNotProcess ; doNotProcess ; 1975 ; Journal of Physics B: Atomic and Molecular Physics Volume 8 ; 8 ; > 
#    au < doNotProcess ; doNotProcess ; 1976 ; Journal of Physics B: Atomic and Molecular Physics Volume 9 ; 9 ; > 
#    au < doNotProcess ; doNotProcess ; 1977 ; Journal of Physics B: Atomic and Molecular Physics Volume 10 ; 10 ; > 
#    au < doNotProcess ; doNotProcess ; 1978 ; Journal of Physics B: Atomic and Molecular Physics Volume 11 ; 11 ; > 
#    au < doNotProcess ; doNotProcess ; 1979 ; Journal of Physics B: Atomic and Molecular Physics Volume 12 ; 12 ; > 
#    au < doNotProcess ; doNotProcess ; 1980 ; Journal of Physics B: Atomic and Molecular Physics Volume 13 ; 13 ; > 
#    au < doNotProcess ; doNotProcess ; 1981 ; Journal of Physics B: Atomic and Molecular Physics Volume 14 ; 14 ; > 
#    au < doNotProcess ; doNotProcess ; 1982 ; Journal of Physics B: Atomic and Molecular Physics Volume 15 ; 15 ; > 
#    au < doNotProcess ; doNotProcess ; 1983 ; Journal of Physics B: Atomic and Molecular Physics Volume 16 ; 16 ; > 
#    au < doNotProcess ; doNotProcess ; 1984 ; Journal of Physics B: Atomic and Molecular Physics Volume 17 ; 17 ; > 
#    au < doNotProcess ; doNotProcess ; 1985 ; Journal of Physics B: Atomic and Molecular Physics Volume 18 ; 18 ; > 
#    au < doNotProcess ; doNotProcess ; 1986 ; Journal of Physics B: Atomic and Molecular Physics Volume 19 ; 19 ; > 
#    au < doNotProcess ; doNotProcess ; 1987 ; Journal of Physics B: Atomic and Molecular Physics Volume 20 ; 20 ; > 
#
#  }

  {

    title <
      name = Journal of Physics B: Atomic, Molecular and Optical Physics ;
      issn = 0953-4075 ;
      eissn = 1361-6455 ;
      issnl = 0953-4075
    >

    param[journal_issn] = 0953-4075
    comment[param] = print issn preferred
    comment[continues] = 0022-3700

    au < doNotProcess ; doNotProcess ; 1988 ; Journal of Physics B: Atomic, Molecular and Optical Physics Volume 21 ; 21 ; > 
    au < doNotProcess ; doNotProcess ; 1989 ; Journal of Physics B: Atomic, Molecular and Optical Physics Volume 22 ; 22 ; > 
    au < doNotProcess ; doNotProcess ; 1990 ; Journal of Physics B: Atomic, Molecular and Optical Physics Volume 23 ; 23 ; > 
    au < doNotProcess ; doNotProcess ; 1991 ; Journal of Physics B: Atomic, Molecular and Optical Physics Volume 24 ; 24 ; > 
    au < doNotProcess ; doNotProcess ; 1992 ; Journal of Physics B: Atomic, Molecular and Optical Physics Volume 25 ; 25 ; > 
    au < doNotProcess ; doNotProcess ; 1993 ; Journal of Physics B: Atomic, Molecular and Optical Physics Volume 26 ; 26 ; > 
    au < doNotProcess ; doNotProcess ; 1994 ; Journal of Physics B: Atomic, Molecular and Optical Physics Volume 27 ; 27 ; > 
    au < doNotProcess ; doNotProcess ; 1995 ; Journal of Physics B: Atomic, Molecular and Optical Physics Volume 28 ; 28 ; > 
    au < doNotProcess ; doNotProcess ; 1996 ; Journal of Physics B: Atomic, Molecular and Optical Physics Volume 29 ; 29 ; > 
    au < doNotProcess ; doNotProcess ; 1997 ; Journal of Physics B: Atomic, Molecular and Optical Physics Volume 30 ; 30 ; > 
    au < doNotProcess ; doNotProcess ; 1998 ; Journal of Physics B: Atomic, Molecular and Optical Physics Volume 31 ; 31 ; > 
    au < doNotProcess ; doNotProcess ; 1999 ; Journal of Physics B: Atomic, Molecular and Optical Physics Volume 32 ; 32 ; > 
    au < doNotProcess ; doNotProcess ; 2000 ; Journal of Physics B: Atomic, Molecular and Optical Physics Volume 33 ; 33 ; > 
    au < doNotProcess ; doNotProcess ; 2001 ; Journal of Physics B: Atomic, Molecular and Optical Physics Volume 34 ; 34 ; > 
    au < doNotProcess ; doNotProcess ; 2002 ; Journal of Physics B: Atomic, Molecular and Optical Physics Volume 35 ; 35 ; > 
    au < doNotProcess ; doNotProcess ; 2003 ; Journal of Physics B: Atomic, Molecular and Optical Physics Volume 36 ; 36 ; > 
    au < doNotProcess ; doNotProcess ; 2004 ; Journal of Physics B: Atomic, Molecular and Optical Physics Volume 37 ; 37 ; > 
    au < doNotProcess ; doNotProcess ; 2005 ; Journal of Physics B: Atomic, Molecular and Optical Physics Volume 38 ; 38 ; > 
    au < doNotProcess ; doNotProcess ; 2006 ; Journal of Physics B: Atomic, Molecular and Optical Physics Volume 39 ; 39 ; > 
    au < doNotProcess ; doNotProcess ; 2007 ; Journal of Physics B: Atomic, Molecular and Optical Physics Volume 40 ; 40 ; > 
    au < down ; finished ; 2008 ; Journal of Physics B: Atomic, Molecular and Optical Physics Volume 41 ; 41 ; > 
    au < down ; frozen ; 2009 ; Journal of Physics B: Atomic, Molecular and Optical Physics Volume 42 ; 42 ; > 
    au < down ; frozen ; 2010 ; Journal of Physics B: Atomic, Molecular and Optical Physics Volume 43 ; 43 ; > 
    au < down ; finished ; 2011 ; Journal of Physics B: Atomic, Molecular and Optical Physics Volume 44 ; 44 ; > 
    au < down ; frozen ; 2012 ; Journal of Physics B: Atomic, Molecular and Optical Physics Volume 45 ; 45 ; > 
    au < down ; exists ; 2013 ; Journal of Physics B: Atomic, Molecular and Optical Physics Volume 46 ; 46 ; > 
    au < frozen ; exists ; 2014 ; Journal of Physics B: Atomic, Molecular and Optical Physics Volume 47 ; 47 ; > 
    au < doNotProcess ; doNotProcess ; 2015 ; Journal of Physics B: Atomic, Molecular and Optical Physics Volume 48 ; 48 ; > 

  }

#  {
#
#    title <
#      name = Journal of Physics C: Solid State Physics ;
#      issn = 0022-3719 ;
#      issnl = 0022-3719
#    >
#
#    param[journal_issn] = 0022-3719
#
#    au < doNotProcess ; doNotProcess ; 1968 ; Journal of Physics C: Solid State Physics Volume 1 ; 1 ; > 
#    au < doNotProcess ; doNotProcess ; 1969 ; Journal of Physics C: Solid State Physics Volume 2 ; 2 ; > 
#    au < doNotProcess ; doNotProcess ; 1970 ; Journal of Physics C: Solid State Physics Volume 3 ; 3 ; > 
#    au < doNotProcess ; doNotProcess ; 1971 ; Journal of Physics C: Solid State Physics Volume 4 ; 4 ; > 
#    au < doNotProcess ; doNotProcess ; 1972 ; Journal of Physics C: Solid State Physics Volume 5 ; 5 ; > 
#    au < doNotProcess ; doNotProcess ; 1973 ; Journal of Physics C: Solid State Physics Volume 6 ; 6 ; > 
#    au < doNotProcess ; doNotProcess ; 1974 ; Journal of Physics C: Solid State Physics Volume 7 ; 7 ; > 
#    au < doNotProcess ; doNotProcess ; 1975 ; Journal of Physics C: Solid State Physics Volume 8 ; 8 ; > 
#    au < doNotProcess ; doNotProcess ; 1976 ; Journal of Physics C: Solid State Physics Volume 9 ; 9 ; > 
#    au < doNotProcess ; doNotProcess ; 1977 ; Journal of Physics C: Solid State Physics Volume 10 ; 10 ; > 
#    au < doNotProcess ; doNotProcess ; 1978 ; Journal of Physics C: Solid State Physics Volume 11 ; 11 ; > 
#    au < doNotProcess ; doNotProcess ; 1979 ; Journal of Physics C: Solid State Physics Volume 12 ; 12 ; > 
#    au < doNotProcess ; doNotProcess ; 1980 ; Journal of Physics C: Solid State Physics Volume 13 ; 13 ; > 
#    au < doNotProcess ; doNotProcess ; 1981 ; Journal of Physics C: Solid State Physics Volume 14 ; 14 ; > 
#    au < doNotProcess ; doNotProcess ; 1982 ; Journal of Physics C: Solid State Physics Volume 15 ; 15 ; > 
#    au < doNotProcess ; doNotProcess ; 1983 ; Journal of Physics C: Solid State Physics Volume 16 ; 16 ; > 
#    au < doNotProcess ; doNotProcess ; 1984 ; Journal of Physics C: Solid State Physics Volume 17 ; 17 ; > 
#    au < doNotProcess ; doNotProcess ; 1985 ; Journal of Physics C: Solid State Physics Volume 18 ; 18 ; > 
#    au < doNotProcess ; doNotProcess ; 1986 ; Journal of Physics C: Solid State Physics Volume 19 ; 19 ; > 
#    au < doNotProcess ; doNotProcess ; 1987 ; Journal of Physics C: Solid State Physics Volume 20 ; 20 ; > 
#    au < doNotProcess ; doNotProcess ; 1988 ; Journal of Physics C: Solid State Physics Volume 21 ; 21 ; > 
#
#  }

  {

    title <
      name = Journal of Physics D: Applied Physics ;
      issn = 0022-3727 ;
      eissn = 1361-6463 ;
      issnl = 0022-3727
    >

    param[journal_issn] = 0022-3727
    comment[param] = print issn preferred

    au < doNotProcess ; doNotProcess ; 1968 ; Journal of Physics D: Applied Physics Volume 1 ; 1 ; > 
    au < doNotProcess ; doNotProcess ; 1969 ; Journal of Physics D: Applied Physics Volume 2 ; 2 ; > 
    au < doNotProcess ; doNotProcess ; 1970 ; Journal of Physics D: Applied Physics Volume 3 ; 3 ; > 
    au < doNotProcess ; doNotProcess ; 1971 ; Journal of Physics D: Applied Physics Volume 4 ; 4 ; > 
    au < doNotProcess ; doNotProcess ; 1972 ; Journal of Physics D: Applied Physics Volume 5 ; 5 ; > 
    au < doNotProcess ; doNotProcess ; 1973 ; Journal of Physics D: Applied Physics Volume 6 ; 6 ; > 
    au < doNotProcess ; doNotProcess ; 1974 ; Journal of Physics D: Applied Physics Volume 7 ; 7 ; > 
    au < doNotProcess ; doNotProcess ; 1975 ; Journal of Physics D: Applied Physics Volume 8 ; 8 ; > 
    au < doNotProcess ; doNotProcess ; 1976 ; Journal of Physics D: Applied Physics Volume 9 ; 9 ; > 
    au < doNotProcess ; doNotProcess ; 1977 ; Journal of Physics D: Applied Physics Volume 10 ; 10 ; > 
    au < doNotProcess ; doNotProcess ; 1978 ; Journal of Physics D: Applied Physics Volume 11 ; 11 ; > 
    au < doNotProcess ; doNotProcess ; 1979 ; Journal of Physics D: Applied Physics Volume 12 ; 12 ; > 
    au < doNotProcess ; doNotProcess ; 1980 ; Journal of Physics D: Applied Physics Volume 13 ; 13 ; > 
    au < doNotProcess ; doNotProcess ; 1981 ; Journal of Physics D: Applied Physics Volume 14 ; 14 ; > 
    au < doNotProcess ; doNotProcess ; 1982 ; Journal of Physics D: Applied Physics Volume 15 ; 15 ; > 
    au < doNotProcess ; doNotProcess ; 1983 ; Journal of Physics D: Applied Physics Volume 16 ; 16 ; > 
    au < doNotProcess ; doNotProcess ; 1984 ; Journal of Physics D: Applied Physics Volume 17 ; 17 ; > 
    au < doNotProcess ; doNotProcess ; 1985 ; Journal of Physics D: Applied Physics Volume 18 ; 18 ; > 
    au < doNotProcess ; doNotProcess ; 1986 ; Journal of Physics D: Applied Physics Volume 19 ; 19 ; > 
    au < doNotProcess ; doNotProcess ; 1987 ; Journal of Physics D: Applied Physics Volume 20 ; 20 ; > 
    au < doNotProcess ; doNotProcess ; 1988 ; Journal of Physics D: Applied Physics Volume 21 ; 21 ; > 
    au < doNotProcess ; doNotProcess ; 1989 ; Journal of Physics D: Applied Physics Volume 22 ; 22 ; > 
    au < doNotProcess ; doNotProcess ; 1990 ; Journal of Physics D: Applied Physics Volume 23 ; 23 ; > 
    au < doNotProcess ; doNotProcess ; 1991 ; Journal of Physics D: Applied Physics Volume 24 ; 24 ; > 
    au < doNotProcess ; doNotProcess ; 1992 ; Journal of Physics D: Applied Physics Volume 25 ; 25 ; > 
    au < doNotProcess ; doNotProcess ; 1993 ; Journal of Physics D: Applied Physics Volume 26 ; 26 ; > 
    au < doNotProcess ; doNotProcess ; 1994 ; Journal of Physics D: Applied Physics Volume 27 ; 27 ; > 
    au < doNotProcess ; doNotProcess ; 1995 ; Journal of Physics D: Applied Physics Volume 28 ; 28 ; > 
    au < doNotProcess ; doNotProcess ; 1996 ; Journal of Physics D: Applied Physics Volume 29 ; 29 ; > 
    au < doNotProcess ; doNotProcess ; 1997 ; Journal of Physics D: Applied Physics Volume 30 ; 30 ; > 
    au < doNotProcess ; doNotProcess ; 1998 ; Journal of Physics D: Applied Physics Volume 31 ; 31 ; > 
    au < doNotProcess ; doNotProcess ; 1999 ; Journal of Physics D: Applied Physics Volume 32 ; 32 ; > 
    au < doNotProcess ; doNotProcess ; 2000 ; Journal of Physics D: Applied Physics Volume 33 ; 33 ; > 
    au < doNotProcess ; doNotProcess ; 2001 ; Journal of Physics D: Applied Physics Volume 34 ; 34 ; > 
    au < doNotProcess ; doNotProcess ; 2002 ; Journal of Physics D: Applied Physics Volume 35 ; 35 ; > 
    au < doNotProcess ; doNotProcess ; 2003 ; Journal of Physics D: Applied Physics Volume 36 ; 36 ; > 
    au < doNotProcess ; doNotProcess ; 2004 ; Journal of Physics D: Applied Physics Volume 37 ; 37 ; > 
    au < doNotProcess ; doNotProcess ; 2005 ; Journal of Physics D: Applied Physics Volume 38 ; 38 ; > 
    au < doNotProcess ; doNotProcess ; 2006 ; Journal of Physics D: Applied Physics Volume 39 ; 39 ; > 
    au < doNotProcess ; doNotProcess ; 2007 ; Journal of Physics D: Applied Physics Volume 40 ; 40 ; > 
    au < down ; frozen ; 2008 ; Journal of Physics D: Applied Physics Volume 41 ; 41 ; > 
    au < down ; frozen ; 2009 ; Journal of Physics D: Applied Physics Volume 42 ; 42 ; > 
    au < down ; frozen ; 2010 ; Journal of Physics D: Applied Physics Volume 43 ; 43 ; > 
    au < down ; crawling ; 2011 ; Journal of Physics D: Applied Physics Volume 44 ; 44 ; > 
    au < down ; crawling ; 2012 ; Journal of Physics D: Applied Physics Volume 45 ; 45 ; > 
    au < down ; exists ; 2013 ; Journal of Physics D: Applied Physics Volume 46 ; 46 ; > 
    au < down ; exists ; 2014 ; Journal of Physics D: Applied Physics Volume 47 ; 47 ; > 
    au < doNotProcess ; exists ; 2015 ; Journal of Physics D: Applied Physics Volume 48 ; 48 ; > #PD-1361 login required

  }

#  {
#
#    title <
#      name = Journal of Physics E: Scientific Instruments ;
#      issn = 0022-3735 ;
#      issnl = 0022-3735
#    >
#
#    param[journal_issn] = 0022-3735
#
#    au < doNotProcess ; doNotProcess ; 1968 ; Journal of Physics E: Scientific Instruments Volume 1 ; 1 ; > 
#    au < doNotProcess ; doNotProcess ; 1969 ; Journal of Physics E: Scientific Instruments Volume 2 ; 2 ; > 
#    au < doNotProcess ; doNotProcess ; 1970 ; Journal of Physics E: Scientific Instruments Volume 3 ; 3 ; > 
#    au < doNotProcess ; doNotProcess ; 1971 ; Journal of Physics E: Scientific Instruments Volume 4 ; 4 ; > 
#    au < doNotProcess ; doNotProcess ; 1972 ; Journal of Physics E: Scientific Instruments Volume 5 ; 5 ; > 
#    au < doNotProcess ; doNotProcess ; 1973 ; Journal of Physics E: Scientific Instruments Volume 6 ; 6 ; > 
#    au < doNotProcess ; doNotProcess ; 1974 ; Journal of Physics E: Scientific Instruments Volume 7 ; 7 ; > 
#    au < doNotProcess ; doNotProcess ; 1975 ; Journal of Physics E: Scientific Instruments Volume 8 ; 8 ; > 
#    au < doNotProcess ; doNotProcess ; 1976 ; Journal of Physics E: Scientific Instruments Volume 9 ; 9 ; > 
#    au < doNotProcess ; doNotProcess ; 1977 ; Journal of Physics E: Scientific Instruments Volume 10 ; 10 ; > 
#    au < doNotProcess ; doNotProcess ; 1978 ; Journal of Physics E: Scientific Instruments Volume 11 ; 11 ; > 
#    au < doNotProcess ; doNotProcess ; 1979 ; Journal of Physics E: Scientific Instruments Volume 12 ; 12 ; > 
#    au < doNotProcess ; doNotProcess ; 1980 ; Journal of Physics E: Scientific Instruments Volume 13 ; 13 ; > 
#    au < doNotProcess ; doNotProcess ; 1981 ; Journal of Physics E: Scientific Instruments Volume 14 ; 14 ; > 
#    au < doNotProcess ; doNotProcess ; 1982 ; Journal of Physics E: Scientific Instruments Volume 15 ; 15 ; > 
#    au < doNotProcess ; doNotProcess ; 1983 ; Journal of Physics E: Scientific Instruments Volume 16 ; 16 ; > 
#    au < doNotProcess ; doNotProcess ; 1984 ; Journal of Physics E: Scientific Instruments Volume 17 ; 17 ; > 
#    au < doNotProcess ; doNotProcess ; 1985 ; Journal of Physics E: Scientific Instruments Volume 18 ; 18 ; > 
#    au < doNotProcess ; doNotProcess ; 1986 ; Journal of Physics E: Scientific Instruments Volume 19 ; 19 ; > 
#    au < doNotProcess ; doNotProcess ; 1987 ; Journal of Physics E: Scientific Instruments Volume 20 ; 20 ; > 
#    au < doNotProcess ; doNotProcess ; 1988 ; Journal of Physics E: Scientific Instruments Volume 21 ; 21 ; > 
#    au < doNotProcess ; doNotProcess ; 1989 ; Journal of Physics E: Scientific Instruments Volume 22 ; 22 ; > 
#
#  }

#  {
#
#    title <
#      name = Journal of Physics F: Metal Physics ;
#      issn = 0305-4608 ;
#      issnl = 0305-4608
#    >
#
#    param[journal_issn] = 0305-4608
#
#    au < doNotProcess ; doNotProcess ; 1971 ; Journal of Physics F: Metal Physics Volume 1 ; 1 ; > 
#    au < doNotProcess ; doNotProcess ; 1972 ; Journal of Physics F: Metal Physics Volume 2 ; 2 ; > 
#    au < doNotProcess ; doNotProcess ; 1973 ; Journal of Physics F: Metal Physics Volume 3 ; 3 ; > 
#    au < doNotProcess ; doNotProcess ; 1974 ; Journal of Physics F: Metal Physics Volume 4 ; 4 ; > 
#    au < doNotProcess ; doNotProcess ; 1975 ; Journal of Physics F: Metal Physics Volume 5 ; 5 ; > 
#    au < doNotProcess ; doNotProcess ; 1976 ; Journal of Physics F: Metal Physics Volume 6 ; 6 ; > 
#    au < doNotProcess ; doNotProcess ; 1977 ; Journal of Physics F: Metal Physics Volume 7 ; 7 ; > 
#    au < doNotProcess ; doNotProcess ; 1978 ; Journal of Physics F: Metal Physics Volume 8 ; 8 ; > 
#    au < doNotProcess ; doNotProcess ; 1979 ; Journal of Physics F: Metal Physics Volume 9 ; 9 ; > 
#    au < doNotProcess ; doNotProcess ; 1980 ; Journal of Physics F: Metal Physics Volume 10 ; 10 ; > 
#    au < doNotProcess ; doNotProcess ; 1981 ; Journal of Physics F: Metal Physics Volume 11 ; 11 ; > 
#    au < doNotProcess ; doNotProcess ; 1982 ; Journal of Physics F: Metal Physics Volume 12 ; 12 ; > 
#    au < doNotProcess ; doNotProcess ; 1983 ; Journal of Physics F: Metal Physics Volume 13 ; 13 ; > 
#    au < doNotProcess ; doNotProcess ; 1984 ; Journal of Physics F: Metal Physics Volume 14 ; 14 ; > 
#    au < doNotProcess ; doNotProcess ; 1985 ; Journal of Physics F: Metal Physics Volume 15 ; 15 ; > 
#    au < doNotProcess ; doNotProcess ; 1986 ; Journal of Physics F: Metal Physics Volume 16 ; 16 ; > 
#    au < doNotProcess ; doNotProcess ; 1987 ; Journal of Physics F: Metal Physics Volume 17 ; 17 ; > 
#    au < doNotProcess ; doNotProcess ; 1988 ; Journal of Physics F: Metal Physics Volume 18 ; 18 ; > 
#
#  }

  {

    title <
      name = Journal of Physics G: Nuclear and Particle Physics ;
      issn = 0954-3899 ;
      eissn = 1361-6471 ;
      issnl = 0954-3899
    >

    param[journal_issn] = 0954-3899
    comment[param] = print issn preferred
    comment[continues] = 0305-4616
    comment[ingNotReady] = low agreement

    au < doNotProcess ; doNotProcess ; 1989 ; Journal of Physics G: Nuclear and Particle Physics Volume 15 ; 15 ; > 
    au < doNotProcess ; doNotProcess ; 1990 ; Journal of Physics G: Nuclear and Particle Physics Volume 16 ; 16 ; > 
    au < doNotProcess ; doNotProcess ; 1991 ; Journal of Physics G: Nuclear and Particle Physics Volume 17 ; 17 ; > 
    au < doNotProcess ; doNotProcess ; 1992 ; Journal of Physics G: Nuclear and Particle Physics Volume 18 ; 18 ; > 
    au < doNotProcess ; doNotProcess ; 1993 ; Journal of Physics G: Nuclear and Particle Physics Volume 19 ; 19 ; > 
    au < doNotProcess ; doNotProcess ; 1994 ; Journal of Physics G: Nuclear and Particle Physics Volume 20 ; 20 ; > 
    au < doNotProcess ; doNotProcess ; 1995 ; Journal of Physics G: Nuclear and Particle Physics Volume 21 ; 21 ; > 
    au < doNotProcess ; doNotProcess ; 1996 ; Journal of Physics G: Nuclear and Particle Physics Volume 22 ; 22 ; > 
    au < doNotProcess ; doNotProcess ; 1997 ; Journal of Physics G: Nuclear and Particle Physics Volume 23 ; 23 ; > 
    au < doNotProcess ; doNotProcess ; 1998 ; Journal of Physics G: Nuclear and Particle Physics Volume 24 ; 24 ; > 
    au < doNotProcess ; doNotProcess ; 1999 ; Journal of Physics G: Nuclear and Particle Physics Volume 25 ; 25 ; > 
    au < doNotProcess ; doNotProcess ; 2000 ; Journal of Physics G: Nuclear and Particle Physics Volume 26 ; 26 ; > 
    au < doNotProcess ; doNotProcess ; 2001 ; Journal of Physics G: Nuclear and Particle Physics Volume 27 ; 27 ; > 
    au < doNotProcess ; doNotProcess ; 2002 ; Journal of Physics G: Nuclear and Particle Physics Volume 28 ; 28 ; > 
    au < doNotProcess ; doNotProcess ; 2003 ; Journal of Physics G: Nuclear and Particle Physics Volume 29 ; 29 ; > 
    au < doNotProcess ; doNotProcess ; 2004 ; Journal of Physics G: Nuclear and Particle Physics Volume 30 ; 30 ; > 
    au < doNotProcess ; doNotProcess ; 2005 ; Journal of Physics G: Nuclear and Particle Physics Volume 31 ; 31 ; > 
    au < doNotProcess ; doNotProcess ; 2006 ; Journal of Physics G: Nuclear and Particle Physics Volume 32 ; 32 ; > 
    au < doNotProcess ; doNotProcess ; 2006 ; Journal of Physics G: Nuclear and Particle Physics Volume 33 ; 33 ; > 
    au < doNotProcess ; doNotProcess ; 2007 ; Journal of Physics G: Nuclear and Particle Physics Volume 34 ; 34 ; > 
    au < down ; frozen ; 2008 ; Journal of Physics G: Nuclear and Particle Physics Volume 35 ; 35 ; > 
    au < down ; finished ; 2009 ; Journal of Physics G: Nuclear and Particle Physics Volume 36 ; 36 ; > 
    au < down ; finished ; 2010 ; Journal of Physics G: Nuclear and Particle Physics Volume 37 ; 37 ; > 
    au < down ; frozen ; 2011 ; Journal of Physics G: Nuclear and Particle Physics Volume 38 ; 38 ; > 
    au < ingNotReady ; exists ; 2012 ; Journal of Physics G: Nuclear and Particle Physics Volume 39 ; 39 ; > 
    au < down ; exists ; 2013 ; Journal of Physics G: Nuclear and Particle Physics Volume 40 ; 40 ; > 
    au < down ; exists ; 2014 ; Journal of Physics G: Nuclear and Particle Physics Volume 41 ; 41 ; > 
    au < doNotProcess ; doNotProcess ; 2015 ; Journal of Physics G: Nuclear and Particle Physics Volume 42 ; 42 ; > 

  }

#  {
#
#    title <
#      name = Journal of Physics G: Nuclear Physics ;
#      issn = 0305-4616 ;
#      issnl = 0305-4616
#    >
#
#    param[journal_issn] = 0305-4616
#    comment[continued_by] = 0954-3899
#
#    au < doNotProcess ; doNotProcess ; 1975 ; Journal of Physics G: Nuclear Physics Volume 1 ; 1 ; > 
#    au < doNotProcess ; doNotProcess ; 1976 ; Journal of Physics G: Nuclear Physics Volume 2 ; 2 ; > 
#    au < doNotProcess ; doNotProcess ; 1977 ; Journal of Physics G: Nuclear Physics Volume 3 ; 3 ; > 
#    au < doNotProcess ; doNotProcess ; 1978 ; Journal of Physics G: Nuclear Physics Volume 4 ; 4 ; > 
#    au < doNotProcess ; doNotProcess ; 1979 ; Journal of Physics G: Nuclear Physics Volume 5 ; 5 ; > 
#    au < doNotProcess ; doNotProcess ; 1980 ; Journal of Physics G: Nuclear Physics Volume 6 ; 6 ; > 
#    au < doNotProcess ; doNotProcess ; 1981 ; Journal of Physics G: Nuclear Physics Volume 7 ; 7 ; > 
#    au < doNotProcess ; doNotProcess ; 1982 ; Journal of Physics G: Nuclear Physics Volume 8 ; 8 ; > 
#    au < doNotProcess ; doNotProcess ; 1983 ; Journal of Physics G: Nuclear Physics Volume 9 ; 9 ; > 
#    au < doNotProcess ; doNotProcess ; 1984 ; Journal of Physics G: Nuclear Physics Volume 10 ; 10 ; > 
#    au < doNotProcess ; doNotProcess ; 1985 ; Journal of Physics G: Nuclear Physics Volume 11 ; 11 ; > 
#    au < doNotProcess ; doNotProcess ; 1986 ; Journal of Physics G: Nuclear Physics Volume 12 ; 12 ; > 
#    au < doNotProcess ; doNotProcess ; 1987 ; Journal of Physics G: Nuclear Physics Volume 13 ; 13 ; > 
#    au < doNotProcess ; doNotProcess ; 1988 ; Journal of Physics G: Nuclear Physics Volume 14 ; 14 ; > 
#
#  }

  {

    title <
      name = Journal of Physics: Condensed Matter ;
      issn = 0953-8984 ;
      eissn = 1361-648X ;
      issnl = 0953-8984
    >

    param[journal_issn] = 0953-8984
    comment[param] = print issn preferred
    comment[ingNotReady] = low agreement

    au < doNotProcess ; doNotProcess ; 1989 ; Journal of Physics: Condensed Matter Volume 1 ; 1 ; > 
    au < doNotProcess ; doNotProcess ; 1990 ; Journal of Physics: Condensed Matter Volume 2 ; 2 ; > 
    au < doNotProcess ; doNotProcess ; 1991 ; Journal of Physics: Condensed Matter Volume 3 ; 3 ; > 
    au < doNotProcess ; doNotProcess ; 1992 ; Journal of Physics: Condensed Matter Volume 4 ; 4 ; > 
    au < doNotProcess ; doNotProcess ; 1993 ; Journal of Physics: Condensed Matter Volume 5 ; 5 ; > 
    au < doNotProcess ; doNotProcess ; 1994 ; Journal of Physics: Condensed Matter Volume 6 ; 6 ; > 
    au < doNotProcess ; doNotProcess ; 1995 ; Journal of Physics: Condensed Matter Volume 7 ; 7 ; > 
    au < doNotProcess ; doNotProcess ; 1996 ; Journal of Physics: Condensed Matter Volume 8 ; 8 ; > 
    au < doNotProcess ; doNotProcess ; 1997 ; Journal of Physics: Condensed Matter Volume 9 ; 9 ; > 
    au < doNotProcess ; doNotProcess ; 1998 ; Journal of Physics: Condensed Matter Volume 10 ; 10 ; > 
    au < doNotProcess ; doNotProcess ; 1999 ; Journal of Physics: Condensed Matter Volume 11 ; 11 ; > 
    au < doNotProcess ; doNotProcess ; 2000 ; Journal of Physics: Condensed Matter Volume 12 ; 12 ; > 
    au < doNotProcess ; doNotProcess ; 2001 ; Journal of Physics: Condensed Matter Volume 13 ; 13 ; > 
    au < doNotProcess ; doNotProcess ; 2002 ; Journal of Physics: Condensed Matter Volume 14 ; 14 ; > 
    au < doNotProcess ; doNotProcess ; 2003 ; Journal of Physics: Condensed Matter Volume 15 ; 15 ; > 
    au < doNotProcess ; doNotProcess ; 2004 ; Journal of Physics: Condensed Matter Volume 16 ; 16 ; > 
    au < doNotProcess ; doNotProcess ; 2005 ; Journal of Physics: Condensed Matter Volume 17 ; 17 ; > 
    au < doNotProcess ; doNotProcess ; 2006 ; Journal of Physics: Condensed Matter Volume 18 ; 18 ; > 
    au < doNotProcess ; doNotProcess ; 2007 ; Journal of Physics: Condensed Matter Volume 19 ; 19 ; > 
    au < ingNotReady ; exists ; 2008 ; Journal of Physics: Condensed Matter Volume 20 ; 20 ; > 
    au < down ; finished ; 2009 ; Journal of Physics: Condensed Matter Volume 21 ; 21 ; > 
<<<<<<< HEAD
    au < down ; frozen ; 2010 ; Journal of Physics: Condensed Matter Volume 22 ; 22 ; > 
=======
    au < down ; crawling ; 2010 ; Journal of Physics: Condensed Matter Volume 22 ; 22 ; > 
>>>>>>> ff57a4d5
    au < down ; crawling ; 2011 ; Journal of Physics: Condensed Matter Volume 23 ; 23 ; > 
    au < down ; crawling ; 2012 ; Journal of Physics: Condensed Matter Volume 24 ; 24 ; > 
    au < down ; exists ; 2013 ; Journal of Physics: Condensed Matter Volume 25 ; 25 ; > 
    au < down ; exists ; 2014 ; Journal of Physics: Condensed Matter Volume 26 ; 26 ; > 
    au < doNotProcess ; doNotProcess ; 2015 ; Journal of Physics: Condensed Matter Volume 27 ; 27 ; > 

  }

  {

    title <
      name = Journal of Physics: Conference Series ;
      issn = 1742-6588 ;
      eissn = 1742-6596 ;
      issnl = 1742-6588
    >

    param[journal_issn] = 1742-6596
    comment[param] = eissn preferred
    comment[ingNotReady170] = crawl failure
    comment[ingNotReady] = low agreement

    au < doNotProcess ; doNotProcess ; 2004 ; Journal of Physics: Conference Series Volume 1 ; 1 ; >
    au < doNotProcess ; doNotProcess ; 2004 ; Journal of Physics: Conference Series Volume 2 ; 2 ; >
    au < doNotProcess ; doNotProcess ; 2004 ; Journal of Physics: Conference Series Volume 3 ; 3 ; >
    au < doNotProcess ; doNotProcess ; 2005 ; Journal of Physics: Conference Series Volume 4 ; 4 ; >
    au < doNotProcess ; doNotProcess ; 2005 ; Journal of Physics: Conference Series Volume 5 ; 5 ; >
    au < doNotProcess ; doNotProcess ; 2005 ; Journal of Physics: Conference Series Volume 6 ; 6 ; >
    au < doNotProcess ; doNotProcess ; 2005 ; Journal of Physics: Conference Series Volume 7 ; 7 ; >
    au < doNotProcess ; doNotProcess ; 2005 ; Journal of Physics: Conference Series Volume 8 ; 8 ; >
    au < doNotProcess ; doNotProcess ; 2005 ; Journal of Physics: Conference Series Volume 9 ; 9 ; >
    au < doNotProcess ; doNotProcess ; 2005 ; Journal of Physics: Conference Series Volume 10 ; 10 ; >
    au < doNotProcess ; doNotProcess ; 2005 ; Journal of Physics: Conference Series Volume 11 ; 11 ; >
    au < doNotProcess ; doNotProcess ; 2005 ; Journal of Physics: Conference Series Volume 12 ; 12 ; >
    au < doNotProcess ; doNotProcess ; 2005 ; Journal of Physics: Conference Series Volume 13 ; 13 ; >
    au < doNotProcess ; doNotProcess ; 2005 ; Journal of Physics: Conference Series Volume 14 ; 14 ; >
    au < doNotProcess ; doNotProcess ; 2005 ; Journal of Physics: Conference Series Volume 15 ; 15 ; >
    au < doNotProcess ; doNotProcess ; 2005 ; Journal of Physics: Conference Series Volume 16 ; 16 ; >
    au < doNotProcess ; doNotProcess ; 2005 ; Journal of Physics: Conference Series Volume 17 ; 17 ; >
    au < doNotProcess ; doNotProcess ; 2005 ; Journal of Physics: Conference Series Volume 18 ; 18 ; >
    au < doNotProcess ; doNotProcess ; 2005 ; Journal of Physics: Conference Series Volume 19 ; 19 ; >
    au < doNotProcess ; doNotProcess ; 2005 ; Journal of Physics: Conference Series Volume 20 ; 20 ; >
    au < doNotProcess ; doNotProcess ; 2005 ; Journal of Physics: Conference Series Volume 21 ; 21 ; >
    au < doNotProcess ; doNotProcess ; 2005 ; Journal of Physics: Conference Series Volume 22 ; 22 ; >
    au < doNotProcess ; doNotProcess ; 2005 ; Journal of Physics: Conference Series Volume 23 ; 23 ; >
    au < doNotProcess ; doNotProcess ; 2005 ; Journal of Physics: Conference Series Volume 24 ; 24 ; >
    au < doNotProcess ; doNotProcess ; 2005 ; Journal of Physics: Conference Series Volume 25 ; 25 ; >
    au < doNotProcess ; doNotProcess ; 2006 ; Journal of Physics: Conference Series Volume 26 ; 26 ; >
    au < doNotProcess ; doNotProcess ; 2005 ; Journal of Physics: Conference Series Volume 27 ; 27 ; >
    au < doNotProcess ; doNotProcess ; 2006 ; Journal of Physics: Conference Series Volume 28 ; 28 ; >
    au < doNotProcess ; doNotProcess ; 2006 ; Journal of Physics: Conference Series Volume 29 ; 29 ; >
    au < doNotProcess ; doNotProcess ; 2006 ; Journal of Physics: Conference Series Volume 30 ; 30 ; >
    au < doNotProcess ; doNotProcess ; 2006 ; Journal of Physics: Conference Series Volume 31 ; 31 ; >
    au < doNotProcess ; doNotProcess ; 2006 ; Journal of Physics: Conference Series Volume 32 ; 32 ; >
    au < doNotProcess ; doNotProcess ; 2006 ; Journal of Physics: Conference Series Volume 33 ; 33 ; >
    au < doNotProcess ; doNotProcess ; 2006 ; Journal of Physics: Conference Series Volume 34 ; 34 ; >
    au < doNotProcess ; doNotProcess ; 2006 ; Journal of Physics: Conference Series Volume 35 ; 35 ; >
    au < doNotProcess ; doNotProcess ; 2006 ; Journal of Physics: Conference Series Volume 36 ; 36 ; >
    au < doNotProcess ; doNotProcess ; 2006 ; Journal of Physics: Conference Series Volume 37 ; 37 ; >
    au < doNotProcess ; doNotProcess ; 2006 ; Journal of Physics: Conference Series Volume 38 ; 38 ; >
    au < doNotProcess ; doNotProcess ; 2006 ; Journal of Physics: Conference Series Volume 39 ; 39 ; >
    au < doNotProcess ; doNotProcess ; 2006 ; Journal of Physics: Conference Series Volume 40 ; 40 ; >
    au < doNotProcess ; doNotProcess ; 2006 ; Journal of Physics: Conference Series Volume 41 ; 41 ; >
    au < doNotProcess ; doNotProcess ; 2006 ; Journal of Physics: Conference Series Volume 42 ; 42 ; >
    au < doNotProcess ; doNotProcess ; 2006 ; Journal of Physics: Conference Series Volume 43 ; 43 ; >
    au < doNotProcess ; doNotProcess ; 2006 ; Journal of Physics: Conference Series Volume 44 ; 44 ; >
    au < doNotProcess ; doNotProcess ; 2006 ; Journal of Physics: Conference Series Volume 45 ; 45 ; >
    au < doNotProcess ; doNotProcess ; 2006 ; Journal of Physics: Conference Series Volume 46 ; 46 ; >
    au < doNotProcess ; doNotProcess ; 2006 ; Journal of Physics: Conference Series Volume 47 ; 47 ; >
    au < doNotProcess ; doNotProcess ; 2006 ; Journal of Physics: Conference Series Volume 48 ; 48 ; >
    au < doNotProcess ; doNotProcess ; 2006 ; Journal of Physics: Conference Series Volume 49 ; 49 ; >
    au < doNotProcess ; doNotProcess ; 2006 ; Journal of Physics: Conference Series Volume 50 ; 50 ; >
    au < doNotProcess ; doNotProcess ; 2006 ; Journal of Physics: Conference Series Volume 51 ; 51 ; >
    au < doNotProcess ; doNotProcess ; 2006 ; Journal of Physics: Conference Series Volume 52 ; 52 ; >
    au < doNotProcess ; doNotProcess ; 2006 ; Journal of Physics: Conference Series Volume 53 ; 53 ; >
    au < doNotProcess ; doNotProcess ; 2006 ; Journal of Physics: Conference Series Volume 54 ; 54 ; >
    au < doNotProcess ; doNotProcess ; 2006 ; Journal of Physics: Conference Series Volume 55 ; 55 ; >
    au < doNotProcess ; doNotProcess ; 2006 ; Journal of Physics: Conference Series Volume 56 ; 56 ; >
    au < doNotProcess ; doNotProcess ; 2007 ; Journal of Physics: Conference Series Volume 57 ; 57 ; >
    au < doNotProcess ; doNotProcess ; 2007 ; Journal of Physics: Conference Series Volume 58 ; 58 ; >
    au < doNotProcess ; doNotProcess ; 2007 ; Journal of Physics: Conference Series Volume 59 ; 59 ; >
    au < doNotProcess ; doNotProcess ; 2007 ; Journal of Physics: Conference Series Volume 60 ; 60 ; >
    au < doNotProcess ; doNotProcess ; 2007 ; Journal of Physics: Conference Series Volume 61 ; 61 ; >
    au < doNotProcess ; doNotProcess ; 2007 ; Journal of Physics: Conference Series Volume 62 ; 62 ; >
    au < doNotProcess ; doNotProcess ; 2007 ; Journal of Physics: Conference Series Volume 63 ; 63 ; >
    au < doNotProcess ; doNotProcess ; 2007 ; Journal of Physics: Conference Series Volume 64 ; 64 ; >
    au < doNotProcess ; doNotProcess ; 2007 ; Journal of Physics: Conference Series Volume 65 ; 65 ; >
    au < doNotProcess ; doNotProcess ; 2007 ; Journal of Physics: Conference Series Volume 66 ; 66 ; >
    au < doNotProcess ; doNotProcess ; 2007 ; Journal of Physics: Conference Series Volume 67 ; 67 ; >
    au < doNotProcess ; doNotProcess ; 2007 ; Journal of Physics: Conference Series Volume 68 ; 68 ; >
    au < doNotProcess ; doNotProcess ; 2007 ; Journal of Physics: Conference Series Volume 69 ; 69 ; >
    au < doNotProcess ; doNotProcess ; 2007 ; Journal of Physics: Conference Series Volume 70 ; 70 ; >
    au < doNotProcess ; doNotProcess ; 2007 ; Journal of Physics: Conference Series Volume 71 ; 71 ; >
    au < doNotProcess ; doNotProcess ; 2007 ; Journal of Physics: Conference Series Volume 72 ; 72 ; >
    au < doNotProcess ; doNotProcess ; 2007 ; Journal of Physics: Conference Series Volume 73 ; 73 ; >
    au < doNotProcess ; doNotProcess ; 2007 ; Journal of Physics: Conference Series Volume 74 ; 74 ; >
    au < doNotProcess ; doNotProcess ; 2007 ; Journal of Physics: Conference Series Volume 75 ; 75 ; >
    au < doNotProcess ; doNotProcess ; 2007 ; Journal of Physics: Conference Series Volume 76 ; 76 ; >
    au < doNotProcess ; doNotProcess ; 2007 ; Journal of Physics: Conference Series Volume 77 ; 77 ; >
    au < doNotProcess ; doNotProcess ; 2007 ; Journal of Physics: Conference Series Volume 78 ; 78 ; >
    au < doNotProcess ; doNotProcess ; 2007 ; Journal of Physics: Conference Series Volume 79 ; 79 ; >
    au < doNotProcess ; doNotProcess ; 2007 ; Journal of Physics: Conference Series Volume 80 ; 80 ; >
    au < doNotProcess ; doNotProcess ; 2007 ; Journal of Physics: Conference Series Volume 81 ; 81 ; >
    au < doNotProcess ; doNotProcess ; 2007 ; Journal of Physics: Conference Series Volume 82 ; 82 ; >
    au < doNotProcess ; doNotProcess ; 2007 ; Journal of Physics: Conference Series Volume 83 ; 83 ; >
    au < doNotProcess ; doNotProcess ; 2007 ; Journal of Physics: Conference Series Volume 84 ; 84 ; >
    au < doNotProcess ; doNotProcess ; 2007 ; Journal of Physics: Conference Series Volume 85 ; 85 ; >
    au < doNotProcess ; doNotProcess ; 2007 ; Journal of Physics: Conference Series Volume 86 ; 86 ; >
    au < doNotProcess ; doNotProcess ; 2007 ; Journal of Physics: Conference Series Volume 87 ; 87 ; >
    au < doNotProcess ; doNotProcess ; 2007 ; Journal of Physics: Conference Series Volume 88 ; 88 ; >
    au < doNotProcess ; doNotProcess ; 2007 ; Journal of Physics: Conference Series Volume 89 ; 89 ; >
    au < doNotProcess ; doNotProcess ; 2007 ; Journal of Physics: Conference Series Volume 90 ; 90 ; >
    au < doNotProcess ; doNotProcess ; 2007 ; Journal of Physics: Conference Series Volume 91 ; 91 ; >
    au < doNotProcess ; doNotProcess ; 2007 ; Journal of Physics: Conference Series Volume 92 ; 92 ; >
    au < doNotProcess ; doNotProcess ; 2007 ; Journal of Physics: Conference Series Volume 93 ; 93 ; >
    au < down ; finished ; 2008 ; Journal of Physics: Conference Series Volume 94 ; 94 ; >
    au < down ; frozen ; 2008 ; Journal of Physics: Conference Series Volume 95 ; 95 ; >
    au < down ; finished ; 2008 ; Journal of Physics: Conference Series Volume 96 ; 96 ; >
    au < down ; frozen ; 2008 ; Journal of Physics: Conference Series Volume 97 ; 97 ; >
    au < down ; finished ; 2008 ; Journal of Physics: Conference Series Volume 98 ; 98 ; >
    au < down ; finished ; 2008 ; Journal of Physics: Conference Series Volume 99 ; 99 ; >
    au < down ; frozen ; 2008 ; Journal of Physics: Conference Series Volume 100 ; 100 ; >
    au < down ; finished ; 2008 ; Journal of Physics: Conference Series Volume 101 ; 101 ; >
    au < down ; finished ; 2008 ; Journal of Physics: Conference Series Volume 102 ; 102 ; >
    au < down ; finished ; 2008 ; Journal of Physics: Conference Series Volume 103 ; 103 ; >
    au < down ; finished ; 2008 ; Journal of Physics: Conference Series Volume 104 ; 104 ; >
    au < down ; finished ; 2008 ; Journal of Physics: Conference Series Volume 105 ; 105 ; >
    au < down ; finished ; 2008 ; Journal of Physics: Conference Series Volume 106 ; 106 ; >
    au < down ; finished ; 2008 ; Journal of Physics: Conference Series Volume 107 ; 107 ; >
    au < down ; finished ; 2008 ; Journal of Physics: Conference Series Volume 108 ; 108 ; >
    au < down ; frozen ; 2008 ; Journal of Physics: Conference Series Volume 109 ; 109 ; >
    au < down ; crawling ; 2008 ; Journal of Physics: Conference Series Volume 110 ; 110 ; >
    au < down ; finished ; 2008 ; Journal of Physics: Conference Series Volume 111 ; 111 ; >
    au < down ; frozen ; 2008 ; Journal of Physics: Conference Series Volume 112 ; 112 ; >
    au < down ; finished ; 2008 ; Journal of Physics: Conference Series Volume 113 ; 113 ; >
    au < down ; finished ; 2008 ; Journal of Physics: Conference Series Volume 114 ; 114 ; >
    au < down ; finished ; 2008 ; Journal of Physics: Conference Series Volume 115 ; 115 ; >
    au < down ; frozen ; 2008 ; Journal of Physics: Conference Series Volume 116 ; 116 ; >
    au < down ; frozen ; 2008 ; Journal of Physics: Conference Series Volume 117 ; 117 ; >
    au < down ; finished ; 2008 ; Journal of Physics: Conference Series Volume 118 ; 118 ; >
    au < down ; crawling ; 2008 ; Journal of Physics: Conference Series Volume 119 ; 119 ; >
    au < down ; crawling ; 2008 ; Journal of Physics: Conference Series Volume 120 ; 120 ; >
    au < down ; frozen ; 2008 ; Journal of Physics: Conference Series Volume 121 ; 121 ; >
    au < down ; frozen ; 2008 ; Journal of Physics: Conference Series Volume 122 ; 122 ; >
    au < down ; finished ; 2008 ; Journal of Physics: Conference Series Volume 123 ; 123 ; >
    au < down ; frozen ; 2008 ; Journal of Physics: Conference Series Volume 124 ; 124 ; >
    au < down ; frozen ; 2008 ; Journal of Physics: Conference Series Volume 125 ; 125 ; >
    au < down ; finished ; 2008 ; Journal of Physics: Conference Series Volume 126 ; 126 ; >
    au < down ; finished ; 2008 ; Journal of Physics: Conference Series Volume 127 ; 127 ; >
    au < down ; crawling ; 2008 ; Journal of Physics: Conference Series Volume 128 ; 128 ; >
    au < down ; finished ; 2008 ; Journal of Physics: Conference Series Volume 129 ; 129 ; >
    au < down ; finished ; 2008 ; Journal of Physics: Conference Series Volume 130 ; 130 ; >
    au < down ; finished ; 2008 ; Journal of Physics: Conference Series Volume 131 ; 131 ; >
    au < down ; frozen ; 2008 ; Journal of Physics: Conference Series Volume 132 ; 132 ; >
    au < down ; finished ; 2008 ; Journal of Physics: Conference Series Volume 133 ; 133 ; >
    au < down ; finished ; 2008 ; Journal of Physics: Conference Series Volume 134 ; 134 ; >
    au < down ; frozen ; 2008 ; Journal of Physics: Conference Series Volume 135 ; 135 ; >
    au < down ; crawling ; 2008 ; Journal of Physics: Conference Series Volume 136 ; 136 ; >
    au < down ; finished ; 2008 ; Journal of Physics: Conference Series Volume 137 ; 137 ; >
    au < down ; finished ; 2008 ; Journal of Physics: Conference Series Volume 138 ; 138 ; >
    au < down ; finished ; 2008 ; Journal of Physics: Conference Series Volume 139 ; 139 ; >
    au < down ; finished ; 2008 ; Journal of Physics: Conference Series Volume 140 ; 140 ; >
    au < down ; finished ; 2008 ; Journal of Physics: Conference Series Volume 141 ; 141 ; >
    au < down ; crawling ; 2008 ; Journal of Physics: Conference Series Volume 142 ; 142 ; >
    au < down ; finished ; 2009 ; Journal of Physics: Conference Series Volume 143 ; 143 ; >
    au < down ; frozen ; 2009 ; Journal of Physics: Conference Series Volume 144 ; 144 ; >
    au < down ; frozen ; 2009 ; Journal of Physics: Conference Series Volume 145 ; 145 ; >
    au < down ; finished ; 2009 ; Journal of Physics: Conference Series Volume 146 ; 146 ; >
    au < down ; frozen ; 2009 ; Journal of Physics: Conference Series Volume 147 ; 147 ; >
    au < down ; finished ; 2009 ; Journal of Physics: Conference Series Volume 148 ; 148 ; >
    au < down ; frozen ; 2009 ; Journal of Physics: Conference Series Volume 149 ; 149 ; >
    au < down ; crawling ; 2009 ; Journal of Physics: Conference Series Volume 150 ; 150 ; >
    au < down ; finished ; 2009 ; Journal of Physics: Conference Series Volume 151 ; 151 ; >
    au < down ; finished ; 2009 ; Journal of Physics: Conference Series Volume 152 ; 152 ; >
    au < down ; finished ; 2009 ; Journal of Physics: Conference Series Volume 153 ; 153 ; >
    au < down ; frozen ; 2009 ; Journal of Physics: Conference Series Volume 154 ; 154 ; >
    au < down ; finished ; 2009 ; Journal of Physics: Conference Series Volume 155 ; 155 ; >
    au < down ; finished ; 2009 ; Journal of Physics: Conference Series Volume 156 ; 156 ; >
    au < down ; finished ; 2009 ; Journal of Physics: Conference Series Volume 157 ; 157 ; >
    au < down ; finished ; 2009 ; Journal of Physics: Conference Series Volume 158 ; 158 ; >
    au < down ; finished ; 2009 ; Journal of Physics: Conference Series Volume 159 ; 159 ; >
    au < down ; crawling ; 2009 ; Journal of Physics: Conference Series Volume 160 ; 160 ; >
    au < down ; frozen ; 2009 ; Journal of Physics: Conference Series Volume 161 ; 161 ; >
    au < down ; finished ; 2009 ; Journal of Physics: Conference Series Volume 162 ; 162 ; >
    au < down ; finished ; 2009 ; Journal of Physics: Conference Series Volume 163 ; 163 ; >
    au < down ; finished ; 2009 ; Journal of Physics: Conference Series Volume 164 ; 164 ; >
    au < down ; finished ; 2009 ; Journal of Physics: Conference Series Volume 165 ; 165 ; >
    au < down ; finished ; 2009 ; Journal of Physics: Conference Series Volume 166 ; 166 ; >
    au < down ; finished ; 2009 ; Journal of Physics: Conference Series Volume 167 ; 167 ; >
    au < down ; finished ; 2009 ; Journal of Physics: Conference Series Volume 168 ; 168 ; >
    au < down ; frozen ; 2009 ; Journal of Physics: Conference Series Volume 169 ; 169 ; >
    au < ingNotReady ; exists ; 2009 ; Journal of Physics: Conference Series Volume 170 ; 170 ; >
    au < down ; finished ; 2009 ; Journal of Physics: Conference Series Volume 171 ; 171 ; >
    au < down ; finished ; 2009 ; Journal of Physics: Conference Series Volume 172 ; 172 ; >
    au < down ; finished ; 2009 ; Journal of Physics: Conference Series Volume 173 ; 173 ; >
    au < down ; finished ; 2009 ; Journal of Physics: Conference Series Volume 174 ; 174 ; >
    au < down ; finished ; 2009 ; Journal of Physics: Conference Series Volume 175 ; 175 ; >
    au < down ; frozen ; 2009 ; Journal of Physics: Conference Series Volume 176 ; 176 ; >
    au < down ; finished ; 2009 ; Journal of Physics: Conference Series Volume 177 ; 177 ; >
    au < down ; finished ; 2009 ; Journal of Physics: Conference Series Volume 178 ; 178 ; >
    au < down ; finished ; 2009 ; Journal of Physics: Conference Series Volume 179 ; 179 ; >
    au < down ; finished ; 2009 ; Journal of Physics: Conference Series Volume 180 ; 180 ; >
    au < down ; finished ; 2009 ; Journal of Physics: Conference Series Volume 181 ; 181 ; >
    au < down ; finished ; 2009 ; Journal of Physics: Conference Series Volume 182 ; 182 ; >
    au < down ; finished ; 2009 ; Journal of Physics: Conference Series Volume 183 ; 183 ; >
    au < down ; crawling ; 2009 ; Journal of Physics: Conference Series Volume 184 ; 184 ; >
    au < down ; crawling ; 2009 ; Journal of Physics: Conference Series Volume 185 ; 185 ; >
    au < down ; frozen ; 2009 ; Journal of Physics: Conference Series Volume 186 ; 186 ; >
    au < down ; finished ; 2009 ; Journal of Physics: Conference Series Volume 187 ; 187 ; >
    au < down ; finished ; 2009 ; Journal of Physics: Conference Series Volume 188 ; 188 ; >
    au < down ; frozen ; 2009 ; Journal of Physics: Conference Series Volume 189 ; 189 ; >
    au < down ; frozen ; 2009 ; Journal of Physics: Conference Series Volume 190 ; 190 ; >
    au < down ; finished ; 2009 ; Journal of Physics: Conference Series Volume 191 ; 191 ; >
    au < down ; frozen ; 2009 ; Journal of Physics: Conference Series Volume 192 ; 192 ; >
    au < down ; finished ; 2009 ; Journal of Physics: Conference Series Volume 193 ; 193 ; >
    au < down ; crawling ; 2009 ; Journal of Physics: Conference Series Volume 194 ; 194 ; >
    au < down ; finished ; 2009 ; Journal of Physics: Conference Series Volume 195 ; 195 ; >
    au < down ; finished ; 2009 ; Journal of Physics: Conference Series Volume 196 ; 196 ; >
    au < down ; finished ; 2009 ; Journal of Physics: Conference Series Volume 197 ; 197 ; >
    au < down ; finished ; 2009 ; Journal of Physics: Conference Series Volume 198 ; 198 ; >
    au < down ; finished ; 2010 ; Journal of Physics: Conference Series Volume 199 ; 199 ; >
    au < down ; frozen ; 2010 ; Journal of Physics: Conference Series Volume 200 ; 200 ; >
    au < down ; frozen ; 2010 ; Journal of Physics: Conference Series Volume 201 ; 201 ; >
    au < down ; finished ; 2010 ; Journal of Physics: Conference Series Volume 202 ; 202 ; >
    au < down ; frozen ; 2010 ; Journal of Physics: Conference Series Volume 203 ; 203 ; >
    au < down ; finished ; 2010 ; Journal of Physics: Conference Series Volume 204 ; 204 ; >
    au < down ; finished ; 2010 ; Journal of Physics: Conference Series Volume 205 ; 205 ; >
    au < down ; finished ; 2010 ; Journal of Physics: Conference Series Volume 206 ; 206 ; >
    au < down ; finished ; 2010 ; Journal of Physics: Conference Series Volume 207 ; 207 ; >
    au < down ; frozen ; 2010 ; Journal of Physics: Conference Series Volume 208 ; 208 ; >
    au < down ; finished ; 2010 ; Journal of Physics: Conference Series Volume 209 ; 209 ; >
    au < down ; finished ; 2010 ; Journal of Physics: Conference Series Volume 210 ; 210 ; >
    au < down ; finished ; 2010 ; Journal of Physics: Conference Series Volume 211 ; 211 ; >
    au < down ; crawling ; 2010 ; Journal of Physics: Conference Series Volume 212 ; 212 ; >
    au < down ; finished ; 2010 ; Journal of Physics: Conference Series Volume 213 ; 213 ; >
    au < down ; finished ; 2010 ; Journal of Physics: Conference Series Volume 214 ; 214 ; >
    au < down ; finished ; 2010 ; Journal of Physics: Conference Series Volume 215 ; 215 ; >
    au < down ; crawling ; 2010 ; Journal of Physics: Conference Series Volume 216 ; 216 ; >
    au < down ; finished ; 2010 ; Journal of Physics: Conference Series Volume 217 ; 217 ; >
    au < down ; finished ; 2010 ; Journal of Physics: Conference Series Volume 218 ; 218 ; >
    au < down ; frozen ; 2010 ; Journal of Physics: Conference Series Volume 219 ; 219 ; >
    au < down ; finished ; 2010 ; Journal of Physics: Conference Series Volume 220 ; 220 ; >
    au < down ; finished ; 2010 ; Journal of Physics: Conference Series Volume 221 ; 221 ; >
    au < down ; frozen ; 2010 ; Journal of Physics: Conference Series Volume 222 ; 222 ; >
    au < down ; finished ; 2010 ; Journal of Physics: Conference Series Volume 223 ; 223 ; >
    au < down ; frozen ; 2010 ; Journal of Physics: Conference Series Volume 224 ; 224 ; >
    au < down ; finished ; 2010 ; Journal of Physics: Conference Series Volume 225 ; 225 ; >
    au < down ; finished ; 2010 ; Journal of Physics: Conference Series Volume 226 ; 226 ; >
    au < down ; finished ; 2010 ; Journal of Physics: Conference Series Volume 227 ; 227 ; >
    au < down ; finished ; 2010 ; Journal of Physics: Conference Series Volume 228 ; 228 ; >
    au < down ; finished ; 2010 ; Journal of Physics: Conference Series Volume 229 ; 229 ; >
    au < down ; frozen ; 2010 ; Journal of Physics: Conference Series Volume 230 ; 230 ; >
    au < down ; finished ; 2010 ; Journal of Physics: Conference Series Volume 231 ; 231 ; >
    au < down ; finished ; 2010 ; Journal of Physics: Conference Series Volume 232 ; 232 ; >
    au < down ; finished ; 2010 ; Journal of Physics: Conference Series Volume 233 ; 233 ; >
    au < down ; frozen ; 2010 ; Journal of Physics: Conference Series Volume 234 ; 234 ; >
    au < down ; finished ; 2010 ; Journal of Physics: Conference Series Volume 235 ; 235 ; >
    au < down ; finished ; 2010 ; Journal of Physics: Conference Series Volume 236 ; 236 ; >
    au < down ; finished ; 2010 ; Journal of Physics: Conference Series Volume 237 ; 237 ; >
    au < down ; finished ; 2010 ; Journal of Physics: Conference Series Volume 238 ; 238 ; >
    au < down ; finished ; 2010 ; Journal of Physics: Conference Series Volume 239 ; 239 ; >
    au < down ; crawling ; 2010 ; Journal of Physics: Conference Series Volume 240 ; 240 ; >
    au < down ; finished ; 2010 ; Journal of Physics: Conference Series Volume 241 ; 241 ; >
    au < down ; finished ; 2010 ; Journal of Physics: Conference Series Volume 242 ; 242 ; >
    au < down ; finished ; 2010 ; Journal of Physics: Conference Series Volume 243 ; 243 ; >
    au < down ; frozen ; 2010 ; Journal of Physics: Conference Series Volume 244 ; 244 ; >
    au < down ; finished ; 2010 ; Journal of Physics: Conference Series Volume 245 ; 245 ; >
    au < down ; finished ; 2010 ; Journal of Physics: Conference Series Volume 246 ; 246 ; >
    au < down ; finished ; 2010 ; Journal of Physics: Conference Series Volume 247 ; 247 ; >
    au < down ; finished ; 2010 ; Journal of Physics: Conference Series Volume 248 ; 248 ; >
    au < down ; finished ; 2010 ; Journal of Physics: Conference Series Volume 249 ; 249 ; >
    au < down ; finished ; 2010 ; Journal of Physics: Conference Series Volume 250 ; 250 ; >
    au < down ; finished ; 2010 ; Journal of Physics: Conference Series Volume 251 ; 251 ; >
    au < down ; finished ; 2010 ; Journal of Physics: Conference Series Volume 252 ; 252 ; >
    au < down ; crawling ; 2010 ; Journal of Physics: Conference Series Volume 253 ; 253 ; >
    au < down ; finished ; 2010 ; Journal of Physics: Conference Series Volume 254 ; 254 ; >
    au < down ; finished ; 2010 ; Journal of Physics: Conference Series Volume 255 ; 255 ; >
    au < down ; finished ; 2010 ; Journal of Physics: Conference Series Volume 256 ; 256 ; >
    au < down ; finished ; 2010 ; Journal of Physics: Conference Series Volume 257 ; 257 ; >
    au < down ; finished ; 2010 ; Journal of Physics: Conference Series Volume 258 ; 258 ; >
    au < down ; finished ; 2010 ; Journal of Physics: Conference Series Volume 259 ; 259 ; >
    au < down ; finished ; 2010 ; Journal of Physics: Conference Series Volume 260 ; 260 ; >
    au < down ; finished ; 2011 ; Journal of Physics: Conference Series Volume 261 ; 261 ; >
    au < down ; finished ; 2011 ; Journal of Physics: Conference Series Volume 262 ; 262 ; >
    au < down ; finished ; 2011 ; Journal of Physics: Conference Series Volume 263 ; 263 ; >
    au < down ; frozen ; 2011 ; Journal of Physics: Conference Series Volume 264 ; 264 ; >
    au < down ; finished ; 2011 ; Journal of Physics: Conference Series Volume 265 ; 265 ; >
    au < down ; finished ; 2011 ; Journal of Physics: Conference Series Volume 266 ; 266 ; >
    au < down ; crawling ; 2011 ; Journal of Physics: Conference Series Volume 267 ; 267 ; >
    au < down ; finished ; 2011 ; Journal of Physics: Conference Series Volume 268 ; 268 ; >
    au < down ; finished ; 2011 ; Journal of Physics: Conference Series Volume 269 ; 269 ; >
    au < down ; finished ; 2011 ; Journal of Physics: Conference Series Volume 270 ; 270 ; >
    au < down ; finished ; 2011 ; Journal of Physics: Conference Series Volume 271 ; 271 ; >
    au < down ; finished ; 2011 ; Journal of Physics: Conference Series Volume 272 ; 272 ; >
    au < down ; finished ; 2011 ; Journal of Physics: Conference Series Volume 273 ; 273 ; >
    au < down ; frozen ; 2011 ; Journal of Physics: Conference Series Volume 274 ; 274 ; >
    au < down ; finished ; 2011 ; Journal of Physics: Conference Series Volume 275 ; 275 ; >
    au < down ; finished ; 2011 ; Journal of Physics: Conference Series Volume 276 ; 276 ; >
    au < down ; finished ; 2011 ; Journal of Physics: Conference Series Volume 277 ; 277 ; >
    au < down ; finished ; 2011 ; Journal of Physics: Conference Series Volume 278 ; 278 ; >
    au < down ; finished ; 2011 ; Journal of Physics: Conference Series Volume 279 ; 279 ; >
    au < down ; frozen ; 2011 ; Journal of Physics: Conference Series Volume 280 ; 280 ; >
    au < down ; finished ; 2011 ; Journal of Physics: Conference Series Volume 281 ; 281 ; >
    au < down ; crawling ; 2011 ; Journal of Physics: Conference Series Volume 282 ; 282 ; >
    au < down ; frozen ; 2011 ; Journal of Physics: Conference Series Volume 283 ; 283 ; >
    au < down ; finished ; 2011 ; Journal of Physics: Conference Series Volume 284 ; 284 ; >
    au < down ; crawling ; 2011 ; Journal of Physics: Conference Series Volume 285 ; 285 ; >
    au < down ; finished ; 2011 ; Journal of Physics: Conference Series Volume 286 ; 286 ; >
    au < down ; frozen ; 2011 ; Journal of Physics: Conference Series Volume 287 ; 287 ; >
    au < down ; finished ; 2011 ; Journal of Physics: Conference Series Volume 288 ; 288 ; >
    au < down ; finished ; 2011 ; Journal of Physics: Conference Series Volume 289 ; 289 ; >
    au < down ; frozen ; 2011 ; Journal of Physics: Conference Series Volume 290 ; 290 ; >
    au < down ; finished ; 2011 ; Journal of Physics: Conference Series Volume 291 ; 291 ; >
    au < down ; finished ; 2011 ; Journal of Physics: Conference Series Volume 292 ; 292 ; >
    au < down ; frozen ; 2011 ; Journal of Physics: Conference Series Volume 293 ; 293 ; >
    au < down ; finished ; 2011 ; Journal of Physics: Conference Series Volume 294 ; 294 ; >
    au < down ; frozen ; 2011 ; Journal of Physics: Conference Series Volume 295 ; 295 ; >
    au < down ; frozen ; 2011 ; Journal of Physics: Conference Series Volume 296 ; 296 ; >
    au < down ; finished ; 2011 ; Journal of Physics: Conference Series Volume 297 ; 297 ; >
    au < down ; finished ; 2011 ; Journal of Physics: Conference Series Volume 298 ; 298 ; >
    au < down ; finished ; 2011 ; Journal of Physics: Conference Series Volume 299 ; 299 ; >
    au < down ; finished ; 2011 ; Journal of Physics: Conference Series Volume 300 ; 300 ; >
    au < down ; finished ; 2011 ; Journal of Physics: Conference Series Volume 301 ; 301 ; >
    au < down ; frozen ; 2011 ; Journal of Physics: Conference Series Volume 302 ; 302 ; >
    au < down ; frozen ; 2011 ; Journal of Physics: Conference Series Volume 303 ; 303 ; >
    au < down ; finished ; 2011 ; Journal of Physics: Conference Series Volume 304 ; 304 ; >
    au < down ; finished ; 2011 ; Journal of Physics: Conference Series Volume 305 ; 305 ; >
    au < down ; finished ; 2011 ; Journal of Physics: Conference Series Volume 306 ; 306 ; >
    au < down ; finished ; 2011 ; Journal of Physics: Conference Series Volume 307 ; 307 ; >
    au < down ; finished ; 2011 ; Journal of Physics: Conference Series Volume 308 ; 308 ; >
    au < down ; finished ; 2011 ; Journal of Physics: Conference Series Volume 309 ; 309 ; >
    au < down ; finished ; 2011 ; Journal of Physics: Conference Series Volume 310 ; 310 ; >
    au < down ; finished ; 2011 ; Journal of Physics: Conference Series Volume 311 ; 311 ; >
    au < down ; finished ; 2011 ; Journal of Physics: Conference Series Volume 312 ; 312 ; >
    au < down ; finished ; 2011 ; Journal of Physics: Conference Series Volume 313 ; 313 ; >
    au < down ; frozen ; 2011 ; Journal of Physics: Conference Series Volume 314 ; 314 ; >
    au < down ; finished ; 2011 ; Journal of Physics: Conference Series Volume 315 ; 315 ; >
    au < down ; finished ; 2011 ; Journal of Physics: Conference Series Volume 316 ; 316 ; >
    au < down ; finished ; 2011 ; Journal of Physics: Conference Series Volume 317 ; 317 ; >
    au < down ; finished ; 2011 ; Journal of Physics: Conference Series Volume 318 ; 318 ; >
    au < down ; finished ; 2011 ; Journal of Physics: Conference Series Volume 319 ; 319 ; >
    au < down ; frozen ; 2011 ; Journal of Physics: Conference Series Volume 320 ; 320 ; >
    au < down ; finished ; 2011 ; Journal of Physics: Conference Series Volume 321 ; 321 ; >
    au < down ; finished ; 2011 ; Journal of Physics: Conference Series Volume 322 ; 322 ; >
    au < down ; finished ; 2011 ; Journal of Physics: Conference Series Volume 323 ; 323 ; >
    au < down ; finished ; 2011 ; Journal of Physics: Conference Series Volume 324 ; 324 ; >
    au < down ; finished ; 2011 ; Journal of Physics: Conference Series Volume 325 ; 325 ; >
    au < down ; finished ; 2011 ; Journal of Physics: Conference Series Volume 326 ; 326 ; >
    au < down ; crawling ; 2011 ; Journal of Physics: Conference Series Volume 327 ; 327 ; >
    au < down ; finished ; 2011 ; Journal of Physics: Conference Series Volume 328 ; 328 ; >
    au < down ; finished ; 2011 ; Journal of Physics: Conference Series Volume 329 ; 329 ; >
    au < down ; frozen ; 2011 ; Journal of Physics: Conference Series Volume 330 ; 330 ; >
    au < down ; finished ; 2011 ; Journal of Physics: Conference Series Volume 331 ; 331 ; >
    au < down ; finished ; 2011 ; Journal of Physics: Conference Series Volume 332 ; 332 ; >
    au < down ; finished ; 2011 ; Journal of Physics: Conference Series Volume 333 ; 333 ; >
    au < down ; finished ; 2011 ; Journal of Physics: Conference Series Volume 334 ; 334 ; >
    au < down ; finished ; 2011 ; Journal of Physics: Conference Series Volume 335 ; 335 ; >
    au < down ; finished ; 2011 ; Journal of Physics: Conference Series Volume 336 ; 336 ; >
    au < down ; frozen ; 2012 ; Journal of Physics: Conference Series Volume 337 ; 337 ; >
    au < down ; finished ; 2012 ; Journal of Physics: Conference Series Volume 338 ; 338 ; >
    au < down ; finished ; 2012 ; Journal of Physics: Conference Series Volume 339 ; 339 ; >
    au < down ; finished ; 2012 ; Journal of Physics: Conference Series Volume 340 ; 340 ; >
    au < down ; finished ; 2012 ; Journal of Physics: Conference Series Volume 341 ; 341 ; >
    au < down ; finished ; 2012 ; Journal of Physics: Conference Series Volume 342 ; 342 ; >
    au < down ; finished ; 2012 ; Journal of Physics: Conference Series Volume 343 ; 343 ; >
    au < down ; finished ; 2012 ; Journal of Physics: Conference Series Volume 344 ; 344 ; >
    au < down ; finished ; 2012 ; Journal of Physics: Conference Series Volume 345 ; 345 ; >
    au < down ; finished ; 2012 ; Journal of Physics: Conference Series Volume 346 ; 346 ; >
    au < down ; finished ; 2012 ; Journal of Physics: Conference Series Volume 347 ; 347 ; >
    au < superseded ; exists ; 2012 ; Journal of Physics: Conference Series Volume 348 [to delete] ; 348 ; >
    au < superseded ; exists ; 2012 ; Journal of Physics: Conference Series Volume 349 [to delete] ; 349 ; >
    au < superseded ; exists ; 2012 ; Journal of Physics: Conference Series Volume 350 [to delete] ; 350 ; >
    au < superseded ; exists ; 2012 ; Journal of Physics: Conference Series Volume 351 [to delete] ; 351 ; >
    au < superseded ; exists ; 2012 ; Journal of Physics: Conference Series Volume 352 [to delete] ; 352 ; >
    au < superseded ; exists ; 2012 ; Journal of Physics: Conference Series Volume 353 [to delete] ; 353 ; >
    au < superseded ; exists ; 2012 ; Journal of Physics: Conference Series Volume 354 [to delete] ; 354 ; >
    au < superseded ; exists ; 2012 ; Journal of Physics: Conference Series Volume 355 [to delete] ; 355 ; >
    au < superseded ; exists ; 2012 ; Journal of Physics: Conference Series Volume 356 [to delete] ; 356 ; >
    au < superseded ; exists ; 2012 ; Journal of Physics: Conference Series Volume 357 [to delete] ; 357 ; >
    au < superseded ; exists ; 2012 ; Journal of Physics: Conference Series Volume 358 [to delete] ; 358 ; >
    au < superseded ; exists ; 2012 ; Journal of Physics: Conference Series Volume 359 [to delete] ; 359 ; >
    au < superseded ; exists ; 2012 ; Journal of Physics: Conference Series Volume 360 [to delete] ; 360 ; >
    au < superseded ; exists ; 2012 ; Journal of Physics: Conference Series Volume 361 [to delete] ; 361 ; >
    au < superseded ; exists ; 2012 ; Journal of Physics: Conference Series Volume 362 [to delete] ; 362 ; >
    au < superseded ; exists ; 2012 ; Journal of Physics: Conference Series Volume 363 [to delete] ; 363 ; >
    au < superseded ; exists ; 2012 ; Journal of Physics: Conference Series Volume 364 [to delete] ; 364 ; >
    au < superseded ; exists ; 2012 ; Journal of Physics: Conference Series Volume 365 [to delete] ; 365 ; >
    au < superseded ; exists ; 2012 ; Journal of Physics: Conference Series Volume 366 [to delete] ; 366 ; >
    au < superseded ; exists ; 2012 ; Journal of Physics: Conference Series Volume 367 [to delete] ; 367 ; >
    au < superseded ; exists ; 2012 ; Journal of Physics: Conference Series Volume 368 [to delete] ; 368 ; >
    au < down ; exists ; 2012 ; Journal of Physics: Conference Series Volume 369 ; 369 ; >
    au < down ; exists ; 2012 ; Journal of Physics: Conference Series Volume 370 ; 370 ; >
    au < down ; exists ; 2012 ; Journal of Physics: Conference Series Volume 371 ; 371 ; >
    au < down ; exists ; 2012 ; Journal of Physics: Conference Series Volume 372 ; 372 ; >
    au < down ; exists ; 2012 ; Journal of Physics: Conference Series Volume 373 ; 373 ; >
    au < down ; exists ; 2012 ; Journal of Physics: Conference Series Volume 374 ; 374 ; >
    au < down ; exists ; 2012 ; Journal of Physics: Conference Series Volume 375 ; 375 ; >
    au < down ; finished ; 2012 ; Journal of Physics: Conference Series Volume 376 ; 376 ; >
    au < down ; exists ; 2012 ; Journal of Physics: Conference Series Volume 377 ; 377 ; >
    au < down ; exists ; 2012 ; Journal of Physics: Conference Series Volume 378 ; 378 ; >
    au < down ; exists ; 2012 ; Journal of Physics: Conference Series Volume 379 ; 379 ; >
    au < down ; exists ; 2012 ; Journal of Physics: Conference Series Volume 380 ; 380 ; >
    au < down ; exists ; 2012 ; Journal of Physics: Conference Series Volume 381 ; 381 ; >
    au < down ; exists ; 2012 ; Journal of Physics: Conference Series Volume 382 ; 382 ; >
    au < down ; exists ; 2012 ; Journal of Physics: Conference Series Volume 383 ; 383 ; >
    au < down ; exists ; 2012 ; Journal of Physics: Conference Series Volume 384 ; 384 ; >
    au < down ; exists ; 2012 ; Journal of Physics: Conference Series Volume 385 ; 385 ; >
    au < down ; exists ; 2012 ; Journal of Physics: Conference Series Volume 386 ; 386 ; >
    au < down ; exists ; 2012 ; Journal of Physics: Conference Series Volume 387 ; 387 ; >
    au < down ; exists ; 2012 ; Journal of Physics: Conference Series Volume 388 ; 388 ; >
    au < down ; exists ; 2012 ; Journal of Physics: Conference Series Volume 389 ; 389 ; >
    au < down ; exists ; 2012 ; Journal of Physics: Conference Series Volume 390 ; 390 ; >
    au < down ; exists ; 2012 ; Journal of Physics: Conference Series Volume 391 ; 391 ; >
    au < down ; exists ; 2012 ; Journal of Physics: Conference Series Volume 392 ; 392 ; >
    au < down ; exists ; 2012 ; Journal of Physics: Conference Series Volume 393 ; 393 ; >
    au < down ; exists ; 2012 ; Journal of Physics: Conference Series Volume 394 ; 394 ; >
    au < down ; exists ; 2012 ; Journal of Physics: Conference Series Volume 395 ; 395 ; >
    au < down ; exists ; 2012 ; Journal of Physics: Conference Series Volume 396 ; 396 ; >
    au < down ; exists ; 2012 ; Journal of Physics: Conference Series Volume 397 ; 397 ; >
    au < down ; exists ; 2012 ; Journal of Physics: Conference Series Volume 398 ; 398 ; >
    au < down ; exists ; 2012 ; Journal of Physics: Conference Series Volume 399 ; 399 ; >
    au < down ; exists ; 2012 ; Journal of Physics: Conference Series Volume 400 ; 400 ; >
    au < down ; exists ; 2012 ; Journal of Physics: Conference Series Volume 401 ; 401 ; >
    au < down ; exists ; 2012 ; Journal of Physics: Conference Series Volume 402 ; 402 ; >
    au < down ; exists ; 2012 ; Journal of Physics: Conference Series Volume 403 ; 403 ; >
    au < down ; exists ; 2012 ; Journal of Physics: Conference Series Volume 404 ; 404 ; >
    au < down ; exists ; 2012 ; Journal of Physics: Conference Series Volume 405 ; 405 ; >
    au < down ; exists ; 2012 ; Journal of Physics: Conference Series Volume 406 ; 406 ; >
    au < down ; exists ; 2012 ; Journal of Physics: Conference Series Volume 407 ; 407 ; >
    au < down ; exists ; 2013 ; Journal of Physics: Conference Series Volume 408 ; 408 ; >
    au < down ; exists ; 2013 ; Journal of Physics: Conference Series Volume 409 ; 409 ; >
    au < down ; exists ; 2013 ; Journal of Physics: Conference Series Volume 410 ; 410 ; >
    au < down ; exists ; 2013 ; Journal of Physics: Conference Series Volume 411 ; 411 ; >
    au < down ; exists ; 2013 ; Journal of Physics: Conference Series Volume 412 ; 412 ; >
    au < down ; exists ; 2013 ; Journal of Physics: Conference Series Volume 413 ; 413 ; >
    au < down ; exists ; 2013 ; Journal of Physics: Conference Series Volume 414 ; 414 ; >
    au < down ; exists ; 2013 ; Journal of Physics: Conference Series Volume 415 ; 415 ; >
    au < down ; exists ; 2013 ; Journal of Physics: Conference Series Volume 416 ; 416 ; >
    au < down ; exists ; 2013 ; Journal of Physics: Conference Series Volume 417 ; 417 ; >
    au < down ; exists ; 2013 ; Journal of Physics: Conference Series Volume 418 ; 418 ; >
    au < down ; exists ; 2013 ; Journal of Physics: Conference Series Volume 419 ; 419 ; >
    au < down ; exists ; 2013 ; Journal of Physics: Conference Series Volume 420 ; 420 ; >
    au < down ; exists ; 2013 ; Journal of Physics: Conference Series Volume 421 ; 421 ; >
    au < down ; exists ; 2013 ; Journal of Physics: Conference Series Volume 422 ; 422 ; >
    au < down ; exists ; 2013 ; Journal of Physics: Conference Series Volume 423 ; 423 ; >
    au < down ; finished ; 2013 ; Journal of Physics: Conference Series Volume 424 ; 424 ; >
    au < down ; exists ; 2013 ; Journal of Physics: Conference Series Volume 425 ; 425 ; >
    au < down ; exists ; 2013 ; Journal of Physics: Conference Series Volume 426 ; 426 ; >
    au < down ; exists ; 2013 ; Journal of Physics: Conference Series Volume 427 ; 427 ; >
    au < down ; exists ; 2013 ; Journal of Physics: Conference Series Volume 428 ; 428 ; >
    au < down ; exists ; 2013 ; Journal of Physics: Conference Series Volume 429 ; 429 ; >
    au < down ; exists ; 2013 ; Journal of Physics: Conference Series Volume 430 ; 430 ; >
    au < down ; exists ; 2013 ; Journal of Physics: Conference Series Volume 431 ; 431 ; >
    au < down ; exists ; 2013 ; Journal of Physics: Conference Series Volume 432 ; 432 ; >
    au < down ; exists ; 2013 ; Journal of Physics: Conference Series Volume 433 ; 433 ; >
    au < down ; exists ; 2013 ; Journal of Physics: Conference Series Volume 434 ; 434 ; >
    au < down ; exists ; 2013 ; Journal of Physics: Conference Series Volume 435 ; 435 ; >
    au < down ; exists ; 2013 ; Journal of Physics: Conference Series Volume 436 ; 436 ; >
    au < down ; exists ; 2013 ; Journal of Physics: Conference Series Volume 437 ; 437 ; >
    au < down ; exists ; 2013 ; Journal of Physics: Conference Series Volume 438 ; 438 ; >
    au < down ; exists ; 2013 ; Journal of Physics: Conference Series Volume 439 ; 439 ; >
    au < down ; exists ; 2013 ; Journal of Physics: Conference Series Volume 440 ; 440 ; >
    au < down ; exists ; 2013 ; Journal of Physics: Conference Series Volume 441 ; 441 ; >
    au < down ; exists ; 2013 ; Journal of Physics: Conference Series Volume 442 ; 442 ; >
    au < down ; exists ; 2013 ; Journal of Physics: Conference Series Volume 443 ; 443 ; >
    au < down ; exists ; 2013 ; Journal of Physics: Conference Series Volume 444 ; 444 ; >
    au < down ; exists ; 2013 ; Journal of Physics: Conference Series Volume 445 ; 445 ; >
    au < down ; exists ; 2013 ; Journal of Physics: Conference Series Volume 446 ; 446 ; >
    au < down ; exists ; 2013 ; Journal of Physics: Conference Series Volume 447 ; 447 ; >
    au < down ; exists ; 2013 ; Journal of Physics: Conference Series Volume 448 ; 448 ; >
    au < down ; exists ; 2013 ; Journal of Physics: Conference Series Volume 449 ; 449 ; >
    au < down ; exists ; 2013 ; Journal of Physics: Conference Series Volume 450 ; 450 ; >
    au < down ; exists ; 2013 ; Journal of Physics: Conference Series Volume 451 ; 451 ; >
    au < down ; exists ; 2013 ; Journal of Physics: Conference Series Volume 452 ; 452 ; >
    au < down ; exists ; 2013 ; Journal of Physics: Conference Series Volume 453 ; 453 ; >
    au < down ; exists ; 2013 ; Journal of Physics: Conference Series Volume 454 ; 454 ; >
    au < down ; exists ; 2013 ; Journal of Physics: Conference Series Volume 455 ; 455 ; >
    au < down ; exists ; 2013 ; Journal of Physics: Conference Series Volume 456 ; 456 ; >
    au < down ; exists ; 2013 ; Journal of Physics: Conference Series Volume 457 ; 457 ; >
    au < down ; exists ; 2013 ; Journal of Physics: Conference Series Volume 458 ; 458 ; >
    au < down ; exists ; 2013 ; Journal of Physics: Conference Series Volume 459 ; 459 ; >
    au < down ; exists ; 2013 ; Journal of Physics: Conference Series Volume 460 ; 460 ; >
    au < down ; exists ; 2013 ; Journal of Physics: Conference Series Volume 461 ; 461 ; >
    au < down ; exists ; 2013 ; Journal of Physics: Conference Series Volume 462 ; 462 ; >
    au < down ; exists ; 2013 ; Journal of Physics: Conference Series Volume 463 ; 463 ; >
    au < down ; exists ; 2013 ; Journal of Physics: Conference Series Volume 464 ; 464 ; >
    au < down ; exists ; 2013 ; Journal of Physics: Conference Series Volume 465 ; 465 ; >
    au < down ; exists ; 2013 ; Journal of Physics: Conference Series Volume 466 ; 466 ; >
    au < down ; exists ; 2013 ; Journal of Physics: Conference Series Volume 467 ; 467 ; >
    au < down ; finished ; 2013 ; Journal of Physics: Conference Series Volume 468 ; 468 ; >
    au < down ; exists ; 2013 ; Journal of Physics: Conference Series Volume 469 ; 469 ; >
    au < down ; exists ; 2013 ; Journal of Physics: Conference Series Volume 470 ; 470 ; >
    au < down ; exists ; 2013 ; Journal of Physics: Conference Series Volume 471 ; 471 ; >
    au < down ; exists ; 2013 ; Journal of Physics: Conference Series Volume 472 ; 472 ; >
    au < down ; exists ; 2013 ; Journal of Physics: Conference Series Volume 473 ; 473 ; >
    au < doNotProcess ; exists ; 2013 ; Journal of Physics: Conference Series Volume 474 ; 474 ; >
    au < down ; exists ; 2013 ; Journal of Physics: Conference Series Volume 475 ; 475 ; >
    au < down ; exists ; 2013 ; Journal of Physics: Conference Series Volume 476 ; 476 ; >
    au < down ; exists ; 2013 ; Journal of Physics: Conference Series Volume 477 ; 477 ; >
    au < down ; exists ; 2013 ; Journal of Physics: Conference Series Volume 478 ; 478 ; >
    au < down ; exists ; 2013 ; Journal of Physics: Conference Series Volume 479 ; 479 ; >
    au < down ; finished ; 2014 ; Journal of Physics: Conference Series Volume 480 ; 480 ; >
    au < down ; finished ; 2014 ; Journal of Physics: Conference Series Volume 481 ; 481 ; >
    au < down ; frozen ; 2014 ; Journal of Physics: Conference Series Volume 482 ; 482 ; >
    au < down ; exists ; 2014 ; Journal of Physics: Conference Series Volume 483 ; 483 ; >
    au < down ; exists ; 2014 ; Journal of Physics: Conference Series Volume 484 ; 484 ; >
    au < down ; finished ; 2014 ; Journal of Physics: Conference Series Volume 485 ; 485 ; >
    au < down ; finished ; 2014 ; Journal of Physics: Conference Series Volume 486 ; 486 ; >
    au < down ; exists ; 2014 ; Journal of Physics: Conference Series Volume 487 ; 487 ; >
    au < down ; finished ; 2014 ; Journal of Physics: Conference Series Volume 488 ; 488 ; reingest2.clockss.org:8085 >
    au < down ; exists ; 2014 ; Journal of Physics: Conference Series Volume 489 ; 489 ; >
    au < down ; finished ; 2014 ; Journal of Physics: Conference Series Volume 490 ; 490 ; >
    au < down ; finished ; 2014 ; Journal of Physics: Conference Series Volume 491 ; 491 ; >
    au < down ; exists ; 2014 ; Journal of Physics: Conference Series Volume 492 ; 492 ; >
    au < down ; finished ; 2014 ; Journal of Physics: Conference Series Volume 493 ; 493 ; >
    au < down ; finished ; 2014 ; Journal of Physics: Conference Series Volume 494 ; 494 ; >
    au < down ; finished ; 2014 ; Journal of Physics: Conference Series Volume 495 ; 495 ; >
    au < down ; finished ; 2014 ; Journal of Physics: Conference Series Volume 496 ; 496 ; >
    au < down ; finished ; 2014 ; Journal of Physics: Conference Series Volume 497 ; 497 ; reingest1.clockss.org:8082 >
    au < down ; finished ; 2014 ; Journal of Physics: Conference Series Volume 498 ; 498 ; >
    au < down ; finished ; 2014 ; Journal of Physics: Conference Series Volume 499 ; 499 ; >
    au < down ; finished ; 2014 ; Journal of Physics: Conference Series Volume 500 ; 500 ; reingest2.clockss.org:8085 >
    au < down ; finished ; 2014 ; Journal of Physics: Conference Series Volume 501 ; 501 ; >
    au < down ; finished ; 2014 ; Journal of Physics: Conference Series Volume 502 ; 502 ; >
    au < down ; finished ; 2014 ; Journal of Physics: Conference Series Volume 503 ; 503 ; >
    au < down ; finished ; 2014 ; Journal of Physics: Conference Series Volume 504 ; 504 ; >
    au < down ; finished ; 2014 ; Journal of Physics: Conference Series Volume 505 ; 505 ; >
    au < down ; finished ; 2014 ; Journal of Physics: Conference Series Volume 506 ; 506 ; >
    au < down ; exists ; 2014 ; Journal of Physics: Conference Series Volume 507 ; 507 ; >
    au < down ; finished ; 2014 ; Journal of Physics: Conference Series Volume 508 ; 508 ; >
    au < down ; exists ; 2014 ; Journal of Physics: Conference Series Volume 509 ; 509 ; >
    au < down ; finished ; 2014 ; Journal of Physics: Conference Series Volume 510 ; 510 ; >
    au < down ; finished ; 2014 ; Journal of Physics: Conference Series Volume 511 ; 511 ; reingest1.clockss.org:8082 >
    au < down ; exists ; 2014 ; Journal of Physics: Conference Series Volume 512 ; 512 ; >
    au < down ; frozen ; 2014 ; Journal of Physics: Conference Series Volume 513 ; 513 ; >
    au < down ; finished ; 2014 ; Journal of Physics: Conference Series Volume 514 ; 514 ; >
    au < down ; exists ; 2014 ; Journal of Physics: Conference Series Volume 515 ; 515 ; >
    au < down ; exists ; 2014 ; Journal of Physics: Conference Series Volume 516 ; 516 ; >
    au < down ; finished ; 2014 ; Journal of Physics: Conference Series Volume 517 ; 517 ; reingest1.clockss.org:8082 >
    au < down ; finished ; 2014 ; Journal of Physics: Conference Series Volume 518 ; 518 ; reingest2.clockss.org:8085 >
    au < down ; finished ; 2014 ; Journal of Physics: Conference Series Volume 519 ; 519 ; >
    au < down ; exists ; 2014 ; Journal of Physics: Conference Series Volume 520 ; 520 ; >
    au < finished ; crawling ; 2014 ; Journal of Physics: Conference Series Volume 521 ; 521 ; reingest2.clockss.org:8085 >
    au < down ; finished ; 2014 ; Journal of Physics: Conference Series Volume 522 ; 522 ; reingest3.clockss.org:8083 >
    au < down ; finished ; 2014 ; Journal of Physics: Conference Series Volume 523 ; 523 ; >
    au < down ; finished ; 2014 ; Journal of Physics: Conference Series Volume 524 ; 524 ; >
    au < down ; finished ; 2014 ; Journal of Physics: Conference Series Volume 525 ; 525 ; >
    au < down ; finished ; 2014 ; Journal of Physics: Conference Series Volume 526 ; 526 ; >
    au < down ; finished ; 2014 ; Journal of Physics: Conference Series Volume 527 ; 527 ; reingest2.clockss.org:8085 >
    au < down ; finished ; 2014 ; Journal of Physics: Conference Series Volume 528 ; 528 ; >
    au < down ; exists ; 2014 ; Journal of Physics: Conference Series Volume 529 ; 529 ; >
    au < down ; finished ; 2014 ; Journal of Physics: Conference Series Volume 530 ; 530 ; >
    au < down ; finished ; 2014 ; Journal of Physics: Conference Series Volume 531 ; 531 ; >
    au < down ; finished ; 2014 ; Journal of Physics: Conference Series Volume 532 ; 532 ; >
    au < down ; finished ; 2014 ; Journal of Physics: Conference Series Volume 533 ; 533 ; >
    au < down ; finished ; 2014 ; Journal of Physics: Conference Series Volume 534 ; 534 ; >
    au < down ; finished ; 2014 ; Journal of Physics: Conference Series Volume 535 ; 535 ; >
    au < down ; finished ; 2014 ; Journal of Physics: Conference Series Volume 536 ; 536 ; >
    au < down ; finished ; 2014 ; Journal of Physics: Conference Series Volume 537 ; 537 ; >
    au < down ; finished ; 2014 ; Journal of Physics: Conference Series Volume 538 ; 538 ; >
    au < down ; finished ; 2014 ; Journal of Physics: Conference Series Volume 539 ; 539 ; >
    au < down ; finished ; 2014 ; Journal of Physics: Conference Series Volume 540 ; 540 ; >
    au < down ; exists ; 2014 ; Journal of Physics: Conference Series Volume 541 ; 541 ; >
    au < down ; finished ; 2014 ; Journal of Physics: Conference Series Volume 542 ; 542 ; >
    au < down ; finished ; 2014 ; Journal of Physics: Conference Series Volume 543 ; 543 ; >
    au < down ; finished ; 2014 ; Journal of Physics: Conference Series Volume 544 ; 544 ; >
    au < down ; finished ; 2014 ; Journal of Physics: Conference Series Volume 545 ; 545 ; >
    au < down ; finished ; 2014 ; Journal of Physics: Conference Series Volume 546 ; 546 ; >
    au < down ; finished ; 2014 ; Journal of Physics: Conference Series Volume 547 ; 547 ; >
    au < down ; finished ; 2014 ; Journal of Physics: Conference Series Volume 548 ; 548 ; >
    au < down ; finished ; 2014 ; Journal of Physics: Conference Series Volume 549 ; 549 ; >
    au < down ; exists ; 2014 ; Journal of Physics: Conference Series Volume 550 ; 550 ; >
    au < down ; finished ; 2014 ; Journal of Physics: Conference Series Volume 551 ; 551 ; reingest1.clockss.org:8082 >
    au < down ; finished ; 2014 ; Journal of Physics: Conference Series Volume 552 ; 552 ; >
    au < down ; finished ; 2014 ; Journal of Physics: Conference Series Volume 553 ; 553 ; >
    au < down ; finished ; 2014 ; Journal of Physics: Conference Series Volume 554 ; 554 ; >
    au < down ; finished ; 2014 ; Journal of Physics: Conference Series Volume 555 ; 555 ; >
    au < down ; finished ; 2014 ; Journal of Physics: Conference Series Volume 556 ; 556 ; >
    au < down ; finished ; 2014 ; Journal of Physics: Conference Series Volume 557 ; 557 ; >
    au < down ; finished ; 2014 ; Journal of Physics: Conference Series Volume 558 ; 558 ; reingest2.clockss.org:8085 >
    au < down ; finished ; 2014 ; Journal of Physics: Conference Series Volume 559 ; 559 ; >
    au < down ; finished ; 2014 ; Journal of Physics: Conference Series Volume 560 ; 560 ; >
    au < down ; finished ; 2014 ; Journal of Physics: Conference Series Volume 561 ; 561 ; >
    au < down ; finished ; 2014 ; Journal of Physics: Conference Series Volume 562 ; 562 ; >
    au < down ; finished ; 2014 ; Journal of Physics: Conference Series Volume 563 ; 563 ; >
    au < down ; finished ; 2014 ; Journal of Physics: Conference Series Volume 564 ; 564 ; >
    au < down ; finished ; 2014 ; Journal of Physics: Conference Series Volume 565 ; 565 ; reingest1.clockss.org:8082 >
    au < down ; finished ; 2014 ; Journal of Physics: Conference Series Volume 566 ; 566 ; >
    au < down ; finished ; 2014 ; Journal of Physics: Conference Series Volume 567 ; 567 ; >
    au < down ; finished ; 2014 ; Journal of Physics: Conference Series Volume 568 ; 568 ; reingest1.clockss.org:8082 >
    au < down ; finished ; 2014 ; Journal of Physics: Conference Series Volume 569 ; 569 ; reingest3.clockss.org:8083 >
    au < down ; finished ; 2014 ; Journal of Physics: Conference Series Volume 570 ; 570 ; >
    au < down ; finished ; 2014 ; Journal of Physics: Conference Series Volume 571 ; 571 ; >
    au < down ; finished ; 2014 ; Journal of Physics: Conference Series Volume 572 ; 572 ; >
    au < down ; exists ; 2015 ; Journal of Physics: Conference Series Volume 573 ; 573 ; >
    au < down ; exists ; 2015 ; Journal of Physics: Conference Series Volume 574 ; 574 ; >
    au < down ; exists ; 2015 ; Journal of Physics: Conference Series Volume 575 ; 575 ; >
    au < down ; exists ; 2015 ; Journal of Physics: Conference Series Volume 576 ; 576 ; >
    au < down ; exists ; 2015 ; Journal of Physics: Conference Series Volume 577 ; 577 ; >
    au < down ; exists ; 2015 ; Journal of Physics: Conference Series Volume 578 ; 578 ; >
    au < doNotProcess ; doNotProcess ; 2015 ; Journal of Physics: Conference Series Volume 579 ; 579 ; >
    au < doNotProcess ; doNotProcess ; 2015 ; Journal of Physics: Conference Series Volume 580 ; 580 ; >
    au < doNotProcess ; doNotProcess ; 2015 ; Journal of Physics: Conference Series Volume 581 ; 581 ; >
    au < doNotProcess ; doNotProcess ; 2015 ; Journal of Physics: Conference Series Volume 582 ; 582 ; >
    au < doNotProcess ; doNotProcess ; 2015 ; Journal of Physics: Conference Series Volume 583 ; 583 ; >
    au < doNotProcess ; doNotProcess ; 2015 ; Journal of Physics: Conference Series Volume 584 ; 584 ; >
    au < doNotProcess ; doNotProcess ; 2015 ; Journal of Physics: Conference Series Volume 585 ; 585 ; >
    au < doNotProcess ; doNotProcess ; 2015 ; Journal of Physics: Conference Series Volume 586 ; 586 ; >
    au < doNotProcess ; doNotProcess ; 2015 ; Journal of Physics: Conference Series Volume 587 ; 587 ; >
    au < doNotProcess ; doNotProcess ; 2015 ; Journal of Physics: Conference Series Volume 588 ; 588 ; >
    au < doNotProcess ; doNotProcess ; 2015 ; Journal of Physics: Conference Series Volume 589 ; 589 ; >
    au < doNotProcess ; doNotProcess ; 2015 ; Journal of Physics: Conference Series Volume 590 ; 590 ; >
    au < doNotProcess ; doNotProcess ; 2015 ; Journal of Physics: Conference Series Volume 591 ; 591 ; >
    au < doNotProcess ; doNotProcess ; 2015 ; Journal of Physics: Conference Series Volume 592 ; 592 ; >
    au < doNotProcess ; doNotProcess ; 2015 ; Journal of Physics: Conference Series Volume 593 ; 593 ; >
    au < doNotProcess ; doNotProcess ; 2015 ; Journal of Physics: Conference Series Volume 594 ; 594 ; >
    au < doNotProcess ; doNotProcess ; 2015 ; Journal of Physics: Conference Series Volume 595 ; 595 ; >
    au < doNotProcess ; doNotProcess ; 2015 ; Journal of Physics: Conference Series Volume 596 ; 596 ; >
    au < doNotProcess ; doNotProcess ; 2015 ; Journal of Physics: Conference Series Volume 597 ; 597 ; >
    au < doNotProcess ; doNotProcess ; 2015 ; Journal of Physics: Conference Series Volume 598 ; 598 ; >
    au < doNotProcess ; doNotProcess ; 2015 ; Journal of Physics: Conference Series Volume 599 ; 599 ; >
  }

  {

    title <
      name = Journal of Radiological Protection ;
      issn = 0952-4746 ;
      eissn = 1361-6498 ;
      issnl = 0952-4746
    >

    param[journal_issn] = 0952-4746
    comment[param] = print issn preferred
    comment[continues] = 0260-2814

    au < doNotProcess ; doNotProcess ; 1988 ; Journal of Radiological Protection Volume 8 ; 8 ; > 
    au < doNotProcess ; doNotProcess ; 1989 ; Journal of Radiological Protection Volume 9 ; 9 ; > 
    au < doNotProcess ; doNotProcess ; 1990 ; Journal of Radiological Protection Volume 10 ; 10 ; > 
    au < doNotProcess ; doNotProcess ; 1991 ; Journal of Radiological Protection Volume 11 ; 11 ; > 
    au < doNotProcess ; doNotProcess ; 1992 ; Journal of Radiological Protection Volume 12 ; 12 ; > 
    au < doNotProcess ; doNotProcess ; 1993 ; Journal of Radiological Protection Volume 13 ; 13 ; > 
    au < doNotProcess ; doNotProcess ; 1994 ; Journal of Radiological Protection Volume 14 ; 14 ; > 
    au < doNotProcess ; doNotProcess ; 1995 ; Journal of Radiological Protection Volume 15 ; 15 ; > 
    au < doNotProcess ; doNotProcess ; 1996 ; Journal of Radiological Protection Volume 16 ; 16 ; > 
    au < doNotProcess ; doNotProcess ; 1997 ; Journal of Radiological Protection Volume 17 ; 17 ; > 
    au < doNotProcess ; doNotProcess ; 1998 ; Journal of Radiological Protection Volume 18 ; 18 ; > 
    au < doNotProcess ; doNotProcess ; 1999 ; Journal of Radiological Protection Volume 19 ; 19 ; > 
    au < doNotProcess ; doNotProcess ; 2000 ; Journal of Radiological Protection Volume 20 ; 20 ; > 
    au < doNotProcess ; doNotProcess ; 2001 ; Journal of Radiological Protection Volume 21 ; 21 ; > 
    au < doNotProcess ; doNotProcess ; 2002 ; Journal of Radiological Protection Volume 22 ; 22 ; > 
    au < doNotProcess ; doNotProcess ; 2003 ; Journal of Radiological Protection Volume 23 ; 23 ; > 
    au < doNotProcess ; doNotProcess ; 2004 ; Journal of Radiological Protection Volume 24 ; 24 ; > 
    au < doNotProcess ; doNotProcess ; 2005 ; Journal of Radiological Protection Volume 25 ; 25 ; > 
    au < doNotProcess ; doNotProcess ; 2006 ; Journal of Radiological Protection Volume 26 ; 26 ; > 
    au < doNotProcess ; doNotProcess ; 2007 ; Journal of Radiological Protection Volume 27 ; 27 ; > 
    au < down ; finished ; 2008 ; Journal of Radiological Protection Volume 28 ; 28 ; > 
    au < down ; finished ; 2009 ; Journal of Radiological Protection Volume 29 ; 29 ; >
    au < down ; finished ; 2010 ; Journal of Radiological Protection Volume 30 ; 30 ; > 
    au < down ; finished ; 2011 ; Journal of Radiological Protection Volume 31 ; 31 ; > 
    au < down ; frozen ; 2012 ; Journal of Radiological Protection Volume 32 ; 32 ; > 
    au < down ; exists ; 2013 ; Journal of Radiological Protection Volume 33 ; 33 ; > 
    au < down ; finished ; 2014 ; Journal of Radiological Protection Volume 34 ; 34 ; > 
    au < doNotProcess ; doNotProcess ; 2015 ; Journal of Radiological Protection Volume 35 ; 35 ; > 

  }

#  {
#
#    title <
#      name = Journal of Scientific Instruments ;
#      issn = 0950-7671 ;
#      issnl = 0950-7671
#    >
#
#    param[journal_issn] = 0950-7671
#
#    au < doNotProcess ; doNotProcess ; 1923-1924 ; Journal of Scientific Instruments Volume 1 ; 1 ; > 
#    au < doNotProcess ; doNotProcess ; 1925 ; Journal of Scientific Instruments Volume 2 ; 2 ; > 
#    au < doNotProcess ; doNotProcess ; 1926 ; Journal of Scientific Instruments Volume 3 ; 3 ; > 
#    au < doNotProcess ; doNotProcess ; 1927 ; Journal of Scientific Instruments Volume 4 ; 4 ; > 
#    au < doNotProcess ; doNotProcess ; 1928 ; Journal of Scientific Instruments Volume 5 ; 5 ; > 
#    au < doNotProcess ; doNotProcess ; 1929 ; Journal of Scientific Instruments Volume 6 ; 6 ; > 
#    au < doNotProcess ; doNotProcess ; 1930 ; Journal of Scientific Instruments Volume 7 ; 7 ; > 
#    au < doNotProcess ; doNotProcess ; 1931 ; Journal of Scientific Instruments Volume 8 ; 8 ; > 
#    au < doNotProcess ; doNotProcess ; 1932 ; Journal of Scientific Instruments Volume 9 ; 9 ; > 
#    au < doNotProcess ; doNotProcess ; 1933 ; Journal of Scientific Instruments Volume 10 ; 10 ; > 
#    au < doNotProcess ; doNotProcess ; 1934 ; Journal of Scientific Instruments Volume 11 ; 11 ; > 
#    au < doNotProcess ; doNotProcess ; 1935 ; Journal of Scientific Instruments Volume 12 ; 12 ; > 
#    au < doNotProcess ; doNotProcess ; 1936 ; Journal of Scientific Instruments Volume 13 ; 13 ; > 
#    au < doNotProcess ; doNotProcess ; 1937 ; Journal of Scientific Instruments Volume 14 ; 14 ; > 
#    au < doNotProcess ; doNotProcess ; 1938 ; Journal of Scientific Instruments Volume 15 ; 15 ; > 
#    au < doNotProcess ; doNotProcess ; 1939 ; Journal of Scientific Instruments Volume 16 ; 16 ; > 
#    au < doNotProcess ; doNotProcess ; 1940 ; Journal of Scientific Instruments Volume 17 ; 17 ; > 
#    au < doNotProcess ; doNotProcess ; 1941 ; Journal of Scientific Instruments Volume 18 ; 18 ; > 
#    au < doNotProcess ; doNotProcess ; 1942 ; Journal of Scientific Instruments Volume 19 ; 19 ; > 
#    au < doNotProcess ; doNotProcess ; 1943 ; Journal of Scientific Instruments Volume 20 ; 20 ; > 
#    au < doNotProcess ; doNotProcess ; 1944 ; Journal of Scientific Instruments Volume 21 ; 21 ; > 
#    au < doNotProcess ; doNotProcess ; 1945 ; Journal of Scientific Instruments Volume 22 ; 22 ; > 
#    au < doNotProcess ; doNotProcess ; 1946 ; Journal of Scientific Instruments Volume 23 ; 23 ; > 
#    au < doNotProcess ; doNotProcess ; 1947 ; Journal of Scientific Instruments Volume 24 ; 24 ; > 
#    au < doNotProcess ; doNotProcess ; 1948 ; Journal of Scientific Instruments Volume 25 ; 25 ; > 
#    au < doNotProcess ; doNotProcess ; 1949 ; Journal of Scientific Instruments Volume 26 ; 26 ; > 
#    au < doNotProcess ; doNotProcess ; 1950 ; Journal of Scientific Instruments Volume 27 ; 27 ; > 
#    au < doNotProcess ; doNotProcess ; 1951 ; Journal of Scientific Instruments Volume 28 ; 28 ; > 
#    au < doNotProcess ; doNotProcess ; 1952 ; Journal of Scientific Instruments Volume 29 ; 29 ; > 
#    au < doNotProcess ; doNotProcess ; 1953 ; Journal of Scientific Instruments Volume 30 ; 30 ; > 
#    au < doNotProcess ; doNotProcess ; 1954 ; Journal of Scientific Instruments Volume 31 ; 31 ; > 
#    au < doNotProcess ; doNotProcess ; 1955 ; Journal of Scientific Instruments Volume 32 ; 32 ; > 
#    au < doNotProcess ; doNotProcess ; 1956 ; Journal of Scientific Instruments Volume 33 ; 33 ; > 
#    au < doNotProcess ; doNotProcess ; 1957 ; Journal of Scientific Instruments Volume 34 ; 34 ; > 
#    au < doNotProcess ; doNotProcess ; 1958 ; Journal of Scientific Instruments Volume 35 ; 35 ; > 
#    au < doNotProcess ; doNotProcess ; 1959 ; Journal of Scientific Instruments Volume 36 ; 36 ; > 
#    au < doNotProcess ; doNotProcess ; 1960 ; Journal of Scientific Instruments Volume 37 ; 37 ; > 
#    au < doNotProcess ; doNotProcess ; 1961 ; Journal of Scientific Instruments Volume 38 ; 38 ; > 
#    au < doNotProcess ; doNotProcess ; 1962 ; Journal of Scientific Instruments Volume 39 ; 39 ; > 
#    au < doNotProcess ; doNotProcess ; 1963 ; Journal of Scientific Instruments Volume 40 ; 40 ; > 
#    au < doNotProcess ; doNotProcess ; 1964 ; Journal of Scientific Instruments Volume 41 ; 41 ; > 
#    au < doNotProcess ; doNotProcess ; 1965 ; Journal of Scientific Instruments Volume 42 ; 42 ; > 
#    au < doNotProcess ; doNotProcess ; 1966 ; Journal of Scientific Instruments Volume 43 ; 43 ; > 
#    au < doNotProcess ; doNotProcess ; 1967 ; Journal of Scientific Instruments Volume 44 ; 44 ; > 
#
#  }

  {

    title <
      name = Journal of Semiconductors ;
      issn = 1674-4926 ;
      issnl = 1674-4926
    >
    
    # Formerly 'Chinese Journal of Semiconductors' 0253-4177, content not online

    param[journal_issn] = 1674-4926

    au < down ; finished ; 2009 ; Journal of Semiconductors Volume 30 ; 30 ; > 
    au < down ; finished ; 2010 ; Journal of Semiconductors Volume 31 ; 31 ; > 
    au < down ; finished ; 2011 ; Journal of Semiconductors Volume 32 ; 32 ; >
    au < down ; crawling ; 2012 ; Journal of Semiconductors Volume 33 ; 33 ; >
    au < down ; exists ; 2013 ; Journal of Semiconductors Volume 34 ; 34 ; >
    au < down ; finished ; 2014 ; Journal of Semiconductors Volume 35 ; 35 ; >
    au < down ; exists ; 2015 ; Journal of Semiconductors Volume 36 ; 36 ; >
    
  }

  {

    title <
      name = Journal of Statistical Mechanics: Theory and Experiment ;
      issn = 1742-5468 ;
      issnl = 1742-5468
    >
    
    param[journal_issn] = 1742-5468
    comment[ingNotReady] = low agreement

    au < doNotProcess ; doNotProcess ; 2004 ; Journal of Statistical Mechanics: Theory and Experiment Volume 2004 ; 2004 ; > 
    au < doNotProcess ; doNotProcess ; 2005 ; Journal of Statistical Mechanics: Theory and Experiment Volume 2005 ; 2005 ; > 
    au < doNotProcess ; doNotProcess ; 2006 ; Journal of Statistical Mechanics: Theory and Experiment Volume 2006 ; 2006 ; > 
    au < doNotProcess ; doNotProcess ; 2007 ; Journal of Statistical Mechanics: Theory and Experiment Volume 2007 ; 2007 ; > 
    au < down ; finished ; 2008 ; Journal of Statistical Mechanics: Theory and Experiment Volume 2008 ; 2008 ; > 
    au < down ; finished ; 2009 ; Journal of Statistical Mechanics: Theory and Experiment Volume 2009 ; 2009 ; > 
    au < down ; finished ; 2010 ; Journal of Statistical Mechanics: Theory and Experiment Volume 2010 ; 2010 ; > 
    au < down ; frozen ; 2011 ; Journal of Statistical Mechanics: Theory and Experiment Volume 2011 ; 2011 ; > 
    au < ingNotReady ; exists ; 2012 ; Journal of Statistical Mechanics: Theory and Experiment Volume 2012 ; 2012 ; > 
    au < down ; exists ; 2013 ; Journal of Statistical Mechanics: Theory and Experiment Volume 2013 ; 2013 ; > 
    au < down ; exists ; 2014 ; Journal of Statistical Mechanics: Theory and Experiment Volume 2014 ; 2014 ; > 
    au < doNotProcess ; doNotProcess ; 2015 ; Journal of Statistical Mechanics: Theory and Experiment Volume 2015 ; 2015 ; > 

  }

#  {
#
#    title <
#      name = Journal of the Society for Radiological Protection ;
#      issn = 0260-2814 ;
#      issnl = 0260-2814
#    >
#
#    param[journal_issn] = 0260-2814
#    commnent[continued_by] = 0952-4746
#
#    au < doNotProcess ; doNotProcess ; 1981 ; Journal of the Society for Radiological Protection Volume 1 ; 1 ; > 
#    au < doNotProcess ; doNotProcess ; 1982 ; Journal of the Society for Radiological Protection Volume 2 ; 2 ; > 
#    au < doNotProcess ; doNotProcess ; 1983 ; Journal of the Society for Radiological Protection Volume 3 ; 3 ; > 
#    au < doNotProcess ; doNotProcess ; 1984 ; Journal of the Society for Radiological Protection Volume 4 ; 4 ; > 
#    au < doNotProcess ; doNotProcess ; 1985 ; Journal of the Society for Radiological Protection Volume 5 ; 5 ; > 
#    au < doNotProcess ; doNotProcess ; 1986 ; Journal of the Society for Radiological Protection Volume 6 ; 6 ; > 
#    au < doNotProcess ; doNotProcess ; 1987 ; Journal of the Society for Radiological Protection Volume 7 ; 7 ; > 
#
#  }

  {

    title <
      name = Laser Physics ;
      issn = 1054-660X ;
      eissn = 1555-6611 ;
      issnl = 1054-660X
    >
    
    param[journal_issn] = 1555-6611
    comment[param] = eissn preferred

    au < down ; exists ; 2013 ; Laser Physics Volume 23 ; 23 ; >
    au < down ; finished ; 2014 ; Laser Physics Volume 24 ; 24 ; >
    au < doNotProcess ; doNotProcess ; 2015 ; Laser Physics Volume 25 ; 25 ; >

  }

  {

    title <
      name = Laser Physics Letters ;
      issn = 1612-2011 ;
      eissn = 1612-202X ;
      issnl = 1612-2011
    >
    
    param[journal_issn] = 1612-202X
    comment[param] = eissn preferred

    au < doNotProcess ; doNotProcess ; 2004 ; Laser Physics Letters Volume 1 ; 1 ; >
    au < doNotProcess ; doNotProcess ; 2005 ; Laser Physics Letters Volume 2 ; 2 ; >
    au < doNotProcess ; doNotProcess ; 2006 ; Laser Physics Letters Volume 3 ; 3 ; >
    au < doNotProcess ; doNotProcess ; 2007 ; Laser Physics Letters Volume 4 ; 4 ; >
    au < down ; finished ; 2008 ; Laser Physics Letters Volume 5 ; 5 ; >
    au < down ; exists ; 2009 ; Laser Physics Letters Volume 6 ; 6 ; >
    au < down ; exists ; 2010 ; Laser Physics Letters Volume 7 ; 7 ; >
    au < down ; exists ; 2011 ; Laser Physics Letters Volume 8 ; 8 ; >
    au < down ; finished ; 2012 ; Laser Physics Letters Volume 9 ; 9 ; >
    au < down ; exists ; 2013 ; Laser Physics Letters Volume 10 ;10 ; >
    au < down ; exists ; 2014 ; Laser Physics Letters Volume 11 ;11 ; >
    au < doNotProcess ; exists ; 2015 ; Laser Physics Letters Volume 12 ;12 ; >

  }

  {

    title <
      name = Materials Research Express ;
      eissn = 2053-1591 ;
      issnl = 2053-1591
    >
    
    param[journal_issn] = 2053-1591
    comment[param] = eissn preferred

    au < exists ; exists ; 2014 ; Materials Research Express Volume 1 ; 1 ; > 
    au < doNotProcess ; doNotProcess ; 2015 ; Materials Research Express Volume 2 ; 2 ; > 

  }

  {

    title <
      name = Measurement Science and Technology ;
      issn = 0957-0233 ;
      eissn = 1361-6501 ;
      issnl = 0957-0233
    >

    param[journal_issn] = 0957-0233
    comment[param] = print issn preferred
    comment[ingNotReady] = low agreement

    au < doNotProcess ; doNotProcess ; 1990 ; Measurement Science and Technology Volume 1 ; 1 ; > 
    au < doNotProcess ; doNotProcess ; 1991 ; Measurement Science and Technology Volume 2 ; 2 ; > 
    au < doNotProcess ; doNotProcess ; 1992 ; Measurement Science and Technology Volume 3 ; 3 ; > 
    au < doNotProcess ; doNotProcess ; 1993 ; Measurement Science and Technology Volume 4 ; 4 ; > 
    au < doNotProcess ; doNotProcess ; 1994 ; Measurement Science and Technology Volume 5 ; 5 ; > 
    au < doNotProcess ; doNotProcess ; 1995 ; Measurement Science and Technology Volume 6 ; 6 ; > 
    au < doNotProcess ; doNotProcess ; 1996 ; Measurement Science and Technology Volume 7 ; 7 ; > 
    au < doNotProcess ; doNotProcess ; 1997 ; Measurement Science and Technology Volume 8 ; 8 ; > 
    au < doNotProcess ; doNotProcess ; 1998 ; Measurement Science and Technology Volume 9 ; 9 ; > 
    au < doNotProcess ; doNotProcess ; 1999 ; Measurement Science and Technology Volume 10 ; 10 ; > 
    au < doNotProcess ; doNotProcess ; 2000 ; Measurement Science and Technology Volume 11 ; 11 ; > 
    au < doNotProcess ; doNotProcess ; 2001 ; Measurement Science and Technology Volume 12 ; 12 ; > 
    au < doNotProcess ; doNotProcess ; 2002 ; Measurement Science and Technology Volume 13 ; 13 ; > 
    au < doNotProcess ; doNotProcess ; 2003 ; Measurement Science and Technology Volume 14 ; 14 ; > 
    au < doNotProcess ; doNotProcess ; 2004 ; Measurement Science and Technology Volume 15 ; 15 ; > 
    au < doNotProcess ; doNotProcess ; 2005 ; Measurement Science and Technology Volume 16 ; 16 ; > 
    au < doNotProcess ; doNotProcess ; 2006 ; Measurement Science and Technology Volume 17 ; 17 ; > 
    au < doNotProcess ; doNotProcess ; 2007 ; Measurement Science and Technology Volume 18 ; 18 ; > 
    au < down ; frozen ; 2008 ; Measurement Science and Technology Volume 19 ; 19 ; > 
    au < down ; finished ; 2009 ; Measurement Science and Technology Volume 20 ; 20 ; > 
    au < down ; finished ; 2010 ; Measurement Science and Technology Volume 21 ; 21 ; > 
    au < down ; finished ; 2011 ; Measurement Science and Technology Volume 22 ; 22 ; > 
    au < ingNotReady ; exists ; 2012 ; Measurement Science and Technology Volume 23 ; 23 ; > 
    au < down ; exists ; 2013 ; Measurement Science and Technology Volume 24 ; 24 ; > 
    au < down ; exists ; 2014 ; Measurement Science and Technology Volume 25 ; 25 ; > 
    au < doNotProcess ; doNotProcess ; 2015 ; Measurement Science and Technology Volume 26 ; 26 ; > 

  }

  {

    title <
      name = Methods and Applications in Fluorescence ;
      eissn = 2050-6120 ;
      issnl = 2050-6120
    >

    param[journal_issn] = 2050-6120
    comment[param] = eissn preferred

    au < down ; finished ; 2013 ; Methods and Applications in Fluorescence Volume 1 ; 1 ; >
    au < down ; finished ; 2014 ; Methods and Applications in Fluorescence Volume 2 ; 2 ; >
    au < down ; exists ; 2015 ; Methods and Applications in Fluorescence Volume 3 ; 3 ; >

  }

  {

    title <
      name = Metrologia ;
      issn = 0026-1394 ;
      eissn = 1681-7575 ;
      issnl = 0026-1394
    >

    param[journal_issn] = 0026-1394
    comment[param] = print issn preferred

    au < doNotProcess ; doNotProcess ; 1965 ; Metrologia Volume 1 ; 1 ; > 
    au < doNotProcess ; doNotProcess ; 1966 ; Metrologia Volume 2 ; 2 ; > 
    au < doNotProcess ; doNotProcess ; 1967 ; Metrologia Volume 3 ; 3 ; > 
    au < doNotProcess ; doNotProcess ; 1968 ; Metrologia Volume 4 ; 4 ; > 
    au < doNotProcess ; doNotProcess ; 1969 ; Metrologia Volume 5 ; 5 ; > 
    au < doNotProcess ; doNotProcess ; 1970 ; Metrologia Volume 6 ; 6 ; > 
    au < doNotProcess ; doNotProcess ; 1971 ; Metrologia Volume 7 ; 7 ; > 
    au < doNotProcess ; doNotProcess ; 1972 ; Metrologia Volume 8 ; 8 ; > 
    au < doNotProcess ; doNotProcess ; 1973 ; Metrologia Volume 9 ; 9 ; > 
    au < doNotProcess ; doNotProcess ; 1974 ; Metrologia Volume 10 ; 10 ; > 
    au < doNotProcess ; doNotProcess ; 1975 ; Metrologia Volume 11 ; 11 ; > 
    au < doNotProcess ; doNotProcess ; 1976 ; Metrologia Volume 12 ; 12 ; > 
    au < doNotProcess ; doNotProcess ; 1977 ; Metrologia Volume 13 ; 13 ; > 
    au < doNotProcess ; doNotProcess ; 1978 ; Metrologia Volume 14 ; 14 ; > 
    au < doNotProcess ; doNotProcess ; 1979 ; Metrologia Volume 15 ; 15 ; > 
    au < doNotProcess ; doNotProcess ; 1980 ; Metrologia Volume 16 ; 16 ; > 
    au < doNotProcess ; doNotProcess ; 1981 ; Metrologia Volume 17 ; 17 ; > 
    au < doNotProcess ; doNotProcess ; 1982 ; Metrologia Volume 18 ; 18 ; > 
    au < doNotProcess ; doNotProcess ; 1983 ; Metrologia Volume 19 ; 19 ; > 
    au < doNotProcess ; doNotProcess ; 1984 ; Metrologia Volume 20 ; 20 ; > 
    au < doNotProcess ; doNotProcess ; 1985 ; Metrologia Volume 21 ; 21 ; > 
    au < doNotProcess ; doNotProcess ; 1986 ; Metrologia Volume 22 ; 22 ; > 
    au < doNotProcess ; doNotProcess ; 1987 ; Metrologia Volume 23 ; 23 ; > 
    au < doNotProcess ; doNotProcess ; 1987 ; Metrologia Volume 24 ; 24 ; > 
    au < doNotProcess ; doNotProcess ; 1988 ; Metrologia Volume 25 ; 25 ; > 
    au < doNotProcess ; doNotProcess ; 1989 ; Metrologia Volume 26 ; 26 ; > 
    au < doNotProcess ; doNotProcess ; 1990 ; Metrologia Volume 27 ; 27 ; > 
    au < doNotProcess ; doNotProcess ; 1991 ; Metrologia Volume 28 ; 28 ; > 
    au < doNotProcess ; doNotProcess ; 1992 ; Metrologia Volume 29 ; 29 ; > 
    au < doNotProcess ; doNotProcess ; 1993 ; Metrologia Volume 30 ; 30 ; > 
    au < doNotProcess ; doNotProcess ; 1994 ; Metrologia Volume 31 ; 31 ; > 
    au < doNotProcess ; doNotProcess ; 1995 ; Metrologia Volume 32 ; 32 ; > 
    au < doNotProcess ; doNotProcess ; 1996 ; Metrologia Volume 33 ; 33 ; > 
    au < doNotProcess ; doNotProcess ; 1997 ; Metrologia Volume 34 ; 34 ; > 
    au < doNotProcess ; doNotProcess ; 1998 ; Metrologia Volume 35 ; 35 ; > 
    au < doNotProcess ; doNotProcess ; 1999 ; Metrologia Volume 36 ; 36 ; > 
    au < doNotProcess ; doNotProcess ; 2000 ; Metrologia Volume 37 ; 37 ; > 
    au < doNotProcess ; doNotProcess ; 2001 ; Metrologia Volume 38 ; 38 ; > 
    au < doNotProcess ; doNotProcess ; 2002 ; Metrologia Volume 39 ; 39 ; > 
    au < doNotProcess ; doNotProcess ; 2003 ; Metrologia Volume 40 ; 40 ; > 
    au < doNotProcess ; doNotProcess ; 2004 ; Metrologia Volume 41 ; 41 ; > 
    au < doNotProcess ; doNotProcess ; 2005 ; Metrologia Volume 42 ; 42 ; > 
    au < doNotProcess ; doNotProcess ; 2006 ; Metrologia Volume 43 ; 43 ; > 
    au < doNotProcess ; doNotProcess ; 2007 ; Metrologia Volume 44 ; 44 ; > 
    au < down ; frozen ; 2008 ; Metrologia Volume 45 ; 45 ; > 
    au < down ; frozen ; 2009 ; Metrologia Volume 46 ; 46 ; > 
    au < down ; crawling ; 2010 ; Metrologia Volume 47 ; 47 ; > 
    au < down ; frozen ; 2011 ; Metrologia Volume 48 ; 48 ; > 
    au < down ; crawling ; 2012 ; Metrologia Volume 49 ; 49 ; > 
    au < down ; exists ; 2013 ; Metrologia Volume 50 ; 50 ; > 
    au < down ; exists ; 2014 ; Metrologia Volume 51 ; 51 ; > 
    au < doNotProcess ; doNotProcess ; 2015 ; Metrologia Volume 52 ; 52 ; > 

  }

  {

    title <
      name = Modelling and Simulation in Materials Science and Engineering ;
      issn = 0965-0393 ;
      eissn = 1361-651X ;
      issnl = 0965-0393
    >

    param[journal_issn] = 0965-0393
    comment[param] = print issn preferred

    au < doNotProcess ; doNotProcess ; 1992-1993 ; Modelling and Simulation in Materials Science and Engineering Volume 1 ; 1 ; > 
    au < doNotProcess ; doNotProcess ; 1994 ; Modelling and Simulation in Materials Science and Engineering Volume 2 ; 2 ; > 
    au < doNotProcess ; doNotProcess ; 1995 ; Modelling and Simulation in Materials Science and Engineering Volume 3 ; 3 ; > 
    au < doNotProcess ; doNotProcess ; 1996 ; Modelling and Simulation in Materials Science and Engineering Volume 4 ; 4 ; > 
    au < doNotProcess ; doNotProcess ; 1997 ; Modelling and Simulation in Materials Science and Engineering Volume 5 ; 5 ; > 
    au < doNotProcess ; doNotProcess ; 1998 ; Modelling and Simulation in Materials Science and Engineering Volume 6 ; 6 ; > 
    au < doNotProcess ; doNotProcess ; 1999 ; Modelling and Simulation in Materials Science and Engineering Volume 7 ; 7 ; > 
    au < doNotProcess ; doNotProcess ; 2000 ; Modelling and Simulation in Materials Science and Engineering Volume 8 ; 8 ; > 
    au < doNotProcess ; doNotProcess ; 2001 ; Modelling and Simulation in Materials Science and Engineering Volume 9 ; 9 ; > 
    au < doNotProcess ; doNotProcess ; 2002 ; Modelling and Simulation in Materials Science and Engineering Volume 10 ; 10 ; > 
    au < doNotProcess ; doNotProcess ; 2003 ; Modelling and Simulation in Materials Science and Engineering Volume 11 ; 11 ; > 
    au < doNotProcess ; doNotProcess ; 2004 ; Modelling and Simulation in Materials Science and Engineering Volume 12 ; 12 ; > 
    au < doNotProcess ; doNotProcess ; 2005 ; Modelling and Simulation in Materials Science and Engineering Volume 13 ; 13 ; > 
    au < doNotProcess ; doNotProcess ; 2006 ; Modelling and Simulation in Materials Science and Engineering Volume 14 ; 14 ; > 
    au < doNotProcess ; doNotProcess ; 2007 ; Modelling and Simulation in Materials Science and Engineering Volume 15 ; 15 ; > 
    au < down ; crawling ; 2008 ; Modelling and Simulation in Materials Science and Engineering Volume 16 ; 16 ; > 
    au < down ; finished ; 2009 ; Modelling and Simulation in Materials Science and Engineering Volume 17 ; 17 ; > 
    au < down ; frozen ; 2010 ; Modelling and Simulation in Materials Science and Engineering Volume 18 ; 18 ; > 
    au < down ; finished ; 2011 ; Modelling and Simulation in Materials Science and Engineering Volume 19 ; 19 ; > 
    au < down ; frozen ; 2012 ; Modelling and Simulation in Materials Science and Engineering Volume 20 ; 20 ; > 
    au < down ; exists ; 2013 ; Modelling and Simulation in Materials Science and Engineering Volume 21 ; 21 ; > 
    au < down ; exists ; 2014 ; Modelling and Simulation in Materials Science and Engineering Volume 22 ; 22 ; > 
    au < doNotProcess ; exists ; 2015 ; Modelling and Simulation in Materials Science and Engineering Volume 23 ; 23 ; > 

  }

  {

    title <
      name = Nanotechnology ;
      issn = 0957-4484 ;
      eissn = 1361-6528 ;
      issnl = 0957-4484
    >

    param[journal_issn] = 0957-4484
    comment[param] = print issn preferred

    au < doNotProcess ; doNotProcess ; 1990 ; Nanotechnology Volume 1 ; 1 ; > 
    au < doNotProcess ; doNotProcess ; 1991 ; Nanotechnology Volume 2 ; 2 ; > 
    au < doNotProcess ; doNotProcess ; 1992 ; Nanotechnology Volume 3 ; 3 ; > 
    au < doNotProcess ; doNotProcess ; 1993 ; Nanotechnology Volume 4 ; 4 ; > 
    au < doNotProcess ; doNotProcess ; 1994 ; Nanotechnology Volume 5 ; 5 ; > 
    au < doNotProcess ; doNotProcess ; 1995 ; Nanotechnology Volume 6 ; 6 ; > 
    au < doNotProcess ; doNotProcess ; 1996 ; Nanotechnology Volume 7 ; 7 ; > 
    au < doNotProcess ; doNotProcess ; 1997 ; Nanotechnology Volume 8 ; 8 ; > 
    au < doNotProcess ; doNotProcess ; 1998 ; Nanotechnology Volume 9 ; 9 ; > 
    au < doNotProcess ; doNotProcess ; 1999 ; Nanotechnology Volume 10 ; 10 ; > 
    au < doNotProcess ; doNotProcess ; 2000 ; Nanotechnology Volume 11 ; 11 ; > 
    au < doNotProcess ; doNotProcess ; 2001 ; Nanotechnology Volume 12 ; 12 ; > 
    au < doNotProcess ; doNotProcess ; 2002 ; Nanotechnology Volume 13 ; 13 ; > 
    au < doNotProcess ; doNotProcess ; 2003 ; Nanotechnology Volume 14 ; 14 ; > 
    au < doNotProcess ; doNotProcess ; 2004 ; Nanotechnology Volume 15 ; 15 ; > 
    au < doNotProcess ; doNotProcess ; 2005 ; Nanotechnology Volume 16 ; 16 ; > 
    au < doNotProcess ; doNotProcess ; 2006 ; Nanotechnology Volume 17 ; 17 ; > 
    au < doNotProcess ; doNotProcess ; 2007 ; Nanotechnology Volume 18 ; 18 ; > 
    au < down ; frozen ; 2008 ; Nanotechnology Volume 19 ; 19 ; > 
    au < down ; frozen ; 2009 ; Nanotechnology Volume 20 ; 20 ; > 
    au < down ; frozen ; 2010 ; Nanotechnology Volume 21 ; 21 ; > 
    au < down ; frozen ; 2011 ; Nanotechnology Volume 22 ; 22 ; > 
    au < down ; exists ; 2012 ; Nanotechnology Volume 23 ; 23 ; > 
    au < down ; exists ; 2013 ; Nanotechnology Volume 24 ; 24 ; > 
    au < down ; finished ; 2014 ; Nanotechnology Volume 25 ; 25 ; > 
    au < doNotProcess ; doNotProcess ; 2015 ; Nanotechnology Volume 26 ; 26 ; > 
    
  }

  {

    title <
      name = New Journal of Physics ;
      issn = 1367-2630 ;
      issnl = 1367-2630
    >
    
    param[journal_issn] = 1367-2630
    comment[ingNotReady] = crawl failure

    au < doNotProcess ; doNotProcess ; 1999 ; New Journal of Physics Volume 1 ; 1 ; > 
    au < doNotProcess ; doNotProcess ; 2000 ; New Journal of Physics Volume 2 ; 2 ; > 
    au < doNotProcess ; doNotProcess ; 2001 ; New Journal of Physics Volume 3 ; 3 ; > 
    au < doNotProcess ; doNotProcess ; 2002 ; New Journal of Physics Volume 4 ; 4 ; > 
    au < doNotProcess ; doNotProcess ; 2003 ; New Journal of Physics Volume 5 ; 5 ; > 
    au < doNotProcess ; doNotProcess ; 2004 ; New Journal of Physics Volume 6 ; 6 ; > 
    au < doNotProcess ; doNotProcess ; 2005 ; New Journal of Physics Volume 7 ; 7 ; > 
    au < doNotProcess ; doNotProcess ; 2006 ; New Journal of Physics Volume 8 ; 8 ; > 
    au < doNotProcess ; doNotProcess ; 2007 ; New Journal of Physics Volume 9 ; 9 ; > 
    au < ingNotReady ; exists ; 2008 ; New Journal of Physics Volume 10 ; 10 ; > 
    au < down ; frozen ; 2009 ; New Journal of Physics Volume 11 ; 11 ; > 
    au < down ; frozen ; 2010 ; New Journal of Physics Volume 12 ; 12 ; > 
    au < down ; crawling ; 2011 ; New Journal of Physics Volume 13 ; 13 ; > 
    au < ingNotReady ; exists ; 2012 ; New Journal of Physics Volume 14 ; 14 ; > 
    au < down ; exists ; 2013 ; New Journal of Physics Volume 15 ; 15 ; > 
    au < down ; exists ; 2014 ; New Journal of Physics Volume 16 ; 16 ; > 
    au < doNotProcess ; doNotProcess ; 2015 ; New Journal of Physics Volume 17 ; 17 ; > 

  }

  {

    title <
      name = Nonlinearity ;
      issn = 0951-7715 ;
      eissn = 1361-6544 ;
      issnl = 0951-7715
    >

    param[journal_issn] = 0951-7715
    comment[param] = print issn preferred

    au < doNotProcess ; doNotProcess ; 1988 ; Nonlinearity Volume 1 ; 1 ; > 
    au < doNotProcess ; doNotProcess ; 1989 ; Nonlinearity Volume 2 ; 2 ; > 
    au < doNotProcess ; doNotProcess ; 1990 ; Nonlinearity Volume 3 ; 3 ; > 
    au < doNotProcess ; doNotProcess ; 1991 ; Nonlinearity Volume 4 ; 4 ; > 
    au < doNotProcess ; doNotProcess ; 1992 ; Nonlinearity Volume 5 ; 5 ; > 
    au < doNotProcess ; doNotProcess ; 1993 ; Nonlinearity Volume 6 ; 6 ; > 
    au < doNotProcess ; doNotProcess ; 1994 ; Nonlinearity Volume 7 ; 7 ; > 
    au < doNotProcess ; doNotProcess ; 1995 ; Nonlinearity Volume 8 ; 8 ; > 
    au < doNotProcess ; doNotProcess ; 1996 ; Nonlinearity Volume 9 ; 9 ; > 
    au < doNotProcess ; doNotProcess ; 1997 ; Nonlinearity Volume 10 ; 10 ; > 
    au < doNotProcess ; doNotProcess ; 1998 ; Nonlinearity Volume 11 ; 11 ; > 
    au < doNotProcess ; doNotProcess ; 1999 ; Nonlinearity Volume 12 ; 12 ; > 
    au < doNotProcess ; doNotProcess ; 2000 ; Nonlinearity Volume 13 ; 13 ; > 
    au < doNotProcess ; doNotProcess ; 2001 ; Nonlinearity Volume 14 ; 14 ; > 
    au < doNotProcess ; doNotProcess ; 2002 ; Nonlinearity Volume 15 ; 15 ; > 
    au < doNotProcess ; doNotProcess ; 2003 ; Nonlinearity Volume 16 ; 16 ; > 
    au < doNotProcess ; doNotProcess ; 2004 ; Nonlinearity Volume 17 ; 17 ; > 
    au < doNotProcess ; doNotProcess ; 2005 ; Nonlinearity Volume 18 ; 18 ; > 
    au < doNotProcess ; doNotProcess ; 2006 ; Nonlinearity Volume 19 ; 19 ; > 
    au < doNotProcess ; doNotProcess ; 2007 ; Nonlinearity Volume 20 ; 20 ; > 
    au < down ; crawling ; 2008 ; Nonlinearity Volume 21 ; 21 ; > 
    au < down ; crawling ; 2009 ; Nonlinearity Volume 22 ; 22 ; > 
    au < down ; crawling ; 2010 ; Nonlinearity Volume 23 ; 23 ; > 
    au < down ; frozen ; 2011 ; Nonlinearity Volume 24 ; 24 ; > 
    au < down ; crawling ; 2012 ; Nonlinearity Volume 25 ; 25 ; > 
    au < down ; exists ; 2013 ; Nonlinearity Volume 26 ; 26 ; > 
    au < down ; exists ; 2014 ; Nonlinearity Volume 27 ; 27 ; > 
    au < doNotProcess ; doNotProcess ; 2015 ; Nonlinearity Volume 28 ; 28 ; > 

  }

#  {
#
#    title <
#      name = Nouvelle Revue d'Optique ;
#      issn = 0335-7368 ;
#      issnl = 0335-7368
#    >
#
#    param[journal_issn] = 0335-7368
#    comment[continues] = 0029-4780
#    comment[continued_by] = 0150-536X
#
#    au < doNotProcess ; doNotProcess ; 1973 ; Nouvelle Revue d'Optique Volume 4 ; 4 ; > 
#    au < doNotProcess ; doNotProcess ; 1974 ; Nouvelle Revue d'Optique Volume 5 ; 5 ; > 
#    au < doNotProcess ; doNotProcess ; 1975 ; Nouvelle Revue d'Optique Volume 6 ; 6 ; > 
#    au < doNotProcess ; doNotProcess ; 1976 ; Nouvelle Revue d'Optique Volume 7 ; 7 ; > 
#
#  }

#  {
#
#    title <
#      name = Nouvelle Revue d'Optique Appliquée ;
#      issn = 0029-4780 ;
#      issnl = 0029-4780
#    >
#
#    param[journal_issn] = 0029-4780
#    comment[contineued_by] = 0335-7368
#
#    au < doNotProcess ; doNotProcess ; 1970 ; Nouvelle Revue d'Optique Appliquée Volume 1 ; 1 ; > 
#    au < doNotProcess ; doNotProcess ; 1971 ; Nouvelle Revue d'Optique Appliquée Volume 2 ; 2 ; > 
#    au < doNotProcess ; doNotProcess ; 1972 ; Nouvelle Revue d'Optique Appliquée Volume 3 ; 3 ; > 
#
#  }

  {

    title <
      name = Nuclear Fusion ;
      issn = 0029-5515 ;
      eissn = 1741-4326 ;
      issnl = 0029-5515
    >

    param[journal_issn] = 0029-5515
    comment[param] = print issn preferred

    au < doNotProcess ; doNotProcess ; 1960-1961 ; Nuclear Fusion Volume 1 ; 1 ; > 
    au < doNotProcess ; doNotProcess ; 1962 ; Nuclear Fusion Volume 2 ; 2 ; > 
    au < doNotProcess ; doNotProcess ; 1963 ; Nuclear Fusion Volume 3 ; 3 ; > 
    au < doNotProcess ; doNotProcess ; 1964 ; Nuclear Fusion Volume 4 ; 4 ; > 
    au < doNotProcess ; doNotProcess ; 1965 ; Nuclear Fusion Volume 5 ; 5 ; > 
    au < doNotProcess ; doNotProcess ; 1966 ; Nuclear Fusion Volume 6 ; 6 ; > 
    au < doNotProcess ; doNotProcess ; 1967 ; Nuclear Fusion Volume 7 ; 7 ; > 
    au < doNotProcess ; doNotProcess ; 1968 ; Nuclear Fusion Volume 8 ; 8 ; > 
    au < doNotProcess ; doNotProcess ; 1969 ; Nuclear Fusion Volume 9 ; 9 ; > 
    au < doNotProcess ; doNotProcess ; 1970 ; Nuclear Fusion Volume 10 ; 10 ; > 
    au < doNotProcess ; doNotProcess ; 1971 ; Nuclear Fusion Volume 11 ; 11 ; > 
    au < doNotProcess ; doNotProcess ; 1972 ; Nuclear Fusion Volume 12 ; 12 ; > 
    au < doNotProcess ; doNotProcess ; 1973 ; Nuclear Fusion Volume 13 ; 13 ; > 
    au < doNotProcess ; doNotProcess ; 1974 ; Nuclear Fusion Volume 14 ; 14 ; > 
    au < doNotProcess ; doNotProcess ; 1975 ; Nuclear Fusion Volume 15 ; 15 ; > 
    au < doNotProcess ; doNotProcess ; 1976 ; Nuclear Fusion Volume 16 ; 16 ; > 
    au < doNotProcess ; doNotProcess ; 1977 ; Nuclear Fusion Volume 17 ; 17 ; > 
    au < doNotProcess ; doNotProcess ; 1978 ; Nuclear Fusion Volume 18 ; 18 ; > 
    au < doNotProcess ; doNotProcess ; 1979 ; Nuclear Fusion Volume 19 ; 19 ; > 
    au < doNotProcess ; doNotProcess ; 1980 ; Nuclear Fusion Volume 20 ; 20 ; > 
    au < doNotProcess ; doNotProcess ; 1981 ; Nuclear Fusion Volume 21 ; 21 ; > 
    au < doNotProcess ; doNotProcess ; 1982 ; Nuclear Fusion Volume 22 ; 22 ; > 
    au < doNotProcess ; doNotProcess ; 1983 ; Nuclear Fusion Volume 23 ; 23 ; > 
    au < doNotProcess ; doNotProcess ; 1984 ; Nuclear Fusion Volume 24 ; 24 ; > 
    au < doNotProcess ; doNotProcess ; 1985 ; Nuclear Fusion Volume 25 ; 25 ; > 
    au < doNotProcess ; doNotProcess ; 1986 ; Nuclear Fusion Volume 26 ; 26 ; > 
    au < doNotProcess ; doNotProcess ; 1987 ; Nuclear Fusion Volume 27 ; 27 ; > 
    au < doNotProcess ; doNotProcess ; 1988 ; Nuclear Fusion Volume 28 ; 28 ; > 
    au < doNotProcess ; doNotProcess ; 1989 ; Nuclear Fusion Volume 29 ; 29 ; > 
    au < doNotProcess ; doNotProcess ; 1990 ; Nuclear Fusion Volume 30 ; 30 ; > 
    au < doNotProcess ; doNotProcess ; 1991 ; Nuclear Fusion Volume 31 ; 31 ; > 
    au < doNotProcess ; doNotProcess ; 1992 ; Nuclear Fusion Volume 32 ; 32 ; > 
    au < doNotProcess ; doNotProcess ; 1993 ; Nuclear Fusion Volume 33 ; 33 ; > 
    au < doNotProcess ; doNotProcess ; 1994 ; Nuclear Fusion Volume 34 ; 34 ; > 
    au < doNotProcess ; doNotProcess ; 1995 ; Nuclear Fusion Volume 35 ; 35 ; > 
    au < doNotProcess ; doNotProcess ; 1996 ; Nuclear Fusion Volume 36 ; 36 ; > 
    au < doNotProcess ; doNotProcess ; 1997 ; Nuclear Fusion Volume 37 ; 37 ; > 
    au < doNotProcess ; doNotProcess ; 1998 ; Nuclear Fusion Volume 38 ; 38 ; > 
    au < doNotProcess ; doNotProcess ; 1999 ; Nuclear Fusion Volume 39 ; 39 ; > 
    au < doNotProcess ; doNotProcess ; 2000 ; Nuclear Fusion Volume 40 ; 40 ; > 
    au < doNotProcess ; doNotProcess ; 2001 ; Nuclear Fusion Volume 41 ; 41 ; > 
    au < doNotProcess ; doNotProcess ; 2002 ; Nuclear Fusion Volume 42 ; 42 ; > 
    au < doNotProcess ; doNotProcess ; 2003 ; Nuclear Fusion Volume 43 ; 43 ; > 
    au < doNotProcess ; doNotProcess ; 2004 ; Nuclear Fusion Volume 44 ; 44 ; > 
    au < doNotProcess ; doNotProcess ; 2005 ; Nuclear Fusion Volume 45 ; 45 ; > 
    au < doNotProcess ; doNotProcess ; 2006 ; Nuclear Fusion Volume 46 ; 46 ; > 
    au < doNotProcess ; doNotProcess ; 2007 ; Nuclear Fusion Volume 47 ; 47 ; > 
    au < down ; crawling ; 2008 ; Nuclear Fusion Volume 48 ; 48 ; > 
    au < down ; crawling ; 2009 ; Nuclear Fusion Volume 49 ; 49 ; > 
    au < down ; finished ; 2010 ; Nuclear Fusion Volume 50 ; 50 ; > 
    au < down ; frozen ; 2011 ; Nuclear Fusion Volume 51 ; 51 ; > 
    au < down ; crawling ; 2012 ; Nuclear Fusion Volume 52 ; 52 ; > 
    au < down ; exists ; 2013 ; Nuclear Fusion Volume 53 ; 53 ; > 
    au < down ; exists ; 2014 ; Nuclear Fusion Volume 54 ; 54 ; > 
    au < doNotProcess ; doNotProcess ; 2015 ; Nuclear Fusion Volume 55 ; 55 ; > 

  }

  {

    title <
      name = Physica Scripta ;
      issn = 0031-8949 ;
      eissn = 1402-4896 ;
      issnl = 0031-8949
    >

    param[journal_issn] = 1402-4896
    comment[param] = eissn preferred

    au < doNotProcess ; doNotProcess ; 1970 ; Physica Scripta Volume 1 ; 1 ; > 
    au < doNotProcess ; doNotProcess ; 1970 ; Physica Scripta Volume 2 ; 2 ; > 
    au < doNotProcess ; doNotProcess ; 1971 ; Physica Scripta Volume 3 ; 3 ; > 
    au < doNotProcess ; doNotProcess ; 1971 ; Physica Scripta Volume 4 ; 4 ; > 
    au < doNotProcess ; doNotProcess ; 1972 ; Physica Scripta Volume 5 ; 5 ; > 
    au < doNotProcess ; doNotProcess ; 1972 ; Physica Scripta Volume 6 ; 6 ; > 
    au < doNotProcess ; doNotProcess ; 1973 ; Physica Scripta Volume 7 ; 7 ; > 
    au < doNotProcess ; doNotProcess ; 1973 ; Physica Scripta Volume 8 ; 8 ; > 
    au < doNotProcess ; doNotProcess ; 1974 ; Physica Scripta Volume 9 ; 9 ; > 
    au < doNotProcess ; doNotProcess ; 1974 ; Physica Scripta Volume 10 ; 10 ; > 
    au < doNotProcess ; doNotProcess ; 1975 ; Physica Scripta Volume 11 ; 11 ; > 
    au < doNotProcess ; doNotProcess ; 1975 ; Physica Scripta Volume 12 ; 12 ; > 
    au < doNotProcess ; doNotProcess ; 1976 ; Physica Scripta Volume 13 ; 13 ; > 
    au < doNotProcess ; doNotProcess ; 1976 ; Physica Scripta Volume 14 ; 14 ; > 
    au < doNotProcess ; doNotProcess ; 1977 ; Physica Scripta Volume 15 ; 15 ; > 
    au < doNotProcess ; doNotProcess ; 1977 ; Physica Scripta Volume 16 ; 16 ; > 
    au < doNotProcess ; doNotProcess ; 1978 ; Physica Scripta Volume 17 ; 17 ; > 
    au < doNotProcess ; doNotProcess ; 1978 ; Physica Scripta Volume 18 ; 18 ; > 
    au < doNotProcess ; doNotProcess ; 1979 ; Physica Scripta Volume 19 ; 19 ; > 
    au < doNotProcess ; doNotProcess ; 1979 ; Physica Scripta Volume 20 ; 20 ; > 
    au < doNotProcess ; doNotProcess ; 1980 ; Physica Scripta Volume 21 ; 21 ; > 
    au < doNotProcess ; doNotProcess ; 1980 ; Physica Scripta Volume 22 ; 22 ; > 
    au < doNotProcess ; doNotProcess ; 1981 ; Physica Scripta Volume 23 ; 23 ; > 
    au < doNotProcess ; doNotProcess ; 1981 ; Physica Scripta Volume 24 ; 24 ; > 
    au < doNotProcess ; doNotProcess ; 1982 ; Physica Scripta Volume 25 ; 25 ; > 
    au < doNotProcess ; doNotProcess ; 1982 ; Physica Scripta Volume 26 ; 26 ; > 
    au < doNotProcess ; doNotProcess ; 1983 ; Physica Scripta Volume 27 ; 27 ; > 
    au < doNotProcess ; doNotProcess ; 1983 ; Physica Scripta Volume 28 ; 28 ; > 
    au < doNotProcess ; doNotProcess ; 1984 ; Physica Scripta Volume 29 ; 29 ; > 
    au < doNotProcess ; doNotProcess ; 1984 ; Physica Scripta Volume 30 ; 30 ; > 
    au < doNotProcess ; doNotProcess ; 1985 ; Physica Scripta Volume 31 ; 31 ; > 
    au < doNotProcess ; doNotProcess ; 1985 ; Physica Scripta Volume 32 ; 32 ; > 
    au < doNotProcess ; doNotProcess ; 1986 ; Physica Scripta Volume 33 ; 33 ; > 
    au < doNotProcess ; doNotProcess ; 1986 ; Physica Scripta Volume 34 ; 34 ; > 
    au < doNotProcess ; doNotProcess ; 1987 ; Physica Scripta Volume 35 ; 35 ; > 
    au < doNotProcess ; doNotProcess ; 1987 ; Physica Scripta Volume 36 ; 36 ; > 
    au < doNotProcess ; doNotProcess ; 1988 ; Physica Scripta Volume 37 ; 37 ; > 
    au < doNotProcess ; doNotProcess ; 1988 ; Physica Scripta Volume 38 ; 38 ; > 
    au < doNotProcess ; doNotProcess ; 1989 ; Physica Scripta Volume 39 ; 39 ; > 
    au < doNotProcess ; doNotProcess ; 1989 ; Physica Scripta Volume 40 ; 40 ; > 
    au < doNotProcess ; doNotProcess ; 1990 ; Physica Scripta Volume 41 ; 41 ; > 
    au < doNotProcess ; doNotProcess ; 1990 ; Physica Scripta Volume 42 ; 42 ; > 
    au < doNotProcess ; doNotProcess ; 1991 ; Physica Scripta Volume 43 ; 43 ; > 
    au < doNotProcess ; doNotProcess ; 1991 ; Physica Scripta Volume 44 ; 44 ; > 
    au < doNotProcess ; doNotProcess ; 1992 ; Physica Scripta Volume 45 ; 45 ; > 
    au < doNotProcess ; doNotProcess ; 1992 ; Physica Scripta Volume 46 ; 46 ; > 
    au < doNotProcess ; doNotProcess ; 1993 ; Physica Scripta Volume 47 ; 47 ; > 
    au < doNotProcess ; doNotProcess ; 1993 ; Physica Scripta Volume 48 ; 48 ; > 
    au < doNotProcess ; doNotProcess ; 1994 ; Physica Scripta Volume 49 ; 49 ; > 
    au < doNotProcess ; doNotProcess ; 1994 ; Physica Scripta Volume 50 ; 50 ; > 
    au < doNotProcess ; doNotProcess ; 1995 ; Physica Scripta Volume 51 ; 51 ; > 
    au < doNotProcess ; doNotProcess ; 1995 ; Physica Scripta Volume 52 ; 52 ; > 
    au < doNotProcess ; doNotProcess ; 1996 ; Physica Scripta Volume 53 ; 53 ; > 
    au < doNotProcess ; doNotProcess ; 1996 ; Physica Scripta Volume 54 ; 54 ; > 
    au < doNotProcess ; doNotProcess ; 1997 ; Physica Scripta Volume 55 ; 55 ; > 
    au < doNotProcess ; doNotProcess ; 1997 ; Physica Scripta Volume 56 ; 56 ; > 
    au < doNotProcess ; doNotProcess ; 1998 ; Physica Scripta Volume 57 ; 57 ; > 
    au < doNotProcess ; doNotProcess ; 1998 ; Physica Scripta Volume 58 ; 58 ; > 
    au < doNotProcess ; doNotProcess ; 1999 ; Physica Scripta Volume 59 ; 59 ; > 
    au < doNotProcess ; doNotProcess ; 1999 ; Physica Scripta Volume 60 ; 60 ; > 
    au < doNotProcess ; doNotProcess ; 2000 ; Physica Scripta Volume 61 ; 61 ; > 
    au < doNotProcess ; doNotProcess ; 2000 ; Physica Scripta Volume 62 ; 62 ; > 
    au < doNotProcess ; doNotProcess ; 2001 ; Physica Scripta Volume 63 ; 63 ; > 
    au < doNotProcess ; doNotProcess ; 2001 ; Physica Scripta Volume 64 ; 64 ; > 
    au < doNotProcess ; doNotProcess ; 2002 ; Physica Scripta Volume 65 ; 65 ; > 
    au < doNotProcess ; doNotProcess ; 2002 ; Physica Scripta Volume 66 ; 66 ; > 
    au < doNotProcess ; doNotProcess ; 2003 ; Physica Scripta Volume 67 ; 67 ; > 
    au < doNotProcess ; doNotProcess ; 2003 ; Physica Scripta Volume 68 ; 68 ; > 
    au < doNotProcess ; doNotProcess ; 2004 ; Physica Scripta Volume 69 ; 69 ; > 
    au < doNotProcess ; doNotProcess ; 2004 ; Physica Scripta Volume 70 ; 70 ; > 
    au < doNotProcess ; doNotProcess ; 2005 ; Physica Scripta Volume 71 ; 71 ; > 
    au < doNotProcess ; doNotProcess ; 2005 ; Physica Scripta Volume 72 ; 72 ; > 
    au < doNotProcess ; doNotProcess ; 2006 ; Physica Scripta Volume 73 ; 73 ; > 
    au < doNotProcess ; doNotProcess ; 2006 ; Physica Scripta Volume 74 ; 74 ; > 
    au < doNotProcess ; doNotProcess ; 2007 ; Physica Scripta Volume 75 ; 75 ; > 
    au < doNotProcess ; doNotProcess ; 2007 ; Physica Scripta Volume 76 ; 76 ; > 
    au < down ; frozen ; 2008 ; Physica Scripta Volume 77 ; 77 ; > 
    au < down ; frozen ; 2008 ; Physica Scripta Volume 78 ; 78 ; > 
    au < down ; finished ; 2009 ; Physica Scripta Volume 79 ; 79 ; > 
    au < down ; frozen ; 2009 ; Physica Scripta Volume 80 ; 80 ; > 
    au < down ; frozen ; 2010 ; Physica Scripta Volume 81 ; 81 ; > 
    au < down ; finished ; 2010 ; Physica Scripta Volume 82 ; 82 ; > 
    au < down ; finished ; 2011 ; Physica Scripta Volume 83 ; 83 ; > 
    au < down ; frozen ; 2011 ; Physica Scripta Volume 84 ; 84 ; > 
    au < down ; frozen ; 2012 ; Physica Scripta Volume 85 ; 85 ; > 
    au < down ; exists ; 2012 ; Physica Scripta Volume 86 ; 86 ; > 
    au < down ; exists ; 2013 ; Physica Scripta Volume 87 ; 87 ; > 
    au < down ; exists ; 2013 ; Physica Scripta Volume 88 ; 88 ; > 
    au < down ; exists ; 2014 ; Physica Scripta Volume 89 ; 89 ; > 
    au < down ; exists ; 2014 ; Physica Scripta Volume 90 ; 90 ; > 
    au < doNotProcess ; doNotProcess ; 2015 ; Physica Scripta Volume 91 ; 91 ; > 
    au < doNotProcess ; doNotProcess ; 2015 ; Physica Scripta Volume 92 ; 92 ; > 

  }

  {

    title <
      name = Physical Biology ;
      issn = 1478-3967 ;
      eissn = 1478-3975 ;
      issnl = 1478-3967
    >

    param[journal_issn] = 1478-3975
    comment[param] = eissn preferred
    comment[issn] = issn not found on website

    au < doNotProcess ; doNotProcess ; 2004 ; Physical Biology Volume 1 ; 1 ; > 
    au < doNotProcess ; doNotProcess ; 2005 ; Physical Biology Volume 2 ; 2 ; > 
    au < doNotProcess ; doNotProcess ; 2006 ; Physical Biology Volume 3 ; 3 ; > 
    au < doNotProcess ; doNotProcess ; 2007 ; Physical Biology Volume 4 ; 4 ; > 
    au < down ; finished ; 2008 ; Physical Biology Volume 5 ; 5 ; > 
    au < down ; finished ; 2009 ; Physical Biology Volume 6 ; 6 ; > 
    au < down ; frozen ; 2010 ; Physical Biology Volume 7 ; 7 ; > 
    au < down ; finished ; 2011 ; Physical Biology Volume 8 ; 8 ; > 
    au < down ; crawling ; 2012 ; Physical Biology Volume 9 ; 9 ; > 
    au < down ; exists ; 2013 ; Physical Biology Volume 10 ; 10 ; > 
    au < down ; frozen ; 2014 ; Physical Biology Volume 11 ; 11 ; > 
    au < doNotProcess ; doNotProcess ; 2015 ; Physical Biology Volume 12 ; 12 ; > 

  }

  {

    title <
      name = Physics Education ;
      issn = 0031-9120 ;
      eissn = 1361-6552 ;
      issnl = 0031-9120
    >

    param[journal_issn] = 0031-9120
    comment[param] = print issn preferred
    comment[ingNotReady] = low agreement

    au < doNotProcess ; doNotProcess ; 1966 ; Physics Education Volume 1 ; 1 ; > 
    au < doNotProcess ; doNotProcess ; 1967 ; Physics Education Volume 2 ; 2 ; > 
    au < doNotProcess ; doNotProcess ; 1968 ; Physics Education Volume 3 ; 3 ; > 
    au < doNotProcess ; doNotProcess ; 1969 ; Physics Education Volume 4 ; 4 ; > 
    au < doNotProcess ; doNotProcess ; 1970 ; Physics Education Volume 5 ; 5 ; > 
    au < doNotProcess ; doNotProcess ; 1971 ; Physics Education Volume 6 ; 6 ; > 
    au < doNotProcess ; doNotProcess ; 1972 ; Physics Education Volume 7 ; 7 ; > 
    au < doNotProcess ; doNotProcess ; 1973 ; Physics Education Volume 8 ; 8 ; > 
    au < doNotProcess ; doNotProcess ; 1974 ; Physics Education Volume 9 ; 9 ; > 
    au < doNotProcess ; doNotProcess ; 1975 ; Physics Education Volume 10 ; 10 ; > 
    au < doNotProcess ; doNotProcess ; 1976 ; Physics Education Volume 11 ; 11 ; > 
    au < doNotProcess ; doNotProcess ; 1977 ; Physics Education Volume 12 ; 12 ; > 
    au < doNotProcess ; doNotProcess ; 1978 ; Physics Education Volume 13 ; 13 ; > 
    au < doNotProcess ; doNotProcess ; 1979 ; Physics Education Volume 14 ; 14 ; > 
    au < doNotProcess ; doNotProcess ; 1980 ; Physics Education Volume 15 ; 15 ; > 
    au < doNotProcess ; doNotProcess ; 1981 ; Physics Education Volume 16 ; 16 ; > 
    au < doNotProcess ; doNotProcess ; 1982 ; Physics Education Volume 17 ; 17 ; > 
    au < doNotProcess ; doNotProcess ; 1983 ; Physics Education Volume 18 ; 18 ; > 
    au < doNotProcess ; doNotProcess ; 1984 ; Physics Education Volume 19 ; 19 ; > 
    au < doNotProcess ; doNotProcess ; 1985 ; Physics Education Volume 20 ; 20 ; > 
    au < doNotProcess ; doNotProcess ; 1986 ; Physics Education Volume 21 ; 21 ; > 
    au < doNotProcess ; doNotProcess ; 1987 ; Physics Education Volume 22 ; 22 ; > 
    au < doNotProcess ; doNotProcess ; 1988 ; Physics Education Volume 23 ; 23 ; > 
    au < doNotProcess ; doNotProcess ; 1989 ; Physics Education Volume 24 ; 24 ; > 
    au < doNotProcess ; doNotProcess ; 1990 ; Physics Education Volume 25 ; 25 ; > 
    au < doNotProcess ; doNotProcess ; 1991 ; Physics Education Volume 26 ; 26 ; > 
    au < doNotProcess ; doNotProcess ; 1992 ; Physics Education Volume 27 ; 27 ; > 
    au < doNotProcess ; doNotProcess ; 1993 ; Physics Education Volume 28 ; 28 ; > 
    au < doNotProcess ; doNotProcess ; 1994 ; Physics Education Volume 29 ; 29 ; > 
    au < doNotProcess ; doNotProcess ; 1995 ; Physics Education Volume 30 ; 30 ; > 
    au < doNotProcess ; doNotProcess ; 1996 ; Physics Education Volume 31 ; 31 ; > 
    au < doNotProcess ; doNotProcess ; 1997 ; Physics Education Volume 32 ; 32 ; > 
    au < doNotProcess ; doNotProcess ; 1998 ; Physics Education Volume 33 ; 33 ; > 
    au < doNotProcess ; doNotProcess ; 1999 ; Physics Education Volume 34 ; 34 ; > 
    au < doNotProcess ; doNotProcess ; 2000 ; Physics Education Volume 35 ; 35 ; > 
    au < doNotProcess ; doNotProcess ; 2001 ; Physics Education Volume 36 ; 36 ; > 
    au < doNotProcess ; doNotProcess ; 2002 ; Physics Education Volume 37 ; 37 ; > 
    au < doNotProcess ; doNotProcess ; 2003 ; Physics Education Volume 38 ; 38 ; > 
    au < doNotProcess ; doNotProcess ; 2004 ; Physics Education Volume 39 ; 39 ; > 
    au < doNotProcess ; doNotProcess ; 2005 ; Physics Education Volume 40 ; 40 ; > 
    au < doNotProcess ; doNotProcess ; 2006 ; Physics Education Volume 41 ; 41 ; > 
    au < doNotProcess ; doNotProcess ; 2007 ; Physics Education Volume 42 ; 42 ; > 
    au < down ; finished ; 2008 ; Physics Education Volume 43 ; 43 ; >
    au < down ; finished ; 2009 ; Physics Education Volume 44 ; 44 ; > 
    au < down ; finished ; 2010 ; Physics Education Volume 45 ; 45 ; > 
    au < down ; finished ; 2011 ; Physics Education Volume 46 ; 46 ; > 
    au < ingNotReady ; exists ; 2012 ; Physics Education Volume 47 ; 47 ; > 
    au < down ; exists ; 2013 ; Physics Education Volume 48 ; 48 ; > 
    au < down ; finished ; 2014 ; Physics Education Volume 49 ; 49 ; >
    au < doNotProcess ; doNotProcess ; 2015 ; Physics Education Volume 50 ; 50 ; > 

  }

  {

    title <
      name = Physics in Medicine and Biology ;
      issn = 0031-9155 ;
      eissn = 1361-6560 ;
      issnl = 0031-9155
    >

    param[journal_issn] = 0031-9155
    comment[param] = print issn preferred
    comment[ingNotReady] = low agreement

    au < doNotProcess ; doNotProcess ; 1956 ; Physics in Medicine and Biology Volume 1 ; 1 ; > 
    au < doNotProcess ; doNotProcess ; 1957 ; Physics in Medicine and Biology Volume 2 ; 2 ; > 
    au < doNotProcess ; doNotProcess ; 1958 ; Physics in Medicine and Biology Volume 3 ; 3 ; > 
    au < doNotProcess ; doNotProcess ; 1959 ; Physics in Medicine and Biology Volume 4 ; 4 ; > 
    au < doNotProcess ; doNotProcess ; 1960 ; Physics in Medicine and Biology Volume 5 ; 5 ; > 
    au < doNotProcess ; doNotProcess ; 1961 ; Physics in Medicine and Biology Volume 6 ; 6 ; > 
    au < doNotProcess ; doNotProcess ; 1962 ; Physics in Medicine and Biology Volume 7 ; 7 ; > 
    au < doNotProcess ; doNotProcess ; 1963 ; Physics in Medicine and Biology Volume 8 ; 8 ; > 
    au < doNotProcess ; doNotProcess ; 1964 ; Physics in Medicine and Biology Volume 9 ; 9 ; > 
    au < doNotProcess ; doNotProcess ; 1965 ; Physics in Medicine and Biology Volume 10 ; 10 ; > 
    au < doNotProcess ; doNotProcess ; 1966 ; Physics in Medicine and Biology Volume 11 ; 11 ; > 
    au < doNotProcess ; doNotProcess ; 1967 ; Physics in Medicine and Biology Volume 12 ; 12 ; > 
    au < doNotProcess ; doNotProcess ; 1968 ; Physics in Medicine and Biology Volume 13 ; 13 ; > 
    au < doNotProcess ; doNotProcess ; 1969 ; Physics in Medicine and Biology Volume 14 ; 14 ; > 
    au < doNotProcess ; doNotProcess ; 1970 ; Physics in Medicine and Biology Volume 15 ; 15 ; > 
    au < doNotProcess ; doNotProcess ; 1971 ; Physics in Medicine and Biology Volume 16 ; 16 ; > 
    au < doNotProcess ; doNotProcess ; 1972 ; Physics in Medicine and Biology Volume 17 ; 17 ; > 
    au < doNotProcess ; doNotProcess ; 1973 ; Physics in Medicine and Biology Volume 18 ; 18 ; > 
    au < doNotProcess ; doNotProcess ; 1974 ; Physics in Medicine and Biology Volume 19 ; 19 ; > 
    au < doNotProcess ; doNotProcess ; 1975 ; Physics in Medicine and Biology Volume 20 ; 20 ; > 
    au < doNotProcess ; doNotProcess ; 1976 ; Physics in Medicine and Biology Volume 21 ; 21 ; > 
    au < doNotProcess ; doNotProcess ; 1977 ; Physics in Medicine and Biology Volume 22 ; 22 ; > 
    au < doNotProcess ; doNotProcess ; 1978 ; Physics in Medicine and Biology Volume 23 ; 23 ; > 
    au < doNotProcess ; doNotProcess ; 1979 ; Physics in Medicine and Biology Volume 24 ; 24 ; > 
    au < doNotProcess ; doNotProcess ; 1980 ; Physics in Medicine and Biology Volume 25 ; 25 ; > 
    au < doNotProcess ; doNotProcess ; 1981 ; Physics in Medicine and Biology Volume 26 ; 26 ; > 
    au < doNotProcess ; doNotProcess ; 1982 ; Physics in Medicine and Biology Volume 27 ; 27 ; > 
    au < doNotProcess ; doNotProcess ; 1983 ; Physics in Medicine and Biology Volume 28 ; 28 ; > 
    au < doNotProcess ; doNotProcess ; 1984 ; Physics in Medicine and Biology Volume 29 ; 29 ; > 
    au < doNotProcess ; doNotProcess ; 1985 ; Physics in Medicine and Biology Volume 30 ; 30 ; > 
    au < doNotProcess ; doNotProcess ; 1986 ; Physics in Medicine and Biology Volume 31 ; 31 ; > 
    au < doNotProcess ; doNotProcess ; 1987 ; Physics in Medicine and Biology Volume 32 ; 32 ; > 
    au < doNotProcess ; doNotProcess ; 1988 ; Physics in Medicine and Biology Volume 33 ; 33 ; > 
    au < doNotProcess ; doNotProcess ; 1989 ; Physics in Medicine and Biology Volume 34 ; 34 ; > 
    au < doNotProcess ; doNotProcess ; 1990 ; Physics in Medicine and Biology Volume 35 ; 35 ; > 
    au < doNotProcess ; doNotProcess ; 1991 ; Physics in Medicine and Biology Volume 36 ; 36 ; > 
    au < doNotProcess ; doNotProcess ; 1992 ; Physics in Medicine and Biology Volume 37 ; 37 ; > 
    au < doNotProcess ; doNotProcess ; 1993 ; Physics in Medicine and Biology Volume 38 ; 38 ; > 
    au < doNotProcess ; doNotProcess ; 1994 ; Physics in Medicine and Biology Volume 39 ; 39 ; > 
    au < doNotProcess ; doNotProcess ; 1995 ; Physics in Medicine and Biology Volume 40 ; 40 ; > 
    au < doNotProcess ; doNotProcess ; 1996 ; Physics in Medicine and Biology Volume 41 ; 41 ; > 
    au < doNotProcess ; doNotProcess ; 1997 ; Physics in Medicine and Biology Volume 42 ; 42 ; > 
    au < doNotProcess ; doNotProcess ; 1998 ; Physics in Medicine and Biology Volume 43 ; 43 ; > 
    au < doNotProcess ; doNotProcess ; 1999 ; Physics in Medicine and Biology Volume 44 ; 44 ; > 
    au < doNotProcess ; doNotProcess ; 2000 ; Physics in Medicine and Biology Volume 45 ; 45 ; > 
    au < doNotProcess ; doNotProcess ; 2001 ; Physics in Medicine and Biology Volume 46 ; 46 ; > 
    au < doNotProcess ; doNotProcess ; 2002 ; Physics in Medicine and Biology Volume 47 ; 47 ; > 
    au < doNotProcess ; doNotProcess ; 2003 ; Physics in Medicine and Biology Volume 48 ; 48 ; > 
    au < doNotProcess ; doNotProcess ; 2004 ; Physics in Medicine and Biology Volume 49 ; 49 ; > 
    au < doNotProcess ; doNotProcess ; 2005 ; Physics in Medicine and Biology Volume 50 ; 50 ; > 
    au < doNotProcess ; doNotProcess ; 2006 ; Physics in Medicine and Biology Volume 51 ; 51 ; > 
    au < doNotProcess ; doNotProcess ; 2007 ; Physics in Medicine and Biology Volume 52 ; 52 ; > 
    au < down ; finished ; 2008 ; Physics in Medicine and Biology Volume 53 ; 53 ; > 
    au < down ; finished ; 2009 ; Physics in Medicine and Biology Volume 54 ; 54 ; > 
    au < down ; finished ; 2010 ; Physics in Medicine and Biology Volume 55 ; 55 ; > 
    au < down ; frozen ; 2011 ; Physics in Medicine and Biology Volume 56 ; 56 ; > 
    au < ingNotReady ; exists ; 2012 ; Physics in Medicine and Biology Volume 57 ; 57 ; > 
    au < down ; exists ; 2013 ; Physics in Medicine and Biology Volume 58 ; 58 ; > 
    au < down ; exists ; 2014 ; Physics in Medicine and Biology Volume 59 ; 59 ; > 
    au < doNotProcess ; doNotProcess ; 2015 ; Physics in Medicine and Biology Volume 60 ; 60 ; > 

  }

#  {
#
#    title <
#      name = Physics in Technology ;
#      issn = 0305-4624 ;
#      issnl = 0305-4624
#    >
#
#    param[journal_issn] = 0305-4624
#    comment[continues] = 0034-6683
#
#    au < doNotProcess ; doNotProcess ; 1973 ; Physics in Technology Volume 4 ; 4 ; > 
#    au < doNotProcess ; doNotProcess ; 1974 ; Physics in Technology Volume 5 ; 5 ; > 
#    au < doNotProcess ; doNotProcess ; 1975 ; Physics in Technology Volume 6 ; 6 ; > 
#    au < doNotProcess ; doNotProcess ; 1976 ; Physics in Technology Volume 7 ; 7 ; > 
#    au < doNotProcess ; doNotProcess ; 1977 ; Physics in Technology Volume 8 ; 8 ; > 
#    au < doNotProcess ; doNotProcess ; 1978 ; Physics in Technology Volume 9 ; 9 ; > 
#    au < doNotProcess ; doNotProcess ; 1979 ; Physics in Technology Volume 10 ; 10 ; > 
#    au < doNotProcess ; doNotProcess ; 1980 ; Physics in Technology Volume 11 ; 11 ; > 
#    au < doNotProcess ; doNotProcess ; 1981 ; Physics in Technology Volume 12 ; 12 ; > 
#    au < doNotProcess ; doNotProcess ; 1982 ; Physics in Technology Volume 13 ; 13 ; > 
#    au < doNotProcess ; doNotProcess ; 1983 ; Physics in Technology Volume 14 ; 14 ; > 
#    au < doNotProcess ; doNotProcess ; 1984 ; Physics in Technology Volume 15 ; 15 ; > 
#    au < doNotProcess ; doNotProcess ; 1985 ; Physics in Technology Volume 16 ; 16 ; > 
#    au < doNotProcess ; doNotProcess ; 1986 ; Physics in Technology Volume 17 ; 17 ; > 
#    au < doNotProcess ; doNotProcess ; 1987 ; Physics in Technology Volume 18 ; 18 ; > 
#    au < doNotProcess ; doNotProcess ; 1988 ; Physics in Technology Volume 19 ; 19 ; > 
#
#  }

  {

    title <
      name = Physiological Measurement ;
      issn = 0967-3334 ;
      eissn = 1361-6579 ;
      issnl = 0967-3334
    >

    param[journal_issn] = 0967-3334
    comment[param] = print issn preferred
    comment[continues] = 0143-0815

    au < doNotProcess ; doNotProcess ; 1993 ; Physiological Measurement Volume 14 ; 14 ; > 
    au < doNotProcess ; doNotProcess ; 1994 ; Physiological Measurement Volume 15 ; 15 ; > 
    au < doNotProcess ; doNotProcess ; 1995 ; Physiological Measurement Volume 16 ; 16 ; > 
    au < doNotProcess ; doNotProcess ; 1996 ; Physiological Measurement Volume 17 ; 17 ; > 
    au < doNotProcess ; doNotProcess ; 1997 ; Physiological Measurement Volume 18 ; 18 ; > 
    au < doNotProcess ; doNotProcess ; 1998 ; Physiological Measurement Volume 19 ; 19 ; > 
    au < doNotProcess ; doNotProcess ; 1999 ; Physiological Measurement Volume 20 ; 20 ; > 
    au < doNotProcess ; doNotProcess ; 2000 ; Physiological Measurement Volume 21 ; 21 ; > 
    au < doNotProcess ; doNotProcess ; 2001 ; Physiological Measurement Volume 22 ; 22 ; > 
    au < doNotProcess ; doNotProcess ; 2002 ; Physiological Measurement Volume 23 ; 23 ; > 
    au < doNotProcess ; doNotProcess ; 2003 ; Physiological Measurement Volume 24 ; 24 ; > 
    au < doNotProcess ; doNotProcess ; 2004 ; Physiological Measurement Volume 25 ; 25 ; > 
    au < doNotProcess ; doNotProcess ; 2005 ; Physiological Measurement Volume 26 ; 26 ; > 
    au < doNotProcess ; doNotProcess ; 2006 ; Physiological Measurement Volume 27 ; 27 ; > 
    au < doNotProcess ; doNotProcess ; 2007 ; Physiological Measurement Volume 28 ; 28 ; > 
    au < down ; finished ; 2008 ; Physiological Measurement Volume 29 ; 29 ; > 
    au < down ; finished ; 2009 ; Physiological Measurement Volume 30 ; 30 ; > 
    au < down ; finished ; 2010 ; Physiological Measurement Volume 31 ; 31 ; >
    au < down ; finished ; 2011 ; Physiological Measurement Volume 32 ; 32 ; >
    au < down ; crawling ; 2012 ; Physiological Measurement Volume 33 ; 33 ; >
    au < down ; exists ; 2013 ; Physiological Measurement Volume 34 ; 34 ; >
    au < down ; finished ; 2014 ; Physiological Measurement Volume 35 ; 35 ; >
    au < doNotProcess ; doNotProcess ; 2015 ; Physiological Measurement Volume 36 ; 36 ; >

  }

#  {
#
#    title <
#      name = Plasma Physics ;
#      issn = 0032-1028 ;
#      issnl = 0032-1028
#    >
#
#    param[journal_issn] = 0032-1028
#    comment[continues] = 0368-3281
#    comment[continued_by] = 0741-3335
#    
#    au < doNotProcess ; doNotProcess ; 1967 ; Plasma Physics Volume 9 ; 9 ; > 
#    au < doNotProcess ; doNotProcess ; 1968 ; Plasma Physics Volume 10 ; 10 ; > 
#    au < doNotProcess ; doNotProcess ; 1969 ; Plasma Physics Volume 11 ; 11 ; > 
#    au < doNotProcess ; doNotProcess ; 1970 ; Plasma Physics Volume 12 ; 12 ; > 
#    au < doNotProcess ; doNotProcess ; 1971 ; Plasma Physics Volume 13 ; 13 ; > 
#    au < doNotProcess ; doNotProcess ; 1972 ; Plasma Physics Volume 14 ; 14 ; > 
#    au < doNotProcess ; doNotProcess ; 1973 ; Plasma Physics Volume 15 ; 15 ; > 
#    au < doNotProcess ; doNotProcess ; 1974 ; Plasma Physics Volume 16 ; 16 ; > 
#    au < doNotProcess ; doNotProcess ; 1975 ; Plasma Physics Volume 17 ; 17 ; > 
#    au < doNotProcess ; doNotProcess ; 1976 ; Plasma Physics Volume 18 ; 18 ; > 
#    au < doNotProcess ; doNotProcess ; 1977 ; Plasma Physics Volume 19 ; 19 ; > 
#    au < doNotProcess ; doNotProcess ; 1978 ; Plasma Physics Volume 20 ; 20 ; > 
#    au < doNotProcess ; doNotProcess ; 1979 ; Plasma Physics Volume 21 ; 21 ; > 
#    au < doNotProcess ; doNotProcess ; 1980 ; Plasma Physics Volume 22 ; 22 ; > 
#    au < doNotProcess ; doNotProcess ; 1981 ; Plasma Physics Volume 23 ; 23 ; > 
#    au < doNotProcess ; doNotProcess ; 1982 ; Plasma Physics Volume 24 ; 24 ; > 
#    au < doNotProcess ; doNotProcess ; 1983 ; Plasma Physics Volume 25 ; 25 ; > 
#
#  }
  
  {

    title <
      name = Plasma Physics and Controlled Fusion ;
      issn = 0741-3335 ;
      eissn = 1361-6587 ;
      issnl = 0741-3335
    >

    param[journal_issn] = 0741-3335
    comment[param] = print issn preferred 
    comment[continues] = 0032-1028
    comment[ingNotReady] = low agreement
 
    au < doNotProcess ; doNotProcess ; 1984 ; Plasma Physics and Controlled Fusion Volume 26 ; 26 ; > 
    au < doNotProcess ; doNotProcess ; 1985 ; Plasma Physics and Controlled Fusion Volume 27 ; 27 ; > 
    au < doNotProcess ; doNotProcess ; 1986 ; Plasma Physics and Controlled Fusion Volume 28 ; 28 ; > 
    au < doNotProcess ; doNotProcess ; 1987 ; Plasma Physics and Controlled Fusion Volume 29 ; 29 ; > 
    au < doNotProcess ; doNotProcess ; 1988 ; Plasma Physics and Controlled Fusion Volume 30 ; 30 ; > 
    au < doNotProcess ; doNotProcess ; 1989 ; Plasma Physics and Controlled Fusion Volume 31 ; 31 ; > 
    au < doNotProcess ; doNotProcess ; 1990 ; Plasma Physics and Controlled Fusion Volume 32 ; 32 ; > 
    au < doNotProcess ; doNotProcess ; 1991 ; Plasma Physics and Controlled Fusion Volume 33 ; 33 ; > 
    au < doNotProcess ; doNotProcess ; 1992 ; Plasma Physics and Controlled Fusion Volume 34 ; 34 ; > 
    au < doNotProcess ; doNotProcess ; 1993 ; Plasma Physics and Controlled Fusion Volume 35 ; 35 ; > 
    au < doNotProcess ; doNotProcess ; 1994 ; Plasma Physics and Controlled Fusion Volume 36 ; 36 ; > 
    au < doNotProcess ; doNotProcess ; 1995 ; Plasma Physics and Controlled Fusion Volume 37 ; 37 ; > 
    au < doNotProcess ; doNotProcess ; 1996 ; Plasma Physics and Controlled Fusion Volume 38 ; 38 ; > 
    au < doNotProcess ; doNotProcess ; 1997 ; Plasma Physics and Controlled Fusion Volume 39 ; 39 ; > 
    au < doNotProcess ; doNotProcess ; 1998 ; Plasma Physics and Controlled Fusion Volume 40 ; 40 ; > 
    au < doNotProcess ; doNotProcess ; 1999 ; Plasma Physics and Controlled Fusion Volume 41 ; 41 ; > 
    au < doNotProcess ; doNotProcess ; 2000 ; Plasma Physics and Controlled Fusion Volume 42 ; 42 ; > 
    au < doNotProcess ; doNotProcess ; 2001 ; Plasma Physics and Controlled Fusion Volume 43 ; 43 ; > 
    au < doNotProcess ; doNotProcess ; 2002 ; Plasma Physics and Controlled Fusion Volume 44 ; 44 ; > 
    au < doNotProcess ; doNotProcess ; 2003 ; Plasma Physics and Controlled Fusion Volume 45 ; 45 ; > 
    au < doNotProcess ; doNotProcess ; 2004 ; Plasma Physics and Controlled Fusion Volume 46 ; 46 ; > 
    au < doNotProcess ; doNotProcess ; 2005 ; Plasma Physics and Controlled Fusion Volume 47 ; 47 ; > 
    au < doNotProcess ; doNotProcess ; 2006 ; Plasma Physics and Controlled Fusion Volume 48 ; 48 ; > 
    au < doNotProcess ; doNotProcess ; 2007 ; Plasma Physics and Controlled Fusion Volume 49 ; 49 ; > 
    au < down ; frozen ; 2008 ; Plasma Physics and Controlled Fusion Volume 50 ; 50 ; > 
    au < down ; frozen ; 2009 ; Plasma Physics and Controlled Fusion Volume 51 ; 51 ; > 
    au < down ; frozen ; 2010 ; Plasma Physics and Controlled Fusion Volume 52 ; 52 ; > 
    au < down ; finished ; 2011 ; Plasma Physics and Controlled Fusion Volume 53 ; 53 ; >
    au < ingNotReady ; exists ; 2012 ; Plasma Physics and Controlled Fusion Volume 54 ; 54 ; >
    au < down ; exists ; 2013 ; Plasma Physics and Controlled Fusion Volume 55 ; 55 ; >
    au < down ; exists ; 2014 ; Plasma Physics and Controlled Fusion Volume 56 ; 56 ; >
    au < doNotProcess ; doNotProcess ; 2015 ; Plasma Physics and Controlled Fusion Volume 57 ; 57 ; >

  }

  {

    title <
      name = Plasma Science and Technology ;
      issn = 1009-0630 ;
      issnl = 1009-0630
    >
    
    param[journal_issn] = 1009-0630

    au < doNotProcess ; doNotProcess ; 1999 ; Plasma Science and Technology Volume 1 ; 1 ; > 
    au < doNotProcess ; doNotProcess ; 2000 ; Plasma Science and Technology Volume 2 ; 2 ; > 
    au < doNotProcess ; doNotProcess ; 2001 ; Plasma Science and Technology Volume 3 ; 3 ; > 
    au < doNotProcess ; doNotProcess ; 2002 ; Plasma Science and Technology Volume 4 ; 4 ; > 
    au < doNotProcess ; doNotProcess ; 2003 ; Plasma Science and Technology Volume 5 ; 5 ; > 
    au < doNotProcess ; doNotProcess ; 2004 ; Plasma Science and Technology Volume 6 ; 6 ; > 
    au < doNotProcess ; doNotProcess ; 2005 ; Plasma Science and Technology Volume 7 ; 7 ; > 
    au < doNotProcess ; doNotProcess ; 2006 ; Plasma Science and Technology Volume 8 ; 8 ; > 
    au < doNotProcess ; doNotProcess ; 2007 ; Plasma Science and Technology Volume 9 ; 9 ; > 
    au < down ; finished ; 2008 ; Plasma Science and Technology Volume 10 ; 10 ; > 
    au < down ; finished ; 2009 ; Plasma Science and Technology Volume 11 ; 11 ; > 
    au < down ; finished ; 2010 ; Plasma Science and Technology Volume 12 ; 12 ; > 
    au < down ; finished ; 2011 ; Plasma Science and Technology Volume 13 ; 13 ; > 
    au < down ; frozen ; 2012 ; Plasma Science and Technology Volume 14 ; 14 ; > 
    au < down ; exists ; 2013 ; Plasma Science and Technology Volume 15 ; 15 ; > 
    au < down ; finished ; 2014 ; Plasma Science and Technology Volume 16 ; 16 ; > 
    au < doNotProcess ; doNotProcess ; 2015 ; Plasma Science and Technology Volume 17 ; 17 ; > 

  }

  {

    title <
      name = Plasma Sources Science and Technology ;
      issn = 0963-0252 ;
      eissn = 1361-6595 ;
      issnl = 0963-0252
    >

    param[journal_issn] = 0963-0252
    comment[param] = print issn preferred

    au < doNotProcess ; doNotProcess ; 1992 ; Plasma Sources Science and Technology Volume 1 ; 1 ; > 
    au < doNotProcess ; doNotProcess ; 1993 ; Plasma Sources Science and Technology Volume 2 ; 2 ; > 
    au < doNotProcess ; doNotProcess ; 1994 ; Plasma Sources Science and Technology Volume 3 ; 3 ; > 
    au < doNotProcess ; doNotProcess ; 1995 ; Plasma Sources Science and Technology Volume 4 ; 4 ; > 
    au < doNotProcess ; doNotProcess ; 1996 ; Plasma Sources Science and Technology Volume 5 ; 5 ; > 
    au < doNotProcess ; doNotProcess ; 1997 ; Plasma Sources Science and Technology Volume 6 ; 6 ; > 
    au < doNotProcess ; doNotProcess ; 1998 ; Plasma Sources Science and Technology Volume 7 ; 7 ; > 
    au < doNotProcess ; doNotProcess ; 1999 ; Plasma Sources Science and Technology Volume 8 ; 8 ; > 
    au < doNotProcess ; doNotProcess ; 2000 ; Plasma Sources Science and Technology Volume 9 ; 9 ; > 
    au < doNotProcess ; doNotProcess ; 2001 ; Plasma Sources Science and Technology Volume 10 ; 10 ; > 
    au < doNotProcess ; doNotProcess ; 2002 ; Plasma Sources Science and Technology Volume 11 ; 11 ; > 
    au < doNotProcess ; doNotProcess ; 2003 ; Plasma Sources Science and Technology Volume 12 ; 12 ; > 
    au < doNotProcess ; doNotProcess ; 2004 ; Plasma Sources Science and Technology Volume 13 ; 13 ; > 
    au < doNotProcess ; doNotProcess ; 2005 ; Plasma Sources Science and Technology Volume 14 ; 14 ; > 
    au < doNotProcess ; doNotProcess ; 2006 ; Plasma Sources Science and Technology Volume 15 ; 15 ; > 
    au < doNotProcess ; doNotProcess ; 2007 ; Plasma Sources Science and Technology Volume 16 ; 16 ; > 
    au < down ; frozen ; 2008 ; Plasma Sources Science and Technology Volume 17 ; 17 ; > 
    au < down ; crawling ; 2009 ; Plasma Sources Science and Technology Volume 18 ; 18 ; > 
    au < down ; frozen ; 2010 ; Plasma Sources Science and Technology Volume 19 ; 19 ; > 
    au < down ; crawling ; 2011 ; Plasma Sources Science and Technology Volume 20 ; 20 ; > 
    au < down ; crawling ; 2012 ; Plasma Sources Science and Technology Volume 21 ; 21 ; > 
    au < down ; exists ; 2013 ; Plasma Sources Science and Technology Volume 22 ; 22 ; > 
    au < down ; exists ; 2014 ; Plasma Sources Science and Technology Volume 23 ; 23 ; > 
    au < doNotProcess ; doNotProcess ; 2015 ; Plasma Sources Science and Technology Volume 24 ; 24 ; > 

  }

#  {
#
#    title <
#      name = Proceedings of the Physical Society ;
#      issn = 0370-1328 ;
#      issnl = 0370-1328
#    >
#
#    param[journal_issn] = 0370-1328
#    comment[continues] = 0370-1298 and 0370-1301
#    
#    au < doNotProcess ; doNotProcess ; 1958 ; Proceedings of the Physical Society Volume 71 ; 71 ; > 
#    au < doNotProcess ; doNotProcess ; 1958 ; Proceedings of the Physical Society Volume 72 ; 72 ; > 
#    au < doNotProcess ; doNotProcess ; 1959 ; Proceedings of the Physical Society Volume 73 ; 73 ; > 
#    au < doNotProcess ; doNotProcess ; 1959 ; Proceedings of the Physical Society Volume 74 ; 74 ; > 
#    au < doNotProcess ; doNotProcess ; 1960 ; Proceedings of the Physical Society Volume 75 ; 75 ; > 
#    au < doNotProcess ; doNotProcess ; 1960 ; Proceedings of the Physical Society Volume 76 ; 76 ; > 
#    au < doNotProcess ; doNotProcess ; 1961 ; Proceedings of the Physical Society Volume 77 ; 77 ; > 
#    au < doNotProcess ; doNotProcess ; 1961 ; Proceedings of the Physical Society Volume 78 ; 78 ; > 
#    au < doNotProcess ; doNotProcess ; 1962 ; Proceedings of the Physical Society Volume 79 ; 79 ; > 
#    au < doNotProcess ; doNotProcess ; 1962 ; Proceedings of the Physical Society Volume 80 ; 80 ; > 
#    au < doNotProcess ; doNotProcess ; 1963 ; Proceedings of the Physical Society Volume 81 ; 81 ; > 
#    au < doNotProcess ; doNotProcess ; 1963 ; Proceedings of the Physical Society Volume 82 ; 82 ; > 
#    au < doNotProcess ; doNotProcess ; 1964 ; Proceedings of the Physical Society Volume 83 ; 83 ; > 
#    au < doNotProcess ; doNotProcess ; 1964 ; Proceedings of the Physical Society Volume 84 ; 84 ; > 
#    au < doNotProcess ; doNotProcess ; 1965 ; Proceedings of the Physical Society Volume 85 ; 85 ; > 
#    au < doNotProcess ; doNotProcess ; 1965 ; Proceedings of the Physical Society Volume 86 ; 86 ; > 
#    au < doNotProcess ; doNotProcess ; 1966 ; Proceedings of the Physical Society Volume 87 ; 87 ; > 
#    au < doNotProcess ; doNotProcess ; 1966 ; Proceedings of the Physical Society Volume 88 ; 88 ; > 
#    au < doNotProcess ; doNotProcess ; 1966 ; Proceedings of the Physical Society Volume 89 ; 89 ; > 
#    au < doNotProcess ; doNotProcess ; 1967 ; Proceedings of the Physical Society Volume 90 ; 90 ; > 
#    au < doNotProcess ; doNotProcess ; 1967 ; Proceedings of the Physical Society Volume 91 ; 91 ; > 
#    au < doNotProcess ; doNotProcess ; 1967 ; Proceedings of the Physical Society Volume 92 ; 92 ; > 
#
#  }

#  {
#
#    title <
#      name = Proceedings of the Physical Society ;
#      issn = 0959-5309 ;
#      issnl = 0959-5309
#    >
#
#    param[journal_issn] = 0959-5309
#    comment[continues] = 1478-7814
#    comment[split_into] = 0370-1298 and 0370-1301
#
#    au < doNotProcess ; doNotProcess ; 1926 ; Proceedings of the Physical Society Volume 39 ; 39 ; >
#    au < doNotProcess ; doNotProcess ; 1927 ; Proceedings of the Physical Society Volume 40 ; 40 ; >
#    au < doNotProcess ; doNotProcess ; 1928 ; Proceedings of the Physical Society Volume 41 ; 41 ; >
#    au < doNotProcess ; doNotProcess ; 1929 ; Proceedings of the Physical Society Volume 42 ; 42 ; >
#    au < doNotProcess ; doNotProcess ; 1930 ; Proceedings of the Physical Society Volume 43 ; 43 ; >
#    au < doNotProcess ; doNotProcess ; 1931 ; Proceedings of the Physical Society Volume 44 ; 44 ; >
#    au < doNotProcess ; doNotProcess ; 1932 ; Proceedings of the Physical Society Volume 45 ; 45 ; >
#    au < doNotProcess ; doNotProcess ; 1933 ; Proceedings of the Physical Society Volume 46 ; 46 ; >
#    au < doNotProcess ; doNotProcess ; 1934 ; Proceedings of the Physical Society Volume 47 ; 47 ; >
#    au < doNotProcess ; doNotProcess ; 1935 ; Proceedings of the Physical Society Volume 48 ; 48 ; >
#    au < doNotProcess ; doNotProcess ; 1936 ; Proceedings of the Physical Society Volume 49 ; 49 ; >
#    au < doNotProcess ; doNotProcess ; 1937 ; Proceedings of the Physical Society Volume 50 ; 50 ; >
#    au < doNotProcess ; doNotProcess ; 1938 ; Proceedings of the Physical Society Volume 51 ; 51 ; >
#    au < doNotProcess ; doNotProcess ; 1939 ; Proceedings of the Physical Society Volume 52 ; 52 ; >
#    au < doNotProcess ; doNotProcess ; 1940 ; Proceedings of the Physical Society Volume 53 ; 53 ; >
#    au < doNotProcess ; doNotProcess ; 1941 ; Proceedings of the Physical Society Volume 54 ; 54 ; >
#    au < doNotProcess ; doNotProcess ; 1942 ; Proceedings of the Physical Society Volume 55 ; 55 ; >
#    au < doNotProcess ; doNotProcess ; 1943 ; Proceedings of the Physical Society Volume 56 ; 56 ; >
#    au < doNotProcess ; doNotProcess ; 1944 ; Proceedings of the Physical Society Volume 57 ; 57 ; >
#    au < doNotProcess ; doNotProcess ; 1945 ; Proceedings of the Physical Society Volume 58 ; 58 ; >
#    au < doNotProcess ; doNotProcess ; 1946 ; Proceedings of the Physical Society Volume 59 ; 59 ; >
#    au < doNotProcess ; doNotProcess ; 1947 ; Proceedings of the Physical Society Volume 60 ; 60 ; >
#    au < doNotProcess ; doNotProcess ; 1948 ; Proceedings of the Physical Society Volume 61 ; 61 ; >
#
#  }

#  {
#
#    title <
#      name = Proceedings of the Physical Society of London ;
#      issn = 1478-7814 ;
#      issnl = 1478-7814
#    >
#
#    param[journal_issn] = 1478-7814
#    comment[continued_by] = 0959-5309
#
#    au < doNotProcess ; doNotProcess ; 1874 ; Proceedings of the Physical Society of London Volume 1 ; 1 ; > 
#    au < doNotProcess ; doNotProcess ; 1875 ; Proceedings of the Physical Society of London Volume 2 ; 2 ; > 
#    au < doNotProcess ; doNotProcess ; 1879 ; Proceedings of the Physical Society of London Volume 3 ; 3 ; > 
#    au < doNotProcess ; doNotProcess ; 1880 ; Proceedings of the Physical Society of London Volume 4 ; 4 ; > 
#    au < doNotProcess ; doNotProcess ; 1882 ; Proceedings of the Physical Society of London Volume 5 ; 5 ; > 
#    au < doNotProcess ; doNotProcess ; 1884 ; Proceedings of the Physical Society of London Volume 6 ; 6 ; > 
#    au < doNotProcess ; doNotProcess ; 1885 ; Proceedings of the Physical Society of London Volume 7 ; 7 ; > 
#    au < doNotProcess ; doNotProcess ; 1886 ; Proceedings of the Physical Society of London Volume 8 ; 8 ; > 
#    au < doNotProcess ; doNotProcess ; 1887 ; Proceedings of the Physical Society of London Volume 9 ; 9 ; > 
#    au < doNotProcess ; doNotProcess ; 1888 ; Proceedings of the Physical Society of London Volume 10 ; 10 ; > 
#    au < doNotProcess ; doNotProcess ; 1890 ; Proceedings of the Physical Society of London Volume 11 ; 11 ; > 
#    au < doNotProcess ; doNotProcess ; 1892 ; Proceedings of the Physical Society of London Volume 12 ; 12 ; > 
#    au < doNotProcess ; doNotProcess ; 1894 ; Proceedings of the Physical Society of London Volume 13 ; 13 ; > 
#    au < doNotProcess ; doNotProcess ; 1895 ; Proceedings of the Physical Society of London Volume 14 ; 14 ; > 
#    au < doNotProcess ; doNotProcess ; 1896 ; Proceedings of the Physical Society of London Volume 15 ; 15 ; > 
#    au < doNotProcess ; doNotProcess ; 1897 ; Proceedings of the Physical Society of London Volume 16 ; 16 ; > 
#    au < doNotProcess ; doNotProcess ; 1899 ; Proceedings of the Physical Society of London Volume 17 ; 17 ; > 
#    au < doNotProcess ; doNotProcess ; 1901 ; Proceedings of the Physical Society of London Volume 18 ; 18 ; > 
#    au < doNotProcess ; doNotProcess ; 1903 ; Proceedings of the Physical Society of London Volume 19 ; 19 ; > 
#    au < doNotProcess ; doNotProcess ; 1906 ; Proceedings of the Physical Society of London Volume 20 ; 20 ; > 
#    au < doNotProcess ; doNotProcess ; 1907 ; Proceedings of the Physical Society of London Volume 21 ; 21 ; > 
#    au < doNotProcess ; doNotProcess ; 1909 ; Proceedings of the Physical Society of London Volume 22 ; 22 ; > 
#    au < doNotProcess ; doNotProcess ; 1910 ; Proceedings of the Physical Society of London Volume 23 ; 23 ; > 
#    au < doNotProcess ; doNotProcess ; 1911 ; Proceedings of the Physical Society of London Volume 24 ; 24 ; > 
#    au < doNotProcess ; doNotProcess ; 1912 ; Proceedings of the Physical Society of London Volume 25 ; 25 ; > 
#    au < doNotProcess ; doNotProcess ; 1913 ; Proceedings of the Physical Society of London Volume 26 ; 26 ; > 
#    au < doNotProcess ; doNotProcess ; 1914 ; Proceedings of the Physical Society of London Volume 27 ; 27 ; > 
#    au < doNotProcess ; doNotProcess ; 1915 ; Proceedings of the Physical Society of London Volume 28 ; 28 ; > 
#    au < doNotProcess ; doNotProcess ; 1916 ; Proceedings of the Physical Society of London Volume 29 ; 29 ; > 
#    au < doNotProcess ; doNotProcess ; 1917 ; Proceedings of the Physical Society of London Volume 30 ; 30 ; > 
#    au < doNotProcess ; doNotProcess ; 1918 ; Proceedings of the Physical Society of London Volume 31 ; 31 ; > 
#    au < doNotProcess ; doNotProcess ; 1919 ; Proceedings of the Physical Society of London Volume 32 ; 32 ; > 
#    au < doNotProcess ; doNotProcess ; 1920 ; Proceedings of the Physical Society of London Volume 33 ; 33 ; > 
#    au < doNotProcess ; doNotProcess ; 1921 ; Proceedings of the Physical Society of London Volume 34 ; 34 ; > 
#    au < doNotProcess ; doNotProcess ; 1922 ; Proceedings of the Physical Society of London Volume 35 ; 35 ; > 
#    au < doNotProcess ; doNotProcess ; 1923 ; Proceedings of the Physical Society of London Volume 36 ; 36 ; > 
#    au < doNotProcess ; doNotProcess ; 1924 ; Proceedings of the Physical Society of London Volume 37 ; 37 ; > 
#    au < doNotProcess ; doNotProcess ; 1925 ; Proceedings of the Physical Society of London Volume 38 ; 38 ; > 
#
#  }

#  {
#
#    title <
#      name = Proceedings of the Physical Society. Section A ;
#      issn = 0370-1298 ;
#      issnl = 0370-1298
#    >
#
#    param[journal_issn] = 0370-1298
#    comment[split_from] = 0959-5309
#    comment[merged_into] = 0370-1328
#
#    au < doNotProcess ; doNotProcess ; 1949 ; Proceedings of the Physical Society. Section A Volume 62 ; 62 ; >
#    au < doNotProcess ; doNotProcess ; 1950 ; Proceedings of the Physical Society. Section A Volume 63 ; 63 ; >
#    au < doNotProcess ; doNotProcess ; 1951 ; Proceedings of the Physical Society. Section A Volume 64 ; 64 ; >
#    au < doNotProcess ; doNotProcess ; 1952 ; Proceedings of the Physical Society. Section A Volume 65 ; 65 ; >
#    au < doNotProcess ; doNotProcess ; 1953 ; Proceedings of the Physical Society. Section A Volume 66 ; 66 ; >
#    au < doNotProcess ; doNotProcess ; 1954 ; Proceedings of the Physical Society. Section A Volume 67 ; 67 ; >
#    au < doNotProcess ; doNotProcess ; 1955 ; Proceedings of the Physical Society. Section A Volume 68 ; 68 ; >
#    au < doNotProcess ; doNotProcess ; 1956 ; Proceedings of the Physical Society. Section A Volume 69 ; 69 ; >
#    au < doNotProcess ; doNotProcess ; 1957 ; Proceedings of the Physical Society. Section A Volume 70 ; 70 ; >
#
#  }

#  {
#
#    title <
#      name = Proceedings of the Physical Society. Section B ;
#      issn = 0370-1301 ;
#      issnl = 0370-1301
#    >
#
#    param[journal_issn] = 0370-1301
#    comment[split_from] = 0959-5309
#    comment[merged_into] = 0370-1328
#
#    au < doNotProcess ; doNotProcess ; 1949 ; Proceedings of the Physical Society. Section B Volume 62 ; 62 ; >
#    au < doNotProcess ; doNotProcess ; 1950 ; Proceedings of the Physical Society. Section B Volume 63 ; 63 ; >
#    au < doNotProcess ; doNotProcess ; 1951 ; Proceedings of the Physical Society. Section B Volume 64 ; 64 ; >
#    au < doNotProcess ; doNotProcess ; 1952 ; Proceedings of the Physical Society. Section B Volume 65 ; 65 ; >
#    au < doNotProcess ; doNotProcess ; 1953 ; Proceedings of the Physical Society. Section B Volume 66 ; 66 ; >
#    au < doNotProcess ; doNotProcess ; 1954 ; Proceedings of the Physical Society. Section B Volume 67 ; 67 ; >
#    au < doNotProcess ; doNotProcess ; 1955 ; Proceedings of the Physical Society. Section B Volume 68 ; 68 ; >
#    au < doNotProcess ; doNotProcess ; 1956 ; Proceedings of the Physical Society. Section B Volume 69 ; 69 ; >
#    au < doNotProcess ; doNotProcess ; 1957 ; Proceedings of the Physical Society. Section B Volume 70 ; 70 ; >
#
#  }

#  {
#
#    title <
#      name = Pure and Applied Optics: Journal of the European Optical Society Part A ;
#      issn = 0963-9659 ;
#      eissn = 1361-6617 ;
#      issnl = 0963-9659
#    >
#
#    param[journal_issn] = 0963-9659
#    comment[param] = print issn preferred
#
#    au < doNotProcess ; doNotProcess ; 1992 ; Pure and Applied Optics: Journal of the European Optical Society Part A Volume 1 ; 1 ; > 
#    au < doNotProcess ; doNotProcess ; 1993 ; Pure and Applied Optics: Journal of the European Optical Society Part A Volume 2 ; 2 ; > 
#    au < doNotProcess ; doNotProcess ; 1994 ; Pure and Applied Optics: Journal of the European Optical Society Part A Volume 3 ; 3 ; > 
#    au < doNotProcess ; doNotProcess ; 1995 ; Pure and Applied Optics: Journal of the European Optical Society Part A Volume 4 ; 4 ; > 
#    au < doNotProcess ; doNotProcess ; 1996 ; Pure and Applied Optics: Journal of the European Optical Society Part A Volume 5 ; 5 ; > 
#    au < doNotProcess ; doNotProcess ; 1997 ; Pure and Applied Optics: Journal of the European Optical Society Part A Volume 6 ; 6 ; > 
#    au < doNotProcess ; doNotProcess ; 1998 ; Pure and Applied Optics: Journal of the European Optical Society Part A Volume 7 ; 7 ; > 
#
#  }

#  {
#
#    title <
#      name = Quantum and Semiclassical Optics: Journal of the European Optical Society Part B ;
#      issn = 1355-5111 ;
#      eissn = 1361-6625 ;
#      issnl = 1355-5111
#    >
#
#    param[journal_issn] = 1355-5111
#    comment[param] = print issn preferred
#    comment[continues] = 0954-8998
#    comment[continued_by] = 1464-4266 
# 
#    au < doNotProcess ; doNotProcess ; 1995 ; Quantum and Semiclassical Optics: Journal of the European Optical Society Part B Volume 7 ; 7 ; > 
#    au < doNotProcess ; doNotProcess ; 1996 ; Quantum and Semiclassical Optics: Journal of the European Optical Society Part B Volume 8 ; 8 ; > 
#    au < doNotProcess ; doNotProcess ; 1997 ; Quantum and Semiclassical Optics: Journal of the European Optical Society Part B Volume 9 ; 9 ; > 
#    au < doNotProcess ; doNotProcess ; 1998 ; Quantum and Semiclassical Optics: Journal of the European Optical Society Part B Volume 10 ; 10 ; > 
#
#  }

#  {
#
#    title <
#      name = Quantum Optics: Journal of the European Optical Society Part B ;
#      issn = 0954-8998 ;
#      issnl = 0954-8998
#    >
#
#    param[journal_issn] = 0954-8998
#
#    au < doNotProcess ; doNotProcess ; 1989 ; Quantum Optics: Journal of the European Optical Society Part B Volume 1 ; 1 ; > 
#    au < doNotProcess ; doNotProcess ; 1990 ; Quantum Optics: Journal of the European Optical Society Part B Volume 2 ; 2 ; > 
#    au < doNotProcess ; doNotProcess ; 1991 ; Quantum Optics: Journal of the European Optical Society Part B Volume 3 ; 3 ; > 
#    au < doNotProcess ; doNotProcess ; 1992 ; Quantum Optics: Journal of the European Optical Society Part B Volume 4 ; 4 ; > 
#    au < doNotProcess ; doNotProcess ; 1993 ; Quantum Optics: Journal of the European Optical Society Part B Volume 5 ; 5 ; > 
#    au < doNotProcess ; doNotProcess ; 1994 ; Quantum Optics: Journal of the European Optical Society Part B Volume 6 ; 6 ; > 
#
#  }

  {

    title <
      name = Reports on Progress in Physics ;
      issn = 0034-4885 ;
      eissn = 1361-6633 ;
      issnl = 0034-4885
    >

    param[journal_issn] = 0034-4885
    comment[param] = print issn preferred

    au < doNotProcess ; doNotProcess ; 1934 ; Reports on Progress in Physics Volume 1 ; 1  ; > 
    au < doNotProcess ; doNotProcess ; 1935 ; Reports on Progress in Physics Volume 2 ; 2  ; > 
    au < doNotProcess ; doNotProcess ; 1936 ; Reports on Progress in Physics Volume 3 ; 3  ; > 
    au < doNotProcess ; doNotProcess ; 1937 ; Reports on Progress in Physics Volume 4 ; 4  ; > 
    au < doNotProcess ; doNotProcess ; 1938 ; Reports on Progress in Physics Volume 5 ; 5  ; > 
    au < doNotProcess ; doNotProcess ; 1939 ; Reports on Progress in Physics Volume 6 ; 6  ; > 
    au < doNotProcess ; doNotProcess ; 1940 ; Reports on Progress in Physics Volume 7 ; 7  ; > 
    au < doNotProcess ; doNotProcess ; 1941 ; Reports on Progress in Physics Volume 8 ; 8  ; > 
    au < doNotProcess ; doNotProcess ; 1942 ; Reports on Progress in Physics Volume 9 ; 9  ; > 
    au < doNotProcess ; doNotProcess ; 1944 ; Reports on Progress in Physics Volume 10 ; 10  ; > 
    au < doNotProcess ; doNotProcess ; 1946 ; Reports on Progress in Physics Volume 11 ; 11  ; > 
    au < doNotProcess ; doNotProcess ; 1948 ; Reports on Progress in Physics Volume 12 ; 12  ; > 
    au < doNotProcess ; doNotProcess ; 1950 ; Reports on Progress in Physics Volume 13 ; 13  ; > 
    au < doNotProcess ; doNotProcess ; 1951 ; Reports on Progress in Physics Volume 14 ; 14  ; > 
    au < doNotProcess ; doNotProcess ; 1952 ; Reports on Progress in Physics Volume 15 ; 15  ; > 
    au < doNotProcess ; doNotProcess ; 1953 ; Reports on Progress in Physics Volume 16 ; 16  ; > 
    au < doNotProcess ; doNotProcess ; 1954 ; Reports on Progress in Physics Volume 17 ; 17  ; > 
    au < doNotProcess ; doNotProcess ; 1955 ; Reports on Progress in Physics Volume 18 ; 18  ; > 
    au < doNotProcess ; doNotProcess ; 1956 ; Reports on Progress in Physics Volume 19 ; 19  ; > 
    au < doNotProcess ; doNotProcess ; 1957 ; Reports on Progress in Physics Volume 20 ; 20  ; > 
    au < doNotProcess ; doNotProcess ; 1958 ; Reports on Progress in Physics Volume 21 ; 21  ; > 
    au < doNotProcess ; doNotProcess ; 1959 ; Reports on Progress in Physics Volume 22 ; 22  ; > 
    au < doNotProcess ; doNotProcess ; 1960 ; Reports on Progress in Physics Volume 23 ; 23  ; > 
    au < doNotProcess ; doNotProcess ; 1961 ; Reports on Progress in Physics Volume 24 ; 24  ; > 
    au < doNotProcess ; doNotProcess ; 1962 ; Reports on Progress in Physics Volume 25 ; 25  ; > 
    au < doNotProcess ; doNotProcess ; 1963 ; Reports on Progress in Physics Volume 26 ; 26  ; > 
    au < doNotProcess ; doNotProcess ; 1964 ; Reports on Progress in Physics Volume 27 ; 27  ; > 
    au < doNotProcess ; doNotProcess ; 1965 ; Reports on Progress in Physics Volume 28 ; 28  ; > 
    au < doNotProcess ; doNotProcess ; 1966 ; Reports on Progress in Physics Volume 29 ; 29  ; > 
    au < doNotProcess ; doNotProcess ; 1967 ; Reports on Progress in Physics Volume 30 ; 30  ; > 
    au < doNotProcess ; doNotProcess ; 1968 ; Reports on Progress in Physics Volume 31 ; 31  ; > 
    au < doNotProcess ; doNotProcess ; 1969 ; Reports on Progress in Physics Volume 32 ; 32  ; > 
    au < doNotProcess ; doNotProcess ; 1970 ; Reports on Progress in Physics Volume 33 ; 33  ; > 
    au < doNotProcess ; doNotProcess ; 1971 ; Reports on Progress in Physics Volume 34 ; 34  ; > 
    au < doNotProcess ; doNotProcess ; 1972 ; Reports on Progress in Physics Volume 35 ; 35  ; > 
    au < doNotProcess ; doNotProcess ; 1973 ; Reports on Progress in Physics Volume 36 ; 36  ; > 
    au < doNotProcess ; doNotProcess ; 1974 ; Reports on Progress in Physics Volume 37 ; 37  ; > 
    au < doNotProcess ; doNotProcess ; 1975 ; Reports on Progress in Physics Volume 38 ; 38  ; > 
    au < doNotProcess ; doNotProcess ; 1976 ; Reports on Progress in Physics Volume 39 ; 39  ; > 
    au < doNotProcess ; doNotProcess ; 1977 ; Reports on Progress in Physics Volume 40 ; 40  ; > 
    au < doNotProcess ; doNotProcess ; 1978 ; Reports on Progress in Physics Volume 41 ; 41  ; > 
    au < doNotProcess ; doNotProcess ; 1979 ; Reports on Progress in Physics Volume 42 ; 42  ; > 
    au < doNotProcess ; doNotProcess ; 1980 ; Reports on Progress in Physics Volume 43 ; 43  ; > 
    au < doNotProcess ; doNotProcess ; 1981 ; Reports on Progress in Physics Volume 44 ; 44  ; > 
    au < doNotProcess ; doNotProcess ; 1982 ; Reports on Progress in Physics Volume 45 ; 45  ; > 
    au < doNotProcess ; doNotProcess ; 1983 ; Reports on Progress in Physics Volume 46 ; 46  ; > 
    au < doNotProcess ; doNotProcess ; 1984 ; Reports on Progress in Physics Volume 47 ; 47  ; > 
    au < doNotProcess ; doNotProcess ; 1985 ; Reports on Progress in Physics Volume 48 ; 48  ; > 
    au < doNotProcess ; doNotProcess ; 1986 ; Reports on Progress in Physics Volume 49 ; 49  ; > 
    au < doNotProcess ; doNotProcess ; 1987 ; Reports on Progress in Physics Volume 50 ; 50  ; > 
    au < doNotProcess ; doNotProcess ; 1988 ; Reports on Progress in Physics Volume 51 ; 51  ; > 
    au < doNotProcess ; doNotProcess ; 1989 ; Reports on Progress in Physics Volume 52 ; 52  ; > 
    au < doNotProcess ; doNotProcess ; 1990 ; Reports on Progress in Physics Volume 53 ; 53  ; > 
    au < doNotProcess ; doNotProcess ; 1991 ; Reports on Progress in Physics Volume 54 ; 54  ; > 
    au < doNotProcess ; doNotProcess ; 1992 ; Reports on Progress in Physics Volume 55 ; 55  ; > 
    au < doNotProcess ; doNotProcess ; 1993 ; Reports on Progress in Physics Volume 56 ; 56  ; > 
    au < doNotProcess ; doNotProcess ; 1994 ; Reports on Progress in Physics Volume 57 ; 57  ; > 
    au < doNotProcess ; doNotProcess ; 1995 ; Reports on Progress in Physics Volume 58 ; 58  ; > 
    au < doNotProcess ; doNotProcess ; 1996 ; Reports on Progress in Physics Volume 59 ; 59  ; > 
    au < doNotProcess ; doNotProcess ; 1997 ; Reports on Progress in Physics Volume 60 ; 60  ; > 
    au < doNotProcess ; doNotProcess ; 1998 ; Reports on Progress in Physics Volume 61 ; 61  ; > 
    au < doNotProcess ; doNotProcess ; 1999 ; Reports on Progress in Physics Volume 62 ; 62  ; > 
    au < doNotProcess ; doNotProcess ; 2000 ; Reports on Progress in Physics Volume 63 ; 63  ; > 
    au < doNotProcess ; doNotProcess ; 2001 ; Reports on Progress in Physics Volume 64 ; 64  ; > 
    au < doNotProcess ; doNotProcess ; 2002 ; Reports on Progress in Physics Volume 65 ; 65  ; > 
    au < doNotProcess ; doNotProcess ; 2003 ; Reports on Progress in Physics Volume 66 ; 66  ; > 
    au < doNotProcess ; doNotProcess ; 2004 ; Reports on Progress in Physics Volume 67 ; 67  ; > 
    au < doNotProcess ; doNotProcess ; 2005 ; Reports on Progress in Physics Volume 68 ; 68  ; > 
    au < doNotProcess ; doNotProcess ; 2006 ; Reports on Progress in Physics Volume 69 ; 69  ; > 
    au < doNotProcess ; doNotProcess ; 2007 ; Reports on Progress in Physics Volume 70 ; 70  ; > 
    au < down ; frozen ; 2008 ; Reports on Progress in Physics Volume 71 ; 71  ; > 
    au < down ; crawling ; 2009 ; Reports on Progress in Physics Volume 72 ; 72  ; > 
    au < down ; crawling ; 2010 ; Reports on Progress in Physics Volume 73 ; 73  ; > 
    au < down ; crawling ; 2011 ; Reports on Progress in Physics Volume 74 ; 74  ; > 
    au < down ; frozen ; 2012 ; Reports on Progress in Physics Volume 75 ; 75  ; > 
    au < down ; exists ; 2013 ; Reports on Progress in Physics Volume 76 ; 76  ; > 
    au < down ; finished ; 2014 ; Reports on Progress in Physics Volume 77 ; 77  ; reingest2.clockss.org:8085 > 
    au < doNotProcess ; doNotProcess ; 2015 ; Reports on Progress in Physics Volume 78 ; 78  ; > 

  }

  {

    title <
      name = Research in Astronomy and Astrophysics ;
      issn = 1674-4527 ;
      issnl = 1674-4527
    >
    
    param[journal_issn] = 1674-4527
    comment[continues] = 1009-9271

    au < down ; frozen ; 2009 ; Research in Astronomy and Astrophysics Volume 9 ; 9 ; > 
    au < down ; frozen ; 2010 ; Research in Astronomy and Astrophysics Volume 10 ; 10 ; > 
    au < down ; finished ; 2011 ; Research in Astronomy and Astrophysics Volume 11 ; 11 ; > 
    au < down ; crawling ; 2012 ; Research in Astronomy and Astrophysics Volume 12 ; 12 ; > 
    au < down ; exists ; 2013 ; Research in Astronomy and Astrophysics Volume 13 ; 13 ; > 
    au < down ; finished ; 2014 ; Research in Astronomy and Astrophysics Volume 14 ; 14 ; > 
    au < doNotProcess ; doNotProcess ; 2015 ; Research in Astronomy and Astrophysics Volume 15 ; 15 ; > 

  }

#  {
#
#    title <
#      name = Review of Physics in Technology ;
#      issn = 0034-6683 ;
#      issnl = 0034-6683
#    >
#
#    param[journal_issn] = 0034-6683
#    comment[continued_by] = 0305-4624
#
#    au < doNotProcess ; doNotProcess ; 1970 ; Review of Physics in Technology Volume 1 ; 1 ; > 
#    au < doNotProcess ; doNotProcess ; 1971 ; Review of Physics in Technology Volume 2 ; 2 ; > 
#    au < doNotProcess ; doNotProcess ; 1972 ; Review of Physics in Technology Volume 3 ; 3 ; > 
#
#  }

  {

    title <
      name = Science and Technology of Advanced Materials ;
      issn = 1468-6996 ;
      eissn = 1878-5514 ;
      issnl = 1468-6996
    >

    param[journal_issn] = 1468-6996
    comment[param] = print issn preferred

    au < doNotProcess ; doNotProcess ; 2000 ; Science and Technology of Advanced Materials Volume 1 ; 1 ; > 
    au < doNotProcess ; doNotProcess ; 2001 ; Science and Technology of Advanced Materials Volume 2 ; 2 ; > 
    au < doNotProcess ; doNotProcess ; 2002 ; Science and Technology of Advanced Materials Volume 3 ; 3 ; > 
    au < doNotProcess ; doNotProcess ; 2003 ; Science and Technology of Advanced Materials Volume 4 ; 4 ; > 
    au < doNotProcess ; doNotProcess ; 2004 ; Science and Technology of Advanced Materials Volume 5 ; 5 ; > 
    au < doNotProcess ; doNotProcess ; 2005 ; Science and Technology of Advanced Materials Volume 6 ; 6 ; > 
    au < doNotProcess ; doNotProcess ; 2006 ; Science and Technology of Advanced Materials Volume 7 ; 7 ; > 
    au < doNotProcess ; doNotProcess ; 2007 ; Science and Technology of Advanced Materials Volume 8 ; 8 ; > 
    au < down ; frozen ; 2008 ; Science and Technology of Advanced Materials Volume 9 ; 9 ; > 
    au < down ; finished ; 2009 ; Science and Technology of Advanced Materials Volume 10 ; 10 ; > 
    au < down ; finished ; 2010 ; Science and Technology of Advanced Materials Volume 11 ; 11 ; > 
    au < down ; finished ; 2011 ; Science and Technology of Advanced Materials Volume 12 ; 12 ; > 
    au < down ; frozen ; 2012 ; Science and Technology of Advanced Materials Volume 13 ; 13 ; > 
    au < down ; exists ; 2013 ; Science and Technology of Advanced Materials Volume 14 ; 14 ; > 
    au < down ; finished ; 2014 ; Science and Technology of Advanced Materials Volume 15 ; 15 ; > 
    au < doNotProcess ; doNotProcess ; 2015 ; Science and Technology of Advanced Materials Volume 16 ; 16 ; > 

  }

  {

    title <
      name = Science Foundation in China ;
      issn = 1005-0841 ;
      issnl = 1005-0841 
    >

    param[journal_issn] = 1005-0841 
    comment[param] = print issn preferred

    au < down ; finished ; 2008 ; Science Foundation in China Volume 16 ; 16 ; >
    au < down ; finished ; 2009 ; Science Foundation in China Volume 17 ; 17 ; >
    au < down ; finished ; 2010 ; Science Foundation in China Volume 18 ; 18 ; >
    au < down ; finished ; 2011 ; Science Foundation in China Volume 19 ; 19 ; >
    au < down ; finished ; 2012 ; Science Foundation in China Volume 20 ; 20 ; >

  }

  {

    title <
      name = Semiconductor Science and Technology ;
      issn = 0268-1242 ;
      eissn = 1361-6641 ;
      issnl = 0268-1242
    >

    param[journal_issn] = 0268-1242
    comment[param] = print issn preferred

    au < doNotProcess ; doNotProcess ; 1986 ; Semiconductor Science and Technology Volume 1 ; 1 ; > 
    au < doNotProcess ; doNotProcess ; 1987 ; Semiconductor Science and Technology Volume 2 ; 2 ; > 
    au < doNotProcess ; doNotProcess ; 1988 ; Semiconductor Science and Technology Volume 3 ; 3 ; > 
    au < doNotProcess ; doNotProcess ; 1989 ; Semiconductor Science and Technology Volume 4 ; 4 ; > 
    au < doNotProcess ; doNotProcess ; 1990 ; Semiconductor Science and Technology Volume 5 ; 5 ; > 
    au < doNotProcess ; doNotProcess ; 1991 ; Semiconductor Science and Technology Volume 6 ; 6 ; > 
    au < doNotProcess ; doNotProcess ; 1992 ; Semiconductor Science and Technology Volume 7 ; 7 ; > 
    au < doNotProcess ; doNotProcess ; 1993 ; Semiconductor Science and Technology Volume 8 ; 8 ; > 
    au < doNotProcess ; doNotProcess ; 1994 ; Semiconductor Science and Technology Volume 9 ; 9 ; > 
    au < doNotProcess ; doNotProcess ; 1995 ; Semiconductor Science and Technology Volume 10 ; 10 ; > 
    au < doNotProcess ; doNotProcess ; 1996 ; Semiconductor Science and Technology Volume 11 ; 11 ; > 
    au < doNotProcess ; doNotProcess ; 1997 ; Semiconductor Science and Technology Volume 12 ; 12 ; > 
    au < doNotProcess ; doNotProcess ; 1998 ; Semiconductor Science and Technology Volume 13 ; 13 ; > 
    au < doNotProcess ; doNotProcess ; 1999 ; Semiconductor Science and Technology Volume 14 ; 14 ; > 
    au < doNotProcess ; doNotProcess ; 2000 ; Semiconductor Science and Technology Volume 15 ; 15 ; > 
    au < doNotProcess ; doNotProcess ; 2001 ; Semiconductor Science and Technology Volume 16 ; 16 ; > 
    au < doNotProcess ; doNotProcess ; 2002 ; Semiconductor Science and Technology Volume 17 ; 17 ; > 
    au < doNotProcess ; doNotProcess ; 2003 ; Semiconductor Science and Technology Volume 18 ; 18 ; > 
    au < doNotProcess ; doNotProcess ; 2004 ; Semiconductor Science and Technology Volume 19 ; 19 ; > 
    au < doNotProcess ; doNotProcess ; 2005 ; Semiconductor Science and Technology Volume 20 ; 20 ; > 
    au < doNotProcess ; doNotProcess ; 2006 ; Semiconductor Science and Technology Volume 21 ; 21 ; > 
    au < doNotProcess ; doNotProcess ; 2007 ; Semiconductor Science and Technology Volume 22 ; 22 ; > 
    au < down ; finished ; 2008 ; Semiconductor Science and Technology Volume 23 ; 23 ; > 
    au < down ; finished ; 2009 ; Semiconductor Science and Technology Volume 24 ; 24 ; > 
    au < down ; finished ; 2010 ; Semiconductor Science and Technology Volume 25 ; 25 ; > 
    au < down ; finished ; 2011 ; Semiconductor Science and Technology Volume 26 ; 26 ; > 
    au < ingNotReady ; exists ; 2012 ; Semiconductor Science and Technology Volume 27 ; 27 ; > 
    au < down ; exists ; 2013 ; Semiconductor Science and Technology Volume 28 ; 28 ; > 
    au < down ; exists ; 2014 ; Semiconductor Science and Technology Volume 29 ; 29 ; > 
    au < doNotProcess ; doNotProcess ; 2015 ; Semiconductor Science and Technology Volume 30 ; 30 ; > 

  }

  {

    title <
      name = Smart Materials and Structures ;
      issn = 0964-1726 ;
      eissn = 1361-665X ;
      issnl = 0964-1726
    >

    param[journal_issn] = 0964-1726
    comment[param] = print issn preferred


    au < doNotProcess ; doNotProcess ; 1992 ; Smart Materials and Structures Volume 1 ; 1 ; > 
    au < doNotProcess ; doNotProcess ; 1993 ; Smart Materials and Structures Volume 2 ; 2 ; > 
    au < doNotProcess ; doNotProcess ; 1994 ; Smart Materials and Structures Volume 3 ; 3 ; > 
    au < doNotProcess ; doNotProcess ; 1995 ; Smart Materials and Structures Volume 4 ; 4 ; > 
    au < doNotProcess ; doNotProcess ; 1996 ; Smart Materials and Structures Volume 5 ; 5 ; > 
    au < doNotProcess ; doNotProcess ; 1997 ; Smart Materials and Structures Volume 6 ; 6 ; > 
    au < doNotProcess ; doNotProcess ; 1998 ; Smart Materials and Structures Volume 7 ; 7 ; > 
    au < doNotProcess ; doNotProcess ; 1999 ; Smart Materials and Structures Volume 8 ; 8 ; > 
    au < doNotProcess ; doNotProcess ; 2000 ; Smart Materials and Structures Volume 9 ; 9 ; > 
    au < doNotProcess ; doNotProcess ; 2001 ; Smart Materials and Structures Volume 10 ; 10 ; > 
    au < doNotProcess ; doNotProcess ; 2002 ; Smart Materials and Structures Volume 11 ; 11 ; > 
    au < doNotProcess ; doNotProcess ; 2003 ; Smart Materials and Structures Volume 12 ; 12 ; > 
    au < doNotProcess ; doNotProcess ; 2004 ; Smart Materials and Structures Volume 13 ; 13 ; > 
    au < doNotProcess ; doNotProcess ; 2005 ; Smart Materials and Structures Volume 14 ; 14 ; > 
    au < doNotProcess ; doNotProcess ; 2006 ; Smart Materials and Structures Volume 15 ; 15 ; > 
    au < doNotProcess ; doNotProcess ; 2007 ; Smart Materials and Structures Volume 16 ; 16 ; > 
    au < down ; finished ; 2008 ; Smart Materials and Structures Volume 17 ; 17 ; > 
    au < down ; finished ; 2009 ; Smart Materials and Structures Volume 18 ; 18 ; > 
    au < down ; frozen ; 2010 ; Smart Materials and Structures Volume 19 ; 19 ; > 
    au < down ; frozen ; 2011 ; Smart Materials and Structures Volume 20 ; 20 ; > 
    au < ingNotReady ; exists ; 2012 ; Smart Materials and Structures Volume 21 ; 21 ; > 
    au < down ; exists ; 2013 ; Smart Materials and Structures Volume 22 ; 22 ; > 
    au < down ; finished ; 2014 ; Smart Materials and Structures Volume 23 ; 23 ; >
    au < doNotProcess ; doNotProcess ; 2015 ; Smart Materials and Structures Volume 24 ; 24 ; > 

  }

  {

    title <
      name = Superconductor Science and Technology ;
      issn = 0953-2048 ;
      eissn = 1361-6668 ;
      issnl = 0953-2048
    >

    param[journal_issn] = 0953-2048
    comment[param] = print issn preferred

    au < doNotProcess ; doNotProcess ; 1988 ; Superconductor Science and Technology Volume 1 ; 1 ; > 
    au < doNotProcess ; doNotProcess ; 1989 ; Superconductor Science and Technology Volume 2 ; 2 ; > 
    au < doNotProcess ; doNotProcess ; 1990 ; Superconductor Science and Technology Volume 3 ; 3 ; > 
    au < doNotProcess ; doNotProcess ; 1991 ; Superconductor Science and Technology Volume 4 ; 4 ; > 
    au < doNotProcess ; doNotProcess ; 1992 ; Superconductor Science and Technology Volume 5 ; 5 ; > 
    au < doNotProcess ; doNotProcess ; 1993 ; Superconductor Science and Technology Volume 6 ; 6 ; > 
    au < doNotProcess ; doNotProcess ; 1994 ; Superconductor Science and Technology Volume 7 ; 7 ; > 
    au < doNotProcess ; doNotProcess ; 1995 ; Superconductor Science and Technology Volume 8 ; 8 ; > 
    au < doNotProcess ; doNotProcess ; 1996 ; Superconductor Science and Technology Volume 9 ; 9 ; > 
    au < doNotProcess ; doNotProcess ; 1997 ; Superconductor Science and Technology Volume 10 ; 10 ; > 
    au < doNotProcess ; doNotProcess ; 1998 ; Superconductor Science and Technology Volume 11 ; 11 ; > 
    au < doNotProcess ; doNotProcess ; 1999 ; Superconductor Science and Technology Volume 12 ; 12 ; > 
    au < doNotProcess ; doNotProcess ; 2000 ; Superconductor Science and Technology Volume 13 ; 13 ; > 
    au < doNotProcess ; doNotProcess ; 2001 ; Superconductor Science and Technology Volume 14 ; 14 ; > 
    au < doNotProcess ; doNotProcess ; 2002 ; Superconductor Science and Technology Volume 15 ; 15 ; > 
    au < doNotProcess ; doNotProcess ; 2003 ; Superconductor Science and Technology Volume 16 ; 16 ; > 
    au < doNotProcess ; doNotProcess ; 2004 ; Superconductor Science and Technology Volume 17 ; 17 ; > 
    au < doNotProcess ; doNotProcess ; 2005 ; Superconductor Science and Technology Volume 18 ; 18 ; > 
    au < doNotProcess ; doNotProcess ; 2006 ; Superconductor Science and Technology Volume 19 ; 19 ; > 
    au < doNotProcess ; doNotProcess ; 2007 ; Superconductor Science and Technology Volume 20 ; 20 ; > 
    au < down ; finished ; 2008 ; Superconductor Science and Technology Volume 21 ; 21 ; > 
    au < down ; finished ; 2009 ; Superconductor Science and Technology Volume 22 ; 22 ; > 
    au < down ; frozen ; 2010 ; Superconductor Science and Technology Volume 23 ; 23 ; > 
    au < down ; finished ; 2011 ; Superconductor Science and Technology Volume 24 ; 24 ; > 
    au < down ; frozen ; 2012 ; Superconductor Science and Technology Volume 25 ; 25 ; > 
    au < down ; exists ; 2013 ; Superconductor Science and Technology Volume 26 ; 26 ; > 
    au < down ; finished ; 2014 ; Superconductor Science and Technology Volume 27 ; 27 ; > 
    au < doNotProcess ; doNotProcess ; 2015 ; Superconductor Science and Technology Volume 28 ; 28 ; > 

  }

  {

    title <
      name = Surface Topography: Metrology and Properties ;
      eissn = 2051-672X ;
      issnl = 2051-672X
    >

    param[journal_issn] = 2051-672X
    comment[param] = eissn preferred

    au < down ; finished ; 2013 ; Surface Topography: Metrology and Properties Volume 1 ; 1 ; >
    au < down ; exists ; 2014 ; Surface Topography: Metrology and Properties Volume 2 ; 2 ; >
    au < doNotProcess ; doNotProcess ; 2015 ; Surface Topography: Metrology and Properties Volume 3 ; 3 ; >

  }

#  {
#
#    title <
#      name = Transactions of the Optical Society ;
#      issn = 1475-4878 ;
#      issnl = 1475-4878
#    >
#
#    param[journal_issn] = 1475-4878
#    comment[param] = print issn preferred
#
#    au < doNotProcess ; doNotProcess ; 1899 ; Transactions of the Optical Society Volume 1 ; 1  ; > 
#    au < doNotProcess ; doNotProcess ; 1900 ; Transactions of the Optical Society Volume 2 ; 2  ; > 
#    au < doNotProcess ; doNotProcess ; 1901 ; Transactions of the Optical Society Volume 3 ; 3  ; > 
#    au < doNotProcess ; doNotProcess ; 1902 ; Transactions of the Optical Society Volume 4 ; 4  ; > 
#    au < doNotProcess ; doNotProcess ; 1903 ; Transactions of the Optical Society Volume 5 ; 5  ; > 
#    au < doNotProcess ; doNotProcess ; 1904 ; Transactions of the Optical Society Volume 6 ; 6  ; > 
#    au < doNotProcess ; doNotProcess ; 1905 ; Transactions of the Optical Society Volume 7 ; 7  ; > 
#    au < doNotProcess ; doNotProcess ; 1906 ; Transactions of the Optical Society Volume 8 ; 8  ; > 
#    au < doNotProcess ; doNotProcess ; 1907 ; Transactions of the Optical Society Volume 9 ; 9  ; > 
#    au < doNotProcess ; doNotProcess ; 1908 ; Transactions of the Optical Society Volume 10 ; 10  ; > 
#    au < doNotProcess ; doNotProcess ; 1909 ; Transactions of the Optical Society Volume 11 ; 11  ; > 
#    au < doNotProcess ; doNotProcess ; 1910 ; Transactions of the Optical Society Volume 12 ; 12  ; > 
#    au < doNotProcess ; doNotProcess ; 1911 ; Transactions of the Optical Society Volume 13 ; 13  ; > 
#    au < doNotProcess ; doNotProcess ; 1913 ; Transactions of the Optical Society Volume 14 ; 14  ; > 
#    au < doNotProcess ; doNotProcess ; 1914 ; Transactions of the Optical Society Volume 15 ; 15  ; > 
#    au < doNotProcess ; doNotProcess ; 1915 ; Transactions of the Optical Society Volume 16 ; 16  ; > 
#    au < doNotProcess ; doNotProcess ; 1916 ; Transactions of the Optical Society Volume 17 ; 17  ; > 
#    au < doNotProcess ; doNotProcess ; 1917 ; Transactions of the Optical Society Volume 18 ; 18  ; > 
#    au < doNotProcess ; doNotProcess ; 1918 ; Transactions of the Optical Society Volume 19 ; 19  ; > 
#    au < doNotProcess ; doNotProcess ; 1919 ; Transactions of the Optical Society Volume 20 ; 20  ; > 
#    au < doNotProcess ; doNotProcess ; 1920 ; Transactions of the Optical Society Volume 21 ; 21  ; > 
#    au < doNotProcess ; doNotProcess ; 1921 ; Transactions of the Optical Society Volume 22 ; 22  ; > 
#    au < doNotProcess ; doNotProcess ; 1922 ; Transactions of the Optical Society Volume 23 ; 23  ; > 
#    au < doNotProcess ; doNotProcess ; 1923 ; Transactions of the Optical Society Volume 24 ; 24  ; > 
#    au < doNotProcess ; doNotProcess ; 1924 ; Transactions of the Optical Society Volume 25 ; 25  ; > 
#    au < doNotProcess ; doNotProcess ; 1925 ; Transactions of the Optical Society Volume 26 ; 26  ; > 
#    au < doNotProcess ; doNotProcess ; 1926 ; Transactions of the Optical Society Volume 27 ; 27  ; > 
#    au < doNotProcess ; doNotProcess ; 1927 ; Transactions of the Optical Society Volume 28 ; 28  ; > 
#    au < doNotProcess ; doNotProcess ; 1928 ; Transactions of the Optical Society Volume 29 ; 29  ; > 
#    au < doNotProcess ; doNotProcess ; 1929 ; Transactions of the Optical Society Volume 30 ; 30  ; > 
#    au < doNotProcess ; doNotProcess ; 1930 ; Transactions of the Optical Society Volume 31 ; 31  ; > 
#    au < doNotProcess ; doNotProcess ; 1931 ; Transactions of the Optical Society Volume 32 ; 32  ; > 
#    au < doNotProcess ; doNotProcess ; 1932 ; Transactions of the Optical Society Volume 33 ; 33  ; >
#
#  }

#  {
#
#    title <
#      name = Translational Materials Research ;
#      eissn = 2053-1613 ;
#      issnl = 2053-1613
#    >
#    
#    param[journal_issn] = 2053-1613
#    comment[param] = eissn preferred
#
#    au < doNotProcess ; doNotProcess ; 2014 ; Translational Materials Research Volume 1 ; 1 ; > 
#    au < doNotProcess ; doNotProcess ; 2015 ; Translational Materials Research Volume 2 ; 2 ; > 
#
#  }

}<|MERGE_RESOLUTION|>--- conflicted
+++ resolved
@@ -1834,11 +1834,7 @@
     au < doNotProcess ; doNotProcess ; 2007 ; Journal of Physics: Condensed Matter Volume 19 ; 19 ; > 
     au < ingNotReady ; exists ; 2008 ; Journal of Physics: Condensed Matter Volume 20 ; 20 ; > 
     au < down ; finished ; 2009 ; Journal of Physics: Condensed Matter Volume 21 ; 21 ; > 
-<<<<<<< HEAD
-    au < down ; frozen ; 2010 ; Journal of Physics: Condensed Matter Volume 22 ; 22 ; > 
-=======
     au < down ; crawling ; 2010 ; Journal of Physics: Condensed Matter Volume 22 ; 22 ; > 
->>>>>>> ff57a4d5
     au < down ; crawling ; 2011 ; Journal of Physics: Condensed Matter Volume 23 ; 23 ; > 
     au < down ; crawling ; 2012 ; Journal of Physics: Condensed Matter Volume 24 ; 24 ; > 
     au < down ; exists ; 2013 ; Journal of Physics: Condensed Matter Volume 25 ; 25 ; > 
