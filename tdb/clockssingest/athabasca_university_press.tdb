{

  publisher <
    name = Athabasca University Press ;
    info[contract] = 2014 ;
    info[back] = 2010 ;
    info[tester] = 8 ;
    info[poller] = 8
  >

    implicit < status ; status2 ; year ; name ; volume ; param[year] ; hidden[proxy] >
    #moved to OJS3
    attr[start_stem] = index.php/

  {
  
    title < 
      name = Canadian Folk Music / Musique folklorique canadienne ;
      issn = 0829-5344 ;
      eissn = 1925-3265 
    >

    {
      plugin = org.lockss.plugin.ojs2.ClockssOJS2Plugin
      param[base_url] = http://www.canfolkmusic.ca/
      param[journal_id] = cfmb
      #not accepting submissions. Still OJS2. 20200304

      au < manifest ; exists ; 2000 ; Canadian Folk Music / Musique folklorique canadienne Volume 34 ; 34 ; 2000 ; >
      au < manifest ; exists ; 2001 ; Canadian Folk Music / Musique folklorique canadienne Volume 35 ; 35 ; 2001 ; >
      au < manifest ; exists ; 2002 ; Canadian Folk Music / Musique folklorique canadienne Volume 36 ; 36 ; 2002 ; >
      au < manifest ; exists ; 2003 ; Canadian Folk Music / Musique folklorique canadienne Volume 37 ; 37 ; 2003 ; >
      au < manifest ; exists ; 2004 ; Canadian Folk Music / Musique folklorique canadienne Volume 38 ; 38 ; 2004 ; >
      au < manifest ; exists ; 2005 ; Canadian Folk Music / Musique folklorique canadienne Volume 39 ; 39 ; 2005 ; >
      au < manifest ; exists ; 2006 ; Canadian Folk Music / Musique folklorique canadienne Volume 40 ; 40 ; 2006 ; >
      au < manifest ; exists ; 2007 ; Canadian Folk Music / Musique folklorique canadienne Volume 41 ; 41 ; 2007 ; >
      au < manifest ; exists ; 2008 ; Canadian Folk Music / Musique folklorique canadienne Volume 42 ; 42 ; 2008 ; >
      au < manifest ; exists ; 2009 ; Canadian Folk Music / Musique folklorique canadienne Volume 43 ; 43 ; 2009 ; >
      au < ingNotReady ; exists ; 2010 ; Canadian Folk Music / Musique folklorique canadienne Volume 44 ; 44 ; 2010 ; > #manifest page passes. no substance on ingest. LXPLUG-1982
      au < ingNotReady ; exists ; 2011 ; Canadian Folk Music / Musique folklorique canadienne Volume 45 ; 45 ; 2011 ; > #manifest page passes. no substance on ingest. LXPLUG-1982
      au < finished ; finished ; 2012 ; Canadian Folk Music / Musique folklorique canadienne Volume 46 ; 46 ; 2012 ; >
      au < finished ; finished ; 2013 ; Canadian Folk Music / Musique folklorique canadienne Volume 47 ; 47 ; 2013 ; >
      au < finished ; finished ; 2014  ; Canadian Folk Music / Musique folklorique canadienne Volume 48 ; 48 ; 2014 ; >
      au < frozen ; exists ; 2015 ; Canadian Folk Music / Musique folklorique canadienne Volume 49 ; 49 ; 2015 ; >
      au < frozen ; exists ; 2016 ; Canadian Folk Music / Musique folklorique canadienne Volume 50 ; 50 ; 2016 ; >
    }
    
  }

  {
  
    title < 
      name = International Review of Research in Open and Distance Learning (IRRODL) ;
      eissn = 1492-3831 
    >

      {
      plugin = org.lockss.plugin.ojs2.ClockssOJS2Plugin
      param[base_url] = http://www.irrodl.org/
      param[journal_id] = irrodl

      au < doNotProcess ; exists ; 2011 ; International Review of Research in Open and Distance Learning (IRRODL) Volume 12 ; 12 ; 2011 ; >
      au < zapped ; finished ; 2012 ; International Review of Research in Open and Distance Learning (IRRODL) Volume 13 ; 13 ; 2012 ; >
      au < zapped ; finished ; 2013 ; International Review of Research in Open and Distance Learning (IRRODL) Volume 14 ; 14 ; 2013 ; reingest3.clockss.org:8083 >
      au < zapped ; finished ; 2014  ; International Review of Research in Open and Distance Learning (IRRODL) Volume 15 ; 15 ; 2014 ; >
      au < zapped ; finished ; 2015 ; International Review of Research in Open and Distance Learning (IRRODL) Volume 16 ; 16 ; 2015 ; reingest2.clockss.org:8085 >
      au < frozen ; exists ; 2016 ; International Review of Research in Open and Distance Learning (IRRODL) Volume 17 ; 17 ; 2016 ; >
      au < superseded ; exists ; 2017 ; International Review of Research in Open and Distance Learning (IRRODL) Volume 18 [superseded] ; 18 ; 2017 ; >
      au < superseded ; exists ; 2018 ; International Review of Research in Open and Distance Learning (IRRODL) Volume 19 [superseded] ; 19 ; 2018 ; >
      }
      {
      plugin = org.lockss.plugin.ojs3.ClockssOjs3Plugin
      param[base_url] = http://www.irrodl.org/
      param[journal_id] = irrodl

      au < frozen ; exists ; 2011 ; International Review of Research in Open and Distance Learning (IRRODL) Volume 12 ; 12 ; 2011 ; >
      au < frozen ; exists ; 2017 ; International Review of Research in Open and Distance Learning (IRRODL) Volume 18 ; 18 ; 2017 ; >
      au < frozen ; exists ; 2018 ; International Review of Research in Open and Distance Learning (IRRODL) Volume 19 ; 19 ; 2018 ; >
      au < frozen ; exists ; 2019 ; International Review of Research in Open and Distance Learning (IRRODL) Volume 20 ; 20 ; 2019 ; >
      au < crawling ; exists ; 2020 ; International Review of Research in Open and Distance Learning (IRRODL) Volume 21 ; 21 ; 2020 ; >
      au < manifest ; exists ; 2021 ; International Review of Research in Open and Distance Learning (IRRODL) Volume 22 ; 22 ; 2021 ; >
      }
    
  }

  {
  
    title < 
      name = The Journal of Distance Education / Revue de l'Éducation à Distance ;
      issn = 0830-0445 ;
      eissn = 1916-6818 
    >

    {
      plugin = org.lockss.plugin.ojs3.ClockssOjs3Plugin
      param[base_url] = http://www.ijede.ca/
      param[journal_id] = jde
      # changes name/eissn in mid 2014
      #still ojs2 20190903
      #still ojs3 20201015

      au < manifest ; exists ; 2000 ; Journal of Distance Education Volume 15 ; 15 ; 2000 ; >
      au < manifest ; exists ; 2001 ; Journal of Distance Education Volume 16 ; 16 ; 2001 ; >
      au < manifest ; exists ; 2002 ; Journal of Distance Education Volume 17 ; 17 ; 2002 ; >
      au < manifest ; exists ; 2003 ; Journal of Distance Education Volume 18 ; 18 ; 2003 ; >
      au < manifest ; exists ; 2004 ; Journal of Distance Education Volume 19 ; 19 ; 2004 ; >
      au < manifest ; exists ; 2005 ; Journal of Distance Education Volume 20 ; 20 ; 2005 ; >
      au < manifest ; exists ; 2006 ; Journal of Distance Education Volume 21 ; 21 ; 2006 ; >
      au < manifest ; exists ; 2007 ; Journal of Distance Education Volume 21-22 ; 21-22 ; 2007 ; >
      au < manifest ; exists ; 2008 ; Journal of Distance Education Volume 22 ; 22 ; 2008 ; >
      au < manifest ; exists ; 2009 ; Journal of Distance Education Volume 23 ; 23 ; 2009 ; >
      au < frozen ; exists ; 2010 ; Journal of Distance Education Volume 24 ; 24 ; 2010 ; >
      au < frozen ; exists ; 2011 ; Journal of Distance Education Volume 25 ; 25 ; 2011 ; >
      au < frozen ; exists ; 2012 ; Journal of Distance Education Volume 26 ; 26 ; 2012 ; >
      au < crawling ; exists ; 2013 ; Journal of Distance Education Volume 27 ; 27 ; 2013 ; >
    }
    
  }
  
  {
  
    title < 
      name = International Journal of E-Learning & Distance Education / La Revue internationale de l'apprentissage en ligne et de l'enseignement à distance ;
      eissn = 2292-8588
    >

     {
      plugin = org.lockss.plugin.ojs2.ClockssOJS2Plugin
      param[base_url] = http://www.ijede.ca/
      param[journal_id] = jde
      # base_url, journal_id remains the same, eissn/title changed in mid 2014
      #still ojs2 20190903

      au < frozen ; exists ; 2014 ; International Journal of E-Learning & Distance Education Volume 28-29 ; 28-29 ; 2014 ; >
      au < finished ; finished ; 2015 ; International Journal of E-Learning & Distance Education Volume 30 ; 30 ; 2015 ; reingest1.clockss.org:8082 >
      au < frozen ; exists ; 2016 ; International Journal of E-Learning & Distance Education Volume 31 ; 31 ; 2016 ; >
      au < frozen ; exists ; 2017 ; International Journal of E-Learning & Distance Education Volume 32 ; 32 ; 2017 ; >
      au < frozen ; exists ; 2018 ; International Journal of E-Learning & Distance Education Volume 33 ; 33 ; 2018 ; >
      au < doNotProcess ; doNotProcess ; 2019 ; International Journal of E-Learning & Distance Education Volume 34 ; 34 ; 2019 ; >
      au < doNotProcess ; doNotProcess ; 2020 ; International Journal of E-Learning & Distance Education Volume 35 ; 35 ; 2020 ; >
     }
     {
      plugin = org.lockss.plugin.ojs3.ClockssOjs3Plugin
      param[base_url] = http://www.ijede.ca/
      param[journal_id] = jde
      # base_url, journal_id remains the same, eissn/title changed in mid 2014
      #ojs3 20201015

      au < doNotProcess ; exists ; 2014 ; International Journal of E-Learning & Distance Education Volume 28-29 ; 28-29 ; 2014 ; >
      au < doNotProcess ; exists ; 2015 ; International Journal of E-Learning & Distance Education Volume 30 ; 30 ; 2015 ; reingest1.clockss.org:8082 >
      au < doNotProcess ; exists ; 2016 ; International Journal of E-Learning & Distance Education Volume 31 ; 31 ; 2016 ; >
      au < doNotProcess ; exists ; 2017 ; International Journal of E-Learning & Distance Education Volume 32 ; 32 ; 2017 ; >
      au < doNotProcess ; exists ; 2018 ; International Journal of E-Learning & Distance Education Volume 33 ; 33 ; 2018 ; >
      au < crawling ; exists ; 2019 ; International Journal of E-Learning & Distance Education Volume 34 ; 34 ; 2019 ; >
      au < crawling ; exists ; 2020 ; International Journal of E-Learning & Distance Education Volume 35 ; 35 ; 2020 ; >
     }
  
  }

  {
  
    title < 
      name = Journal of Research Practice ;
      eissn = 1712-851X 
    >

      {
      plugin = org.lockss.plugin.ojs2.ClockssOJS2Plugin
      param[base_url] = http://jrp.icaap.org/
      param[journal_id] = jrp

      au < finished ; finished ; 2012 ; Journal of Research Practice Volume 8 ; 8 ; 2012 ; >
      au < finished ; finished ; 2013 ; Journal of Research Practice Volume 9 ; 9 ; 2013 ; >
      au < finished ; finished ; 2014  ; Journal of Research Practice Volume 10 ; 10 ; 2014 ; >
      au < frozen ; exists ; 2015 ; Journal of Research Practice Volume 11 ; 11 ; 2015 ; >
      au < frozen ; exists ; 2016 ; Journal of Research Practice Volume 12 ; 12 ; 2016 ; >
      au < superseded ; exists ; 2017 ; Journal of Research Practice Volume 13 [superseded] ; 13 ; 2017 ; >
      au < superseded ; exists ; 2018 ; Journal of Research Practice Volume 14 [superseded] ; 14 ; 2018 ; >
      }
      {
      plugin = org.lockss.plugin.ojs3.ClockssOjs3Plugin
      param[base_url] = http://jrp.icaap.org/
      param[journal_id] = jrp

      au < manifest ; exists ; 2005 ; Journal of Research Practice Volume 1 ; 1 ; 2005 ; >
      au < manifest ; exists ; 2006 ; Journal of Research Practice Volume 2 ; 2 ; 2006 ; >
      au < manifest ; exists ; 2007 ; Journal of Research Practice Volume 3 ; 3 ; 2007 ; >
      au < manifest ; exists ; 2008 ; Journal of Research Practice Volume 4 ; 4 ; 2008 ; >
      au < manifest ; exists ; 2009 ; Journal of Research Practice Volume 5 ; 5 ; 2009 ; >
      au < frozen ; exists ; 2010 ; Journal of Research Practice Volume 6 ; 6 ; 2010 ; >
      au < crawling ; exists ; 2011 ; Journal of Research Practice Volume 7 ; 7 ; 2011 ; >
      au < frozen ; exists ; 2017 ; Journal of Research Practice Volume 13 ; 13 ; 2017 ; >
      au < frozen ; exists ; 2018 ; Journal of Research Practice Volume 14 ; 14 ; 2018 ; >
      au < expected ; exists ; 2019 ; Journal of Research Practice Volume 15 ; 15 ; 2019 ; >
      au < expected ; exists ; 2020 ; Journal of Research Practice Volume 16 ; 16 ; 2020 ; >
      au < expected ; exists ; 2021 ; Journal of Research Practice Volume 17 ; 17 ; 2021 ; >
      }
    
  }

  {
 
    title < 
      name = Labour / Le Travail ;
      issn = 0700-3862 ;
      eissnl = 1911-4842
    >

      {
      plugin = org.lockss.plugin.ojs2.ClockssOJS2Plugin
      param[base_url] = http://www.lltjournal.ca/
      param[journal_id] = llt
      comment[notReady] = # one year delayed Open Access policy -- one year embargo.

      au < finished ; finished ; 2012 ; Labour / Le Travail Volume 69-70 ; 69-70 ; 2012 ; reingest5.clockss.org:8082 >
      au < finished ; finished ; 2013 ; Labour / Le Travail Volume 71-72 ; 71-72 ; 2013 ; >
      au < frozen ; exists ; 2014  ; Labour / Le Travail Volume 73-74 ; 73-74 ; 2014 ; >
      au < frozen ; exists ; 2015 ; Labour / Le Travail Volume 75-76 ; 75-76 ; 2015 ; >
      au < frozen ; exists ; 2016 ; Labour / Le Travail Volume 77-78 ; 77-78 ; 2016 ; >
      }
      {
      plugin = org.lockss.plugin.ojs3.ClockssOjs3Plugin
      param[base_url] = http://www.lltjournal.ca/
      param[journal_id] = llt
      comment[notReady] = # one year delayed Open Access policy -- one year embargo.

      au < manifest ; exists ; 1976 ; Labour / Le Travail Volume 1 ; 1 ; 1976 ; >
      au < manifest ; exists ; 1977 ; Labour / Le Travail Volume 2 ; 2 ; 1977 ; >
      au < manifest ; exists ; 1978 ; Labour / Le Travail Volume 3 ; 3 ; 1978 ; >
      au < manifest ; exists ; 1979 ; Labour / Le Travail Volume 4 ; 4 ; 1979 ; >
      au < manifest ; exists ; 1980 ; Labour / Le Travail Volume 5-6 ; 5-6 ; 1980 ; >
      au < manifest ; exists ; 1981 ; Labour / Le Travail Volume 7-9 ; 7-9 ; 1981 ; >
      au < manifest ; exists ; 1982 ; Labour / Le Travail Volume 10 ; 10 ; 1982 ; >
      au < manifest ; exists ; 1983 ; Labour / Le Travail Volume 11-12 ; 11-12 ; 1983 ; >
      au < manifest ; exists ; 1984 ; Labour / Le Travail Volume 13-14 ; 13-14 ; 1984 ; >
      au < manifest ; exists ; 1985 ; Labour / Le Travail Volume 15-16 ; 15-16 ; 1985 ; >
      au < manifest ; exists ; 1986 ; Labour / Le Travail Volume 17-18 ; 17-18 ; 1986 ; >
      au < manifest ; exists ; 1987 ; Labour / Le Travail Volume 19-20 ; 19-20 ; 1987 ; >
      au < manifest ; exists ; 1988 ; Labour / Le Travail Volume 21-22 ; 21-22 ; 1988 ; >
      au < manifest ; exists ; 1989 ; Labour / Le Travail Volume 23-24 ; 23-24 ; 1989 ; >
      au < manifest ; exists ; 1990 ; Labour / Le Travail Volume 25-26 ; 25-26 ; 1990 ; >
      au < manifest ; exists ; 1991 ; Labour / Le Travail Volume 27-28 ; 27-28 ; 1991 ; >
      au < manifest ; exists ; 1992 ; Labour / Le Travail Volume 29-30 ; 29-30 ; 1992 ; >
      au < manifest ; exists ; 1993 ; Labour / Le Travail Volume 31-32 ; 31-32 ; 1993 ; >
      au < finished ; manifest ; 1994 ; Labour / Le Travail Volume 33-34 ; 33-34 ; 1994 ; reingest3.clockss.org:8083 >
      au < manifest ; exists ; 1995 ; Labour / Le Travail Volume 35-36 ; 35-36 ; 1995 ; >
      au < manifest ; exists ; 1996 ; Labour / Le Travail Volume 37-38 ; 37-38 ; 1996 ; >
      au < manifest ; exists ; 1997 ; Labour / Le Travail Volume 39-40 ; 39-40 ; 1997 ; >
      au < manifest ; exists ; 1998 ; Labour / Le Travail Volume 41-42 ; 41-42 ; 1998 ; >
      au < manifest ; exists ; 1999 ; Labour / Le Travail Volume 43-44 ; 43-44 ; 1999 ; >
      au < manifest ; exists ; 2000 ; Labour / Le Travail Volume 45-46 ; 45-46 ; 2000 ; >
      au < manifest ; exists ; 2001 ; Labour / Le Travail Volume 47-48 ; 47-48 ; 2001 ; >
      au < manifest ; exists ; 2002 ; Labour / Le Travail Volume 49-50 ; 49-50 ; 2002 ; >
      au < manifest ; exists ; 2003 ; Labour / Le Travail Volume 51-52 ; 51-52 ; 2003 ; >
      au < manifest ; exists ; 2004 ; Labour / Le Travail Volume 53-54 ; 53-54 ; 2004 ; >
      au < manifest ; exists ; 2005 ; Labour / Le Travail Volume 55-56 ; 55-56 ; 2005 ; >
      au < manifest ; exists ; 2006 ; Labour / Le Travail Volume 57-58 ; 57-58 ; 2006 ; >
      au < manifest ; exists ; 2007 ; Labour / Le Travail Volume 59-60 ; 59-60 ; 2007 ; >
      au < manifest ; exists ; 2008 ; Labour / Le Travail Volume 61-62 ; 61-62 ; 2008 ; >
      au < manifest ; exists ; 2009 ; Labour / Le Travail Volume 63-64 ; 63-64 ; 2009 ; >
      au < frozen ; exists ; 2010 ; Labour / Le Travail Volume 65-66 ; 65-66 ; 2010 ; >
      au < crawling ; exists ; 2011 ; Labour / Le Travail Volume 67-68 ; 67-68 ; 2011 ; >
      au < frozen ; exists ; 2017 ; Labour / Le Travail Volume 79-80 ; 79-80 ; 2017 ; >
      au < frozen ; exists ; 2018 ; Labour / Le Travail Volume 81-82 ; 81-82 ; 2018 ; > #one year embargo.
      }
    
  }
  
  {
  
    title < 
      name = Oral History Forum d'histoire orale ;
      issn = 1482-5872 ;
      eissn = 1923-0567 
    >

      {
      plugin = org.lockss.plugin.ojs2.ClockssOJS2Plugin
      param[base_url] = http://www.oralhistoryforum.ca/
      param[journal_id] = ohf
      # one year delayed Open Access policy -- one year embargo.

      au < finished ; finished ; 2012 ; Oral History Forum d'histoire orale Volume 32 ; 32 ; 2012 ; >
      au < finished ; finished ; 2013 ; Oral History Forum d'histoire orale Volume 33 ; 33 ; 2013 ; >
      au < finished ; finished ; 2014  ; Oral History Forum d'histoire orale Volume 34 ; 34 ; 2014 ; >
      au < frozen ; exists ; 2015 ; Oral History Forum d'histoire orale Volume 35 ; 35 ; 2015 ; >
      au < frozen ; exists ; 2016 ; Oral History Forum d'histoire orale Volume 36 ; 36 ; 2016 ; >
      }
      {
      plugin = org.lockss.plugin.ojs3.ClockssOjs3Plugin
      param[base_url] = http://www.oralhistoryforum.ca/
      param[journal_id] = ohf
      # one year delayed Open Access policy -- one year embargo.

      au < manifest ; exists ; 1975-1976 ; Oral History Forum d'histoire orale Volume 1 ; 1 ; 1976 ; >
      au < manifest ; exists ; 1976-1977 ; Oral History Forum d'histoire orale Volume 2 ; 2 ; 1977 ; >
      au < manifest ; exists ; 1978 ; Oral History Forum d'histoire orale Volume 3 ; 3 ; 1978 ; >
      au < manifest ; exists ; 1979 ; Oral History Forum d'histoire orale Volume 4 (1979) ; 4 ; 1979 ; >
      au < manifest ; exists ; 1980 ; Oral History Forum d'histoire orale Volume 4 (1980) ; 4 ; 1980 ; >
      au < manifest ; exists ; 1981-1982 ; Oral History Forum d'histoire orale Volume 5 ; 5 ; 1982 ; >
      au < manifest ; exists ; 1983 ; Oral History Forum d'histoire orale Volume 6 ; 6 ; 1983 ; >
      au < manifest ; exists ; 1984 ; Oral History Forum d'histoire orale Volume 7 ; 7 ; 1984 ; >
      au < manifest ; exists ; 1985 ; Oral History Forum d'histoire orale Volume 8 ; 8 ; 1985 ; >
      au < manifest ; exists ; 1989 ; Oral History Forum d'histoire orale Volume 9 ; 9 ; 1989 ; >
      au < manifest ; exists ; 1990 ; Oral History Forum d'histoire orale Volume 10 ; 10 ; 1990 ; >
      au < manifest ; exists ; 1991 ; Oral History Forum d'histoire orale Volume 11 ; 11 ; 1991 ; >
      au < manifest ; exists ; 1992 ; Oral History Forum d'histoire orale Volume 12 ; 12 ; 1992 ; >
      au < manifest ; exists ; 1993 ; Oral History Forum d'histoire orale Volume 13 ; 13 ; 1993 ; >
      au < manifest ; exists ; 1994 ; Oral History Forum d'histoire orale Volume 14 ; 14 ; 1994 ; >
      au < manifest ; exists ; 1995 ; Oral History Forum d'histoire orale Volume 15 ; 15 ; 1995 ; >
      au < finished ; manifest ; 1996-1997 ; Oral History Forum d'histoire orale Volume 16-17 ; 16-17 ; 1997 ; reingest5.clockss.org:8082 >
      au < manifest ; exists ; 1998 ; Oral History Forum d'histoire orale Volume 18 ; 18 ; 1998 ; >
      au < manifest ; exists ; 1999-2000 ; Oral History Forum d'histoire orale Volume 19-20 ; 19-20 ; 2000 ; >
      au < manifest ; exists ; 2001-2002 ; Oral History Forum d'histoire orale Volume 21-22 ; 21-22 ; 2002 ; >
      au < manifest ; exists ; 2003 ; Oral History Forum d'histoire orale Volume 23 ; 23 ; 2003 ; >
      au < manifest ; exists ; 2004 ; Oral History Forum d'histoire orale Volume 24 ; 24 ; 2004 ; >
      au < manifest ; exists ; 2005 ; Oral History Forum d'histoire orale Volume 25 ; 25 ; 2005 ; >
      au < manifest ; exists ; 2006 ; Oral History Forum d'histoire orale Volume 26 ; 26 ; 2006 ; >
      au < manifest ; exists ; 2007-2008 ; Oral History Forum d'histoire orale Volume 27-28 ; 27-28 ; 2008 ; >
      au < manifest ; exists ; 2009 ; Oral History Forum d'histoire orale Volume 29 ; 29 ; 2009 ; >
      au < frozen ; exists ; 2010 ; Oral History Forum d'histoire orale Volume 30 ; 30 ; 2010 ; >
      au < frozen ; exists ; 2011 ; Oral History Forum d'histoire orale Volume 31 ; 31 ; 2011 ; >

      au < frozen ; exists ; 2017 ; Oral History Forum d'histoire orale Volume 37 ; 37 ; 2017 ; >
      au < frozen ; exists ; 2018 ; Oral History Forum d'histoire orale Volume 38 ; 38 ; 2018 ; >#one year embargo?
      au < expected ; exists ; 2019 ; Oral History Forum d'histoire orale Volume 39 ; 39 ; 2019 ; >
      au < expected ; exists ; 2020 ; Oral History Forum d'histoire orale Volume 40 ; 40 ; 2020 ; >
      au < expected ; exists ; 2021 ; Oral History Forum d'histoire orale Volume 41 ; 41 ; 2021 ; >
      }
    
  }

  {
  
    title < 
      name = The Trumpeter ;
      issn = 0832-6193 ;
      eissn = 1705-9429 
    >

    {
      plugin = org.lockss.plugin.ojs2.ClockssOJS2Plugin
      param[base_url] = http://trumpeter.athabascau.ca/
      param[journal_id] = trumpet

      au < finished ; finished ; 2012 ; The Trumpeter Volume 28 ; 28 ; 2012 ; reingest3.clockss.org:8083 >
      au < finished ; finished ; 2013 ; The Trumpeter Volume 29 ; 29 ; 2013 ; >
      au < finished ; finished ; 2014  ; The Trumpeter Volume 30 ; 30 ; 2014 ; >
      au < frozen ; exists ; 2015 ; The Trumpeter Volume 31 ; 31 ; 2015 ; >
      au < frozen ; exists ; 2016 ; The Trumpeter Volume 32 ; 32 ; 2016 ; > 
      au < frozen ; exists ; 2017 ; The Trumpeter Volume 33 ; 33 ; 2017 ; >
    }
    {
      plugin = org.lockss.plugin.ojs3.ClockssOjs3Plugin
      param[base_url] = http://trumpeter.athabascau.ca/
      param[journal_id] = trumpet

      au < finished ; manifest ; 1983 ; The Trumpeter Volume 1 (1983) ; 1 ; 1983 ; reingest2.clockss.org:8085 >
      au < manifest ; exists ; 1984 ; The Trumpeter Volume 1 (1984) ; 1 ; 1984 ; >
      au < manifest ; exists ; 1985 ; The Trumpeter Volume 2 ; 2 ; 1985 ; >
      au < manifest ; exists ; 1986 ; The Trumpeter Volume 3 ; 3 ; 1986 ; >
      au < manifest ; exists ; 1987 ; The Trumpeter Volume 4 ; 4 ; 1987 ; >
      au < manifest ; exists ; 1988 ; The Trumpeter Volume 5 ; 5 ; 1988 ; >
      au < manifest ; exists ; 1989 ; The Trumpeter Volume 6 ; 6 ; 1989 ; >
      au < manifest ; exists ; 1990 ; The Trumpeter Volume 7 ; 7 ; 1990 ; >
      au < manifest ; exists ; 1991 ; The Trumpeter Volume 8 ; 8 ; 1991 ; >
      au < manifest ; exists ; 1992 ; The Trumpeter Volume 9 ; 9 ; 1992 ; >
      au < manifest ; exists ; 1993 ; The Trumpeter Volume 10 ; 10 ; 1993 ; >
      au < manifest ; exists ; 1994 ; The Trumpeter Volume 11 ; 11 ; 1994 ; >
      au < manifest ; exists ; 1995 ; The Trumpeter Volume 12 ; 12 ; 1995 ; >
      au < manifest ; exists ; 1996 ; The Trumpeter Volume 13 ; 13 ; 1996 ; >
      au < manifest ; exists ; 1997 ; The Trumpeter Volume 14 ; 14 ; 1997 ; >
      au < manifest ; exists ; 1998 ; The Trumpeter Volume 15 ; 15 ; 1998 ; >
      au < finished ; manifest ; 2000 ; The Trumpeter Volume 16 ; 16 ; 2000 ; reingest2.clockss.org:8085 >
      au < manifest ; exists ; 2001 ; The Trumpeter Volume 17 ; 17 ; 2001 ; >
      au < manifest ; exists ; 2002 ; The Trumpeter Volume 18 ; 18 ; 2002 ; >
      au < manifest ; exists ; 2003 ; The Trumpeter Volume 19 ; 19 ; 2003 ; >
      au < manifest ; exists ; 2004 ; The Trumpeter Volume 20 ; 20 ; 2004 ; >
      au < manifest ; exists ; 2005 ; The Trumpeter Volume 21 ; 21 ; 2005 ; >
      au < manifest ; exists ; 2006 ; The Trumpeter Volume 22 ; 22 ; 2006 ; >
      au < manifest ; exists ; 2007 ; The Trumpeter Volume 23 ; 23 ; 2007 ; >
      au < manifest ; exists ; 2008 ; The Trumpeter Volume 24 ; 24 ; 2008 ; >
      au < manifest ; exists ; 2009 ; The Trumpeter Volume 25 ; 25 ; 2009 ; >
      au < frozen ; exists ; 2010 ; The Trumpeter Volume 26 ; 26 ; 2010 ; >
      au < crawling ; exists ; 2011 ; The Trumpeter Volume 27 ; 27 ; 2011 ; >
      au < frozen ; exists ; 2018 ; The Trumpeter Volume 34 ; 34 ; 2018 ; >
      au < finished ; manifest ; 2019 ; The Trumpeter Volume 35 ; 35 ; 2019 ; reingest1.clockss.org:8082 >
<<<<<<< HEAD
      au < manifest ; exists ; 2020 ; The Trumpeter Volume 36 ; 36 ; 2020 ; >
=======
      au < crawling ; exists ; 2020 ; The Trumpeter Volume 36 ; 36 ; 2020 ; >
      au < expected ; exists ; 2021 ; The Trumpeter Volume 37 ; 37 ; 2021 ; >
>>>>>>> ecf3b879
    }
    
  }

}<|MERGE_RESOLUTION|>--- conflicted
+++ resolved
@@ -385,12 +385,8 @@
       au < crawling ; exists ; 2011 ; The Trumpeter Volume 27 ; 27 ; 2011 ; >
       au < frozen ; exists ; 2018 ; The Trumpeter Volume 34 ; 34 ; 2018 ; >
       au < finished ; manifest ; 2019 ; The Trumpeter Volume 35 ; 35 ; 2019 ; reingest1.clockss.org:8082 >
-<<<<<<< HEAD
-      au < manifest ; exists ; 2020 ; The Trumpeter Volume 36 ; 36 ; 2020 ; >
-=======
       au < crawling ; exists ; 2020 ; The Trumpeter Volume 36 ; 36 ; 2020 ; >
       au < expected ; exists ; 2021 ; The Trumpeter Volume 37 ; 37 ; 2021 ; >
->>>>>>> ecf3b879
     }
     
   }
