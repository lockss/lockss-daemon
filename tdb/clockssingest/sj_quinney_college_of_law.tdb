{
  publisher <
    name = S.J. Quinney College of Law ;
    info[contract] = 2012 ;
    info[tester] = 5 ;
    info[poller] = 6
  >
  provider = bepress

    plugin = org.lockss.plugin.bepress.ClockssBerkeleyElectronicPressPlugin
    implicit < status ; status2 ; year ; name ; param[volume] ; hidden[proxy] >

  {

      title <
        name = Utah Law Review ;
        eissn = 0042-1448
      >

      comment[publisher] = S.J. Quinney College of Law
      param[base_url] = https://dc.law.utah.edu/
      param[journal_abbr] = ulr

      au < finished ; finished ; 2014 ; Utah Law Review Volume 2014 ; 2014 ; reingest1.clockss.org:8082 >
      au < finished ; finished ; 2015 ; Utah Law Review Volume 2015 ; 2015 ; reingest2.clockss.org:8085 >
      au < finished ; finished ; 2016 ; Utah Law Review Volume 2016 ; 2016 ; reingest3.clockss.org:8083 >
      au < finished ; finished ; 2017 ; Utah Law Review Volume 2017 ; 2017 ; reingest4.clockss.org:8082 >
      au < finished ; finished ; 2018 ; Utah Law Review Volume 2018 ; 2018 ; reingest5.clockss.org:8082 >
<<<<<<< HEAD
      au < finished ; frozen ; 2019 ; Utah Law Review Volume 2019 ; 2019 ; reingest3.clockss.org:8083 >
=======
      au < finished ; finished ; 2019 ; Utah Law Review Volume 2019 ; 2019 ; reingest3.clockss.org:8083 >
>>>>>>> ecf3b879
      au < crawling ; exists ; 2020 ; Utah Law Review Volume 2020 ; 2020 ; >
      au < manifest ; exists ; 2021 ; Utah Law Review Volume 2021 ; 2021 ; >

  }

  {

      title <
        name = Utah Law Review ;
        eissn = 0042-1448
      >

      #Supplement. Utah Law Review (title). Utah Law Review OnLaw (AU name)
      comment[publisher] = S.J. Quinney College of Law
      param[base_url] = https://dc.law.utah.edu/
      param[journal_abbr] = onlaw

      au < finished ; finished ; 2014 ; Utah Law Review OnLaw Volume 2014 ; 2014 ; reingest1.clockss.org:8082 >
      au < finished ; finished ; 2015 ; Utah Law Review OnLaw Volume 2015 ; 2015 ; reingest2.clockss.org:8085 >
      au < finished ; finished ; 2016 ; Utah Law Review OnLaw Volume 2016 ; 2016 ; reingest3.clockss.org:8083 >
      au < finished ; finished ; 2017 ; Utah Law Review OnLaw Volume 2017 ; 2017 ; reingest4.clockss.org:8082 >
      #nothing after 2017 as of 20201209
  }

}<|MERGE_RESOLUTION|>--- conflicted
+++ resolved
@@ -26,11 +26,7 @@
       au < finished ; finished ; 2016 ; Utah Law Review Volume 2016 ; 2016 ; reingest3.clockss.org:8083 >
       au < finished ; finished ; 2017 ; Utah Law Review Volume 2017 ; 2017 ; reingest4.clockss.org:8082 >
       au < finished ; finished ; 2018 ; Utah Law Review Volume 2018 ; 2018 ; reingest5.clockss.org:8082 >
-<<<<<<< HEAD
-      au < finished ; frozen ; 2019 ; Utah Law Review Volume 2019 ; 2019 ; reingest3.clockss.org:8083 >
-=======
       au < finished ; finished ; 2019 ; Utah Law Review Volume 2019 ; 2019 ; reingest3.clockss.org:8083 >
->>>>>>> ecf3b879
       au < crawling ; exists ; 2020 ; Utah Law Review Volume 2020 ; 2020 ; >
       au < manifest ; exists ; 2021 ; Utah Law Review Volume 2021 ; 2021 ; >
 
