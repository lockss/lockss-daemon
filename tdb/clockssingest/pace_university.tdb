--- conflicted
+++ resolved
@@ -51,11 +51,7 @@
     au < finished ; finished ; 1987-1988 ; Pace Environmental Law Review Volume 5 ; 5 >
     au < finished ; finished ; 1988-1989 ; Pace Environmental Law Review Volume 6 ; 6 >
     au < finished ; crawling ; 1989-1990 ; Pace Environmental Law Review Volume 7 ; 7 >
-<<<<<<< HEAD
-    au < finished ; finished ; 1990-1991 ; Pace Environmental Law Review Volume 8 ; 8 >    
-=======
     au < finished ; finished ; 1990-1991 ; Pace Environmental Law Review Volume 8 ; 8 >
->>>>>>> bcb7be96
     au < finished ; crawling ; 1991-1992 ; Pace Environmental Law Review Volume 9 ; 9 >
     au < finished ; crawling ; 1992-1993 ; Pace Environmental Law Review Volume 10 ; 10 >
     au < finished ; finished ; 1993-1994 ; Pace Environmental Law Review Volume 11 ; 11 >
