--- conflicted
+++ resolved
@@ -174,12 +174,8 @@
     au < doNotProcess ; doNotProcess ; 2017 ; British Journal of Canadian Studies Volume 30 ; 30 ; >
     au < doNotProcess ; doNotProcess ; 2018 ; British Journal of Canadian Studies Volume 31 ; 31 ; >
     au < exists ; exists ; 2020 ; British Journal of Canadian Studies Volume 32 ; 32 ; >
-<<<<<<< HEAD
-    au < exists ; exists ; 2021 ; British Journal of Canadian Studies Volume 33 ; 33 ; >
     au < expected ; expected ; 2022 ; British Journal of Canadian Studies Volume 34 ; 34 ; >
-=======
     au < testing ; exists ; 2021 ; British Journal of Canadian Studies Volume 33 ; 33 ; >
->>>>>>> ec24cd44
 
   }
 
