--- conflicted
+++ resolved
@@ -75,12 +75,8 @@
     au < doNotProcess ; doNotProcess ; 2017 ; Bulletin of the American Meteorological Society Volume 98 ; 98 ; >
     au < doNotProcess ; doNotProcess ; 2018 ; Bulletin of the American Meteorological Society Volume 99 ; 99 ; >
     au < doNotProcess ; doNotProcess ; 2019 ; Bulletin of the American Meteorological Society Volume 100 ; 100 ; >
-<<<<<<< HEAD
-    au < testing ; exists ; 2020 ; Bulletin of the American Meteorological Society Volume 101 ; 101 ; >
-=======
     au < crawling ; exists ; 2020 ; Bulletin of the American Meteorological Society Volume 101 ; 101 ; >
     au < manifest ; exists ; 2021 ; Bulletin of the American Meteorological Society Volume 102 ; 102 ; >
->>>>>>> ecf3b879
 
   }
 
@@ -117,12 +113,8 @@
     au < doNotProcess ; doNotProcess ; 2017 ; Earth Interactions Volume 21 ; 21 ; >
     au < doNotProcess ; doNotProcess ; 2018 ; Earth Interactions Volume 22 ; 22 ; >
     au < doNotProcess ; doNotProcess ; 2019 ; Earth Interactions Volume 23 ; 23 ; >
-<<<<<<< HEAD
-    au < testing ; exists ; 2020 ; Earth Interactions Volume 24 ; 24 ; >
-=======
     au < crawling ; exists ; 2020 ; Earth Interactions Volume 24 ; 24 ; >
     au < manifest ; exists ; 2021 ; Earth Interactions Volume 25 ; 25 ; >
->>>>>>> ecf3b879
 
   }
 
@@ -241,12 +233,8 @@
     au < doNotProcess ; doNotProcess ; 2017 ; Journal of Applied Meteorology and Climatology Volume 56 ; 56 ; >
     au < doNotProcess ; doNotProcess ; 2018 ; Journal of Applied Meteorology and Climatology Volume 57 ; 57 ; >
     au < doNotProcess ; doNotProcess ; 2019 ; Journal of Applied Meteorology and Climatology Volume 58 ; 58 ; >
-<<<<<<< HEAD
-    au < testing ; exists ; 2020 ; Journal of Applied Meteorology and Climatology Volume 59 ; 59 ; >
-=======
     au < crawling ; exists ; 2020 ; Journal of Applied Meteorology and Climatology Volume 59 ; 59 ; >
     au < manifest ; exists ; 2021 ; Journal of Applied Meteorology and Climatology Volume 60 ; 60 ; >
->>>>>>> ecf3b879
 
   }
 
@@ -297,12 +285,8 @@
     au < doNotProcess ; doNotProcess ; 2017 ; Journal of Atmospheric and Oceanic Technology Volume 34 ; 34 ; >
     au < doNotProcess ; doNotProcess ; 2018 ; Journal of Atmospheric and Oceanic Technology Volume 35 ; 35 ; >
     au < doNotProcess ; doNotProcess ; 2019 ; Journal of Atmospheric and Oceanic Technology Volume 36 ; 36 ; >
-<<<<<<< HEAD
-    au < testing ; exists ; 2020 ; Journal of Atmospheric and Oceanic Technology Volume 37 ; 37 ; >
-=======
     au < crawling ; exists ; 2020 ; Journal of Atmospheric and Oceanic Technology Volume 37 ; 37 ; >
     au < manifest ; exists ; 2021 ; Journal of Atmospheric and Oceanic Technology Volume 38 ; 38 ; >
->>>>>>> ecf3b879
 
   }
 
@@ -350,12 +334,8 @@
     au < doNotProcess ; doNotProcess ; 2017 ; Journal of Climate Volume 30 ; 30 ; >
     au < doNotProcess ; doNotProcess ; 2018 ; Journal of Climate Volume 31 ; 31 ; >
     au < doNotProcess ; doNotProcess ; 2019 ; Journal of Climate Volume 32 ; 32 ; >
-<<<<<<< HEAD
-    au < testing ; exists ; 2020 ; Journal of Climate Volume 33 ; 33 ; >
-=======
     au < crawling ; exists ; 2020 ; Journal of Climate Volume 33 ; 33 ; >
     au < manifest ; exists ; 2021 ; Journal of Climate Volume 34 ; 34 ; >
->>>>>>> ecf3b879
 
   }
 
@@ -391,12 +371,8 @@
     au < doNotProcess ; doNotProcess ; 2017 ; Journal of Hydrometeorology Volume 18 ; 18 ; >
     au < doNotProcess ; doNotProcess ; 2018 ; Journal of Hydrometeorology Volume 19 ; 19 ; >
     au < doNotProcess ; doNotProcess ; 2019 ; Journal of Hydrometeorology Volume 20 ; 20 ; >
-<<<<<<< HEAD
-    au < testing ; exists ; 2020 ; Journal of Hydrometeorology Volume 21 ; 21 ; >
-=======
     au < crawling ; exists ; 2020 ; Journal of Hydrometeorology Volume 21 ; 21 ; >
     au < manifest ; exists ; 2021 ; Journal of Hydrometeorology Volume 22 ; 22 ; >
->>>>>>> ecf3b879
 
   }
 
@@ -460,12 +436,8 @@
     au < doNotProcess ; doNotProcess ; 2017 ; Journal of Physical Oceanography Volume 47 ; 47 ; >
     au < doNotProcess ; doNotProcess ; 2018 ; Journal of Physical Oceanography Volume 48 ; 48 ; >
     au < doNotProcess ; doNotProcess ; 2019 ; Journal of Physical Oceanography Volume 49 ; 49 ; >
-<<<<<<< HEAD
-    au < testing ; exists ; 2020 ; Journal of Physical Oceanography Volume 50 ; 50 ; >
-=======
     au < crawling ; exists ; 2020 ; Journal of Physical Oceanography Volume 50 ; 50 ; >
     au < manifest ; exists ; 2021 ; Journal of Physical Oceanography Volume 51 ; 51 ; >
->>>>>>> ecf3b879
 
   }
 
@@ -556,12 +528,8 @@
     au < doNotProcess ; doNotProcess ; 2017 ; Journal of the Atmospheric Sciences Volume 74 ; 74 ; >
     au < doNotProcess ; doNotProcess ; 2018 ; Journal of the Atmospheric Sciences Volume 75 ; 75 ; >
     au < doNotProcess ; doNotProcess ; 2019 ; Journal of the Atmospheric Sciences Volume 76 ; 76 ; >
-<<<<<<< HEAD
-    au < testing ; exists ; 2020 ; Journal of the Atmospheric Sciences Volume 77 ; 77 ; >
-=======
     au < crawling ; exists ; 2020 ; Journal of the Atmospheric Sciences Volume 77 ; 77 ; >
     au < manifest ; exists ; 2021 ; Journal of the Atmospheric Sciences Volume 78 ; 78 ; >
->>>>>>> ecf3b879
 
   }
 
@@ -753,12 +721,8 @@
     au < doNotProcess ; doNotProcess ; 2017 ; Monthly Weather Review Volume 145 ; 145 ; >
     au < doNotProcess ; doNotProcess ; 2018 ; Monthly Weather Review Volume 146 ; 146 ; >
     au < doNotProcess ; doNotProcess ; 2019 ; Monthly Weather Review Volume 147 ; 147 ; >
-<<<<<<< HEAD
-    au < testing ; exists ; 2020 ; Monthly Weather Review Volume 148 ; 148 ; >
-=======
     au < crawling ; exists ; 2020 ; Monthly Weather Review Volume 148 ; 148 ; >
     au < manifest ; exists ; 2021 ; Monthly Weather Review Volume 149 ; 149 ; >
->>>>>>> ecf3b879
 
   }
 
@@ -784,12 +748,8 @@
     au < doNotProcess ; doNotProcess ; 2017 ; Weather, Climate, and Society Volume 9 ; 9 ; >
     au < doNotProcess ; doNotProcess ; 2018 ; Weather, Climate, and Society Volume 10 ; 10 ; >
     au < doNotProcess ; doNotProcess ; 2019 ; Weather, Climate, and Society Volume 11 ; 11 ; >
-<<<<<<< HEAD
-    au < testing ; exists ; 2020 ; Weather, Climate, and Society Volume 12 ; 12 ; >
-=======
     au < crawling ; exists ; 2020 ; Weather, Climate, and Society Volume 12 ; 12 ; >
     au < manifest ; exists ; 2021 ; Weather, Climate, and Society Volume 13 ; 13 ; >
->>>>>>> ecf3b879
 
   }
 
@@ -838,12 +798,8 @@
     au < doNotProcess ; doNotProcess ; 2017 ; Weather and Forecasting Volume 32 ; 32 ; >
     au < doNotProcess ; doNotProcess ; 2018 ; Weather and Forecasting Volume 33 ; 33 ; >
     au < doNotProcess ; doNotProcess ; 2019 ; Weather and Forecasting Volume 34 ; 34 ; >
-<<<<<<< HEAD
-    au < testing ; exists ; 2020 ; Weather and Forecasting Volume 35 ; 35 ; >
-=======
     au < crawling ; exists ; 2020 ; Weather and Forecasting Volume 35 ; 35 ; >
     au < manifest ; exists ; 2021 ; Weather and Forecasting Volume 36 ; 36 ; >
->>>>>>> ecf3b879
 
   }
 
