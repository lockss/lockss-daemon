--- conflicted
+++ resolved
@@ -1,11 +1,7 @@
 {
 
   publisher <
-<<<<<<< HEAD
-    name = Intech Open ;
-=======
     name = IntechOpen ;
->>>>>>> d8c61f03
     info[contract] = 2020 ;
     info[tester] = S
   >
