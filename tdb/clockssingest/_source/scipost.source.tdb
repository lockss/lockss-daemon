--- conflicted
+++ resolved
@@ -20,11 +20,7 @@
     implicit < status ; status2 ; year ; name ; param[year] >
 
     au < zapped ; finished ; 2017 ; SciPost Source Content 2017 ; 2017 >
-<<<<<<< HEAD
-    au < readySource ; finished ; 2018 ; SciPost Source Content 2018 ; 2018 >
-=======
     au < zapped ; finished ; 2018 ; SciPost Source Content 2018 ; 2018 >
->>>>>>> ecf3b879
     au < readySource ; crawling ; 2021 ; SciPost Source Content 2021 ; 2021 >
 
   }
