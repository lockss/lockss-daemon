--- conflicted
+++ resolved
@@ -90,11 +90,7 @@
     au < doNotProcess ; doNotProcess ; 2016 ; Biographical Memoirs of Fellows of the Royal Society Volume 62 ; 62 ; >
     au < doNotProcess ; doNotProcess ; 2017 ; Biographical Memoirs of Fellows of the Royal Society Volume 63 ; 63 ; >
     au < manifest ; exists ; 2018 ; Biographical Memoirs of Fellows of the Royal Society Volume 64 ; 64 ; >
-<<<<<<< HEAD
-    au < expected ; exists ; 2019 ; Biographical Memoirs of Fellows of the Royal Society Volume 65 ; 65 ; >
-=======
     au < manifest ; exists ; 2019 ; Biographical Memoirs of Fellows of the Royal Society Volume 65 ; 65 ; >
->>>>>>> 8b038da4
 
   }
 
