{

  publisher <
    name = Ubiquity Press ;
    info[contract] = 2011 ;
    info[tester] = 8
  >

  plugin = org.lockss.plugin.ojs2.ClockssOJS2Plugin
  implicit < status ; status2 ; year ; name ; volume ; param[year] >
  comment[year] = even though bibliographic year is e.g. 2006-2007, the manifest year is 2006.
  comment[platform] = moving from standard OJS to special OJS

  {
  
    title < 
      name = Ancient Asia ;
      eissn = 2042-5937 
    >
    
    param[base_url] = http://www.ancient-asia-journal.com/
    param[journal_id] = aa

    {
       plugin = org.lockss.plugin.ubiquitypress.ClockssUbiquityPressPlugin
       comment[zapped] = Released under plugin that is obsolete: replaced by ClockssOJS2Plugin
       au < superseded ; exists ; 2008 ; Ancient Asia Volume 1 [to delete] ; 1 ; 2006 >
       au < superseded ; exists ; 2009-2011 ; Ancient Asia Volume 2 [to delete] ; 2 ; 2010 >
    }
    au < exists ; exists ; 2006 ; Ancient Asia Volume 1 ; 1 ; 2006 >
    au < exists ; exists ; 2010 ; Ancient Asia Volume 2 ; 2 ; 2010 >
    au < down ; exists ; 2012 ; Ancient Asia Volume 3 ; 3 ; 2012 >
    au < down ; exists ; 2013 ; Ancient Asia Volume 4 ; 4 ; 2013 >
    au < down ; exists ; 2014 ; Ancient Asia Volume 5 ; 5 ; 2014 >
    au < expected ; exists ; 2015 ; Ancient Asia Volume 6 ; 6 ; 2015 >
    
  }
  
  {
  
    title < 
      name = Archaeology International ;
      eissn = 2048-4194 
    >
    
    param[base_url] = http://www.ai-journal.com/
    param[journal_id] = ai
    {
       plugin = org.lockss.plugin.ubiquitypress.ClockssUbiquityPressPlugin
       comment[zapped] = Released under plugin that is obsolete: replaced by ClockssOJS2Plugin
       au < superseded ; exists ; 2008 ; Archaeology International Volume 12 [to delete] ; 12 ; 2008 >
       au < superseded ; exists ; 2009-2011 ; Archaeology International Volume 13/14 [to delete] ; 13/14 ; 2009 >
    }
    au < exists ; exists ; 2006-2007 ; Archaeology International Volume 10 ; 10 ; 2006 >
    au < exists ; exists ; 2007-2008 ; Archaeology International Volume 11 ; 11 ; 2007 >
    au < exists ; exists ; 2008-2009 ; Archaeology International Volume 12 ; 12 ; 2008 >
    au < down ; crawling ; 2009-2011 ; Archaeology International Volume 13/14 ; 13/14 ; 2009 >
    au < down ; exists ; 2011-2012 ; Archaeology International Volume 15 [to delete] ; 15 ; 2011 >
    au < down ; exists ; 2011-2012 ; Archaeology International Volume 15 ; 15 ; 2012 >
    au < down ; exists ; 2012-2013 ; Archaeology International Volume 16 ; 16 ; 2013 >
    au < down ; exists ; 2013-2014 ; Archaeology International Volume 17 ; 17 ; 2014 >
  
  }
  
  {
  
    title < 
      name = Architectural Histories ;
      eissn = 2050-5833 
    >
    
    param[base_url] = http://journal.eahn.org/
    param[journal_id] = ah
    
    comment[manifest] = manifest page at http://journal.eahn.org/gateway/lockss?year=2013  instead of http://journal.eahn.org/index.php/ah/gateway/lockss?year=2013 

    au < exists ; exists ; 2013 ; Architectural Histories Volume 1 ; 1 ; 2013 >
    au < exists ; exists ; 2014 ; Architectural Histories Volume 2 ; 2 ; 2014 >
    
  }
  
  {
  
    title < 
      name = The Bulletin of the History of Archaeology ;
      issn = 1062-4740 ;
      eissn = 2047-6930 
    >
    
    param[base_url] = http://www.archaeologybulletin.org/
    param[journal_id] = bha

    {
       plugin = org.lockss.plugin.ubiquitypress.ClockssUbiquityPressPlugin
       comment[zapped] = Released under plugin that is obsolete: replaced by ClockssOJS2Plugin
       au < superseded ; exists ; 2010 ; The Bulletin of the History of Archaeology Volume 20 [to delete] ; 20 ; 2010 >
       au < superseded ; exists ; 2011 ; The Bulletin of the History of Archaeology Volume 21 [to delete] ; 21 ; 2011 >
    }

    au < exists ; exists ; 1991 ; The Bulletin of the History of Archaeology Volume 1 ; 1 ; 1991 >
    au < exists ; exists ; 1992 ; The Bulletin of the History of Archaeology Volume 2 ; 2 ; 1992 >
    au < exists ; exists ; 1993 ; The Bulletin of the History of Archaeology Volume 3 ; 3 ; 1993 >
    au < exists ; exists ; 1994 ; The Bulletin of the History of Archaeology Volume 4 ; 4 ; 1994 >
    au < exists ; exists ; 1995 ; The Bulletin of the History of Archaeology Volume 5 ; 5 ; 1995 >
    au < exists ; exists ; 1996 ; The Bulletin of the History of Archaeology Volume 6 ; 6 ; 1996 >
    au < exists ; exists ; 1997 ; The Bulletin of the History of Archaeology Volume 7 ; 7 ; 1997 >
    au < exists ; exists ; 1998 ; The Bulletin of the History of Archaeology Volume 8 ; 8 ; 1998 >
    au < exists ; exists ; 1999 ; The Bulletin of the History of Archaeology Volume 9 ; 9 ; 1999 >
    au < exists ; exists ; 2000 ; The Bulletin of the History of Archaeology Volume 10 ; 10 ; 2000 >
    au < exists ; exists ; 2001 ; The Bulletin of the History of Archaeology Volume 11 ; 11 ; 2001 >
    au < exists ; exists ; 2002 ; The Bulletin of the History of Archaeology Volume 12 ; 12 ; 2002 >
    au < exists ; exists ; 2003 ; The Bulletin of the History of Archaeology Volume 13 ; 13 ; 2003 >
    au < exists ; exists ; 2004 ; The Bulletin of the History of Archaeology Volume 14 ; 14 ; 2004 >
    au < exists ; exists ; 2005 ; The Bulletin of the History of Archaeology Volume 15 ; 15 ; 2005 >
    au < exists ; exists ; 2006 ; The Bulletin of the History of Archaeology Volume 16 ; 16 ; 2006 >
    au < exists ; exists ; 2007 ; The Bulletin of the History of Archaeology Volume 17 ; 17 ; 2007 >
    au < exists ; exists ; 2008 ; The Bulletin of the History of Archaeology Volume 18 ; 18 ; 2008 >
    au < exists ; exists ; 2009 ; The Bulletin of the History of Archaeology Volume 19 ; 19 ; 2009 >
    au < exists ; exists ; 2010 ; The Bulletin of the History of Archaeology Volume 20 ; 20 ; 2010 >
    au < down ; exists ; 2011 ; The Bulletin of the History of Archaeology Volume 21 ; 21 ; 2011 >
    au < down ; exists ; 2012 ; The Bulletin of the History of Archaeology Volume 22 ; 22 ; 2012 >
    au < down ; exists ; 2013 ; The Bulletin of the History of Archaeology Volume 23 ; 23 ; 2013 >
    au < down ; exists ; 2014 ; The Bulletin of the History of Archaeology Volume 24 ; 24 ; 2014 >
    au < expected ; exists ; 2015 ; The Bulletin of the History of Archaeology Volume 25 ; 25 ; 2015 >
    
  }
  
  {
  
    title < 
      name = The Comics Grid: Journal of Comics Scholarship ;
      eissn = 2048-0792
    >
    
    param[base_url] = http://www.comicsgrid.com/
    param[journal_id] = cg
    
    au < down ; exists ; 2013 ; The Comics Grid: Journal of Comics Scholarship Volume 3 ; 3 ; 2013 >
    au < superseded ; exists ; 2014 ; The Comics Grid: Journal of Comics Scholarship Volume 4 [to delete] ; 4 ; 2014 >
    
  }

  {
  
    title < 
      name = Governance in Africa ;
      eissn = 2053-4825
    >
    
    param[base_url] = http://www.govafricajournal.org/
    param[journal_id] = gaj
    
    au < down ; exists ; 2014 ; Governance in Africa Volume 1 ; 1 ; 2014 >
    au < expected ; exists ; 2015 ; Governance in Africa Volume 2 ; 2 ; 2015 >


  }

  {
  
    title < 
      name = Journal of Conservation and Museum Studies ;
      eissn = 1364-0429 
    >
    
    param[base_url] = http://www.jcms-journal.com/
    param[journal_id] = jcms
    {
       plugin = org.lockss.plugin.ubiquitypress.ClockssUbiquityPressPlugin
       comment[zapped] = Released under plugin that is obsolete: replaced by ClockssOJS2Plugin
       au < superseded ; exists ; 2011 ; Journal of Conservation and Museum Studies Volume 9 [to delete] ; 9 ; 2011 >
       au < superseded ; exists ; 2012 ; Journal of Conservation and Museum Studies Volume 10 [to delete] ; 10 ; 2012 >
    }
    
    au < exists ; exists ; 1996 ; Journal of Conservation and Museum Studies Volume 1 ; 1 ; 1996 >
    au < exists ; exists ; 1997 ; Journal of Conservation and Museum Studies Volume 2-3 ; 2-3 ; 1997 >
    au < exists ; exists ; 1998 ; Journal of Conservation and Museum Studies Volume 4-5 ; 4-5 ; 1998 >
    au < exists ; exists ; 1999 ; Journal of Conservation and Museum Studies Volume 6 ; 6 ; 1999 >
    au < exists ; exists ; 2001 ; Journal of Conservation and Museum Studies Volume 7 ; 7 ; 2001 >
    au < exists ; exists ; 2002 ; Journal of Conservation and Museum Studies Volume 8 ; 8 ; 2002 >
    au < down ; crawling ; 2011 ; Journal of Conservation and Museum Studies Volume 9 ; 9 ; 2011 >
    au < down ; crawling ; 2012 ; Journal of Conservation and Museum Studies Volume 10 ; 10 ; 2012 >
    au < down ; exists ; 2013 ; Journal of Conservation and Museum Studies Volume 11 ; 11 ; 2013 >
    au < down ; exists ; 2014 ; Journal of Conservation and Museum Studies Volume 12 ; 12 ; 2014 >
    au < expected ; exists ; 2015 ; Journal of Conservation and Museum Studies Volume 13 ; 13 ; 2015 >
    
  }

  {
  
    title < 
      name = Journal of Circadian Rhythms ;
      eissn = 1740-3391
    >
    
    param[base_url] = http://www.jcircadianrhythms.com/
    param[journal_id] = jcr

    au < exists ; exists ; 2003 ; Journal of Circadian Rhythms Volume 1 ; 1 ; 2003 >
    au < exists ; exists ; 2004 ; Journal of Circadian Rhythms Volume 2 ; 2 ; 2004 >
    au < exists ; exists ; 2005 ; Journal of Circadian Rhythms Volume 3 ; 3 ; 2005 >
    au < exists ; exists ; 2006 ; Journal of Circadian Rhythms Volume 4 ; 4 ; 2006 >
    au < exists ; exists ; 2007 ; Journal of Circadian Rhythms Volume 5 ; 5 ; 2007 >
    au < down ; exists ; 2008 ; Journal of Circadian Rhythms Volume 6 ; 6 ; 2008 >
    au < down ; exists ; 2009 ; Journal of Circadian Rhythms Volume 7 ; 7 ; 2009 >
    au < down ; exists ; 2010 ; Journal of Circadian Rhythms Volume 8 ; 8 ; 2010 >
    au < down ; exists ; 2011 ; Journal of Circadian Rhythms Volume 9 ; 9 ; 2011 >
    au < down ; exists ; 2012 ; Journal of Circadian Rhythms Volume 10 ; 10 ; 2012 >
    au < down ; exists ; 2013 ; Journal of Circadian Rhythms Volume 11 ; 11 ; 2013 >
    au < down ; exists ; 2014 ; Journal of Circadian Rhythms Volume 12 ; 12 ; 2014 >
    au < expected ; exists ; 2015 ; Journal of Circadian Rhythms Volume 13 ; 13 ; 2015 >

  }

  {
  
    title < 
      name = Journal of Cosmology 
    >
    
    param[base_url] = http://journalofcosmology.com/
    param[journal_id] = joc
    comment[0] = needs review on web structure, http://journalofcosmology.com/JOC22/indexVol22CONTENTS.htm

  }

  {
  
    title < 
      name = Journal of European Psychology Students ;
      eissn = 2222-6931
    >
    
    param[base_url] = http://jeps.efpsa.org/
    param[journal_id] = jeps
    comment[0] = no issue in 2011

    au < exists ; exists ; 2009 ; Journal of European Psychology Students Volume 1 ; 1 ; 2009 >
    au < exists ; exists ; 2010 ; Journal of European Psychology Students Volume 2 ; 2 ; 2010 >
    au < down ; exists ; 2012 ; Journal of European Psychology Students Volume 3 ; 3 ; 2012 >
    au < down ; exists ; 2013 ; Journal of European Psychology Students Volume 4 ; 4 ; 2013 >
    au < down ; exists ; 2014 ; Journal of European Psychology Students Volume 5 ; 5 ; 2014 >
    au < expected ; exists ; 2015 ; Journal of European Psychology Students Volume 6 ; 6 ; 2015 >
    
  }

  {
  
    title < 
      name = Journal of Open Archaeology Data ;
      eissn = 2049-1565 
    >
    
    param[base_url] = http://openarchaeologydata.metajnl.com/
    param[journal_id] = joad

    au < down ; exists ; 2012 ; Journal of Open Archaeology Data Volume 1 ; 1 ; 2012 >
    au < down ; exists ; 2013 ; Journal of Open Archaeology Data Volume 2 ; 2 ; 2013 >
    au < down ; exists ; 2014 ; Journal of Open Archaeology Data Volume 3 ; 3 ; 2014 >
    au < expected ; exists ; 2015 ; Journal of Open Archaeology Data Volume 4 ; 4 ; 2015 >

  }
  
  {
  
    title < 
      name = Journal of Open Public Health Data ;
      eissn = 2053-2407 
    >
    
    param[base_url] = http://openhealthdata.metajnl.com/
    param[journal_id] = jophd
    
    au < down ; exists ; 2013 ; Journal of Open Public Health Data Volume 1 ; 1 ; 2013 >
    au < down ; exists ; 2014 ; Journal of Open Public Health Data Volume 2 ; 2 ; 2014 >
    au < expected ; exists ; 2015 ; Journal of Open Public Health Data Volume 3 ; 3 ; 2015 >

  }
  
  {
  
    title < 
      name = Journal of Open Psychology Data ;
      eissn = 2050-9863 
    >
    
    param[base_url] = http://openpsychologydata.metajnl.com/
    param[journal_id] = jopd
    
    au < down ; exists ; 2013 ; Journal of Open Psychology Data Volume 1 ; 1 ; 2013 >
    au < down ; exists ; 2014 ; Journal of Open Psychology Data Volume 2 ; 2 ; 2014 >
    au < expected ; exists ; 2015 ; Journal of Open Psychology Data Volume 3 ; 3 ; 2015 >

  }
  
  {
  
    title < 
      name = Journal of Open Research Software ;
      eissn = 2049-9647 
    >
    
    param[base_url] = http://openresearchsoftware.metajnl.com/
    param[journal_id] = jors
    
    au < down ; exists ; 2013 ; Journal of Open Research Software Volume 1 ; 1 ; 2013 >
    au < down ; exists ; 2014 ; Journal of Open Research Software Volume 2 ; 2 ; 2014 >
    au < expected ; exists ; 2015 ; Journal of Open Research Software Volume 3 ; 3 ; 2015 >

  }
  
  {
  
    title < 
      name = Journal of Portuguese Linguistics ;
      issn = 1645-4537 ;
<<<<<<< HEAD
      eissn = 2397-5563
    >

    param[base_url] = http://jpl.letras.ulisboa.pt/
    param[journal_id] = jpl

    au < exists ; exists ; 2015 ; Journal of Portuguese Linguistics Volume 15 ; 15 ; 2015 >

  }

  {

    title <
=======
      eissn = 2397-5563 
    >
    
    param[base_url] = http://jpl.letras.ulisboa.pt/
    param[journal_id] = jpl
    
    au < exists ; exists ; 2015 ; Journal of Portuguese Linguistics Volume 15 ; 15 ; 2015 >

  }
  
  {
  
    title < 
>>>>>>> bcb7be96
      name = Opticon1826 ;
      eissn = 2049-8128 
    >
    
    param[base_url] = http://www.opticon1826.com/
    param[journal_id] = opt
    {
       plugin = org.lockss.plugin.ubiquitypress.ClockssUbiquityPressPlugin
       comment[zapped] = Released under plugin that is obsolete: replaced by ClockssOJS2Plugin
       au < superseded ; exists ; 2010 ; Opticon1826 Volume 9 [to delete] ; 8-9 ; 2010 >
       au < superseded ; exists ; 2011 ; Opticon1826 Volume 10 [to delete] ; 10-11 ; 2011 >
       au < superseded ; exists ; 2012 ; Opticon1826 Volume 12 [to delete] ; 12 ; 2012 >
    }
    
    au < exists ; exists ; 2006 ; Opticon1826 Volume 1 ; 1 ; 2006 >
    au < exists ; exists ; 2007 ; Opticon1826 Volume 2-3 ; 2-3 ; 2007 >
    au < exists ; exists ; 2008 ; Opticon1826 Volume 4-5 ; 4-5 ; 2008 >
    au < exists ; exists ; 2009 ; Opticon1826 Volume 6-7 ; 6-7 ; 2009 >
    au < exists ; exists ; 2010 ; Opticon1826 Volume 8-9 ; 8-9 ; 2010 >
    au < down ; crawling ; 2011 ; Opticon1826 Volume 10-11 ; 10-11 ; 2011 >
    au < down ; crawling ; 2012 ; Opticon1826 Volume 12 ; 12 ; 2012 >
    au < down ; exists ; 2013 ; Opticon1826 Volume 13 ; 13 ; 2013 >
    au < down ; exists ; 2014 ; Opticon1826 Volume 14 ; 14 ; 2014 >
    au < expected ; exists ; 2015 ; Opticon1826 Volume 15 ; 15 ; 2015 >
    
  }
  
  {
  
    title < 
      name = Papers from the Institute of Archaeology ;
      eissn = 2041-9015 
    >
    
    param[base_url] = http://www.pia-journal.co.uk/
    param[journal_id] = pia

    {
       param[base_url] = http://www.pia-journal.co.uk/
       plugin = org.lockss.plugin.ubiquitypress.ClockssUbiquityPressPlugin
       comment[zapped] = Released this AU under plugin that is obsolete: replaced by ClockssOJS2Plugin
        au < superseded ; exists ; 2011 ; Papers from the Institute of Archaeology Volume 21 www [to delete] ; 21 ; 2011 >
    }
    {
       param[base_url] = http://pia-journal.co.uk/
       plugin = org.lockss.plugin.ubiquitypress.ClockssUbiquityPressPlugin
       comment[zapped] = Released this AU under plugin that is obsolete: replaced by ClockssOJS2Plugin
        au < superseded ; exists ; 2009 ; Papers from the Institute of Archaeology Volume 19 [to delete] ; 19 ; 2009 >
        au < superseded ; exists ; 2010 ; Papers from the Institute of Archaeology Volume 20 [to delete] ; 20 ; 2010 >
        au < superseded ; down ; 2011 ; Papers from the Institute of Archaeology Volume 21 [to delete] ; 21 ; 2011 >
    }
    {
       param[base_url] = http://pia-journal.co.uk/
       comment[zapped] = Bad base_url
        au < superseded ; down ; 2011 ; Papers from the Institute of Archaeology Volume 21 [superseded] ; 21 ; 2011 >
    }
    au < exists ; exists ; 1990 ; Papers from the Institute of Archaeology Volume 1 ; 1 ; 1990 >
    au < exists ; exists ; 1991 ; Papers from the Institute of Archaeology Volume 2 ; 2 ; 1991 >
    au < exists ; exists ; 1992 ; Papers from the Institute of Archaeology Volume 3 ; 3 ; 1992 >
    au < exists ; exists ; 1993 ; Papers from the Institute of Archaeology Volume 4 ; 4 ; 1993 >
    au < exists ; exists ; 1994 ; Papers from the Institute of Archaeology Volume 5 ; 5 ; 1994 >
    au < exists ; exists ; 1995 ; Papers from the Institute of Archaeology Volume 6 ; 6 ; 1995 >
    au < exists ; exists ; 1996 ; Papers from the Institute of Archaeology Volume 7 ; 7 ; 1996 >
    au < exists ; exists ; 1997 ; Papers from the Institute of Archaeology Volume 8 ; 8 ; 1997 >
    au < exists ; exists ; 1998 ; Papers from the Institute of Archaeology Volume 9 ; 9 ; 1998 >
    au < exists ; exists ; 1999 ; Papers from the Institute of Archaeology Volume 10 ; 10 ; 1999 >
    au < exists ; exists ; 2000 ; Papers from the Institute of Archaeology Volume 11 ; 11 ; 2000 >
    au < exists ; exists ; 2001 ; Papers from the Institute of Archaeology Volume 12 ; 12 ; 2001 >
    au < exists ; exists ; 2002 ; Papers from the Institute of Archaeology Volume 13 ; 13 ; 2002 >
    au < exists ; exists ; 2003 ; Papers from the Institute of Archaeology Volume 14 ; 14 ; 2003 >
    au < exists ; exists ; 2004 ; Papers from the Institute of Archaeology Volume 15 ; 15 ; 2004 >
    au < exists ; exists ; 2005 ; Papers from the Institute of Archaeology Volume 16 ; 16 ; 2005 >
    au < exists ; exists ; 2006 ; Papers from the Institute of Archaeology Volume 17 ; 17 ; 2006 >
    au < exists ; exists ; 2007 ; Papers from the Institute of Archaeology Volume 18 ; 18 ; 2007 >
    au < exists ; exists ; 2009 ; Papers from the Institute of Archaeology Volume 19 ; 19 ; 2009 >
    au < exists ; exists ; 2010 ; Papers from the Institute of Archaeology Volume 20 ; 20 ; 2010 >
    au < down ; crawling ; 2011 ; Papers from the Institute of Archaeology Volume 21 ; 21 ; 2011 >
    au < down ; exists ; 2012 ; Papers from the Institute of Archaeology Volume 22 ; 22 ; 2012 >
    au < down ; exists ; 2013 ; Papers from the Institute of Archaeology Volume 23 ; 23 ; 2013 >
    au < down ; exists ; 2014 ; Papers from the Institute of Archaeology Volume 24 ; 24 ; 2014 >
    au < expected ; exists ; 2015 ; Papers from the Institute of Archaeology Volume 25 ; 25 ; 2015 >
    
  }
  
  {
  
    title < 
      name = Open Journal of Bioresources ;
      eissn = 2056-5542
    >
    
    param[base_url] = http://openbioresources.metajnl.com/
    param[journal_id] = ojb

    
    au < down ; exists ; 2014 ; Open Journal of Bioresources Volume 1 ; 1 ; 2014 >
    au < expected ; exists ; 2015 ; Open Journal of Bioresources Volume 2 ; 2 ; 2015 >
    
  }

  {
  
    title < 
      name = Present Pasts ;
      eissn = 1759-2941
    >
    
    param[base_url] = http://www.presentpasts.info/
    param[journal_id] = pp

    {
       plugin = org.lockss.plugin.ubiquitypress.ClockssUbiquityPressPlugin
       comment[zapped] = Released this AU under plugin that is obsolete: replaced by ClockssOJS2Plugin
       au < superseded ; exists ; 2010 ; Present Pasts Volume 2 [to delete] ; 2 ; 2010 >
       au < superseded ; down ; 2011 ; Present Pasts Volume 3 [to delete] ; 3 ; 2011 >
    }
    
    au < exists ; exists ; 2009 ; Present Pasts Volume 1 ; 1 ; 2009 >
    au < exists ; exists ; 2010 ; Present Pasts Volume 2 ; 2 ; 2010 >
    au < down ; crawling ; 2011 ; Present Pasts Volume 3 ; 3 ; 2011 >
    au < down ; crawling ; 2012 ; Present Pasts Volume 4 ; 4 ; 2012 >
    au < down ; exists ; 2013 ; Present Pasts Volume 5 ; 5 ; 2013 >
    au < down ; exists ; 2014 ; Present Pasts Volume 6 ; 6 ; 2014 >
    au < expected ; exists ; 2015 ; Present Pasts Volume 7 ; 7 ; 2015 >
    
  }

  {
  
    title < 
      name = Psychologica Belgica ;
      eissn = 2054-670X 
    >
    
    param[base_url] = http://www.psychologicabelgica.com/
    param[journal_id] = pb

    au < exists ; exists ; 2004 ; Psychologica Belgica Volume 44 ; 44 ; 2004 >
    au < exists ; exists ; 2005 ; Psychologica Belgica Volume 45 ; 45 ; 2005 >
    au < exists ; exists ; 2006 ; Psychologica Belgica Volume 46 ; 46 ; 2006 >
    au < exists ; exists ; 2007 ; Psychologica Belgica Volume 47 ; 47 ; 2007 >
    au < exists ; exists ; 2008 ; Psychologica Belgica Volume 48 ; 48 ; 2008 >
    au < exists ; exists ; 2009 ; Psychologica Belgica Volume 49 ; 49 ; 2009 >
    au < exists ; exists ; 2010 ; Psychologica Belgica Volume 50 ; 50 ; 2010 >
    au < down ; exists ; 2011 ; Psychologica Belgica Volume 51 ; 51 ; 2011 >
    au < down ; exists ; 2012 ; Psychologica Belgica Volume 52 ; 52 ; 2012 >
    au < down ; exists ; 2013 ; Psychologica Belgica Volume 53 ; 53 ; 2013 >
    au < down ; exists ; 2014 ; Psychologica Belgica Volume 54 ; 54 ; 2014 >
    au < expected ; exists ; 2015 ; Psychologica Belgica Volume 55 ; 55 ; 2015 >

  }

  {
  
    title < 
      name = Secularism and Nonreligion ;
      eissn = 2053-6712 
    >
    
    param[base_url] = http://www.secularismandnonreligion.org/
    param[journal_id] = snr
    
    au < down ; exists ; 2012 ; Secularism and Nonreligion Volume 1 ; 1 ; 2012 >
    au < down ; exists ; 2013 ; Secularism and Nonreligion Volume 2 ; 2 ; 2013 >
    au < down ; exists ; 2014 ; Secularism and Nonreligion Volume 3 ; 3 ; 2014 >
    au < expected ; exists ; 2015 ; Secularism and Nonreligion Volume 4 ; 4 ; 2015 >

  }
  
  {
  
    title < 
      name = Stability: International Journal of Security & Development ;
      eissn = 2165-2627
    >
    
    param[base_url] = http://www.stabilityjournal.org/
    param[journal_id] = sta
    comment[0] = moved to new platform.

    au < down ; exists ; 2012 ; Stability: International Journal of Security & Development Volume 1 ; 1 ; 2012 >
    au < down ; exists ; 2013 ; Stability: International Journal of Security & Development Volume 2 ; 2 ; 2013 >
    au < down ; exists ; 2014 ; Stability: International Journal of Security & Development Volume 3 ; 3 ; 2014 >
    
  }

  {
  
    title < 
      name = Utrecht Journal of International and European Law ;
      eissn = 2053-5341
    >
    
    param[base_url] = http://www.utrechtjournal.org/
    param[journal_id] = ujil

    au < exists ; exists ; 2010 ; Utrecht Journal of International and European Law Volume 26 ; 26 ; 2010 >
    au < down ; exists ; 2011 ; Utrecht Journal of International and European Law Volume 27 ; 27 ; 2011 >
    au < down ; exists ; 2012 ; Utrecht Journal of International and European Law Volume 28 ; 28 ; 2012 >
    au < down ; exists ; 2013 ; Utrecht Journal of International and European Law Volume 29 ; 29 ; 2013 >
    au < down ; exists ; 2014 ; Utrecht Journal of International and European Law Volume 30 ; 30 ; 2014 >
    au < expected ; exists ; 2015 ; Utrecht Journal of International and European Law Volume 31 ; 31 ; 2015 >

  }

}
<|MERGE_RESOLUTION|>--- conflicted
+++ resolved
@@ -314,35 +314,19 @@
     title < 
       name = Journal of Portuguese Linguistics ;
       issn = 1645-4537 ;
-<<<<<<< HEAD
-      eissn = 2397-5563
-    >
-
+      eissn = 2397-5563 
+    >
+    
     param[base_url] = http://jpl.letras.ulisboa.pt/
     param[journal_id] = jpl
-
+    
     au < exists ; exists ; 2015 ; Journal of Portuguese Linguistics Volume 15 ; 15 ; 2015 >
 
   }
-
-  {
-
-    title <
-=======
-      eissn = 2397-5563 
-    >
-    
-    param[base_url] = http://jpl.letras.ulisboa.pt/
-    param[journal_id] = jpl
-    
-    au < exists ; exists ; 2015 ; Journal of Portuguese Linguistics Volume 15 ; 15 ; 2015 >
-
-  }
-  
-  {
-  
-    title < 
->>>>>>> bcb7be96
+  
+  {
+  
+    title < 
       name = Opticon1826 ;
       eissn = 2049-8128 
     >
