--- conflicted
+++ resolved
@@ -7,15 +7,11 @@
     #info[poller] = 2 ;
     info[platform] = Janeway. LXPLUG-2156. No permission URL for Silk Road.
   >
-  
-<<<<<<< HEAD
+ 
     #plugin = needs.plugin
     plugin = org.lockss.plugin.janeway.universityofmichigan.ClockssUniversityofMichiganPlugin
     #param[oai_granularity] = YYYY-MM-DD
-=======
-    plugin = needs.plugin
-    #plugin = org.lockss.plugin.janeway.olh.ClockssOLHPlugin
->>>>>>> bac3e995
+
     implicit < status ; status2 ; year ; volume ; name ; param[year] ; hidden[proxy] >
 
   {
