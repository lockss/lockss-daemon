
{

  publisher <
    name = European Respiratory Society ;
    info[contract] = 2011 ;
    info[tester] = 8 ;
    info[poller] = 2
  >

    pluginPrefix = org.lockss.plugin.highwire.
    implicit < pluginSuffix ; status ; status2 ; year ; name ; param[volume_name] ; param[base_url] ; hidden[proxy] >

  {
    title <
      name = Breathe ;
      issn = 1810-6838 ;
      eissn = 2073-4735 ;
      issnl = 1810-6838
    >

    #param[base_url] = http://breathe.ersjournals.com/


    au < ers.ClockssERSDrupalPlugin ; manifest ; exists ; 2004-2005 ; Breathe Volume 1 ; 1 ; https://breathe.ersjournals.com/ ; >
    au < ers.ClockssERSDrupalPlugin ; manifest ; exists ; 2005-2006 ; Breathe Volume 2 ; 2 ; https://breathe.ersjournals.com/ ; >
    au < ers.ClockssERSDrupalPlugin ; manifest ; exists ; 2006-2007 ; Breathe Volume 3 ; 3 ; https://breathe.ersjournals.com/ ; >
    au < ers.ClockssERSDrupalPlugin ; manifest ; exists ; 2007-2008 ; Breathe Volume 4 ; 4 ; https://breathe.ersjournals.com/ ; >
    au < ers.ClockssERSDrupalPlugin ; manifest ; exists ; 2008-2009 ; Breathe Volume 5 ; 5 ; https://breathe.ersjournals.com/ ; >
    au < ers.ClockssERSDrupalPlugin ; manifest ; exists ; 2009-2010 ; Breathe Volume 6 ; 6 ; https://breathe.ersjournals.com/ ; >
    au < ClockssHighWirePressH20Plugin ; finished ; finished ; 2010-2011 ; Breathe Volume 7 ; 7 ; http://breathe.ersjournals.com/ ; >
    au < ClockssHighWirePressH20Plugin ; finished ; finished ; 2011-2012 ; Breathe Volume 8 ; 8 ; http://breathe.ersjournals.com/ ; >
    au < ClockssHighWirePressH20Plugin ; finished ; finished ; 2012-2013 ; Breathe Volume 9 ; 9 ; http://breathe.ersjournals.com/ ; >
    au < ClockssHighWirePressH20Plugin ; finished ; finished ; 2014 ; Breathe Volume 10 ; 10 ; http://breathe.ersjournals.com/ ; reingest4.clockss.org:8082 >
    au < ers.ClockssERSDrupalPlugin ; finished ; finished ; 2015 ; Breathe Volume 11 ; 11 ; http://breathe.ersjournals.com/ ; reingest2.clockss.org:8085 >
    au < ers.ClockssERSDrupalPlugin ; finished ; finished ; 2016 ; Breathe Volume 12 ; 12 ; http://breathe.ersjournals.com/ ; reingest4.clockss.org:8082 >
    au < ers.ClockssERSDrupalPlugin ; finished ; manifest ; 2017 ; Breathe Volume 13 ; 13 ; http://breathe.ersjournals.com/ ; reingest1.clockss.org:8082 >
    au < ers.ClockssERSDrupalPlugin ; finished ; manifest ; 2018 ; Breathe Volume 14 ; 14 ; http://breathe.ersjournals.com/ ; reingest2.clockss.org:8085 >
    au < ers.ClockssERSDrupalPlugin ; finished ; manifest ; 2019 ; Breathe Volume 15 ; 15 ; https://breathe.ersjournals.com/ ; reingest4.clockss.org:8082 >
    au < ers.ClockssERSDrupalPlugin ; manifest ; exists ; 2020 ; Breathe Volume 16 ; 16 ; https://breathe.ersjournals.com/ ; >
<<<<<<< HEAD
=======
    au < ers.ClockssERSDrupalPlugin ; manifest ; exists ; 2021 ; Breathe Volume 17 ; 17 ; https://breathe.ersjournals.com/ ; >
>>>>>>> ecf3b879

  }

  {
    title <
      name = ERJ Open Research ;
      eissn = 2312-0541 ;
      issnl = 2312-0541
    >

    #param[base_url] = http://openres.ersjournals.com/

    au < ers.ClockssERSDrupalPlugin ; finished ; finished ; 2015 ; ERJ Open Research Volume 1 ; 1 ; http://openres.ersjournals.com/ ; reingest2.clockss.org:8085 >
    au < ers.ClockssERSDrupalPlugin ; finished ; crawling ; 2016 ; ERJ Open Research Volume 2 ; 2 ; http://openres.ersjournals.com/ ; reingest1.clockss.org:8082 >
    au < ers.ClockssERSDrupalPlugin ; finished ; manifest ; 2017 ; ERJ Open Research Volume 3 ; 3 ; http://openres.ersjournals.com/ ; reingest2.clockss.org:8085 >
    au < ers.ClockssERSDrupalPlugin ; finished ; manifest ; 2018 ; ERJ Open Research Volume 4 ; 4 ; http://openres.ersjournals.com/ ; reingest3.clockss.org:8083 >
    au < ers.ClockssERSDrupalPlugin ; finished ; manifest ; 2019 ; ERJ Open Research Volume 5 ; 5 ; https://openres.ersjournals.com/ ; reingest3.clockss.org:8083 >
    au < ers.ClockssERSDrupalPlugin ; manifest ; exists ; 2020 ; ERJ Open Research Volume 6 ; 6 ; https://openres.ersjournals.com/ ; >
    au < ers.ClockssERSDrupalPlugin ; manifest ; exists ; 2021 ; ERJ Open Research Volume 7 ; 7 ; https://openres.ersjournals.com/ ; >

  }

  {
    title <
      name = European Respiratory Journal ;
      issn = 0903-1936 ;
      eissn = 1399-3003 ;
      issnl = 0903-1936

    >

    #param[base_url] = http://erj.ersjournals.com/

    {

      attr[au_coverage_depth] = abstracts

      au < ers.ClockssERSDrupalPlugin ; manifest ; exists ; 1988 ; European Respiratory Journal Volume 1 [abstracts only] ; 1 ; https://erj.ersjournals.com/ ; >
      au < ers.ClockssERSDrupalPlugin ; manifest ; exists ; 1989 ; European Respiratory Journal Volume 2 [abstracts only] ; 2 ; https://erj.ersjournals.com/ ; >
      au < ers.ClockssERSDrupalPlugin ; manifest ; exists ; 1990 ; European Respiratory Journal Volume 3 [abstracts only] ; 3 ; https://erj.ersjournals.com/ ; >
      au < ers.ClockssERSDrupalPlugin ; manifest ; exists ; 1991 ; European Respiratory Journal Volume 4 [abstracts only] ; 4 ; https://erj.ersjournals.com/ ; >
      au < ers.ClockssERSDrupalPlugin ; manifest ; exists ; 1992 ; European Respiratory Journal Volume 5 [abstracts only] ; 5 ; https://erj.ersjournals.com/ ; >
      au < ers.ClockssERSDrupalPlugin ; manifest ; exists ; 1993 ; European Respiratory Journal Volume 6 [abstracts only] ; 6 ; https://erj.ersjournals.com/ ; >
    }
    {
      au < ers.ClockssERSDrupalPlugin ; manifest ; exists ; 1994 ; European Respiratory Journal Volume 7 ; 7 ; https://erj.ersjournals.com/ ; >
      au < ers.ClockssERSDrupalPlugin ; manifest ; exists ; 1995 ; European Respiratory Journal Volume 8 ; 8 ; https://erj.ersjournals.com/ ; >
      au < ers.ClockssERSDrupalPlugin ; manifest ; exists ; 1996 ; European Respiratory Journal Volume 9 ; 9 ; https://erj.ersjournals.com/ ; >
      au < ers.ClockssERSDrupalPlugin ; manifest ; exists ; 1997 ; European Respiratory Journal Volume 10 ; 10 ; https://erj.ersjournals.com/ ; >
      au < ers.ClockssERSDrupalPlugin ; manifest ; exists ; 1998 ; European Respiratory Journal Volume 11 ; 11 ; https://erj.ersjournals.com/ ; >
      au < ers.ClockssERSDrupalPlugin ; manifest ; exists ; 1998 ; European Respiratory Journal Volume 12 ; 12 ; https://erj.ersjournals.com/ ; >
      au < ers.ClockssERSDrupalPlugin ; manifest ; exists ; 1999 ; European Respiratory Journal Volume 13 ; 13 ; https://erj.ersjournals.com/ ; >
      au < ers.ClockssERSDrupalPlugin ; manifest ; exists ; 1999 ; European Respiratory Journal Volume 14 ; 14 ; https://erj.ersjournals.com/ ; >
      au < ers.ClockssERSDrupalPlugin ; manifest ; exists ; 2000 ; European Respiratory Journal Volume 15 ; 15 ; https://erj.ersjournals.com/ ; >
      au < ers.ClockssERSDrupalPlugin ; manifest ; exists ; 2000 ; European Respiratory Journal Volume 16 ; 16 ; https://erj.ersjournals.com/ ; >
      au < ers.ClockssERSDrupalPlugin ; manifest ; exists ; 2001 ; European Respiratory Journal Volume 17 ; 17 ; https://erj.ersjournals.com/ ; >
      au < ers.ClockssERSDrupalPlugin ; manifest ; exists ; 2001 ; European Respiratory Journal Volume 18 ; 18 ; https://erj.ersjournals.com/ ; >
      au < ers.ClockssERSDrupalPlugin ; manifest ; exists ; 2002 ; European Respiratory Journal Volume 19 ; 19 ; https://erj.ersjournals.com/ ; >
      au < ers.ClockssERSDrupalPlugin ; manifest ; exists ; 2002 ; European Respiratory Journal Volume 20 ; 20 ; https://erj.ersjournals.com/ ; >
      au < ers.ClockssERSDrupalPlugin ; manifest ; exists ; 2003 ; European Respiratory Journal Volume 21 ; 21 ; https://erj.ersjournals.com/ ; >
      au < ers.ClockssERSDrupalPlugin ; manifest ; exists ; 2003 ; European Respiratory Journal Volume 22 ; 22 ; https://erj.ersjournals.com/ ; >
      au < ers.ClockssERSDrupalPlugin ; manifest ; exists ; 2004 ; European Respiratory Journal Volume 23 ; 23 ; https://erj.ersjournals.com/ ; >
      au < ers.ClockssERSDrupalPlugin ; manifest ; exists ; 2004 ; European Respiratory Journal Volume 24 ; 24 ; https://erj.ersjournals.com/ ; >
      au < ers.ClockssERSDrupalPlugin ; manifest ; exists ; 2005 ; European Respiratory Journal Volume 25 ; 25 ; https://erj.ersjournals.com/ ; >
      au < ers.ClockssERSDrupalPlugin ; manifest ; exists ; 2005 ; European Respiratory Journal Volume 26 ; 26 ; https://erj.ersjournals.com/ ; >
      au < ers.ClockssERSDrupalPlugin ; manifest ; exists ; 2006 ; European Respiratory Journal Volume 27 ; 27 ; https://erj.ersjournals.com/ ; >
      au < ers.ClockssERSDrupalPlugin ; manifest ; exists ; 2006 ; European Respiratory Journal Volume 28 ; 28 ; https://erj.ersjournals.com/ ; >
      au < ers.ClockssERSDrupalPlugin ; manifest ; exists ; 2007 ; European Respiratory Journal Volume 29 ; 29 ; https://erj.ersjournals.com/ ; >
      au < ers.ClockssERSDrupalPlugin ; manifest ; exists ; 2007 ; European Respiratory Journal Volume 30 ; 30 ; https://erj.ersjournals.com/ ; >
      au < ers.ClockssERSDrupalPlugin ; manifest ; exists ; 2008 ; European Respiratory Journal Volume 31 ; 31 ; https://erj.ersjournals.com/ ; >
      au < ers.ClockssERSDrupalPlugin ; manifest ; exists ; 2008 ; European Respiratory Journal Volume 32 ; 32 ; https://erj.ersjournals.com/ ; >
      au < ers.ClockssERSDrupalPlugin ; manifest ; exists ; 2009 ; European Respiratory Journal Volume 33 ; 33 ; https://erj.ersjournals.com/ ; >
      au < ers.ClockssERSDrupalPlugin ; manifest ; exists ; 2009 ; European Respiratory Journal Volume 34 ; 34 ; https://erj.ersjournals.com/ ; >
      au < ers.ClockssERSDrupalPlugin ; manifest ; exists ; 2010 ; European Respiratory Journal Volume 35 ; 35 ; https://erj.ersjournals.com/ ; >
      au < ers.ClockssERSDrupalPlugin ; manifest ; exists ; 2010 ; European Respiratory Journal Volume 36 ; 36 ; https://erj.ersjournals.com/ ; >
      au < ClockssHighWirePressH20Plugin ; finished ; finished ; 2011 ; European Respiratory Journal Volume 37 ; 37 ; http://erj.ersjournals.com/ ; >
      au < ClockssHighWirePressH20Plugin ; finished ; finished ; 2011 ; European Respiratory Journal Volume 38 ; 38 ; http://erj.ersjournals.com/ ; >
      au < ClockssHighWirePressH20Plugin ; finished ; finished ; 2012 ; European Respiratory Journal Volume 39 ; 39 ; http://erj.ersjournals.com/ ; >
      au < ClockssHighWirePressH20Plugin ; finished ; finished ; 2012 ; European Respiratory Journal Volume 40 ; 40 ; http://erj.ersjournals.com/ ; >
      au < ClockssHighWirePressH20Plugin ; finished ; manifest ; 2013 ; European Respiratory Journal Volume 41 ; 41 ; http://erj.ersjournals.com/ ; reingest3.clockss.org:8083 >
      au < ClockssHighWirePressH20Plugin ; finished ; manifest ; 2013 ; European Respiratory Journal Volume 42 ; 42 ; http://erj.ersjournals.com/ ; reingest3.clockss.org:8083 >
      au < ClockssHighWirePressH20Plugin ; finished ; finished ; 2014 ; European Respiratory Journal Volume 43 ; 43 ; http://erj.ersjournals.com/ ; >
      au < ClockssHighWirePressH20Plugin ; zapped ; finished ; 2014 ; European Respiratory Journal Volume 44 ; 44 ; http://erj.ersjournals.com/ ; reingest2.clockss.org:8085 >
      au < ers.ClockssERSDrupalPlugin ; zapped ; finished ; 2015 ; European Respiratory Journal Volume 45 ; 45 ; http://erj.ersjournals.com/ ; reingest2.clockss.org:8085 >
      au < ers.ClockssERSDrupalPlugin ; zapped ; finished ; 2015 ; European Respiratory Journal Volume 46 ; 46 ; http://erj.ersjournals.com/ ; reingest2.clockss.org:8085 >
      au < ers.ClockssERSDrupalPlugin ; finished ; finished ; 2016 ; European Respiratory Journal Volume 47 ; 47 ; http://erj.ersjournals.com/ ; reingest1.clockss.org:8082 >
      au < ers.ClockssERSDrupalPlugin ; finished ; crawling ; 2016 ; European Respiratory Journal Volume 48 ; 48 ; http://erj.ersjournals.com/ ; reingest5.clockss.org:8082 >
      au < ers.ClockssERSDrupalPlugin ; finished ; manifest ; 2017 ; European Respiratory Journal Volume 49 ; 49 ; http://erj.ersjournals.com/ ; reingest4.clockss.org:8082 >
      au < ers.ClockssERSDrupalPlugin ; finished ; manifest ; 2017 ; European Respiratory Journal Volume 50 ; 50 ; http://erj.ersjournals.com/ ; reingest5.clockss.org:8082 >
      au < ers.ClockssERSDrupalPlugin ; finished ; manifest ; 2018 ; European Respiratory Journal Volume 51 ; 51 ; http://erj.ersjournals.com/ ; reingest1.clockss.org:8082 >
      au < ers.ClockssERSDrupalPlugin ; finished ; manifest ; 2018 ; European Respiratory Journal Volume 52 ; 52 ; https://erj.ersjournals.com/ ; reingest2.clockss.org:8085 >
      au < ers.ClockssERSDrupalPlugin ; finished ; manifest ; 2019 ; European Respiratory Journal Volume 53 ; 53 ; https://erj.ersjournals.com/ ; reingest2.clockss.org:8085 >
      au < ers.ClockssERSDrupalPlugin ; finished ; manifest ; 2019 ; European Respiratory Journal Volume 54 ; 54 ; https://erj.ersjournals.com/ ; reingest5.clockss.org:8082 >
      au < ers.ClockssERSDrupalPlugin ; manifest ; exists ; 2020 ; European Respiratory Journal Volume 55 ; 55 ; https://erj.ersjournals.com/ ; >
      au < ers.ClockssERSDrupalPlugin ; manifest ; exists ; 2020 ; European Respiratory Journal Volume 56 ; 56 ; https://erj.ersjournals.com/ ; >
      au < ers.ClockssERSDrupalPlugin ; manifest ; exists ; 2021 ; European Respiratory Journal Volume 57 ; 57 ; https://erj.ersjournals.com/ ; >
      au < ers.ClockssERSDrupalPlugin ; expected ; exists ; 2021 ; European Respiratory Journal Volume 58 ; 58 ; https://erj.ersjournals.com/ ; >

    }

  }

  {
    title <
      name = European Respiratory Review ;
      issn = 0905-9180 ;
      eissn = 1600-0617 ;
      issnl = 0905-9180
    >

    #param[base_url] = http://err.ersjournals.com/

    au < ers.ClockssERSDrupalPlugin ; manifest ; exists ; 2005 ; European Respiratory Review Volume 14 ; 14 ; https://err.ersjournals.com/ ; >
    au < ers.ClockssERSDrupalPlugin ; manifest ; exists ; 2006 ; European Respiratory Review Volume 15 ; 15 ; https://err.ersjournals.com/ ; >
    au < ers.ClockssERSDrupalPlugin ; manifest ; exists ; 2007 ; European Respiratory Review Volume 16 ; 16 ; https://err.ersjournals.com/ ; >
    au < ers.ClockssERSDrupalPlugin ; manifest ; exists ; 2008 ; European Respiratory Review Volume 17 ; 17 ; https://err.ersjournals.com/ ; >
    au < ers.ClockssERSDrupalPlugin ; manifest ; exists ; 2009 ; European Respiratory Review Volume 18 ; 18 ; https://err.ersjournals.com/ ; >
    au < ers.ClockssERSDrupalPlugin ; manifest ; exists ; 2010 ; European Respiratory Review Volume 19 ; 19 ; https://err.ersjournals.com/ ; >
    au < ClockssHighWirePressH20Plugin ; finished ; finished ; 2011 ; European Respiratory Review Volume 20 ; 20 ; http://err.ersjournals.com/ ; >
    au < ClockssHighWirePressH20Plugin ; finished ; finished ; 2012 ; European Respiratory Review Volume 21 ; 21 ; http://err.ersjournals.com/ ; >
    au < ClockssHighWirePressH20Plugin ; finished ; manifest ; 2013 ; European Respiratory Review Volume 22 ; 22 ; http://err.ersjournals.com/ ; reingest3.clockss.org:8083 >
    au < ClockssHighWirePressH20Plugin ; finished ; finished ; 2014 ; European Respiratory Review Volume 23 ; 23 ; http://err.ersjournals.com/ ; reingest4.clockss.org:8082 >
    au < ers.ClockssERSDrupalPlugin ; finished ; finished ; 2015 ; European Respiratory Review Volume 24 ; 24 ; http://err.ersjournals.com/ ; reingest2.clockss.org:8085 >
    au < ers.ClockssERSDrupalPlugin ; finished ; finished ; 2016 ; European Respiratory Review Volume 25 ; 25 ; http://err.ersjournals.com/ ; reingest2.clockss.org:8085 >
    au < ers.ClockssERSDrupalPlugin ; finished ; manifest ; 2017 ; European Respiratory Review Volume 26 ; 26 ; http://err.ersjournals.com/ ; reingest3.clockss.org:8083 >
    au < ers.ClockssERSDrupalPlugin ; finished ; manifest ; 2018 ; European Respiratory Review Volume 27 ; 27 ; http://err.ersjournals.com/ ; reingest3.clockss.org:8083 >
    au < ers.ClockssERSDrupalPlugin ; finished ; manifest ; 2019 ; European Respiratory Review Volume 28 ; 28 ; https://err.ersjournals.com/ ; reingest4.clockss.org:8082 >
    au < ers.ClockssERSDrupalPlugin ; manifest ; exists ; 2020 ; European Respiratory Review Volume 29 ; 29 ; https://err.ersjournals.com/ ; >
<<<<<<< HEAD
=======
    au < ers.ClockssERSDrupalPlugin ; manifest ; exists ; 2021 ; European Respiratory Review Volume 30 ; 30 ; https://err.ersjournals.com/ ; >
>>>>>>> ecf3b879

  }

}<|MERGE_RESOLUTION|>--- conflicted
+++ resolved
@@ -38,10 +38,7 @@
     au < ers.ClockssERSDrupalPlugin ; finished ; manifest ; 2018 ; Breathe Volume 14 ; 14 ; http://breathe.ersjournals.com/ ; reingest2.clockss.org:8085 >
     au < ers.ClockssERSDrupalPlugin ; finished ; manifest ; 2019 ; Breathe Volume 15 ; 15 ; https://breathe.ersjournals.com/ ; reingest4.clockss.org:8082 >
     au < ers.ClockssERSDrupalPlugin ; manifest ; exists ; 2020 ; Breathe Volume 16 ; 16 ; https://breathe.ersjournals.com/ ; >
-<<<<<<< HEAD
-=======
     au < ers.ClockssERSDrupalPlugin ; manifest ; exists ; 2021 ; Breathe Volume 17 ; 17 ; https://breathe.ersjournals.com/ ; >
->>>>>>> ecf3b879
 
   }
 
@@ -170,10 +167,7 @@
     au < ers.ClockssERSDrupalPlugin ; finished ; manifest ; 2018 ; European Respiratory Review Volume 27 ; 27 ; http://err.ersjournals.com/ ; reingest3.clockss.org:8083 >
     au < ers.ClockssERSDrupalPlugin ; finished ; manifest ; 2019 ; European Respiratory Review Volume 28 ; 28 ; https://err.ersjournals.com/ ; reingest4.clockss.org:8082 >
     au < ers.ClockssERSDrupalPlugin ; manifest ; exists ; 2020 ; European Respiratory Review Volume 29 ; 29 ; https://err.ersjournals.com/ ; >
-<<<<<<< HEAD
-=======
     au < ers.ClockssERSDrupalPlugin ; manifest ; exists ; 2021 ; European Respiratory Review Volume 30 ; 30 ; https://err.ersjournals.com/ ; >
->>>>>>> ecf3b879
 
   }
 
