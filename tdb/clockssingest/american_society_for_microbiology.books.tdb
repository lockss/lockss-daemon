{

  publisher <
    name = American Society for Microbiology ;
    info[contract] = 2013 ;
    info[back] = 1900 ;
    info[tester] = 8 ;
    info[poller] = 3

  >
    plugin = org.lockss.plugin.pub2web.asm.ClockssASMscienceBooksPlugin
    param[base_url] = http://www.asmscience.org/
    implicit < status ; status2 ; year ; isbn ; eisbn ; param[doi] ; name ; hidden[proxy] >

   {

      title <
        name = Books ;
        type = bookSeries
      >

     {

      au < finished ; crawling ; 1993 ; 9781555810535 ; 9781555818388 ; 10.1128/9781555818388 ; Bacillus subtilis and Other Gram-Positive Bacteria ; reingest3.clockss.org:8083 > 
      au < finished ; crawling ; 1994 ; 9781555810825 ; 9781555818340 ; 10.1128/9781555818340 ; Molecular Genetics of Bacterial Pathogenesis ; reingest1.clockss.org:8082 > 
      au < finished ; crawling ; 1994 ; 9781555810726 ; 9781555818357 ; 10.1128/9781555818357 ; Tuberculosis: Pathogenesis, Protection, and Control ; reingest2.clockss.org:8085 > 
      au < finished ; crawling ; 1994 ; 9781555810672 ; 9781555818364 ; 10.1128/9781555818364 ; Vibrio cholerae and Cholera ; reingest1.clockss.org:8082 > 
      au < finished ; crawling ; 1995 ; 9781555810986 ; 9781555818302 ; 10.1128/9781555818302 ; DNA Provirus, The  ; reingest4.clockss.org:8082 > 
      au < finished ; crawling ; 1995 ; 9781555810894 ; 9781555818319 ; 10.1128/9781555818319 ; Two-Component-Signal Transduction ; reingest5.clockss.org:8082 > 
      au < finished ; finished ; 1995 ; 9781555810924 ; 9781555818326 ; 10.1128/9781555818326 ; Human Enterovirus Infections ; > 
      au < finished ; crawling ; 1995 ; 9781555810733 ; 9781555818333 ; 10.1128/9781555818333 ; tRNA: Structure, Biosynthesis, and Function ; reingest5.clockss.org:8082 > 
      au < finished ; crawling ; 1998 ; 9781555811440 ; 9781555818265 ; 10.1128/9781555818265 ; Pasteur and Modern Science ; reingest1.clockss.org:8082 > 
      au < frozen ; exists ; 1998 ; 9781555811419 ; 9781555816957 ; 10.1128/9781555816957 ; Emerging Infections 2 ; > 
      au < finished ; crawling ; 1998 ; 9781555811075 ; 9781555818241 ; 10.1128/9781555818241 ; Cryptococcus neoformans ; reingest3.clockss.org:8083 > 
      au < finished ; crawling ; 1998 ; 9781555811303 ; 9781555818289 ; 10.1128/9781555818289 ; Human Tumor Viruses ; reingest2.clockss.org:8085 > 
      au < finished ; crawling ; 1998 ; 9781555811334 ; 9781555818296 ; 10.1128/9781555818296 ; Modification and Editing of RNA ; reingest3.clockss.org:8083 > 
      au < finished ; crawling ; 1998 ; 9781555811211 ; 9781555816940 ; 10.1128/9781555816940 ; Emerging Infections 1 ; reingest2.clockss.org:8085 > 
      au < finished ; crawling ; 1999 ; 9781555811686 ; 9781555818418 ; 10.1128/9781555818418 ; Emerging Infections 3 ; reingest4.clockss.org:8082 > 
      au < finished ; crawling ; 1999 ; 9781555811617 ; 9781555818173 ; 10.1128/9781555818173 ; Pathogenicity Islands and Other Mobile Virulence Elements ; reingest5.clockss.org:8082 > 
      au < finished ; crawling ; 1999 ; 9781555811518 ; 9781555818180 ; 10.1128/9781555818180 ; Organization of Prokarytic Genome ; reingest2.clockss.org:8085 > 
      au < finished ; crawling ; 1999 ; 9781555811341 ; 9781555818197 ; 10.1128/9781555818197 ; Pocket Guide to Clinical Immunology ; reingest3.clockss.org:8083 > 
      au < finished ; crawling ; 1999 ; 9781555811556 ; 9781555818203 ; 10.1128/9781555818203 ; Chlamydia ; reingest4.clockss.org:8082 > 
      au < finished ; crawling ; 1999 ; 9781555811327 ; 9781555818210 ; 10.1128/9781555818210 ; Sexually Transmitted Diseases and Adverse Outcomes of Pregnancy ; reingest5.clockss.org:8082 > 
      au < finished ; crawling ; 1999 ; 9781555811471 ; 9781555818227 ; 10.1128/9781555818227 ; Microsporidia and Microsporidiosis ; reingest1.clockss.org:8082 > 
      au < finished ; crawling ; 1999 ; 9781555811389 ; 9781555818234 ; 10.1128/9781555818234 ; Guide to Specimen Management in Clinical Microbiology Second Edition ; reingest2.clockss.org:8085 > 
      au < finished ; crawling ; 1999 ; 9781555811433 ; 9781555818272 ; 10.1128/9781555818272 ; Robert Koch: A Life in Medicine and Bacteriology ; reingest4.clockss.org:8082 > 
      au < finished ; crawling ; 2000 ; 9781555811976 ; 9781555816971 ; 10.1128/9781555816971 ; Emerging Infections 4 ; reingest3.clockss.org:8083 > 
      au < finished ; crawling ; 2000 ; 9781555812010 ; 9781555818050 ; 10.1128/9781555818050 ; Emerging Diseases of Animals ; reingest2.clockss.org:8085 > 
      au < finished ; crawling ; 2000 ; 9781555811778 ; 9781555818067 ; 10.1128/9781555818067 ; Infections Associated with Indwelling Medical Devices Third Edition ; reingest3.clockss.org:8083 > 
      au < frozen ; exists ; 2000 ; 9781555811945 ; 9781555818074 ; 10.1128/9781555818074 ; Molecular Mimicry, Microbes, and Autoimmunity ; > 
<<<<<<< HEAD
      au < finished ; crawling ; 2000 ; 9781555811938 ; 9781555818081 ; 10.1128/9781555818081 ; Chronology of Microbiology in Historical Context, A  ; reingest4.clockss.org:8082 > 
      au < finished ; crawling ; 2000 ; 9781555811952 ; 9781555818098 ; 10.1128/9781555818098 ; Environmental Microbe-Metal Interactions ; reingest5.clockss.org:8082 > 
      au < finished ; crawling ; 2000 ; 9781555811594 ; 9781555818104 ; 10.1128/9781555818104 ; Persistent Bacterial Infections ; reingest1.clockss.org:8082 > 
      au < finished ; crawling ; 2000 ; 9781555811747 ; 9781555818111 ; 10.1128/9781555818111 ; Virulence Mechanisms of Bacterial Pathogens Third Edition ; reingest2.clockss.org:8085 > 
      au < finished ; finished ; 2000 ; 9781555811907 ; 9781555818128 ; 10.1128/9781555818128 ; Many Faces, Many Microbes ; > 
      au < finished ; crawling ; 2000 ; 9781555811785 ; 9781555818135 ; 10.1128/9781555818135 ; Biotechnology Explorations ; reingest3.clockss.org:8083 > 
      au < finished ; crawling ; 2000 ; 9781555811846 ; 9781555818142 ; 10.1128/9781555818142 ; Ribosome, The ; reingest4.clockss.org:8082 > 
      au < finished ; crawling ; 2000 ; 9781555811631 ; 9781555818159 ; 10.1128/9781555818159 ; Intimate Strangers  ; reingest5.clockss.org:8082 > 
      au < finished ; crawling ; 2000 ; 9781555811587 ; 9781555818166 ; 10.1128/9781555818166 ; Prokaryotic Development ; reingest1.clockss.org:8082 > 
      au < finished ; crawling ; 2001 ; 9781555812164 ; 9781555816988 ; 10.1128/9781555816988 ; Emerging Infections 5 ; reingest4.clockss.org:8082 > 
      au < finished ; crawling ; 2001 ; 9781555812133 ; 9781555818005 ; 10.1128/9781555818005 ; Helicobacter pylori ; reingest3.clockss.org:8083 > 
      au < finished ; crawling ; 2001 ; 9781555812027 ; 9781555818012 ; 10.1128/9781555818012 ; Immunology, Immunopathology, and Immunity, Sixth Edition  ; reingest4.clockss.org:8082 > 
      au < finished ; crawling ; 2001 ; 9781555812225 ; 9781555818029 ; 10.1128/9781555818029 ; Recombinant DNA Controversy, The: A Memoir ; reingest5.clockss.org:8082 > 
      au < finished ; crawling ; 2001 ; 9781555811792 ; 9781555818036 ; 10.1128/9781555818036 ; Biocatalysis and Biodegradation ; reingest1.clockss.org:8082 > 
      au < finished ; finished ; 2001 ; 9781555811679 ; 9781555818043 ; 10.1128/9781555818043 ; Xenotransplantation ; > 
      au < finished ; crawling ; 2002 ; 9781555812355 ; 9781555817909 ; 10.1128/9781555817909 ; Borna Disease Virus and its Role in Neurobehavioral Diseases ; reingest5.clockss.org:8082 > 
      au < finished ; crawling ; 2002 ; 9781555812102 ; 9781555817916 ; 10.1128/9781555817916 ; Molecular Biology of Picornavirus ; reingest1.clockss.org:8082 > 
      au < finished ; crawling ; 2002 ; 9781555812348 ; 9781555817923 ; 10.1128/9781555817923 ; Enterococci, The ; reingest2.clockss.org:8085 > 
      au < finished ; crawling ; 2002 ; 9781555812270 ; 9781555817930 ; 10.1128/9781555817930 ; Other End of the Microscope, The ; reingest3.clockss.org:8083 > 
      au < finished ; crawling ; 2002 ; 9781555812447 ; 9781555817947 ; 10.1128/9781555817947 ; Polymicrobial Diseases ; reingest4.clockss.org:8082 > 
      au < finished ; crawling ; 2002 ; 9781555812096 ; 9781555817954 ; 10.1128/9781555817954 ; Mobile DNA II ; reingest5.clockss.org:8082 > 
      au < finished ; crawling ; 2002 ; 9781555811891 ; 9781555817961 ; 10.1128/9781555817961 ; Manual of Commercial Methods in Clinical Microbiology ; reingest1.clockss.org:8082 > 
=======
      au < frozen ; exists ; 2000 ; 9781555811938 ; 9781555818081 ; 10.1128/9781555818081 ; Chronology of Microbiology in Historical Context, A  ; > 
      au < frozen ; exists ; 2000 ; 9781555811952 ; 9781555818098 ; 10.1128/9781555818098 ; Environmental Microbe-Metal Interactions ; > 
      au < frozen ; exists ; 2000 ; 9781555811594 ; 9781555818104 ; 10.1128/9781555818104 ; Persistent Bacterial Infections ; > 
      au < frozen ; exists ; 2000 ; 9781555811747 ; 9781555818111 ; 10.1128/9781555818111 ; Virulence Mechanisms of Bacterial Pathogens Third Edition ; > 
      au < finished ; finished ; 2000 ; 9781555811907 ; 9781555818128 ; 10.1128/9781555818128 ; Many Faces, Many Microbes ; > 
      au < frozen ; exists ; 2000 ; 9781555811785 ; 9781555818135 ; 10.1128/9781555818135 ; Biotechnology Explorations ; > 
      au < frozen ; exists ; 2000 ; 9781555811846 ; 9781555818142 ; 10.1128/9781555818142 ; Ribosome, The ; > 
      au < frozen ; exists ; 2000 ; 9781555811631 ; 9781555818159 ; 10.1128/9781555818159 ; Intimate Strangers  ; > 
      au < frozen ; exists ; 2000 ; 9781555811587 ; 9781555818166 ; 10.1128/9781555818166 ; Prokaryotic Development ; > 
      au < frozen ; exists ; 2001 ; 9781555812164 ; 9781555816988 ; 10.1128/9781555816988 ; Emerging Infections 5 ; > 
      au < frozen ; exists ; 2001 ; 9781555812133 ; 9781555818005 ; 10.1128/9781555818005 ; Helicobacter pylori ; > 
      au < frozen ; exists ; 2001 ; 9781555812027 ; 9781555818012 ; 10.1128/9781555818012 ; Immunology, Immunopathology, and Immunity, Sixth Edition  ; > 
      au < frozen ; exists ; 2001 ; 9781555812225 ; 9781555818029 ; 10.1128/9781555818029 ; Recombinant DNA Controversy, The: A Memoir ; > 
      au < frozen ; exists ; 2001 ; 9781555811792 ; 9781555818036 ; 10.1128/9781555818036 ; Biocatalysis and Biodegradation ; > 
      au < finished ; crawling ; 2001 ; 9781555811679 ; 9781555818043 ; 10.1128/9781555818043 ; Xenotransplantation ; > 
      au < frozen ; exists ; 2002 ; 9781555812355 ; 9781555817909 ; 10.1128/9781555817909 ; Borna Disease Virus and its Role in Neurobehavioral Diseases ; > 
      au < frozen ; exists ; 2002 ; 9781555812102 ; 9781555817916 ; 10.1128/9781555817916 ; Molecular Biology of Picornavirus ; > 
      au < frozen ; exists ; 2002 ; 9781555812348 ; 9781555817923 ; 10.1128/9781555817923 ; Enterococci, The ; > 
      au < frozen ; exists ; 2002 ; 9781555812270 ; 9781555817930 ; 10.1128/9781555817930 ; Other End of the Microscope, The ; > 
      au < frozen ; exists ; 2002 ; 9781555812447 ; 9781555817947 ; 10.1128/9781555817947 ; Polymicrobial Diseases ; > 
      au < frozen ; exists ; 2002 ; 9781555812096 ; 9781555817954 ; 10.1128/9781555817954 ; Mobile DNA II ; > 
      au < frozen ; exists ; 2002 ; 9781555811891 ; 9781555817961 ; 10.1128/9781555817961 ; Manual of Commercial Methods in Clinical Microbiology ; > 
>>>>>>> ff57a4d5
      au < finished ; crawling ; 2002 ; 9781555812140 ; 9781555817978 ; 10.1128/9781555817978 ; Immunology of Infectious Diseases ; > 
      au < finished ; finished ; 2002 ; 9781555812300 ; 9781555817985 ; 10.1128/9781555817985 ; Legionella ; > 
      au < finished ; crawling ; 2002 ; 9781555812058 ; 9781555817992 ; 10.1128/9781555817992 ; Bacillus subtilis and Its Closest Relatives ; reingest2.clockss.org:8085 > 
      au < finished ; crawling ; 2003 ; 9781555812812 ; 9781555817763 ; 10.1128/9781555817763 ; Origins of Molecular Biology: A Tribute to Jacques Monod ; reingest3.clockss.org:8083 > 
      au < finished ; crawling ; 2003 ; 9781555812362 ; 9781555817787 ; 10.1128/9781555817787 ; Zoonoses: Infectious Diseases Transmissible from Animals to Humans 3/e ; reingest5.clockss.org:8082 > 
      au < finished ; crawling ; 2003 ; 9781555812584 ; 9781555817794 ; 10.1128/9781555817794 ; Bacteria versus Antibacterial Agents ; reingest1.clockss.org:8082 > 
      au < finished ; crawling ; 2003 ; 9781555812638 ; 9781555817800 ; 10.1128/9781555817800 ; Bacterial Adhesion to Animal Cells and Tissues ; reingest2.clockss.org:8085 > 
      au < finished ; crawling ; 2003 ; 9781555812317 ; 9781555817817 ; 10.1128/9781555817817 ; Quinolone Antimicrobial Agents, Third Edition ; reingest3.clockss.org:8083 > 
      au < finished ; crawling ; 2003 ; 9781555812669 ; 9781555817824 ; 10.1128/9781555817824 ; Natural Pathogens of Laboratory Animals: Their Effects on Research ; reingest4.clockss.org:8082 > 
      au < finished ; finished ; 2003 ; 9781555812409 ; 9781555817831 ; 10.1128/9781555817831 ; Viral Encephalitis in Humans ; > 
      au < finished ; crawling ; 2003 ; 9781555812614 ; 9781555817848 ; 10.1128/9781555817848 ; Microbial Pathogenesis and the Intestinal Epithelial Cell ; reingest5.clockss.org:8082 > 
      au < finished ; finished ; 2003 ; 9781555812645 ; 9781555817855 ; 10.1128/9781555817855 ; Microbes: An Invisible Universe ; > 
      au < finished ; crawling ; 2003 ; 9781555812256 ; 9781555817862 ; 10.1128/9781555817862 ; Global Disease Eradication ; reingest1.clockss.org:8082 > 
      au < finished ; crawling ; 2003 ; 9781555812607 ; 9781555817879 ; 10.1128/9781555817879 ; Granulomatous Infection and Inflammations ; reingest2.clockss.org:8085 > 
      au < finished ; crawling ; 2003 ; 9781555812546 ; 9781555817886 ; 10.1128/9781555817886 ; Antibiotics: Actions, Origins, Resistance ; reingest3.clockss.org:8083 > 
      au < finished ; crawling ; 2003 ; 9781555812454 ; 9781555817893 ; 10.1128/9781555817893 ; Bacterial Protein Toxins ; reingest4.clockss.org:8082 > 
      au < finished ; crawling ; 2003 ; 9781555812072 ; 9781555816353 ; 10.1128/9781555816353 ; Cases in Medical Microbiology and Infectious Diseases, Third Edition ; reingest3.clockss.org:8083 > 
      au < finished ; crawling ; 2004 ; 9781555812928 ; 9781555816544 ; 10.1128/9781555816544 ; Iron Transport in Bacteria ; reingest2.clockss.org:8085 > 
      au < finished ; crawling ; 2004 ; 9781555812966 ; 9781555817664 ; 10.1128/9781555817664 ; Cases in Human Parasitology ; reingest1.clockss.org:8082 > 
      au < finished ; crawling ; 2004 ; 9781555812911 ; 9781555817671 ; 10.1128/9781555817671 ; Innate Immune Response to Infection ; reingest2.clockss.org:8085 > 
      au < doesNotExist ; doesNotExist ; 2004 ; 9781555812973 ; 9781555816533 ; 10.1128/9781555816533 ; Pneumococcus, The ; > 
      au < finished ; crawling ; 2004 ; 9781555812683 ; 9781555817688 ; 10.1128/9781555817688 ; Molecular Epidemiology of Infectious Diseases: Principles and Practices ; reingest3.clockss.org:8083 > 
      au < finished ; crawling ; 2004 ; 9781555812799 ; 9781555817695 ; 10.1128/9781555817695 ; Clinical Laboratory Management ; reingest4.clockss.org:8082 > 
      au < finished ; crawling ; 2004 ; 9781555812942 ; 9781555817718 ; 10.1128/9781555817718 ; Microbial Biofilms ; reingest5.clockss.org:8082 > 
      au < finished ; crawling ; 2004 ; 9781555812881 ; 9781555817725 ; 10.1128/9781555817725 ; Pocket Guide to Clinical Microbiology, Third Edition ; reingest1.clockss.org:8082 > 
      au < finished ; crawling ; 2004 ; 9781555812461 ; 9781555816148 ; 10.1128/9781555816148 ; Immunology, Infection, and Immunity ; reingest3.clockss.org:8083 > 
      au < finished ; crawling ; 2004 ; 9781555812652 ; 9781555817732 ; 10.1128/9781555817732 ; Plasmid Biology ; reingest2.clockss.org:8085 > 
      au < finished ; finished ; 2004 ; 9781555812713 ; 9781555817749 ; 10.1128/9781555817749 ; Microbial Evolution: Gene Establishment, Survival, and Exchange ; > 
      au < finished ; finished ; 2004 ; 9781555812805 ; 9781555817756 ; 10.1128/9781555817756 ; Clinician's Dictionary of Pathogenic Microorganisms, A ; > 
      au < finished ; crawling ; 2004 ; 9781555812423 ; 9781555816995 ; 10.1128/9781555816995 ; Emerging Infections 6 ; reingest5.clockss.org:8082 > 
      au < finished ; crawling ; 2004 ; 9781555812676 ; 9781555817770 ; 10.1128/9781555817770 ; Microbial Diversity and Bioprospecting ; reingest4.clockss.org:8082 > 
      au < finished ; crawling ; 2005 ; 9781555813079 ; 9781555816506 ; 10.1128/9781555816506 ; Phages: Their Role in Pathogen and Biotechnology ; reingest3.clockss.org:8083 > 
      au < finished ; crawling ; 2005 ; 9781555813307 ; 9781555817558 ; 10.1128/9781555817558 ; Molecular Approaches to Malaria ; reingest3.clockss.org:8083 > 
      au < finished ; crawling ; 2005 ; 9781555812379 ; 9781555815929 ; 10.1128/9781555815929 ; Antimicrobial Agents: Antibacterials and Antifungals ; reingest4.clockss.org:8082 > 
      au < finished ; crawling ; 2005 ; 9781555813291 ; 9781555817572 ; 10.1128/9781555817572 ; Frontiers in Antimicrobial Resistance: A Tribute to Stuart B. Levy ; reingest5.clockss.org:8082 > 
      au < finished ; crawling ; 2005 ; 9781555813406 ; 9781555817565 ; 10.1128/9781555817565 ; Rene Dubos, Friend of the Good Earth: Microbiologist, Medical Scientist, Environmentalist ; reingest4.clockss.org:8082 > 
      au < finished ; crawling ; 2005 ; 9781555813048 ; 9781555816094 ; 10.1128/9781555816094 ; Biology and Biotechnology: Science, Applications, and Issues ; reingest1.clockss.org:8082 > 
      au < finished ; crawling ; 2005 ; 9781555813284 ; 9781555816452 ; 10.1128/9781555816452 ; Bacterial Ion Channels and Their Eukaryotic Homologs ; reingest5.clockss.org:8082 > 
      au < finished ; crawling ; 2005 ; 9781555813277 ; 9781555817589 ; 10.1128/9781555817589 ; Petroleum Microbiology ; reingest1.clockss.org:8082 > 
      au < finished ; crawling ; 2005 ; 9781555812393 ; 9781555817596 ; 10.1128/9781555817596 ; Bioremediation ; reingest2.clockss.org:8085 > 
      au < finished ; crawling ; 2005 ; 9781555813017 ; 9781555818395 ; 10.1128/9781555818395 ; Structural Biology of Bacterial Pathogensis ; reingest3.clockss.org:8083 > 
      au < finished ; crawling ; 2005 ; 9781555812386 ; 9781555816490 ; 10.1128/9781555816490 ; Tick-Borne Diseases of Humans ; reingest2.clockss.org:8085 > 
      au < frozen ; exists ; 2005 ; 9781555812980 ; 9781555817602 ; 10.1128/9781555817602 ; Revenge of the Microbes ; > 
      au < finished ; crawling ; 2005 ; 9781555813239 ; 9781555817619 ; 10.1128/9781555817619 ; Colonization of Mucosal Surfaces ; reingest3.clockss.org:8083 > 
      au < finished ; crawling ; 2005 ; 9781555813093 ; 9781555817626 ; 10.1128/9781555817626 ; Viruses and the Evolution of Life ; reingest4.clockss.org:8082 > 
      au < finished ; crawling ; 2005 ; 9781555813024 ; 9781555817633 ; 10.1128/9781555817633 ; Cellular Microbiology Second Edition ; reingest5.clockss.org:8082 > 
      au < finished ; finished ; 2005 ; 9781555812324 ; 9781555817640 ; 10.1128/9781555817640 ; Bacterial Chromosome, The ; > 
      au < finished ; crawling ; 2005 ; 9781555812959 ; 9781555817657 ; 10.1128/9781555817657 ; Tuberculosis and the Tubercle Bacillus ; reingest3.clockss.org:8083 > 
      au < finished ; crawling ; 2006 ; 9781555813734 ; 9781555815684 ; 10.1128/9781555815684 ; Pathogenesis of Human Pulmonary Tuberculosis: Insights from the Rabbit Model ; reingest1.clockss.org:8082 > 
      au < finished ; crawling ; 2006 ; 9781555813758 ; 9781555815721 ; 10.1128/9781555815721 ; Food Allergy ; reingest3.clockss.org:8083 > 
      au < finished ; crawling ; 2006 ; 9781555813765 ; 9781555817510 ; 10.1128/9781555817510 ; Exposure: A Guide to Sources of Infection ; reingest4.clockss.org:8082 > 
      au < finished ; crawling ; 2006 ; 9781555813390 ; 9781555815899 ; 10.1128/9781555815899 ; Biological Safety, Fourth Edition : Principles and Practices ; reingest1.clockss.org:8082 > 
      au < finished ; finished ; 2006 ; 9781555813659 ; 9781555815714 ; 10.1128/9781555815714 ; Biology of Vibrios, The ; > 
      au < finished ; crawling ; 2006 ; 9781555813666 ; 9781555816322 ; 10.1128/9781555816322 ; Outbreak: Cases in the Real-World Microbiology ; reingest5.clockss.org:8082 > 
      au < finished ; finished ; 2006 ; 9781555813680 ; 9781555815776 ; 10.1128/9781555815776 ; Molecular Principles of Fungal Pathogenesis ; > 
      au < finished ; crawling ; 2006 ; 9781555813000 ; 9781555815622 ; 10.1128/9781555815622 ; Evolution of Microbial Pathogens ; reingest4.clockss.org:8082 > 
      au < finished ; crawling ; 2006 ; 9781555813642 ; 9781555815905 ; 10.1128/9781555815905 ; Manual of Molecular and Clinical Lab Immunology, Seventh Edition ; reingest2.clockss.org:8085 > 
      au < finished ; crawling ; 2006 ; 9781555813437 ; 9781555816513 ; 10.1128/9781555816513 ; Gram-Positive Pathogens, Second Edition ; reingest4.clockss.org:8082 > 
      au < finished ; crawling ; 2006 ; 9781555813567 ; 9781555816483 ; 10.1128/9781555816483 ; Power of Plagues, The ; reingest1.clockss.org:8082 > 
      au < finished ; crawling ; 2006 ; 9781555813574 ; 9781555817527 ; 10.1128/9781555817527 ; Microbiology of Fresh Produce ; reingest5.clockss.org:8082 > 
      au < finished ; crawling ; 2006 ; 9781555813062 ; 9781555817534 ; 10.1128/9781555817534 ; Antimicrobial Resistance in Bacteria of Animal Origin ; reingest1.clockss.org:8082 > 
      au < finished ; crawling ; 2006 ; 9781555813420 ; 9781555817541 ; 10.1128/9781555817541 ; Enterobacteria Second Edition, The ; reingest2.clockss.org:8085 > 
      au < finished ; crawling ; 2006 ; 9781555813451 ; 9781555816520 ; 10.1128/9781555816520 ; Biomedical Scientist as Expert Witness, The ; reingest5.clockss.org:8082 > 
      au < finished ; crawling ; 2006 ; 9781555813192 ; 9781555816704 ; 10.1128/9781555816704 ; DNA Repair and Mutagensis, Second Edition ; reingest1.clockss.org:8082 > 
      au < finished ; crawling ; 2007 ; 9781555814663 ; 9781555816346 ; 10.1128/9781555816346 ; Twelve Diseases that Changed Our World ; reingest2.clockss.org:8085 > 
      au < finished ; crawling ; 2007 ; 9781555814212 ; 9781555815837 ; 10.1128/9781555815837 ; Sex in Fungi: Molecular Determination and Evolutionary Implications ; reingest5.clockss.org:8082 > 
      au < finished ; crawling ; 2007 ; 9781555812232 ; 9781555817497 ; 10.1128/9781555817497 ; Methods for General and Molecular Microbiology, Third Edition ; reingest2.clockss.org:8085 > 
      au < finished ; crawling ; 2007 ; 9781555814694 ; 9781555815851 ; 10.1128/9781555815851 ; Virulence Mechanisms of Bacterial Pathogens, Fourth Edition ; reingest4.clockss.org:8082 > 
      au < finished ; crawling ; 2007 ; 9781555814243 ; 9781555815844 ; 10.1128/9781555815844 ; Superantigens: Molecular Basis for Their Role in Human Diseases ; reingest3.clockss.org:8083 > 
      au < finished ; crawling ; 2007 ; 9781555814021 ; 9781555817503 ; 10.1128/9781555817503 ; Microbiology Bench Companion, The ; reingest3.clockss.org:8083 > 
      au < finished ; crawling ; 2007 ; 9781555814519 ; 9781555815530 ; 10.1128/9781555815530 ; Bacterial Pathogenomics ; reingest1.clockss.org:8082 > 
      au < finished ; crawling ; 2007 ; 9781555813796 ; 9781555815882 ; 10.1128/9781555815882 ; Manual of Environmental Microbiology, Third Edition ; reingest5.clockss.org:8082 > 
      au < finished ; crawling ; 2007 ; 9781555814229 ; 9781555815813 ; 10.1128/9781555815813 ; Physiology and Biochemistry of Extremophiles ; reingest1.clockss.org:8082 > 
      au < finished ; crawling ; 2007 ; 9781555813031 ; 9781555815615 ; 10.1128/9781555815615 ; Enzyme-Mediated Resistance to Antibiotics ; reingest3.clockss.org:8083 > 
      au < finished ; crawling ; 2007 ; 9781555813932 ; 9781555815653 ; 10.1128/9781555815653 ; HIV and Pathogenesis of AIDS Third Edition ; reingest5.clockss.org:8082 > 
      au < finished ; crawling ; 2007 ; 9781555813918 ; 9781555815516 ; 10.1128/9781555815516 ; Archaea: Molecular and Cellular Biology ; reingest5.clockss.org:8082 > 
      au < finished ; crawling ; 2007 ; 9781555813925 ; 9781555816445 ; 10.1128/9781555816445 ; Antisepsis, Disinfection, and Sterilization ; reingest4.clockss.org:8082 > 
      au < finished ; crawling ; 2007 ; 9781555814076 ; 9781555815912 ; 10.1128/9781555815912 ; Food Microbiology, Third Edition ; reingest3.clockss.org:8083 > 
      au < finished ; crawling ; 2007 ; 9781555814175 ; 9781555816186 ; 10.1128/9781555816186 ; Food Safety : Old Habits, New Perspectives ; reingest4.clockss.org:8082 > 
      au < finished ; crawling ; 2007 ; 9781555813901 ; 9781555815660 ; 10.1128/9781555815660 ; Legionella: State of the Art 30 Years after Its Recognition ; reingest1.clockss.org:8082 > 
      au < finished ; crawling ; 2007 ; 9781555813741 ; 9781555815769 ; 10.1128/9781555815769 ; Microbial Source Tracking ; reingest2.clockss.org:8085 > 
      au < finished ; crawling ; 2007 ; 9781555813802 ; 9781555816018 ; 10.1128/9781555816018 ; Diagnostic Medical Parasitology, Fifth Edition ; reingest5.clockss.org:8082 > 
      au < finished ; crawling ; 2007 ; 9781555813987 ; 9781555815806 ; 10.1128/9781555815806 ; Periplasm, The ; reingest5.clockss.org:8082 > 
      au < finished ; crawling ; 2007 ; 9781555813772 ; 9781555815585 ; 10.1128/9781555815585 ; Emerging Infections 7 ; reingest1.clockss.org:8082 > 
      au < finished ; finished ; 2008 ; 9781555814441 ; 9781555815592 ; 10.1128/9781555815592 ; Emerging Infections 8 ; > 
      au < finished ; crawling ; 2008 ; 9781555814038 ; 9781555815462 ; 10.1128/9781555815462 ; Therapeutic Microbiology: Probiotics and Related Strategies ; reingest2.clockss.org:8085 > 
      au < finished ; crawling ; 2008 ; 9781555814137 ; 9781555815745 ; 10.1128/9781555815745 ; Imported Foods: Microbial Issues and Challenges ; reingest5.clockss.org:8082 > 
      au < finished ; crawling ; 2008 ; 9781555816711 ; 9781555816339 ; 10.1128/9781555816339 ; Forgotten People, Forgotten Diseases: The Neglected Tropical Diseases and their Impact on Global Health and Development ; reingest1.clockss.org:8082 > 
      au < finished ; crawling ; 2008 ; 9781555814373 ; 9781555815554 ; 10.1128/9781555815554 ; Campylobacter, Third Edition ; reingest3.clockss.org:8083 > 
      au < finished ; crawling ; 2008 ; 9781555814786 ; 9781555815547 ; 10.1128/9781555815547 ; Bioenergy ; reingest2.clockss.org:8085 > 
      au < finished ; finished ; 2008 ; 9781555814069 ; 9781555815509 ; 10.1128/9781555815509 ; Accessing Uncultivated Microorganisms: From the Environment to Organisms and Genomes and Back ; > 
      au < finished ; crawling ; 2008 ; 9781555814236 ; 9781555815646 ; 10.1128/9781555815646 ; High-Pressure Microbiology ; reingest5.clockss.org:8082 > 
      au < finished ; crawling ; 2008 ; 9781555814649 ; 9781555815738 ; 10.1128/9781555815738 ; Food-Borne Viruses: Progress and Challenges ; reingest4.clockss.org:8082 > 
      au < finished ; crawling ; 2008 ; 9781555814045 ; 9781555815578 ; 10.1128/9781555815578 ; Chemical Communication Among Bacteria ; reingest5.clockss.org:8082 > 
      au < finished ; crawling ; 2008 ; 9781555814083 ; 9781555815820 ; 10.1128/9781555815820 ; Pneumococcal Vaccines: The Impact of Conjugate Vaccine ; reingest2.clockss.org:8085 > 
      au < finished ; crawling ; 2008 ; 9781555814687 ; 9781555815783 ; 10.1128/9781555815783 ; Mycobacterial Cell Envelope, The ; reingest3.clockss.org:8083 > 
      au < finished ; crawling ; 2008 ; 9781555814502 ; 9781555817473 ; 10.1128/9781555817473 ; Sampling for Biological Agents in the Environment ; reingest1.clockss.org:8082 > 
      au < finished ; crawling ; 2008 ; 9781555814557 ; 9781555815790 ; 10.1128/9781555815790 ; Nidoviruses ; reingest4.clockss.org:8082 > 
      au < finished ; crawling ; 2008 ; 9781555814601 ; 9781555815608 ; 10.1128/9781555815608 ; Enterobacter sakazakii ; reingest2.clockss.org:8085 > 
      au < finished ; crawling ; 2008 ; 9781555814205 ; 9781555815677 ; 10.1128/9781555815677 ; Myxobacteria: Multicellularity and Differentiation ; reingest1.clockss.org:8082 > 
      au < finished ; crawling ; 2008 ; 9781555814144 ; 9781555815639 ; 10.1128/9781555815639 ; Evolutionary Biology of Bacterial and Fungal Pathogens ; reingest5.clockss.org:8082 > 
      au < finished ; crawling ; 2008 ; 9781555814618 ; 9781555815752 ; 10.1128/9781555815752 ; Microbial Risk Analysis of Foods ; reingest1.clockss.org:8082 > 
      au < finished ; crawling ; 2008 ; 9781555814717 ; 9781555816100 ; 10.1128/9781555816100 ; Molecular Biology and Biotechnology, Third Edition: A Guide for Teachers ; reingest2.clockss.org:8085 > 
      au < finished ; finished ; 2008 ; 9781555814724 ; 9781555817480 ; 10.1128/9781555817480 ; Molecular Biology and Biotechnology, Third Edition: A Guide for Students ; > 
      au < finished ; crawling ; 2009 ; 9781555814014 ; 9781555816650 ; 10.1128/9781555816650 ; Phagocyte-Pathogen Interactions: Macrophages and the Host Response to Infection ; reingest4.clockss.org:8082 > 
      au < finished ; crawling ; 2009 ; 9781555814847 ; 9781555815950 ; 10.1128/9781555815950 ; Infections of Leisure, Fourth Edition ; reingest1.clockss.org:8082 > 
      au < finished ; crawling ; 2009 ; 9781555814304 ; 9781555815486 ; 10.1128/9781555815486 ; Sequelae and Long-Term Consequences of Infectious Diseases ; reingest4.clockss.org:8082 > 
      au < finished ; finished ; 2009 ; 9781555814397 ; 9781555815493 ; 10.1128/9781555815493 ; Antiviral Research: Strategies in Antiviral Drug Discovery ; > 
      au < finished ; crawling ; 2009 ; 9781555814625 ; 9781555815974 ; 10.1128/9781555815974 ; Clinical Virology Manual, Fourth Edition ; reingest3.clockss.org:8083 > 
      au < finished ; crawling ; 2009 ; 9781555814052 ; 9781555815479 ; 10.1128/9781555815479 ; Food-Borne Microbes: Shaping the Host Ecosystem ; reingest3.clockss.org:8083 > 
      au < finished ; crawling ; 2009 ; 9781555815158 ; 9781555817428 ; 10.1128/9781555817428 ; Elusive Malaria Vaccine, The: Miracle or Mirage? ; reingest3.clockss.org:8083 > 
      au < finished ; crawling ; 2009 ; 9781555814540 ; 9781555815967 ; 10.1128/9781555815967 ; Practical Guide to Diagnostic Parasitology, Second Edition ; reingest2.clockss.org:8085 > 
      au < finished ; crawling ; 2009 ; 9781555815004 ; 9781555817442 ; 10.1128/9781555817442 ; Animalcules: The Activities, Impacts, and Investigators of Microbes ; reingest5.clockss.org:8082 > 
      au < finished ; crawling ; 2009 ; 9781555814250 ; 9781555815981 ; 10.1128/9781555815981 ; Clinical Virology Third Edition ; reingest4.clockss.org:8082 > 
      au < finished ; crawling ; 2009 ; 9781555814380 ; 9781555815523 ; 10.1128/9781555815523 ; Aspergillus fumigatus and Aspergillosis ; reingest5.clockss.org:8082 > 
      au < finished ; crawling ; 2009 ; 9781555813697 ; 9781555815691 ; 10.1128/9781555815691 ; Spectrum of Neuro-AIDS Disorders, The: Pathophysiology, Diagnosis, and Treatment ; reingest2.clockss.org:8085 > 
      au < finished ; crawling ; 2009 ; 9781555813970 ; 9781555815455 ; 10.1128/9781555815455 ; Diagnostic Microbiology of the Immunocompromised Host ; reingest1.clockss.org:8082 > 
      au < finished ; crawling ; 2009 ; 9781555814366 ; 9781555815561 ; 10.1128/9781555815561 ; Cellular Signaling and Innate Immune Responses to RNA Virus Infections ; reingest4.clockss.org:8082 > 
      au < finished ; crawling ; 2010 ; 9781555816032 ; 9781555816537 ; 10.1128/9781555816537 ; Picornaviruses, The ; reingest1.clockss.org:8082 > 
      au < finished ; crawling ; 2010 ; 9781555815257 ; 9781555816803 ; 10.1128/9781555816803 ; Emerging Infections 9 ; reingest3.clockss.org:8083 > 
      au < finished ; crawling ; 2010 ; 9781555815028 ; 9781555816629 ; 10.1128/9781555816629 ; Bacteriophages in the Control of Food- and Waterborne Pathogens ; reingest3.clockss.org:8083 > 
      au < finished ; crawling ; 2010 ; 9781555815271 ; 9781555817435 ; 10.1128/9781555817435 ; Clinical Microbiology Procedures Handbook, 3rd Edition ; reingest4.clockss.org:8082 > 
      au < finished ; crawling ; 2010 ; 9781555815127 ; 9781555816827 ; 10.1128/9781555816827 ; Manual of Industrial Microbiology and Biotechnology, Third Edition ; reingest4.clockss.org:8082 > 
      au < finished ; finished ; 2010 ; 9781555814731 ; 9781555816636 ; 10.1128/9781555816636 ; Cellular and Molecular Biology of Filamentous Fungi ; > 
      au < finished ; crawling ; 2010 ; 9781555814991 ; 9781555816667 ; 10.1128/9781555816667 ; Second Messenger Cyclic Di-GMP, The ; reingest5.clockss.org:8082 > 
      au < finished ; crawling ; 2010 ; 9781555814595 ; 9781555815936 ; 10.1128/9781555815936 ; Pathogens and Toxins in Food: Challenges and Interventions ; reingest5.clockss.org:8082 > 
      au < finished ; crawling ; 2011 ; 9781555815295 ; 9781555817220 ; 10.1128/9781555817220 ; Germ Theory: Medical Pioneers in Infectious Diseases ; reingest5.clockss.org:8082 > 
      au < finished ; crawling ; 2011 ; 9781555815363 ; 9781555817190 ; 10.1128/9781555817190 ; Microbial Metal and Metalloid Metabolism: Advances and Applications ; reingest3.clockss.org:8083 > 
      au < finished ; crawling ; 2011 ; 9781555815035 ; 9781555817107 ; 10.1128/9781555817107 ; Oral Microbial Communities: Genomic Inquiry and Interspecies Communication ; reingest1.clockss.org:8082 > 
      au < finished ; crawling ; 2011 ; 9781555815134 ; 9781555817138 ; 10.1128/9781555817138 ; Tuberculosis and Nontuberculous Mycobacterial Infections, Sixth Edition ; reingest4.clockss.org:8082 > 
      au < finished ; crawling ; 2011 ; 9781555814632 ; 9781555816728 ; 10.1128/9781555816728 ; Manual of Clinical Microbiology, Tenth Edition, Digital Edition ; reingest2.clockss.org:8085 > 
      au < expected ; exists ; 2011 ; 9781555816797 ; 9781555816797 ; 10.1128/9781555816797 ; Manual of Clinical Microbiology, Tenth Edition: Image Library ; > 
      au < finished ; crawling ; 2011 ; 9781555815165 ; 9781555817152 ; 10.1128/9781555817152 ; Yeast Research: A Historical Overview ; reingest1.clockss.org:8082 > 
      au < finished ; crawling ; 2011 ; 9781555815356 ; 9781555817114 ; 10.1128/9781555817114 ; Population Genetics of Bacteria: A Tribute to Thomas S. Whittam ; reingest2.clockss.org:8085 > 
      au < finished ; crawling ; 2011 ; 9781555815424 ; 9781555817121 ; 10.1128/9781555817121 ; Rapid Detection, Characterization, and Enumeration of Foodborne Pathogens ; reingest3.clockss.org:8083 > 
      au < finished ; crawling ; 2011 ; 9781555814816 ; 9781555817145 ; 10.1128/9781555817145 ; Nitrification ; reingest5.clockss.org:8082 > 
      au < finished ; crawling ; 2011 ; 9781555814571 ; 9781555816902 ; 10.1128/9781555816902 ; Genomes of Foodborne and Waterborne Pathogens ; reingest1.clockss.org:8082 > 
      au < finished ; crawling ; 2011 ; 9781555815370 ; 9781555816896 ; 10.1128/9781555816896 ; Stable Isotope Probing and Related Technologies ; reingest5.clockss.org:8082 > 
      au < finished ; crawling ; 2011 ; 9781555815141 ; 9781555816872 ; 10.1128/9781555816872 ; Immune Response to Infection, The ; reingest3.clockss.org:8083 > 
      au < finished ; finished ; 2011 ; 9781555816087 ; 9781555816865 ; 10.1128/9781555816865 ; Fecal Bacteria, The ; > 
      au < finished ; crawling ; 2011 ; 9781555816216 ; 9781555816841 ; 10.1128/9781555816841 ; Bacterial Stress Responses, Second Edition ; reingest1.clockss.org:8082 > 
      au < finished ; crawling ; 2011 ; 9781555815431 ; 9781555816889 ; 10.1128/9781555816889 ; Magic Bullets To Conquer Malaria: From Quinine to Qinghaosu ; reingest4.clockss.org:8082 > 
      au < finished ; crawling ; 2011 ; 9781555815011 ; 9781555816858 ; 10.1128/9781555816858 ; Cryptococcus: From Human Pathogen to Model Yeast ; reingest2.clockss.org:8085 > 
      au < finished ; finished ; 2011 ; 9781555815387 ; 9781555816810 ; 10.1128/9781555816810 ; Lure of Bacterial Genetics, The : A Tribute to John Roth ; > 
      au < finished ; crawling ; 2011 ; 9781555814977 ; 9781555816834 ; 10.1128/9781555816834 ; Molecular Microbiology, Second Edition: Diagnostic Principles and Practice ; reingest5.clockss.org:8082 > 
      au < finished ; crawling ; 2012 ; 9781555815400 ; 9781555818470 ; 10.1128/9781555818470 ; Microbes and Evolution: The World That Darwin Never Saw ; > 
      au < finished ; crawling ; 2012 ; 9781555816742 ; 9781555817329 ; 10.1128/9781555817329 ; Intracellular Pathogens I: Chlamydiales ; reingest4.clockss.org:8082 > 
      au < finished ; crawling ; 2012 ; 9781555816773 ; 9781555817336 ; 10.1128/9781555817336 ; Intracellular Pathogens II: Rickettsiales ; reingest2.clockss.org:8085 > 
      au < finished ; crawling ; 2012 ; 9781555816049 ; 9781555817183 ; 10.1128/9781555817183 ; Polar Mirobiology: Life in a Deep Freeze ; reingest2.clockss.org:8085 > 
      au < finished ; crawling ; 2012 ; 9781555817084 ; 9781555817213 ; 10.1128/9781555817213 ; Genome Plasticity and Infectious Diseases ; reingest4.clockss.org:8082 > 
      au < finished ; crawling ; 2012 ; 9781555815394 ; 9781555817176 ; 10.1128/9781555817176 ; Candida and Candidiasis, Second Edition ; reingest5.clockss.org:8082 > 
      au < finished ; crawling ; 2013 ; 9781555818746 ; 9781555818753 ; 10.1128/9781555818753 ; Forgotten People, Forgotten Diseases, Second Edition ; reingest1.clockss.org:8082 > 
      au < finished ; crawling ; 2013 ; 9781555815073 ; 9781555818586 ; 10.1128/9781555818586 ; To Catch a Virus ; reingest4.clockss.org:8082 > 
      au < finished ; crawling ; 2013 ; 9781555816766 ; 9781555818524 ; 10.1128/9781555818524 ; Regulation of Bacterial Virulence ; reingest3.clockss.org:8083 > 
      au < finished ; crawling ; 2013 ; 9781555816261 ; 9781555818463 ; 10.1128/9781555818463 ; Food Microbiology, Fourth Edition ; reingest2.clockss.org:8085 > 
      au < finished ; crawling ; 2014 ; 9781555818838 ; 9781555818845 ; 10.1128/9781555818845 ; Molecular Genetics of Mycobacteria ; reingest3.clockss.org:8083 > 
      au < finished ; crawling ; 2014 ; 9781555815868 ; 9781555818593 ; 10.1128/9781555818593 ; Cheese and Microbes ; reingest5.clockss.org:8082 >
      au < finished ; crawling ; 2014 ; 9781555818425 ; 9781555818432 ; 10.1128/9781555818432 ; One Health ; reingest2.clockss.org:8085 >
      au < finished ; crawling ; 2014 ; 9781555817275 ; 9781555817282 ; 10.1128/9781555817282 ; Clinical Laboratory Management, Second Edition ; reingest2.clockss.org:8085 >
      au < expected ; exists ; 2015 ; 9781555817398 ; 9781555817404 ; 10.1128/9781555817404 ; Urinary Tract Infections ; >
      au < finished ; crawling ; 2015 ; 9781555817350 ; 9781555817411 ; 10.1128/9781555817411 ; Antibodies for Infectious Diseases ; reingest2.clockss.org:8085 >
      au < testing ; exists ; 2015 ; 9781555816759 ; 9781555819323 ; 10.1128/9781555819323 ; The Bacterial Spore ; >
      au < finished ; finished ; 2015 ; 9781555818715 ; 9781555818722 ; 10.1128/9781555818722 ; Manual of Molecular and Clinical Laboratory Immunology ; reingest1.clockss.org:8082 >
      au < finished ; finished ; 2015 ; 9781555818807 ; 9781555818814 ; 10.1128/9781555818814 ; Clinical Microbiology Procedures Handbook, 4th Edition ; reingest2.clockss.org:8085 >
      au < finished ; crawling ; 2015 ; 9781555819200 ; 9781555819217 ; 10.1128/9781555819217 ; Mobile DNA III ; reingest5.clockss.org:8082 >
      au < finished ; crawling ; 2015 ; 9781555818975 ; 9781555818982 ; 10.1128/9781555818982 ; Plasmids ; reingest4.clockss.org:8082 >
      au < finished ; crawling ; 2015 ; 9781555818999 ; 9781555819002 ; 10.1128/9781555819002 ; Diagnostic Medical Parasitology ; reingest3.clockss.org:8083 >
      au < notReady ; exists ; 2015 ; 9781555819255 ; 9781555819262 ; 10.1128/9781555819262 ; Zoonoses ; > #no substance, no articles, doi's etc
      au < finished ; crawling ; 2015 ; 9781555817374 ; 9781555817381 ; 10.1128/9781555817381 ; Manual of Clinical Microbiology, 11th Edition ; reingest1.clockss.org:8082 >
      au < finished ; crawling ; 2015 ; 9781555818784 ; 9781555818791 ; 10.1128/9781555818791 ; Enterohemorrhagic Escherichia coli and Other Shiga Toxin-Producing E. coli ; reingest2.clockss.org:8085 >

      }
      
   }
}<|MERGE_RESOLUTION|>--- conflicted
+++ resolved
@@ -48,30 +48,6 @@
       au < finished ; crawling ; 2000 ; 9781555812010 ; 9781555818050 ; 10.1128/9781555818050 ; Emerging Diseases of Animals ; reingest2.clockss.org:8085 > 
       au < finished ; crawling ; 2000 ; 9781555811778 ; 9781555818067 ; 10.1128/9781555818067 ; Infections Associated with Indwelling Medical Devices Third Edition ; reingest3.clockss.org:8083 > 
       au < frozen ; exists ; 2000 ; 9781555811945 ; 9781555818074 ; 10.1128/9781555818074 ; Molecular Mimicry, Microbes, and Autoimmunity ; > 
-<<<<<<< HEAD
-      au < finished ; crawling ; 2000 ; 9781555811938 ; 9781555818081 ; 10.1128/9781555818081 ; Chronology of Microbiology in Historical Context, A  ; reingest4.clockss.org:8082 > 
-      au < finished ; crawling ; 2000 ; 9781555811952 ; 9781555818098 ; 10.1128/9781555818098 ; Environmental Microbe-Metal Interactions ; reingest5.clockss.org:8082 > 
-      au < finished ; crawling ; 2000 ; 9781555811594 ; 9781555818104 ; 10.1128/9781555818104 ; Persistent Bacterial Infections ; reingest1.clockss.org:8082 > 
-      au < finished ; crawling ; 2000 ; 9781555811747 ; 9781555818111 ; 10.1128/9781555818111 ; Virulence Mechanisms of Bacterial Pathogens Third Edition ; reingest2.clockss.org:8085 > 
-      au < finished ; finished ; 2000 ; 9781555811907 ; 9781555818128 ; 10.1128/9781555818128 ; Many Faces, Many Microbes ; > 
-      au < finished ; crawling ; 2000 ; 9781555811785 ; 9781555818135 ; 10.1128/9781555818135 ; Biotechnology Explorations ; reingest3.clockss.org:8083 > 
-      au < finished ; crawling ; 2000 ; 9781555811846 ; 9781555818142 ; 10.1128/9781555818142 ; Ribosome, The ; reingest4.clockss.org:8082 > 
-      au < finished ; crawling ; 2000 ; 9781555811631 ; 9781555818159 ; 10.1128/9781555818159 ; Intimate Strangers  ; reingest5.clockss.org:8082 > 
-      au < finished ; crawling ; 2000 ; 9781555811587 ; 9781555818166 ; 10.1128/9781555818166 ; Prokaryotic Development ; reingest1.clockss.org:8082 > 
-      au < finished ; crawling ; 2001 ; 9781555812164 ; 9781555816988 ; 10.1128/9781555816988 ; Emerging Infections 5 ; reingest4.clockss.org:8082 > 
-      au < finished ; crawling ; 2001 ; 9781555812133 ; 9781555818005 ; 10.1128/9781555818005 ; Helicobacter pylori ; reingest3.clockss.org:8083 > 
-      au < finished ; crawling ; 2001 ; 9781555812027 ; 9781555818012 ; 10.1128/9781555818012 ; Immunology, Immunopathology, and Immunity, Sixth Edition  ; reingest4.clockss.org:8082 > 
-      au < finished ; crawling ; 2001 ; 9781555812225 ; 9781555818029 ; 10.1128/9781555818029 ; Recombinant DNA Controversy, The: A Memoir ; reingest5.clockss.org:8082 > 
-      au < finished ; crawling ; 2001 ; 9781555811792 ; 9781555818036 ; 10.1128/9781555818036 ; Biocatalysis and Biodegradation ; reingest1.clockss.org:8082 > 
-      au < finished ; finished ; 2001 ; 9781555811679 ; 9781555818043 ; 10.1128/9781555818043 ; Xenotransplantation ; > 
-      au < finished ; crawling ; 2002 ; 9781555812355 ; 9781555817909 ; 10.1128/9781555817909 ; Borna Disease Virus and its Role in Neurobehavioral Diseases ; reingest5.clockss.org:8082 > 
-      au < finished ; crawling ; 2002 ; 9781555812102 ; 9781555817916 ; 10.1128/9781555817916 ; Molecular Biology of Picornavirus ; reingest1.clockss.org:8082 > 
-      au < finished ; crawling ; 2002 ; 9781555812348 ; 9781555817923 ; 10.1128/9781555817923 ; Enterococci, The ; reingest2.clockss.org:8085 > 
-      au < finished ; crawling ; 2002 ; 9781555812270 ; 9781555817930 ; 10.1128/9781555817930 ; Other End of the Microscope, The ; reingest3.clockss.org:8083 > 
-      au < finished ; crawling ; 2002 ; 9781555812447 ; 9781555817947 ; 10.1128/9781555817947 ; Polymicrobial Diseases ; reingest4.clockss.org:8082 > 
-      au < finished ; crawling ; 2002 ; 9781555812096 ; 9781555817954 ; 10.1128/9781555817954 ; Mobile DNA II ; reingest5.clockss.org:8082 > 
-      au < finished ; crawling ; 2002 ; 9781555811891 ; 9781555817961 ; 10.1128/9781555817961 ; Manual of Commercial Methods in Clinical Microbiology ; reingest1.clockss.org:8082 > 
-=======
       au < frozen ; exists ; 2000 ; 9781555811938 ; 9781555818081 ; 10.1128/9781555818081 ; Chronology of Microbiology in Historical Context, A  ; > 
       au < frozen ; exists ; 2000 ; 9781555811952 ; 9781555818098 ; 10.1128/9781555818098 ; Environmental Microbe-Metal Interactions ; > 
       au < frozen ; exists ; 2000 ; 9781555811594 ; 9781555818104 ; 10.1128/9781555818104 ; Persistent Bacterial Infections ; > 
@@ -94,7 +70,6 @@
       au < frozen ; exists ; 2002 ; 9781555812447 ; 9781555817947 ; 10.1128/9781555817947 ; Polymicrobial Diseases ; > 
       au < frozen ; exists ; 2002 ; 9781555812096 ; 9781555817954 ; 10.1128/9781555817954 ; Mobile DNA II ; > 
       au < frozen ; exists ; 2002 ; 9781555811891 ; 9781555817961 ; 10.1128/9781555817961 ; Manual of Commercial Methods in Clinical Microbiology ; > 
->>>>>>> ff57a4d5
       au < finished ; crawling ; 2002 ; 9781555812140 ; 9781555817978 ; 10.1128/9781555817978 ; Immunology of Infectious Diseases ; > 
       au < finished ; finished ; 2002 ; 9781555812300 ; 9781555817985 ; 10.1128/9781555817985 ; Legionella ; > 
       au < finished ; crawling ; 2002 ; 9781555812058 ; 9781555817992 ; 10.1128/9781555817992 ; Bacillus subtilis and Its Closest Relatives ; reingest2.clockss.org:8085 > 
