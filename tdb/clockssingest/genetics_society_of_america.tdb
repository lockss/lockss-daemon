--- conflicted
+++ resolved
@@ -250,11 +250,7 @@
     au < gensoc.ClockssGeneticsSocietyDrupalPlugin ; crawling ; exists ; 2015 ; Genetics Volume 201 ; 201 ; >
     au < gensoc.ClockssGeneticsSocietyDrupalPlugin ; frozen ; exists ; 2016 ; Genetics Volume 202 ; 202 ; >
     au < gensoc.ClockssGeneticsSocietyDrupalPlugin ; frozen ; exists ; 2016 ; Genetics Volume 203 ; 203 ; >
-<<<<<<< HEAD
-    au < gensoc.ClockssGeneticsSocietyDrupalPlugin ; notReady ; exists ; 2016 ; Genetics Volume 204 ; 204 ; > #524 timeout https://www.genetics.org/highwire/filestream/432803/field_highwire_adjunct_files/8/Table_S2.tif
-=======
     au < gensoc.ClockssGeneticsSocietyDrupalPlugin ; manifest ; exists ; 2016 ; Genetics Volume 204 ; 204 ; > #524 timeout https://www.genetics.org/highwire/filestream/432803/field_highwire_adjunct_files/8/Table_S2.tif
->>>>>>> ecf3b879
     au < gensoc.ClockssGeneticsSocietyDrupalPlugin ; frozen ; exists ; 2017 ; Genetics Volume 205 ; 205 ; >
     au < gensoc.ClockssGeneticsSocietyDrupalPlugin ; frozen ; exists ; 2017 ; Genetics Volume 206 ; 206 ; >
     au < gensoc.ClockssGeneticsSocietyDrupalPlugin ; crawling ; exists ; 2017 ; Genetics Volume 207 ; 207 ; >
