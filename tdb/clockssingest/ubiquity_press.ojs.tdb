--- conflicted
+++ resolved
@@ -178,11 +178,7 @@
        au < doNotProcess ; exists ; 2001 ; Journal of Conservation and Museum Studies Volume 7 ; 7 ; 2001 ; >
        au < doNotProcess ; exists ; 2002 ; Journal of Conservation and Museum Studies Volume 8 ; 8 ; 2002 ; >
        au < down ; finished ; 2011 ; Journal of Conservation and Museum Studies Volume 9 ; 9 ; 2011 ; >
-<<<<<<< HEAD
-       au < down ; finished ; 2012 ; Journal of Conservation and Museum Studies Volume 10 ; 10 ; 2012 ; >
-=======
        au < down ; crawling ; 2012 ; Journal of Conservation and Museum Studies Volume 10 ; 10 ; 2012 ; >
->>>>>>> ff57a4d5
        au < down ; exists ; 2013 ; Journal of Conservation and Museum Studies Volume 11 ; 11 ; 2013 ; >
        au < down ; exists ; 2014 ; Journal of Conservation and Museum Studies Volume 12 ; 12 ; 2014 ; >
        au < doNotProcess ; exists ; 2015 ; Journal of Conservation and Museum Studies Volume 13 ; 13 ; 2015 ; >
