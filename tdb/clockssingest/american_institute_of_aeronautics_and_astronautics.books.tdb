{
  publisher <
    name = American Institute of Aeronautics and Astronautics ;
    info[contract] = 2014 ;
    info[back] = 1985 ;
    info[tester] = 8 ;
    info[poller] = 3
  >

  plugin = org.lockss.plugin.atypon.aiaa.ClockssAIAABooksPlugin
  #  param[base_url] = http://arc.aiaa.org/
  implicit < status ; status2 ; year ; isbn ; eisbn ; param[book_eisbn] ; name ; param[base_url] ; hidden[proxy] >
  #books with no eisbn, are not online. Marked doesNotExist so that they won't be counted in the undone.
  #some books with an eisbn are also not online.

  {
    title <
     name = AIAA Education Series ;
     type = bookSeries
    >

    au < finished ; finished ; 1985 ; 9780915928972 ; 9781600861338 ; 9781600861338 ; Aerothermodynamics of Aircraft Engine Components (9781600861338) ; http://arc.aiaa.org/ ; reingest5.clockss.org:8082 >
    au < finished ; finished ; 1986 ; 9780930403126 ; 9781600861871 ; 9781600861871 ; Gasdynamics (9781600861871) ; http://arc.aiaa.org/ ; reingest5.clockss.org:8082 >
    au < finished ; finished ; 1988 ; 9780930403287 ; 9781600861291 ; 9781600861291 ; Advanced Classical Thermodynamics (9781600861291) ; http://arc.aiaa.org/ ; reingest2.clockss.org:8085 >
    au < finished ; finished ; 1988 ; 9780930403454 ; 9781600861888 ; 9781600861888 ; Gust Loads on Aircraft: Concepts and Applications (9781600861888) ; http://arc.aiaa.org/ ; reingest1.clockss.org:8082 >
    au < finished ; finished ; 1988 ; 9780930403331 ; 9781600862342 ; 9781600862342 ; Re-Entry Aerodynamics (9781600862342) ; http://arc.aiaa.org/ ; reingest2.clockss.org:8085 >
    au < doesNotExist ; doesNotExist ; 1988 ; 9780930403225 ; ; 9780930403225 ; Radar Electronic Warfare ; https://arc.aiaa.org/ ; >
    au < finished ; finished ; 1988 ; ; 9781600861468 ; 9781600861468 ; Aircraft Landing Gear Design: Principles and Practices ; https://arc.aiaa.org/ ; reingest1.clockss.org:8082 >
    au < finished ; finished ; 1989 ; 9780930403249 ; 9781600861499 ; 9781600861499 ; Aircraft Propulsion Systems Technology and Design (9781600861499) ; http://arc.aiaa.org/ ; reingest1.clockss.org:8082 >
    au < doesNotExist ; doesNotExist ; 1991 ; 9781563470097 ; ; 9781563470097 ; Critical Technologies for National Defense ; https://arc.aiaa.org/ ; >
    au < doesNotExist ; doesNotExist ; 1991 ; 9780930403799 ; ; 9780930403799 ; Inlets for Supersonic Missiles ; https://arc.aiaa.org/ ; >
    au < finished ; finished ; 1992 ; 9781563470332 ; 9781600862199 ; 9781600862199 ; Nonlinear Analysis of Shell Structures (9781600862199) ; http://arc.aiaa.org/ ; reingest1.clockss.org:8082 >
    au < finished ; finished ; 1992 ; 9781563470400 ; 9781600862229 ; 9781600862229 ; Optimization of Observation and Control Processes (9781600862229) ; http://arc.aiaa.org/ ; reingest2.clockss.org:8085 >
    au < finished ; finished ; 1993 ; 9781563470547 ; 9781600862076 ; 9781600862076 ; Introduction to Dynamics and Control of Flexible Structures (9781600862076) ; http://arc.aiaa.org/ ; reingest5.clockss.org:8082 >
    au < doesNotExist ; doesNotExist ; 1993 ; 9781563470691 ; ; 9781563470691 ; Acquisition of Defense Systems ; https://arc.aiaa.org/ ; >
    au < finished ; crawling ; 1993 ; ; 9781600861741 ; 9781600861741 ; Dynamics of Atmospheric Re-Entry ; https://arc.aiaa.org/ ; reingest2.clockss.org:8085 >
    au < finished ; finished ; 1994 ; 9781563470837 ; 9781600862090 ; 9781600862090 ; Introduction to the Control of Dynamic Systems (9781600862090) ; http://arc.aiaa.org/ ; reingest3.clockss.org:8083 >
    au < doesNotExist ; doesNotExist ; 1994 ; 9781563470356 ; ; 9781563470356 ; Hypersonic Airbreathing Propulsion ; https://arc.aiaa.org/ ; >
    au < finished ; finished ; 1995 ; 9781563471131 ; 9781600861826 ; 9781600861826 ; Flight Performance of Aircraft (9781600861826) ; http://arc.aiaa.org/ ; reingest3.clockss.org:8083 >
    au < finished ; finished ; 1995 ; ; 9781600862212 ; 9781600862212 ; Operations Research Analysis in Test and Evaluation ; https://arc.aiaa.org/ ; reingest1.clockss.org:8082 >
    au < finished ; finished ; 1996 ; 9781563471148 ; 9781600862465 ; 9781600862465 ; Structural Loads Analysis for Commercial Transport Aircraft (9781600862465) ; http://arc.aiaa.org/ ; reingest5.clockss.org:8082 >
    au < finished ; finished ; 1996 ; 9781563471902 ; 9781600862540 ; 9781600862540 ; Thermal Structures for Aerospace Applications (9781600862540) ; http://arc.aiaa.org/ ; reingest1.clockss.org:8082 >
    au < finished ; crawling ; 1996 ; ; 9781600862441 ; 9781600862441 ; Spacecraft Propulsion ; https://arc.aiaa.org/ ; reingest2.clockss.org:8085 >
    au < finished ; finished ; 1997 ; 9781563472244 ; 9781600861307 ; 9781600861307 ; Advanced Dynamics (9781600861307) ; http://arc.aiaa.org/ ; reingest2.clockss.org:8085 >
    au < finished ; finished ; 1997 ; 9781563472411 ; 9781600861345 ; 9781600861345 ; Aerothermodynamics of Gas Turbine and Rocket Propulsion (9781600861345) ; http://arc.aiaa.org/ ; reingest1.clockss.org:8082 >
    au < finished ; finished ; 1997 ; 9781563472428 ; 9781600862113 ; 9781600862113 ; Introductory Aerodynamics and Hydrodynamics of Wings and Bodies: A Software-Based Approach (9781600862113) ; http://arc.aiaa.org/ ; reingest5.clockss.org:8082 >
    au < finished ; finished ; 1997 ; ; 9781600861529 ; 9781600861529 ; An Introduction to Aircraft Performance ; https://arc.aiaa.org/ ; reingest1.clockss.org:8082 >
    au < finished ; finished ; 1998 ; 9781563472596 ; 9781600861697 ; 9781600861697 ; Computational Flight Dynamics (9781600861697) ; http://arc.aiaa.org/ ; reingest1.clockss.org:8082 >
    au < finished ; finished ; 1998 ; 9781563472268 ; 9781600862052 ; 9781600862052 ; Introduction to Aircraft Flight Dynamics (9781600862052) ; http://arc.aiaa.org/ ; reingest1.clockss.org:8082 >
    au < finished ; crawling ; 1998 ; ; 9781600862434 ; 9781600862434 ; Spacecraft Mission Design, Second Edition ; https://arc.aiaa.org/ ; reingest2.clockss.org:8085 >
    au < finished ; finished ; 1999 ; 9781563472916 ; 9781600861994 ; 9781600861994 ; Integrated Navigation and Guidance Systems (9781600861994) ; http://arc.aiaa.org/ ; reingest2.clockss.org:8085 >
    au < finished ; finished ; 1999 ; 9781563470325 ; 9781600862380 ; 9781600862380 ; Space Transportation: A Systems Approach to Analysis and Design (9781600862380) ; http://arc.aiaa.org/ ; >
    au < finished ; finished ; 1999 ; 9781563473234 ; 9781600862458 ; 9781600862458 ; Structural Dynamics in Aeronautical Engineering (9781600862458) ; http://arc.aiaa.org/ ; >
    au < doesNotExist ; doesNotExist ; 1999 ; 9781563473500 ; ; 9781563473500 ; Civil Jet Aircraft Design ; https://arc.aiaa.org/ ; >
    au < finished ; crawling ; 1999 ; ; 9781600861543 ; 9781600861543 ; An Introduction to the Mathematics and Methods of Astrodynamics, Revised Edition ; https://arc.aiaa.org/ ; reingest2.clockss.org:8085 >
    au < finished ; finished ; 2000 ; 9781563473975 ; 9781600862137 ; 9781600862137 ; Mathematical Methods in Defense Analyses, 3e (9781600862137) ; http://arc.aiaa.org/ ; reingest1.clockss.org:8082 >
    au < doesNotExist ; doesNotExist ; 2000 ; 9781563473982 ; ; 9781563473982 ; Aircraft Performance: Theory and Practice ; https://arc.aiaa.org/ ; >
    au < finished ; finished ; 2001 ; 9781563474729 ; 9781600861734 ; 9781600861734 ; Design Methodologies for Space Transportation Systems (9781600861734) ; http://arc.aiaa.org/ ; reingest1.clockss.org:8082 >
    au < finished ; finished ; 2001 ; 9781563474637 ; 9781600861857 ; 9781600861857 ; Flight Vehicle Performance and Aerodynamic Control (9781600861857) ; http://arc.aiaa.org/ ; >
    au < finished ; finished ; 2002 ; 9781563475757 ; 9781600861758 ; 9781600861758 ; Dynamics, Control, and Flying Qualities of V/STOL Aircraft (9781600861758) ; http://arc.aiaa.org/ ; >
    au < finished ; crawling ; 2002 ; ; 9781600861444 ; 9781600861444 ; Aircraft Engine Design, Second Edition ; https://arc.aiaa.org/ ; reingest2.clockss.org:8085 >
    au < finished ; finished ; 2002 ; ; 9781600862250 ; 9781600862250 ; Orbital Mechanics, Third Edition ; https://arc.aiaa.org/ ; reingest1.clockss.org:8082 >
    au < finished ; finished ; 2002 ; ; 9781600861796 ; 9781600861796 ; Elements of Spacecraft Design ; https://arc.aiaa.org/ ; reingest1.clockss.org:8082 >
    au < finished ; finished ; 2003 ; 9781563475634 ; 9781600861550 ; 9781600861550 ; Analytical Mechanics of Space Systems (9781600861550) ; http://arc.aiaa.org/ ; >
    au < finished ; finished ; 2003 ; 9781563475801 ; 9781600861819 ; 9781600861819 ; Finite Element Multidisciplinary Analysis, Second Edition (9781600861819) ; http://arc.aiaa.org/ ; reingest2.clockss.org:8085 >
    au < finished ; finished ; 2003 ; 9781563475825 ; 9781600862519 ; 9781600862519 ; The Fundamentals of Aircraft Combat Survivability Analysis and Design, Second Edition (9781600862519) ; http://arc.aiaa.org/ ; >
    au < finished ; finished ; 2003 ; ; 9781600862069 ; 9781600862069 ; Introduction to Aircraft Flight Mechanics ; https://arc.aiaa.org/ ; reingest1.clockss.org:8082 >
    au < finished ; finished ; 2003 ; ; 9781600861840 ; 9781600861840 ; Flight Testing Of Fixed-Wing Aircraft ; https://arc.aiaa.org/ ; reingest1.clockss.org:8082 >
    au < doesNotExist ; doesNotExist ; 2003 ; 9781563476198 ; ; 9781563476198 ; Aircraft Design Projects for Engineering Students ; https://arc.aiaa.org/ ; >
    au < finished ; finished ; 2004 ; ; 9781600861680 ; 9781600861680 ; Composite Materials for Aircraft Structures, Second Edition ; https://arc.aiaa.org/ ; reingest1.clockss.org:8082 >
    au < finished ; finished ; 2004 ; ; 9781600862274 ; 9781600862274 ; Performance, Stability, Dynamics, and Control of Airplanes, Second Edition ; https://arc.aiaa.org/ ; reingest1.clockss.org:8082 >
    au < doesNotExist ; doesNotExist ; 2004 ; 9781563477041 ; ; 9781563477041 ; Aircraft Loading and Structural Layout ; https://arc.aiaa.org/ ; >
    au < doesNotExist ; doesNotExist ; 2004 ; 9781563476891 ; ; 9781563476891 ; AeroDYNAMIC 3.0 ; https://arc.aiaa.org/ ; >
    au < finished ; finished ; 2004 ; ; 9781600862007 ; 9781600862007 ; Introduction to Aeronautics ; https://arc.aiaa.org/ ; reingest1.clockss.org:8082 >
    au < doesNotExist ; doesNotExist ; 2005 ; 9781563477027 ; ; 9781563477027 ; Radar and Laser Cross Section Engineering, Second Edition ; https://arc.aiaa.org/ ; >
    au < doesNotExist ; doesNotExist ; 2005 ; ; 9781600862403 ; 9781600862403 ; Space Vehicle Design, Second Edition ; https://arc.aiaa.org/ ; >
    au < finished ; frozen ; 2006 ; 9781563478376 ; 9781600861352 ; 9781600861352 ; Aircraft and Rotorcraft System Identification (9781600861352) ; http://arc.aiaa.org/ ; reingest2.clockss.org:8085 >
    au < finished ; finished ; 2006 ; 9781563477935 ; 9781600861567 ; 9781600861567 ; Applied Cartesian Tensors for Aerospace Simulations (9781600861567) ; http://arc.aiaa.org/ ; reingest1.clockss.org:8082 >
    au < finished ; finished ; 2006 ; 9781563476990 ; 9781600861765 ; 9781600861765 ; Elements of Continuum Mechanics (9781600861765) ; http://arc.aiaa.org/ ; reingest3.clockss.org:8083 >
    au < finished ; finished ; 2006 ; 9781563476983 ; 9781600862373 ; 9781600862373 ; Rotary Wing Structural Dynamics and Aeroelasticity, 2e (9781600862373) ; http://arc.aiaa.org/ ; >
    au < finished ; finished ; 2006 ; 9781563477812 ; 9781600862502 ; 9781600862502 ; The Biokinetics of Flying and Swimming, 2e (9781600862502) ; http://arc.aiaa.org/ ; reingest1.clockss.org:8082 >
    au < finished ; finished ; 2006 ; ; 9781600861789 ; 9781600861789 ; Elements of Propulsion: Gas Turbines and Rockets ; https://arc.aiaa.org/ ; reingest1.clockss.org:8082 >
    au < finished ; crawling ; 2006 ; ; 9781600861956 ; 9781600861956 ; Hypersonic and High-Temperature Gas Dynamics, Second Edition ; https://arc.aiaa.org/ ; reingest2.clockss.org:8085 >
    au < doesNotExist ; doesNotExist ; 2006 ; 9781563478338 ; ; 9781563478338 ; Military Avionics Systems ; https://arc.aiaa.org/ ; >
    au < doesNotExist ; doesNotExist ; 2006 ; 9781563478390 ; ; 9781563478390 ; Flight Performance of Fixed and Rotary Wing Aircraft ; https://arc.aiaa.org/ ; >
    au < finished ; finished ; 2007 ; 9781563478383 ; 9781600861628 ; 9781600861628 ; Basic MATLAB®, Simulink®, and Stateflow® (9781600861628) ; http://arc.aiaa.org/ ; reingest2.clockss.org:8085 >
    au < finished ; finished ; 2007 ; 9781563479175 ; 9781600861925 ; 9781600861925 ; Highly Flexible Structures: Modeling, Computation, and Experimentation (9781600861925) [Article Count Mismatch] ; http://arc.aiaa.org/ ; reingest3.clockss.org:8083 >
    au < finished ; finished ; 2007 ; 9781563478734 ; 9781600862083 ; 9781600862083 ; Introduction to Helicopter and Tiltrotor Flight Simulation (9781600862083) ; http://arc.aiaa.org/ ; reingest1.clockss.org:8082 >
    au < finished ; finished ; 2007 ; 9781563478499 ; 9781600862106 ; 9781600862106 ; Introduction to the Design of Fixed-Wing Micro Air Vehicles Including Three Case Studies (9781600862106) ; http://arc.aiaa.org/ ; reingest2.clockss.org:8085 >
    au < finished ; finished ; 2007 ; ; 9781600862182 ; 9781600862182 ; Modeling and Simulation of Aerospace Vehicle Dynamics, Second Edition ; https://arc.aiaa.org/ ; reingest1.clockss.org:8082 >
    au < finished ; finished ; 2007 ; ; 9781600861598 ; 9781600861598 ; Applied Mathematics in Integrated Navigation Systems, Third Edition ; https://arc.aiaa.org/ ; reingest1.clockss.org:8082 >
    au < doesNotExist ; doesNotExist ; 2007 ; 9781563479205 ; ; 9781563479205 ; Helicopter Flight Dynamics, Second Edition ; https://arc.aiaa.org/ ; >
    au < doesNotExist ; doesNotExist ; 2007 ; 9781563479359 ; ; 9781563479359 ; Introduction to Aircraft Aeroelasticity and Loads ; https://arc.aiaa.org/ ; >
    au < doesNotExist ; doesNotExist ; 2008 ; 9781563479526 ; ; 9781563479526 ; Aircraft Systems: Mechanical, Electrical, and Avionics Subsystems Integration, Third Edition ; https://arc.aiaa.org/ ; >
    au < finished ; finished ; 2008 ; ; 9781600862533 ; 9781600862533 ; The Space Environment and Its Effects on Space Systems ; https://arc.aiaa.org/ ; reingest1.clockss.org:8082 >
    au < finished ; finished ; 2008 ; ; 9781600860119 ; 9781600860119 ; Space Vehicle Dynamics and Control, Second Edition ; https://arc.aiaa.org/ ; reingest1.clockss.org:8082 >
    au < finished ; finished ; 2009 ; 9781563479977 ; 9781563479991 ; 9781563479991 ; Finite Element Structural Analysis (9781563479991) ; http://arc.aiaa.org/ ; >
    au < doesNotExist ; doesNotExist ; 2009 ; 9781600867040 ; ; 9781600867040 ; Computational Modelling and Simulation of Aircraft and the Environment: Volume I ; https://arc.aiaa.org/ ; >
    au < doesNotExist ; doesNotExist ; 2009 ; 9781563479632 ; ; 9781563479632 ; Aircraft Fuel Systems ; https://arc.aiaa.org/ ; >
    au < doesNotExist ; doesNotExist ; 2009 ; 9781600867057 ; ; 9781600867057 ; Aircraft Engine Controls ; https://arc.aiaa.org/ ; >
    au < finished ; finished ; 2009 ; ; 9781600867231 ; 9781600867231 ; Analytical Mechanics of Space Systems, Second Edition ; https://arc.aiaa.org/ ; reingest1.clockss.org:8082 >
    au < doesNotExist ; doesNotExist ; 2009 ; 9781600867033 ; ; 9781600867033 ; Principles of Flight Simulation ; https://arc.aiaa.org/ ; >
    au < finished ; finished ; 2010 ; 9781600867620 ; 9781600867644 ; 9781600867644 ; Multiple Scales Theory and Aerospace Applications (9781600867644) [Article Count Mismatch] ; http://arc.aiaa.org/ ; reingest1.clockss.org:8082 >
    au < finished ; finished ; 2010 ; 9781600867323 ; 9781600867347 ; 9781600867347 ; Optimal Control Theory with Aerospace Applications (9781600867347) ; http://arc.aiaa.org/ ; reingest1.clockss.org:8082 >
    au < finished ; finished ; 2010 ; ; 9781600867538 ; 9781600867538 ; Fundamentals of Aircraft and Airship Design, Volume 1 – Aircraft Design ; https://arc.aiaa.org/ ; reingest1.clockss.org:8082 >
    au < doesNotExist ; doesNotExist ; 2010 ; 9781600867606 ; ; 9781600867606 ; Test and Evaluation of Aircraft Avionics and Weapon Systems ; https://arc.aiaa.org/ ; >
    au < doesNotExist ; doesNotExist ; 2010 ; 9781600867804 ; ; 9781600867804 ; Design and Analysis of Composite Structures ; https://arc.aiaa.org/ ; >
    au < finished ; finished ; 2011 ; ; 9781600868245 ; 9781600868245 ; Boundary Layer Analysis, Second Edition ; https://arc.aiaa.org/ ; reingest1.clockss.org:8082 >
    au < finished ; finished ; 2011 ; ; 9781600867743 ; 9781600867743 ; Introduction to Theoretical Aerodynamics and Hydrodynamics ; https://arc.aiaa.org/ ; reingest1.clockss.org:8082 >
    au < doesNotExist ; doesNotExist ; 2011 ; 9781600868610 ; ; 9781600868610 ; Basic Helicopter Aerodynamics, Third Edition ; https://arc.aiaa.org/ ; >
    au < finished ; finished ; 2011 ; ; 9781600868283 ; 9781600868283 ; Introduction to Flight Testing and Applied Aerodynamics ; https://arc.aiaa.org/ ; reingest1.clockss.org:8082 >
    au < doesNotExist ; doesNotExist ; 2011 ; 9781600868467 ; ; 9781600868467 ; Gas Turbine Propulsion Systems ; https://arc.aiaa.org/ ; >
    au < finished ; finished ; 2011 ; ; 9781600867828 ; 9781600867828 ; Engineering Computations and Modeling in MATLAB®/Simulink® ; https://arc.aiaa.org/ ; reingest1.clockss.org:8082 >
    au < doesNotExist ; doesNotExist ; 2012 ; 9781600869204 ; ; 9781600869204 ; RDSWin Student ; https://arc.aiaa.org/ ; >
    au < doesNotExist ; doesNotExist ; 2012 ; 9781600869228 ; ; 9781600869228 ; The Aerodynamic Design of Aircraft ; https://arc.aiaa.org/ ; >
    au < finished ; finished ; 2012 ; ; 9781600868443 ; 9781600868443 ; Designing Unmanned Aircraft Systems ; https://arc.aiaa.org/ ; reingest1.clockss.org:8082 >
    au < doesNotExist ; doesNotExist ; 2012 ; 9781600869198 ; ; 9781600869198 ; Introduction to Aerospace Materials ; https://arc.aiaa.org/ ; >
    au < doesNotExist ; doesNotExist ; 2012 ; 9781624101809 ; ; 9781624101809 ; Design and Development of Aircraft Systems, Second Edition ; https://arc.aiaa.org/ ; >
    au < doesNotExist ; doesNotExist ; 2012 ; 9781600869082 ; ; 9781600869082 ; Missile Design and System Engineering ; https://arc.aiaa.org/ ; >
    au < doesNotExist ; doesNotExist ; 2012 ; 9781600869112 ; ; 9781600869112 ; Aircraft Design: A Conceptual Approach, Fifth Edition ; https://arc.aiaa.org/ ; >
    au < doesNotExist ; doesNotExist ; 2012 ; 9781600868207 ; ; 9781600868207 ; Aircraft and Rotorcraft System Identification, Second Edition ; https://arc.aiaa.org/ ; >
    au < doesNotExist ; doesNotExist ; 2012 ; 9781600869211 ; ; 9781600869211 ; Aircraft Design: A Conceptual Approach 5e and RDSWin STUDENT ; https://arc.aiaa.org/ ; >
    au < doesNotExist ; doesNotExist ; 2013 ; 9781624101748 ; ; 9781624101748 ; Primer for the Finite Element Multidisciplinary Analysis Computer Program – STARS ; https://arc.aiaa.org/ ; >
    au < doesNotExist ; doesNotExist ; 2013 ; 9781600869259 ; ; 9781600869259 ; Weaponeering, Second Edition ; https://arc.aiaa.org/ ; >
    au < doesNotExist ; doesNotExist ; 2013 ; 9781624102288 ; ; 9781624102288 ; Civil Avionics Systems, Second Edition ; https://arc.aiaa.org/ ; >
    au < doesNotExist ; doesNotExist ; 2013 ; 9781624101977 ; ; 9781624101977 ; Global Aeronautical Communication, Navigation, and Surveillance (CNS): Volume 2 - Applications ; https://arc.aiaa.org/ ; >
    au < doesNotExist ; doesNotExist ; 2013 ; 9781624101717 ; ; 9781624101717 ; Ablative Thermal Protection Systems Modeling ; https://arc.aiaa.org/ ; >
    au < doesNotExist ; doesNotExist ; 2013 ; 9781624101946 ; ; 9781624101946 ; Global Aeronautical Communications, Navigation, and Surveillance (CNS): Volume 1-Theory ; https://arc.aiaa.org/ ; >
    au < doesNotExist ; doesNotExist ; 2013 ; 9781600868986 ; ; 9781600868986 ; Fundamentals of Aircraft and Airship Design, Volume 2 – Airship Design and Case Studies ; https://arc.aiaa.org/ ; >
    au < doesNotExist ; doesNotExist ; 2014 ; 9781624102646 ; ; 9781624102646 ; Numerical Computation of Compressible and Viscous Flow ; https://arc.aiaa.org/ ; >
    au < doesNotExist ; doesNotExist ; 2014 ; 9781624102509 ; ; 9781624102509 ; Modeling and Simulation of Aerospace Vehicle Dynamics, Third Edition ; https://arc.aiaa.org/ ; >
    au < doesNotExist ; doesNotExist ; 2014 ; 9781624102400 ; ; 9781624102400 ; Analytical Mechanics of Space Systems, Third Edition ; https://arc.aiaa.org/ ; >
    au < doesNotExist ; doesNotExist ; 2014 ; 9781624102615 ; ; 9781624102615 ; Designing Unmanned Aircraft Systems: A Comprehensive Approach, Second Edition ; https://arc.aiaa.org/ ; >
    au < doesNotExist ; doesNotExist ; 2014 ; 9781624102547 ; ; 9781624102547 ; Introduction to Aircraft Flight Mechanics, Second Edition ; https://arc.aiaa.org/ ; >
    au < doesNotExist ; doesNotExist ; 2015 ; 9781624103797 ; ; 9781624103797 ; Global Aeronautical Communications, Navigation, and Surveillance (CNS): Two Volume Set ; https://arc.aiaa.org/ ; >
    au < doesNotExist ; doesNotExist ; 2015 ; 9781624102745 ; ; 9781624102745 ; Performance, Stability, Dynamics and Control of Airplanes, Third Edition ; https://arc.aiaa.org/ ; >
    au < doesNotExist ; doesNotExist ; 2015 ; 9781624102752 ; ; 9781624102752 ; Space Vehicle Guidance, Control and Astrodynamics ; https://arc.aiaa.org/ ; >
    au < doesNotExist ; doesNotExist ; 2015 ; 9781624103278 ; ; 9781624103278 ; Introduction to Aeronautics: A Design Perspective, Third Edition ; https://arc.aiaa.org/ ; >
    au < doesNotExist ; doesNotExist ; 2016 ; 9781624103261 ; ; 9781624103261 ; Composite Materials for Aircraft Structures, Third Edition ; https://arc.aiaa.org/ ; >
    au < doesNotExist ; doesNotExist ; 2016 ; 9781624103544 ; ; 9781624103544 ; Civil and Commercial Unmanned Aircraft Systems ; https://arc.aiaa.org/ ; >
    au < doesNotExist ; doesNotExist ; 2016 ; 9781624103711 ; ; 9781624103711 ; Elements of Propulsion: Gas Turbines and Rockets, Second Edition ; https://arc.aiaa.org/ ; >
    au < finished ; finished ; 2016 ; ; 9781624103803 ; 9781624103803 ; Space Vehicle Dynamics and Control, Revised First Edition ; https://arc.aiaa.org/ ; reingest1.clockss.org:8082 >
    au < doesNotExist ; doesNotExist ; 2016 ; 9781624103537 ; ; 9781624103537 ; The Space Environment and Its Effects on Space Systems, Second Edition ; https://arc.aiaa.org/ ; >
    au < doesNotExist ; doesNotExist ; 2017 ; 9781624104435 ; ; 9781624104435 ; Practical Methods for Aircraft and Rotorcraft Flight Control Design: An Optimization-Based Approach ; https://arc.aiaa.org/ ; >
    au < doesNotExist ; doesNotExist ; 2017 ; 9781624104848 ; ; 9781624104848 ; Introduction to Engineering: A Project-Based Experience in Engineering Methods, Book/Electronic Materials Set ; https://arc.aiaa.org/ ; >
    au < doesNotExist ; doesNotExist ; 2017 ; 9781624104596 ; ; 9781624104596 ; Introduction to Engineering: A Project-Based Experience in Engineering Methods ; https://arc.aiaa.org/ ; >
    au < doesNotExist ; doesNotExist ; 2017 ; 9781624104800 ; ; 9781624104800 ; Introduction to Engineering: A Project-Based Experience in Engineering Methods – Electronic Materials ; https://arc.aiaa.org/ ; >
    au < doesNotExist ; doesNotExist ; 2018 ; 9781624105173 ; ; 9781624105173 ; Aircraft Engine Design, Third Edition ; https://arc.aiaa.org/ ; >
    au < doesNotExist ; doesNotExist ; 2018 ; 9781624105210 ; ; 9781624105210 ; Analytical Mechanics of Space Systems, Fourth Edition ; https://arc.aiaa.org/ ; >
    au < doesNotExist ; doesNotExist ; 2018 ; 9781624104909 ; ; 9781624104909 ; Aircraft Design: A Conceptual Approach, Sixth Edition ; https://arc.aiaa.org/ ; >
    au < doesNotExist ; doesNotExist ; 2018 ; 9781624105135 ; ; 9781624105135 ; Introduction to Helicopter and Tiltrotor Flight Simulation, Second Edition ; https://arc.aiaa.org/ ; >
    au < doesNotExist ; doesNotExist ; 2019 ; 9781624105746 ; ; 9781624105746 ; Aircraft Design: A Conceptual Approach, Sixth Edition and RDSwin Student SET ; https://arc.aiaa.org/ ; >
    au < doesNotExist ; doesNotExist ; 2019 ; 9781624105739 ; ; 9781624105739 ; RDSWin Student v10 ; https://arc.aiaa.org/ ; >
    au < doesNotExist ; doesNotExist ; 2019 ; 9781624105142 ; ; 9781624105142 ; Hypersonic and High-Temperature Gas Dynamics, Third Edition ; https://arc.aiaa.org/ ; >
    au < doesNotExist ; doesNotExist ; 2019 ; 9781624105630 ; ; 9781624105630 ; Radar and Laser Cross Section Engineering, Third Edition ; https://arc.aiaa.org/ ; >
    au < doesNotExist ; doesNotExist ; 2019 ; 9781624105159 ; ; 9781624105159 ; Engineering Computations and Modeling in MATLAB®/Simulink®, Second Edition ; https://arc.aiaa.org/ ; >
    au < doesNotExist ; doesNotExist ; 2020 ; 9781624105357 ; ; 9781624105357 ; Weaponeering: An Introduction, Third Edition, Volume 1 ; https://arc.aiaa.org/ ; >
    au < doesNotExist ; doesNotExist ; 2020 ; 9781624105364 ; ; 9781624105364 ; Advanced Weaponeering, Third Edition, Volume 2 ; https://arc.aiaa.org/ ; >
    au < doesNotExist ; doesNotExist ; 2020 ; 9781624105937 ; ; 9781624105937 ; Design of Rockets and Space Launch Vehicles ; https://arc.aiaa.org/ ; >
    au < doesNotExist ; doesNotExist ; 2020 ; 9781624105999 ; ; 9781624105999 ; Active Spanwise Lift Control: A Distributed Parameter Approach ; https://arc.aiaa.org/ ; >
    au < doesNotExist ; doesNotExist ; 2021 ; 9781624105920 ; ; 9781624105920 ; Operational Aircraft Performance and Flight Test Practices ; https://arc.aiaa.org/ ; >

 }
 
  {
    title <
     name = AIAA Meeting Papers ;
     type = bookSeries
    >

    au < finished ; finished ; 1987 ; ; 9781624105470 ; 9781624105470 ; 22nd Intersociety Energy Conversion Engineering Conference ; https://arc.aiaa.org/ ; reingest1.clockss.org:8082 >
    au < doesNotExist ; doesNotExist ; 1992 ; ; 9781563470622 ; 9781563470622 ; Proceedings of the 35th Colloquium on the Law of Outer Space ; https://arc.aiaa.org/ ; >
    au < doesNotExist ; doesNotExist ; 1993 ; ; 9781563471049 ; 9781563471049 ; Proceedings of the 36th Colloquium on the Law of Outer Space ; https://arc.aiaa.org/ ; >
    au < finished ; finished ; 1994 ; ; 9781624105449 ; 9781624105449 ; 19th Atmospheric Flight Mechanics Conference ; https://arc.aiaa.org/ ; reingest3.clockss.org:8083 >
    au < finished ; finished ; 1994 ; ; 9781624105463 ; 9781624105463 ; Guidance, Navigation, and Control Conference ; https://arc.aiaa.org/ ; reingest1.clockss.org:8082 >
    au < finished ; finished ; 1994 ; ; 9781624105432 ; 9781624105432 ; Astrodynamics Conference ; https://arc.aiaa.org/ ; reingest1.clockss.org:8082 >
    au < doesNotExist ; doesNotExist ; 1994 ; ; 9781563471308 ; 9781563471308 ; Proceedings of the 37th Colloquium on the Law of Outer Space ; https://arc.aiaa.org/ ; >
    au < finished ; finished ; 1994 ; ; 9781624105456 ; 9781624105456 ; Flight Simualtion Technologies Conference ; https://arc.aiaa.org/ ; reingest1.clockss.org:8082 >
    au < doesNotExist ; doesNotExist ; 1995 ; ; 9781563472138 ; 9781563472138 ; Proceedings of the 38th Colloquium on the Law of Outer Space ; https://arc.aiaa.org/ ; >
    au < doesNotExist ; doesNotExist ; 1996 ; ; 9781563472510 ; 9781563472510 ; Proceedings of the 39th Colloquium on the Law of Outer Space ; https://arc.aiaa.org/ ; >
    au < doesNotExist ; doesNotExist ; 1997 ; ; 9781563472787 ; 9781563472787 ; Proceedings of the 40th Colloquium on the Law of Outer Space ; https://arc.aiaa.org/ ; >
    au < doesNotExist ; doesNotExist ; 1998 ; ; 9781563473524 ; 9781563473524 ; Proceedings of the 41st Colloquium on the Law of Outer Space ; https://arc.aiaa.org/ ; >
    au < doesNotExist ; doesNotExist ; 1999 ; ; 9781563473821 ; 9781563473821 ; Proceedings of the 42nd Colloquium on the Law of Outer Space ; https://arc.aiaa.org/ ; >
    au < finished ; finished ; 2000 ; ; 9781624103018 ; 9781624103018 ; AIAA Guidance, Navigation, and Control Conference and Exhibit (9781624103018) ; https://arc.aiaa.org/ ; reingest3.clockss.org:8083 >
    au < doesNotExist ; doesNotExist ; 2000 ; ; 9781563474880 ; 9781563474880 ; Proceedings of the 43rd Colloquium on the Law of Outer Space ; https://arc.aiaa.org/ ; >
    au < doesNotExist ; doesNotExist ; 2001 ; ; 9781563475559 ; 9781563475559 ; Proceedings of the 44th Colloquium on the Law of Outer Space ; https://arc.aiaa.org/ ; >
    au < finished ; finished ; 2002 ; ; 9781624101076 ; 9781624101076 ; AIAA Atmospheric Flight Mechanics Conference and Exhibit (9781624101076) ; https://arc.aiaa.org/ ; reingest4.clockss.org:8082 >
    au < finished ; finished ; 2002 ; ; 9781624101083 ; 9781624101083 ; AIAA Guidance, Navigation, and Control Conference and Exhibit (9781624101083) ; https://arc.aiaa.org/ ; reingest3.clockss.org:8083 >
    au < finished ; finished ; 2002 ; ; 9781624101212 ; 9781624101212 ; AIAA Modeling and Simulation Technologies Conference and Exhibit (9781624101212) ; https://arc.aiaa.org/ ; reingest3.clockss.org:8083 >
    au < finished ; finished ; 2002 ; ; 9781624101229 ; 9781624101229 ; AIAA Space Architecture Symposium (9781624101229) ; https://arc.aiaa.org/ ; reingest2.clockss.org:8085 >
    au < finished ; finished ; 2002 ; ; 9781624101250 ; 9781624101250 ; AIAA's Aircraft Technology, Integration, and Operations (ATIO) 2002 Technical Forum (9781624101250) ; https://arc.aiaa.org/ ; reingest4.clockss.org:8082 >
    au < finished ; finished ; 2002 ; ; 9781624101236 ; 9781624101236 ; AIAA/AAAF 11th International Space Planes and Hypersonic Systems and Technologies Conference (9781624101236) ; https://arc.aiaa.org/ ; reingest4.clockss.org:8082 >
    au < finished ; finished ; 2002 ; ; 9781624101243 ; 9781624101243 ; AIAA/AAS Astrodynamics Specialist Conference and Exhibit (9781624101243) ; https://arc.aiaa.org/ ; reingest4.clockss.org:8082 >
    au < finished ; finished ; 2002 ; ; 9781624101267 ; 9781624101267 ; NanoTech 2002 - "At the Edge of Revolution" (9781624101267) ; https://arc.aiaa.org/ ; reingest3.clockss.org:8083 >
    au < finished ; finished ; 2002 ; ; 9781624101052 ; 9781624101052 ; 1st Flow Control Conference (9781624101052) ; https://arc.aiaa.org/ ; reingest2.clockss.org:8085 >
    au < finished ; finished ; 2002 ; ; 9781624101069 ; 9781624101069 ; 1st UAV Conference (9781624101069) ; https://arc.aiaa.org/ ; reingest1.clockss.org:8082 >
    au < finished ; finished ; 2002 ; ; 9781624101168 ; 9781624101168 ; 3rd Theoretical Fluid Mechanics Meeting (9781624101168) ; https://arc.aiaa.org/ ; reingest2.clockss.org:8085 >
    au < finished ; finished ; 2002 ; ; 9781624101182 ; 9781624101182 ; 8th AIAA/ASME Joint Thermophysics and Heat Transfer Conference (9781624101182) ; https://arc.aiaa.org/ ; reingest2.clockss.org:8085 >
    au < finished ; finished ; 2002 ; ; 9781624101199 ; 9781624101199 ; 8th AIAA/CEAS Aeroacoustics Conference & Exhibit (9781624101199) ; https://arc.aiaa.org/ ; reingest4.clockss.org:8082 >
    au < finished ; finished ; 2002 ; ; 9781624101205 ; 9781624101205 ; 9th AIAA/ISSMO Symposium on Multidisciplinary Analysis and Optimization (9781624101205) ; https://arc.aiaa.org/ ; reingest1.clockss.org:8082 >
    au < finished ; finished ; 2002 ; ; 9781624101106 ; 9781624101106 ; 20th AIAA Applied Aerodynamics Conference (9781624101106) ; https://arc.aiaa.org/ ; reingest1.clockss.org:8082 >
    au < finished ; finished ; 2002 ; ; 9781624101113 ; 9781624101113 ; 20th AIAA International Communication Satellite Systems Conference and Exhibit (9781624101113) ; https://arc.aiaa.org/ ; reingest1.clockss.org:8082 >
    au < finished ; finished ; 2002 ; ; 9781624101120 ; 9781624101120 ; 22nd AIAA Aerodynamic Measurement Technology and Ground Testing Conference (9781624101120) ; https://arc.aiaa.org/ ; reingest2.clockss.org:8085 >
    au < finished ; finished ; 2002 ; ; 9781624101137 ; 9781624101137 ; 32nd AIAA Fluid Dynamics Conference and Exhibit (9781624101137) ; https://arc.aiaa.org/ ; reingest4.clockss.org:8082 >
    au < finished ; finished ; 2002 ; ; 9781624101144 ; 9781624101144 ; 33rd Plasmadynamics and Lasers Conference (9781624101144) ; https://arc.aiaa.org/ ; reingest2.clockss.org:8085 >
    au < finished ; finished ; 2002 ; ; 9781624101151 ; 9781624101151 ; 38th AIAA/ASME/SAE/ASEE Joint Propulsion Conference & Exhibit (9781624101151) ; https://arc.aiaa.org/ ; reingest3.clockss.org:8083 >
    au < finished ; finished ; 2002 ; ; 9781624101175 ; 9781624101175 ; 43rd AIAA/ASME/ASCE/AHS/ASC Structures, Structural Dynamics, and Materials Conference (9781624101175) ; https://arc.aiaa.org/ ; reingest4.clockss.org:8082 >
    au < finished ; finished ; 2002 ; ; 9781624101090 ; 9781624101090 ; 2002 Biennial International Powered Lift Conference and Exhibit (9781624101090) ; https://arc.aiaa.org/ ; reingest3.clockss.org:8083 >
    au < doesNotExist ; doesNotExist ; 2002 ; ; 9781563476259 ; 9781563476259 ; Proceedings of the 45th Colloquium on the Law of Outer Space ; https://arc.aiaa.org/ ; >
    au < finished ; finished ; 2003 ; ; 9781624100895 ; 9781624100895 ; AIAA Atmospheric Flight Mechanics Conference and Exhibit (9781624100895) ; https://arc.aiaa.org/ ; reingest1.clockss.org:8082 >
    au < finished ; finished ; 2003 ; ; 9781624100901 ; 9781624100901 ; AIAA Guidance, Navigation, and Control Conference and Exhibit (9781624100901) ; https://arc.aiaa.org/ ; reingest2.clockss.org:8085 >
    au < finished ; finished ; 2003 ; ; 9781624101656 ; 9781624101656 ; AIAA International Air and Space Symposium and Exposition: The Next 100 Years (9781624101656) ; https://arc.aiaa.org/ ; reingest4.clockss.org:8082 >
    au < finished ; finished ; 2003 ; ; 9781624100918 ; 9781624100918 ; AIAA Modeling and Simulation Technologies Conference and Exhibit (9781624100918) ; https://arc.aiaa.org/ ; reingest2.clockss.org:8085 >
    au < finished ; finished ; 2003 ; ; 9781624101038 ; 9781624101038 ; AIAA Space 2003 Conference & Exposition (9781624101038) ; https://arc.aiaa.org/ ; reingest1.clockss.org:8082 >
    au < finished ; finished ; 2003 ; ; 9781624101045 ; 9781624101045 ; AIAA's 3rd Annual Aviation Technology, Integration, and Operations (ATIO) Forum (9781624101045) ; https://arc.aiaa.org/ ; reingest4.clockss.org:8082 >
    au < finished ; finished ; 2003 ; ; 9781624100888 ; 9781624100888 ; 1st International Energy Conversion Engineering Conference (IECEC) (9781624100888) ; https://arc.aiaa.org/ ; reingest2.clockss.org:8085 >
    au < finished ; finished ; 2003 ; ; 9781624100949 ; 9781624100949 ; 2nd AIAA "Unmanned Unlimited"  Conf. and Workshop & Exhibit (9781624100949) ; https://arc.aiaa.org/ ; reingest2.clockss.org:8085 >
    au < finished ; finished ; 2003 ; ; 9781624101021 ; 9781624101021 ; 9th AIAA/CEAS Aeroacoustics Conference and Exhibit (9781624101021) ; https://arc.aiaa.org/ ; reingest3.clockss.org:8083 >
    au < finished ; finished ; 2003 ; ; 9781624100857 ; 9781624100857 ; 12th AIAA International Space Planes and Hypersonic Systems and Technologies (9781624100857) ; https://arc.aiaa.org/ ; reingest2.clockss.org:8085 >
    au < finished ; finished ; 2003 ; ; 9781624100864 ; 9781624100864 ; 16th AIAA Computational Fluid Dynamics Conference (9781624100864) ; https://arc.aiaa.org/ ; reingest4.clockss.org:8082 >
    au < finished ; finished ; 2003 ; ; 9781624100871 ; 9781624100871 ; 17th AIAA Aerodynamic Decelerator Systems Technology Conference and Seminar (9781624100871) ; https://arc.aiaa.org/ ; reingest3.clockss.org:8083 >
    au < finished ; finished ; 2003 ; ; 9781624100925 ; 9781624100925 ; 21st AIAA Applied Aerodynamics Conference (9781624100925) ; https://arc.aiaa.org/ ; reingest3.clockss.org:8083 >
    au < finished ; finished ; 2003 ; ; 9781624100932 ; 9781624100932 ; 21st International Communications Satellite Systems Conference and Exhibit (9781624100932) ; https://arc.aiaa.org/ ; reingest5.clockss.org:8082 >
    au < finished ; finished ; 2003 ; ; 9781624100956 ; 9781624100956 ; 33rd AIAA Fluid Dynamics Conference and Exhibit (9781624100956) ; https://arc.aiaa.org/ ; reingest3.clockss.org:8083 >
    au < finished ; finished ; 2003 ; ; 9781624100963 ; 9781624100963 ; 34th AIAA Plasmadynamics and Lasers Conference (9781624100963) ; https://arc.aiaa.org/ ; reingest4.clockss.org:8082 >
    au < finished ; finished ; 2003 ; ; 9781624100970 ; 9781624100970 ; 36th AIAA Thermophysics Conference (9781624100970) ; https://arc.aiaa.org/ ; reingest4.clockss.org:8082 >
    au < finished ; finished ; 2003 ; ; 9781624100987 ; 9781624100987 ; 39th AIAA/ASME/SAE/ASEE Joint Propulsion Conference and Exhibit (9781624100987) ; https://arc.aiaa.org/ ; reingest4.clockss.org:8082 >
    au < finished ; finished ; 2003 ; ; 9781624100994 ; 9781624100994 ; 41st Aerospace Sciences Meeting and Exhibit (9781624100994) ; https://arc.aiaa.org/ ; reingest3.clockss.org:8083 >
    au < finished ; finished ; 2003 ; ; 9781624101007 ; 9781624101007 ; 44th AIAA/ASME/ASCE/AHS/ASC Structures, Structural Dynamics, and Materials Conference (9781624101007) ; https://arc.aiaa.org/ ; reingest3.clockss.org:8083 >
    au < doesNotExist ; doesNotExist ; 2003 ; ; 9781563476730 ; 9781563476730 ; Proceedings of the 46th Colloquium on the Law of Outer Space ; https://arc.aiaa.org/ ; >
    au < finished ; finished ; 2004 ; ; 9781624100802 ; 9781624100802 ; AIAA 1st Intelligent Systems Technical Conference (9781624100802) ; https://arc.aiaa.org/ ; reingest1.clockss.org:8082 >
    au < finished ; finished ; 2004 ; ; 9781624100819 ; 9781624100819 ; AIAA 3rd "Unmanned Unlimited" Technical Conference, Workshop and Exhibit (9781624100819) ; https://arc.aiaa.org/ ; reingest1.clockss.org:8082 >
    au < finished ; finished ; 2004 ; ; 9781624100826 ; 9781624100826 ; AIAA 4th Aviation Technology, Integration and Operations (ATIO) Forum (9781624100826) ; https://arc.aiaa.org/ ; reingest4.clockss.org:8082 >
    au < finished ; finished ; 2004 ; ; 9781624100727 ; 9781624100727 ; AIAA Atmospheric Flight Mechanics Conference and Exhibit (9781624100727) ; https://arc.aiaa.org/ ; reingest2.clockss.org:8085 >
    au < finished ; finished ; 2004 ; ; 9781624100734 ; 9781624100734 ; AIAA Guidance, Navigation, and Control Conference and Exhibit (9781624100734) ; https://arc.aiaa.org/ ; reingest4.clockss.org:8082 >
    au < finished ; finished ; 2004 ; ; 9781624100741 ; 9781624100741 ; AIAA Modeling and Simulation Technologies Conference and Exhibit (9781624100741) ; https://arc.aiaa.org/ ; reingest3.clockss.org:8083 >
    au < finished ; finished ; 2004 ; ; 9781624100758 ; 9781624100758 ; AIAA/AAS Astrodynamics Specialist Conference and Exhibit (9781624100758) ; https://arc.aiaa.org/ ; reingest3.clockss.org:8083 >
    au < finished ; finished ; 2004 ; ; 9781624100833 ; 9781624100833 ; CANEUS 2004 Conference on Micro-Nano-Technologies (9781624100833) ; https://arc.aiaa.org/ ; reingest3.clockss.org:8083 >
    au < finished ; finished ; 2004 ; ; 9781624100840 ; 9781624100840 ; Space 2004 Conference and Exhibit (9781624100840) ; https://arc.aiaa.org/ ; reingest1.clockss.org:8082 >
    au < finished ; finished ; 2004 ; ; 9781624100765 ; 9781624100765 ; USAF Developmental Test and Evaluation Summit (9781624100765) ; https://arc.aiaa.org/ ; reingest1.clockss.org:8082 >
    au < finished ; finished ; 2004 ; ; 9781624100307 ; 9781624100307 ; 2nd AIAA Flow Control Conference (9781624100307) ; https://arc.aiaa.org/ ; reingest2.clockss.org:8085 >
    au < finished ; finished ; 2004 ; ; 9781624100772 ; 9781624100772 ; 2nd International Energy Conversion Engineering Conference (9781624100772) ; https://arc.aiaa.org/ ; reingest3.clockss.org:8083 >
    au < finished ; finished ; 2004 ; ; 9781624100710 ; 9781624100710 ; 10th AIAA/CEAS Aeroacoustics Conference (9781624100710) ; https://arc.aiaa.org/ ; reingest1.clockss.org:8082 >
    au < finished ; finished ; 2004 ; ; 9781624100192 ; 9781624100192 ; 10th AIAA/ISSMO Multidisciplinary Analysis and Optimization Conference (9781624100192) ; https://arc.aiaa.org/ ; reingest4.clockss.org:8082 >
    au < finished ; finished ; 2004 ; ; 9781624100246 ; 9781624100246 ; 22nd AIAA International Communications Satellite Systems Conference & Exhibit 2004 (ICSSC) (9781624100246) ; https://arc.aiaa.org/ ; reingest2.clockss.org:8085 >
    au < finished ; finished ; 2004 ; ; 9781624100253 ; 9781624100253 ; 22nd Applied Aerodynamics Conference and Exhibit (9781624100253) ; https://arc.aiaa.org/ ; reingest3.clockss.org:8083 >
    au < finished ; finished ; 2004 ; ; 9781624100260 ; 9781624100260 ; 24th AIAA Aerodynamic Measurement Technology and Ground Testing Conference (9781624100260) ; https://arc.aiaa.org/ ; reingest2.clockss.org:8085 >
    au < finished ; finished ; 2004 ; ; 9781624100314 ; 9781624100314 ; 34th AIAA Fluid Dynamics Conference and Exhibit (9781624100314) ; https://arc.aiaa.org/ ; reingest4.clockss.org:8082 >
    au < finished ; finished ; 2004 ; ; 9781624100321 ; 9781624100321 ; 35th AIAA Plasmadynamics and Lasers Conference (9781624100321) ; https://arc.aiaa.org/ ; reingest3.clockss.org:8083 >
    au < finished ; finished ; 2004 ; ; 9781624100352 ; 9781624100352 ; 37th AIAA Thermophysics Conference (9781624100352) ; https://arc.aiaa.org/ ; reingest1.clockss.org:8082 >
    au < finished ; finished ; 2004 ; ; 9781624100376 ; 9781624100376 ; 40th AIAA/ASME/SAE/ASEE Joint Propulsion Conference and Exhibit (9781624100376) ; https://arc.aiaa.org/ ; reingest3.clockss.org:8083 >
    au < finished ; finished ; 2004 ; ; 9781624100789 ; 9781624100789 ; 42nd AIAA Aerospace Sciences Meeting and Exhibit (9781624100789) ; https://arc.aiaa.org/ ; reingest4.clockss.org:8082 >
    au < finished ; finished ; 2004 ; ; 9781624100796 ; 9781624100796 ; 45th AIAA/ASME/ASCE/AHS/ASC Structures, Structural Dynamics & Materials Conference (9781624100796) ; https://arc.aiaa.org/ ; reingest4.clockss.org:8082 >
    au < finished ; finished ; 2004 ; ; 9781624101625 ; 9781624101625 ; 2004 Planetary Defense Conference: Protecting Earth from Asteroids (9781624101625) ; https://arc.aiaa.org/ ; reingest2.clockss.org:8085 >
    au < doesNotExist ; doesNotExist ; 2004 ; ; 9781563477836 ; 9781563477836 ; Proceedings of the 47th Colloquium on the Law of Outer Space ; https://arc.aiaa.org/ ; >
    au < finished ; finished ; 2005 ; ; 9781624100673 ; 9781624100673 ; AIAA 5th ATIO and16th Lighter-Than-Air Sys Tech. and Balloon Systems Conferences (9781624100673) ; https://arc.aiaa.org/ ; reingest3.clockss.org:8083 >
    au < finished ; finished ; 2005 ; ; 9781624100550 ; 9781624100550 ; AIAA Atmospheric Flight Mechanics Conference and Exhibit (9781624100550) ; https://arc.aiaa.org/ ; reingest2.clockss.org:8085 >
    au < finished ; finished ; 2005 ; ; 9781624100567 ; 9781624100567 ; AIAA Guidance, Navigation, and Control Conference and Exhibit (9781624100567) ; https://arc.aiaa.org/ ; reingest1.clockss.org:8082 >
    au < finished ; finished ; 2005 ; ; 9781624100574 ; 9781624100574 ; AIAA Modeling and Simulation Technologies Conference and Exhibit (9781624100574) ; https://arc.aiaa.org/ ; reingest4.clockss.org:8082 >
    au < finished ; finished ; 2005 ; ; 9781624100680 ; 9781624100680 ; AIAA/CIRA 13th International Space Planes and Hypersonics Systems and Technologies Conference (9781624100680) ; https://arc.aiaa.org/ ; reingest3.clockss.org:8083 >
    au < finished ; finished ; 2005 ; ; 9781624100222 ; 9781624100222 ; Continuing the Voyage of Discovery (9781624100222) ; https://arc.aiaa.org/ ; reingest2.clockss.org:8085 >
    au < finished ; finished ; 2005 ; ; 9781624100697 ; 9781624100697 ; Infotech@Aerospace (9781624100697) ; https://arc.aiaa.org/ ; reingest4.clockss.org:8082 >
    au < finished ; finished ; 2005 ; ; 9781624100703 ; 9781624100703 ; Space 2005 (9781624100703) ; https://arc.aiaa.org/ ; reingest4.clockss.org:8082 >
    au < finished ; finished ; 2005 ; ; 9781624100628 ; 9781624100628 ; 3rd International Energy Conversion Engineering Conference (9781624100628) ; https://arc.aiaa.org/ ; reingest3.clockss.org:8083 >
    au < finished ; finished ; 2005 ; ; 9781624100666 ; 9781624100666 ; 4th AIAA Theoretical Fluid Mechanics Meeting (9781624100666) ; https://arc.aiaa.org/ ; reingest3.clockss.org:8083 >
    au < finished ; finished ; 2005 ; ; 9781624100529 ; 9781624100529 ; 11th AIAA/CEAS Aeroacoustics Conference (9781624100529) ; https://arc.aiaa.org/ ; reingest4.clockss.org:8082 >
    au < finished ; finished ; 2005 ; ; 9781624100536 ; 9781624100536 ; 17th AIAA Computational Fluid Dynamics Conference (9781624100536) ; https://arc.aiaa.org/ ; reingest2.clockss.org:8085 >
    au < finished ; finished ; 2005 ; ; 9781624100543 ; 9781624100543 ; 18th AIAA Aerodynamic Decelerator Systems Technology Conference and Seminar (9781624100543) ; https://arc.aiaa.org/ ; reingest3.clockss.org:8083 >
    au < finished ; finished ; 2005 ; ; 9781624100581 ; 9781624100581 ; 23rd AIAA Applied Aerodynamics Conference (9781624100581) ; https://arc.aiaa.org/ ; reingest2.clockss.org:8085 >
    au < finished ; finished ; 2005 ; ; 9781624100598 ; 9781624100598 ; 35th AIAA Fluid Dynamics Conference and Exhibit (9781624100598) ; https://arc.aiaa.org/ ; reingest2.clockss.org:8085 >
    au < finished ; finished ; 2005 ; ; 9781624100604 ; 9781624100604 ; 36th AIAA Plasmadynamics and Lasers Conference (9781624100604) ; https://arc.aiaa.org/ ; reingest1.clockss.org:8082 >
    au < finished ; finished ; 2005 ; ; 9781624100611 ; 9781624100611 ; 38th AIAA Thermophysics Conference (9781624100611) ; https://arc.aiaa.org/ ; reingest3.clockss.org:8083 >
    au < finished ; finished ; 2005 ; ; 9781624100635 ; 9781624100635 ; 41st AIAA/ASME/SAE/ASEE Joint Propulsion Conference & Exhibit (9781624100635) ; https://arc.aiaa.org/ ; reingest3.clockss.org:8083 >
    au < finished ; finished ; 2005 ; ; 9781624100642 ; 9781624100642 ; 43rd AIAA Aerospace Sciences Meeting and Exhibit (9781624100642) ; https://arc.aiaa.org/ ; reingest4.clockss.org:8082 >
    au < finished ; finished ; 2005 ; ; 9781624100659 ; 9781624100659 ; 46th AIAA/ASME/ASCE/AHS/ASC Structures, Structural Dynamics and Materials Conference (9781624100659) ; https://arc.aiaa.org/ ; reingest2.clockss.org:8085 >
    au < finished ; finished ; 2005 ; ; 9781624100239 ; 9781624100239 ; 2005 U.S. Air Force T&E Days (9781624100239) ; https://arc.aiaa.org/ ; reingest4.clockss.org:8082 >
    au < doesNotExist ; doesNotExist ; 2005 ; ; 9781563478277 ; 9781563478277 ; Proceedings of the 48th Colloquium on the Law of Outer Space ; https://arc.aiaa.org/ ; >
    au < finished ; finished ; 2006 ; ; 9781624100451 ; 9781624100451 ; AIAA Atmospheric Flight Mechanics Conference and Exhibit (9781624100451) ; https://arc.aiaa.org/ ; reingest4.clockss.org:8082 >
    au < finished ; finished ; 2006 ; ; 9781624100468 ; 9781624100468 ; AIAA Guidance, Navigation, and Control Conference and Exhibit (9781624100468) ; https://arc.aiaa.org/ ; reingest3.clockss.org:8083 >
    au < finished ; finished ; 2006 ; ; 9781624100475 ; 9781624100475 ; AIAA Modeling and Simulation Technologies Conference and Exhibit (9781624100475) ; https://arc.aiaa.org/ ; reingest2.clockss.org:8085 >
    au < finished ; finished ; 2006 ; ; 9781624100482 ; 9781624100482 ; AIAA/AAS Astrodynamics Specialist Conference and Exhibit (9781624100482) ; https://arc.aiaa.org/ ; reingest2.clockss.org:8085 >
    au < finished ; finished ; 2006 ; ; 9781624100499 ; 9781624100499 ; Space 2006 (9781624100499) ; https://arc.aiaa.org/ ; reingest4.clockss.org:8082 >
    au < finished ; finished ; 2006 ; ; 9781624100512 ; 9781624100512 ; SpaceOps 2006 Conference (9781624100512) ; https://arc.aiaa.org/ ; reingest3.clockss.org:8083 >
    au < finished ; finished ; 2006 ; ; 9781624100369 ; 9781624100369 ; 3rd AIAA Flow Control Conference (9781624100369) ; https://arc.aiaa.org/ ; reingest3.clockss.org:8083 >
    au < finished ; finished ; 2006 ; ; 9781624100413 ; 9781624100413 ; 4th International Energy Conversion Engineering Conference and Exhibit (IECEC) (9781624100413) ; https://arc.aiaa.org/ ; reingest4.clockss.org:8082 >
    au < finished ; finished ; 2006 ; ; 9781624100437 ; 9781624100437 ; 6th AIAA Aviation Technology, Integration and Operations Conference (ATIO) (9781624100437) ; https://arc.aiaa.org/ ; reingest3.clockss.org:8083 >
    au < finished ; finished ; 2006 ; ; 9781624100444 ; 9781624100444 ; 9th AIAA/ASME Joint Thermophysics and Heat Transfer Conference (9781624100444) ; https://arc.aiaa.org/ ; reingest3.clockss.org:8083 >
    au < finished ; finished ; 2006 ; ; 9781624100208 ; 9781624100208 ; 11th AIAA/ISSMO Multidisciplinary Analysis and Optimization Conference (9781624100208) ; https://arc.aiaa.org/ ; reingest1.clockss.org:8082 >
    au < finished ; finished ; 2006 ; ; 9781624100215 ; 9781624100215 ; 12th AIAA/CEAS Aeroacoustics Conference (27th AIAA Aeroacoustics Conference) (9781624100215) ; https://arc.aiaa.org/ ; reingest3.clockss.org:8083 >
    au < finished ; finished ; 2006 ; ; 9781624100505 ; 9781624100505 ; 14th AIAA/AHI Space Planes and Hypersonic Systems and Technologies Conference (9781624100505) ; https://arc.aiaa.org/ ; reingest2.clockss.org:8085 >
    au < finished ; finished ; 2006 ; ; 9781624100284 ; 9781624100284 ; 24th AIAA Applied Aerodynamics Conference (9781624100284) ; https://arc.aiaa.org/ ; reingest1.clockss.org:8082 >
    au < finished ; finished ; 2006 ; ; 9781624100277 ; 9781624100277 ; 24th AIAA International Communications Satellite Systems Conference (9781624100277) ; https://arc.aiaa.org/ ; reingest2.clockss.org:8085 >
    au < finished ; finished ; 2006 ; ; 9781624100291 ; 9781624100291 ; 25th AIAA Aerodynamic Measurement Technology and Ground Testing Conference (9781624100291) ; https://arc.aiaa.org/ ; reingest3.clockss.org:8083 >
    au < finished ; finished ; 2006 ; ; 9781624100338 ; 9781624100338 ; 36th AIAA Fluid Dynamics Conference and Exhibit (9781624100338) ; https://arc.aiaa.org/ ; reingest3.clockss.org:8083 >
    au < finished ; finished ; 2006 ; ; 9781624100345 ; 9781624100345 ; 37th AIAA Plasmadynamics and Lasers Conference (9781624100345) ; https://arc.aiaa.org/ ; reingest2.clockss.org:8085 >
    au < finished ; finished ; 2006 ; ; 9781624100383 ; 9781624100383 ; 42nd AIAA/ASME/SAE/ASEE Joint Propulsion Conference & Exhibit (9781624100383) ; https://arc.aiaa.org/ ; reingest2.clockss.org:8085 >
    au < finished ; finished ; 2006 ; ; 9781624100390 ; 9781624100390 ; 44th AIAA Aerospace Sciences Meeting and Exhibit (9781624100390) ; https://arc.aiaa.org/ ; reingest3.clockss.org:8083 >
    au < finished ; finished ; 2006 ; ; 9781624100406 ; 9781624100406 ; 47th AIAA/ASME/ASCE/AHS/ASC Structures, Structural Dynamics, and Materials Conference (9781624100406) ; https://arc.aiaa.org/ ; reingest2.clockss.org:8085 >
    au < finished ; finished ; 2006 ; ; 9781624100420 ; 9781624100420 ; 57th International Astronautical Congress (9781624100420) ; https://arc.aiaa.org/ ; reingest3.clockss.org:8083 >
    au < doesNotExist ; doesNotExist ; 2006 ; ; 9781563478772 ; 9781563478772 ; Proceedings of the 49th Colloquium on the Law of Outer Space ; https://arc.aiaa.org/ ; >
    au < finished ; finished ; 2007 ; ; 9781624101311 ; 9781624101311 ; AIAA Atmospheric Flight Mechanics Conference and Exhibit (9781624101311) ; https://arc.aiaa.org/ ; reingest4.clockss.org:8082 >
    au < finished ; finished ; 2007 ; ; 9781624101359 ; 9781624101359 ; AIAA Balloon Systems Conference (9781624101359) ; https://arc.aiaa.org/ ; reingest2.clockss.org:8085 >
    au < finished ; finished ; 2007 ; ; 9781624100154 ; 9781624100154 ; AIAA Guidance, Navigation and Control Conference and Exhibit (9781624100154) ; https://arc.aiaa.org/ ; reingest4.clockss.org:8082 >
    au < finished ; finished ; 2007 ; ; 9781624100178 ; 9781624100178 ; AIAA Infotech@Aerospace 2007 Conference and Exhibit (9781624100178) ; https://arc.aiaa.org/ ; reingest2.clockss.org:8085 >
    au < finished ; finished ; 2007 ; ; 9781624101601 ; 9781624101601 ; AIAA Modeling and Simulation Technologies Conference and Exhibit (9781624101601) ; https://arc.aiaa.org/ ; reingest4.clockss.org:8082 >
    au < finished ; finished ; 2007 ; ; 9781624100161 ; 9781624100161 ; AIAA SPACE 2007 Conference & Exposition (9781624100161) ; https://arc.aiaa.org/ ; reingest3.clockss.org:8083 >
    au < finished ; finished ; 2007 ; ; 9781624101557 ; 9781624101557 ; 5th International Energy Conversion Engineering Conference and Exhibit (IECEC) (9781624101557) ; https://arc.aiaa.org/ ; reingest2.clockss.org:8085 >
    au < finished ; finished ; 2007 ; ; 9781624100147 ; 9781624100147 ; "7th AIAA ATIO Conf, 2nd CEIAT Int'l Conf on Innov and Integr in Aero Sciences,17th LTA Systems Tech Conf ; followed by 2nd TEOS Forum (9781624100147)" ; https://arc.aiaa.org/ ; reingest3.clockss.org:8083 >
    au < finished ; finished ; 2007 ; ; 9781624101298 ; 9781624101298 ; 18th AIAA Computational Fluid Dynamics Conference (9781624101298) ; https://arc.aiaa.org/ ; reingest2.clockss.org:8085 >
    au < finished ; finished ; 2007 ; ; 9781624100055 ; 9781624100055 ; 19th AIAA Aerodynamic Decelerator Systems Technology Conference and Seminar (9781624100055) ; https://arc.aiaa.org/ ; reingest2.clockss.org:8085 >
    au < finished ; finished ; 2007 ; ; 9781624100062 ; 9781624100062 ; 25th AIAA Applied Aerodynamics Conference (9781624100062) ; https://arc.aiaa.org/ ; reingest2.clockss.org:8085 >
    au < finished ; finished ; 2007 ; ; 9781624100079 ; 9781624100079 ; 25th AIAA International Communications Satellite Systems Conference (organized by APSCC) (9781624100079) ; https://arc.aiaa.org/ ; reingest1.clockss.org:8082 >
    au < finished ; finished ; 2007 ; ; 9781624100031 ; 9781624100031 ; 28th AIAA Aeroacoustics Conference (9781624100031) ; https://arc.aiaa.org/ ; reingest3.clockss.org:8083 >
    au < finished ; finished ; 2007 ; ; 9781624100086 ; 9781624100086 ; 37th AIAA Fluid Dynamics Conference and Exhibit (9781624100086) ; https://arc.aiaa.org/ ; reingest2.clockss.org:8085 >
    au < finished ; finished ; 2007 ; ; 9781624100093 ; 9781624100093 ; 38th Plasmadynamics and Lasers Conference (9781624100093) ; https://arc.aiaa.org/ ; reingest1.clockss.org:8082 >
    au < finished ; finished ; 2007 ; ; 9781624100109 ; 9781624100109 ; 39th AIAA Thermophysics Conference (9781624100109) ; https://arc.aiaa.org/ ; reingest4.clockss.org:8082 >
    au < finished ; finished ; 2007 ; ; 9781624100116 ; 9781624100116 ; 43rd AIAA/ASME/SAE/ASEE Joint Propulsion Conference & Exhibit (9781624100116) ; https://arc.aiaa.org/ ; reingest2.clockss.org:8085 >
    au < finished ; finished ; 2007 ; ; 9781624100123 ; 9781624100123 ; 45th AIAA Aerospace Sciences Meeting and Exhibit (9781624100123) ; https://arc.aiaa.org/ ; reingest4.clockss.org:8082 >
    au < finished ; finished ; 2007 ; ; 9781624100130 ; 9781624100130 ; 48th AIAA/ASME/ASCE/AHS/ASC Structures, Structural Dynamics, and Materials Conference (9781624100130) ; https://arc.aiaa.org/ ; reingest2.clockss.org:8085 >
    au < finished ; finished ; 2007 ; ; 9781624100185 ; 9781624100185 ; 2007 U.S. Air Force T&E Days (9781624100185) ; https://arc.aiaa.org/ ; reingest2.clockss.org:8085 >
    au < doesNotExist ; doesNotExist ; 2007 ; ; 97816241020185 ; 97816241020185 ; 2007 U.S. Air Force T&E Days ; https://arc.aiaa.org/ ; >
    au < doesNotExist ; doesNotExist ; 2007 ; ; 9781563479625 ; 9781563479625 ; Proceedings of the 50th Colloquium on the Law of Outer Space ; https://arc.aiaa.org/ ; >
    au < finished ; finished ; 2008 ; ; 9781600869983 ; 9781600869983 ; AIAA Atmospheric Flight Mechanics Conference and Exhibit (9781600869983) ; https://arc.aiaa.org/ ; reingest2.clockss.org:8085 >
    au < finished ; finished ; 2008 ; ; 9781600869990 ; 9781600869990 ; AIAA Guidance, Navigation and Control Conference and Exhibit (9781600869990) ; https://arc.aiaa.org/ ; reingest4.clockss.org:8082 >
    au < finished ; finished ; 2008 ; ; 9781624100000 ; 9781624100000 ; AIAA Modeling and Simulation Technologies Conference and Exhibit (9781624100000) ; https://arc.aiaa.org/ ; reingest1.clockss.org:8082 >
    au < finished ; finished ; 2008 ; ; 9781624100024 ; 9781624100024 ; AIAA SPACE 2008 Conference & Exposition (9781624100024) ; https://arc.aiaa.org/ ; reingest1.clockss.org:8082 >
    au < finished ; finished ; 2008 ; ; 9781624100017 ; 9781624100017 ; AIAA/AAS Astrodynamics Specialist Conference and Exhibit (9781624100017) ; https://arc.aiaa.org/ ; reingest3.clockss.org:8083 >
    au < finished ; finished ; 2008 ; ; 9781624101670 ; 9781624101670 ; SpaceOps 2008 Conference (9781624101670) ; https://arc.aiaa.org/ ; reingest3.clockss.org:8083 >
    au < finished ; finished ; 2008 ; ; 9781600869976 ; 9781600869976 ; The 26th Congress of ICAS and 8th AIAA ATIO (9781600869976) ; https://arc.aiaa.org/ ; reingest2.clockss.org:8085 >
    au < finished ; finished ; 2008 ; ; 9781600869945 ; 9781600869945 ; 4th Flow Control Conference (9781600869945) ; https://arc.aiaa.org/ ; reingest2.clockss.org:8085 >
    au < finished ; finished ; 2008 ; ; 9781600869952 ; 9781600869952 ; 5th AIAA Theoretical Fluid Mechanics Conference (9781600869952) ; https://arc.aiaa.org/ ; reingest1.clockss.org:8082 >
    au < finished ; finished ; 2008 ; ; 9781600869969 ; 9781600869969 ; 6th International Energy Conversion Engineering Conference (IECEC) (9781600869969) ; https://arc.aiaa.org/ ; reingest2.clockss.org:8085 >
    au < finished ; finished ; 2008 ; ; 9781600869822 ; 9781600869822 ; 12th AIAA/ISSMO Multidisciplinary Analysis and Optimization Conference (9781600869822) ; https://arc.aiaa.org/ ; reingest3.clockss.org:8083 >
    au < finished ; finished ; 2008 ; ; 9781600869839 ; 9781600869839 ; 14th AIAA/CEAS Aeroacoustics Conference (29th AIAA Aeroacoustics Conference) (9781600869839) ; https://arc.aiaa.org/ ; reingest1.clockss.org:8082 >
    au < finished ; finished ; 2008 ; ; 9781600869853 ; 9781600869853 ; 15th AIAA International Space Planes and Hypersonic Systems and Technologies Conference (9781600869853) ; https://arc.aiaa.org/ ; reingest4.clockss.org:8082 >
    au < finished ; finished ; 2008 ; ; 9781600869938 ; 9781600869938 ; 16th AIAA/ASME/AHS Adaptive Structures Conference,10th AIAA Non-Deterministic Approaches Conference, 9th AIAA Gossamer Spacecraft Forum, 4th AIAA Multidisciplinary Design Optimization Specialists Conference (9781600869938) ; https://arc.aiaa.org/ ; reingest4.clockss.org:8082 >
    au < finished ; finished ; 2008 ; ; 9781600869860 ; 9781600869860 ; 26th AIAA Aerodynamic Measurement Technology and Ground Testing Conference (9781600869860) ; https://arc.aiaa.org/ ; reingest2.clockss.org:8085 >
    au < finished ; finished ; 2008 ; ; 9781600869877 ; 9781600869877 ; 26th AIAA Applied Aerodynamics Conference (9781600869877) ; https://arc.aiaa.org/ ; reingest2.clockss.org:8085 >
    au < finished ; finished ; 2008 ; ; 9781600869884 ; 9781600869884 ; 26th International Communications Satellite Systems Conference (ICSSC) (9781600869884) ; https://arc.aiaa.org/ ; reingest1.clockss.org:8082 >
    au < finished ; finished ; 2008 ; ; 9781600869891 ; 9781600869891 ; 38th Fluid Dynamics Conference and Exhibit (9781600869891) ; https://arc.aiaa.org/ ; reingest3.clockss.org:8083 >
    au < finished ; finished ; 2008 ; ; 9781600869907 ; 9781600869907 ; 39th Plasmadynamics and Lasers Conference (9781600869907) ; https://arc.aiaa.org/ ; reingest4.clockss.org:8082 >
    au < finished ; finished ; 2008 ; ; 9781600869914 ; 9781600869914 ; 40th Thermophysics Conference (9781600869914) ; https://arc.aiaa.org/ ; reingest3.clockss.org:8083 >
    au < finished ; finished ; 2008 ; ; 9781600869921 ; 9781600869921 ; 44th AIAA/ASME/SAE/ASEE Joint Propulsion Conference & Exhibit (9781600869921) ; https://arc.aiaa.org/ ; reingest3.clockss.org:8083 >
    au < finished ; finished ; 2008 ; ; 9781624101281 ; 9781624101281 ; 46th AIAA Aerospace Sciences Meeting and Exhibit (9781624101281) ; https://arc.aiaa.org/ ; reingest3.clockss.org:8083 >
    au < finished ; finished ; 2008 ; ; 9781624101694 ; 9781624101694 ; 2008 U.S. Air Force T&E Days (9781624101694) ; https://arc.aiaa.org/ ; reingest1.clockss.org:8082 >
    au < doesNotExist ; doesNotExist ; 2008 ; ; 9781600867170 ; 9781600867170 ; Proceedings of the 51st Colloquium on the Law of Outer Space ; https://arc.aiaa.org/ ; >
    au < finished ; finished ; 2009 ; ; 9781624101328 ; 9781624101328 ; AIAA Atmospheric Flight Mechanics Conference (9781624101328) ; https://arc.aiaa.org/ ; reingest1.clockss.org:8082 >
    au < finished ; finished ; 2009 ; ; 9781624101366 ; 9781624101366 ; AIAA Balloon Systems Conference (9781624101366) ; https://arc.aiaa.org/ ; reingest1.clockss.org:8082 >
    au < finished ; finished ; 2009 ; ; 9781600869785 ; 9781600869785 ; AIAA Guidance, Navigation, and Control Conference (9781600869785) ; https://arc.aiaa.org/ ; reingest2.clockss.org:8085 >
    au < finished ; finished ; 2009 ; ; 9781600869792 ; 9781600869792 ; AIAA Infotech@Aerospace Conference (9781600869792) ; https://arc.aiaa.org/ ; reingest4.clockss.org:8082 >
    au < finished ; finished ; 2009 ; ; 9781624101618 ; 9781624101618 ; AIAA Modeling and Simulation Technologies Conference (9781624101618) ; https://arc.aiaa.org/ ; reingest2.clockss.org:8085 >
    au < finished ; finished ; 2009 ; ; 9781600869808 ; 9781600869808 ; AIAA SPACE 2009 Conference & Exposition (9781600869808) ; https://arc.aiaa.org/ ; reingest4.clockss.org:8082 >
    au < finished ; finished ; 2009 ; ; 9781600869730 ; 9781600869730 ; The New Horizons Forum and Aerospace Exposition (9781600869730) ; https://arc.aiaa.org/ ; reingest1.clockss.org:8082 >
    au < finished ; finished ; 2009 ; ; 9781624101700 ; 9781624101700 ; U.S. Air Force T&E Days 2009 (9781624101700) ; https://arc.aiaa.org/ ; reingest2.clockss.org:8085 >
    au < finished ; finished ; 2009 ; ; 9781624101335 ; 9781624101335 ; 1st AIAA Atmospheric and Space Environments Conference (9781624101335) ; https://arc.aiaa.org/ ; reingest1.clockss.org:8082 >
    au < finished ; finished ; 2009 ; ; 9781600869761 ; 9781600869761 ; 7th International Energy Conversion Engineering Conference (9781600869761) ; https://arc.aiaa.org/ ; reingest4.clockss.org:8082 >
    au < finished ; finished ; 2009 ; ; 9781600869778 ; 9781600869778 ; 9th AIAA Aviation Technology, Integration, and Operations Conference (ATIO) (9781600869778) ; https://arc.aiaa.org/ ; reingest2.clockss.org:8085 >
    au < finished ; finished ; 2009 ; ; 9781600869679 ; 9781600869679 ; 15th AIAA/CEAS Aeroacoustics Conference (30th AIAA Aeroacoustics Conference) (9781600869679) ; https://arc.aiaa.org/ ; reingest1.clockss.org:8082 >
    au < finished ; finished ; 2009 ; ; 9781600869686 ; 9781600869686 ; 16th AIAA/DLR/DGLR International Space Planes and Hypersonic Systems and Technologies Conference (9781600869686) ; https://arc.aiaa.org/ ; reingest2.clockss.org:8085 >
    au < finished ; finished ; 2009 ; ; 9781624101588 ; 9781624101588 ; 18th AIAA Lighter-Than-Air Systems Technology Conference (9781624101588) ; https://arc.aiaa.org/ ; reingest1.clockss.org:8082 >
    au < finished ; finished ; 2009 ; ; 9781624101373 ; 9781624101373 ; 19th AIAA Computational Fluid Dynamics (9781624101373) ; https://arc.aiaa.org/ ; reingest3.clockss.org:8083 >
    au < finished ; finished ; 2009 ; ; 9781600869693 ; 9781600869693 ; 20th AIAA Aerodynamic Decelerator Systems Technology Conference and Seminar (9781600869693) ; https://arc.aiaa.org/ ; reingest3.clockss.org:8083 >
    au < finished ; finished ; 2009 ; ; 9781624101304 ; 9781624101304 ; 27th AIAA Applied Aerodynamics Conference (9781624101304) ; https://arc.aiaa.org/ ; reingest3.clockss.org:8083 >
    au < finished ; finished ; 2009 ; ; 9781600869716 ; 9781600869716 ; 39th AIAA Fluid Dynamics Conference (9781600869716) ; https://arc.aiaa.org/ ; reingest2.clockss.org:8085 >
    au < finished ; finished ; 2009 ; ; 9781624101632 ; 9781624101632 ; 40th AIAA Plasmadynamics and Lasers Conference (9781624101632) ; https://arc.aiaa.org/ ; reingest2.clockss.org:8085 >
    au < finished ; finished ; 2009 ; ; 9781624101687 ; 9781624101687 ; 41st AIAA Thermophysics Conference (9781624101687) ; https://arc.aiaa.org/ ; reingest1.clockss.org:8082 >
    au < finished ; finished ; 2009 ; ; 9781600869723 ; 9781600869723 ; 45th AIAA/ASME/SAE/ASEE Joint Propulsion Conference & Exhibit (9781600869723) ; https://arc.aiaa.org/ ; reingest3.clockss.org:8083 >
    au < finished ; finished ; 2009 ; ; 9781600869754 ; 9781600869754 ; 50th AIAA/ASME/ASCE/AHS/ASC Structures, Structural Dynamics, and Materials Conference (9781600869754) ; https://arc.aiaa.org/ ; reingest2.clockss.org:8085 >
    au < doesNotExist ; doesNotExist ; 2009 ; ; 9781600867729 ; 9781600867729 ; Proceedings of the 52nd Colloquium on the Law of Outer Space ; https://arc.aiaa.org/ ; >
    au < finished ; finished ; 2010 ; ; 9781624101519 ; 9781624101519 ; AIAA Atmospheric Flight Mechanics Conference (9781624101519) ; https://arc.aiaa.org/ ; reingest1.clockss.org:8082 >
    au < finished ; finished ; 2010 ; ; 9781624101496 ; 9781624101496 ; AIAA Atmospheric and Space Environments Conference (9781624101496) ; https://arc.aiaa.org/ ; reingest1.clockss.org:8082 >
    au < finished ; finished ; 2010 ; ; 9781600869624 ; 9781600869624 ; AIAA Guidance, Navigation, and Control Conference (9781600869624) ; https://arc.aiaa.org/ ; reingest1.clockss.org:8082 >
    au < finished ; finished ; 2010 ; ; 9781600869631 ; 9781600869631 ; AIAA Infotech@Aerospace 2010 (9781600869631) ; https://arc.aiaa.org/ ; reingest1.clockss.org:8082 >
    au < finished ; finished ; 2010 ; ; 9781624101526 ; 9781624101526 ; AIAA Modeling and Simulation Technologies Conference (9781624101526) ; https://arc.aiaa.org/ ; reingest1.clockss.org:8082 >
    au < finished ; finished ; 2010 ; ; 9781600869662 ; 9781600869662 ; AIAA SPACE 2010 Conference & Exposition (9781600869662) ; https://arc.aiaa.org/ ; reingest1.clockss.org:8082 >
    au < finished ; finished ; 2010 ; ; 9781624101502 ; 9781624101502 ; AIAA/AAS Astrodynamics Specialist Conference (9781624101502) ; https://arc.aiaa.org/ ; reingest1.clockss.org:8082 >
    au < finished ; finished ; 2010 ; ; 9781624101649 ; 9781624101649 ; SpaceOps 2010 Conference (9781624101649) ; https://arc.aiaa.org/ ; reingest1.clockss.org:8082 >
    au < finished ; finished ; 2010 ; ; 9781600869655 ; 9781600869655 ; U.S. Air Force T&E Days 2010 (9781600869655) ; https://arc.aiaa.org/ ; reingest2.clockss.org:8085 >
    au < finished ; finished ; 2010 ; ; 9781624101403 ; 9781624101403 ; 5th Flow Control Conference (9781624101403) ; https://arc.aiaa.org/ ; reingest1.clockss.org:8082 >
    au < finished ; finished ; 2010 ; ; 9781624101564 ; 9781624101564 ; 8th Annual International Energy Conversion Engineering Conference (9781624101564) ; https://arc.aiaa.org/ ; reingest2.clockss.org:8085 >
    au < finished ; finished ; 2010 ; ; 9781624101595 ; 9781624101595 ; 10th AIAA Aviation Technology, Integration, and Operations (ATIO) Conference (9781624101595) ; https://arc.aiaa.org/ ; reingest1.clockss.org:8082 >
    au < finished ; finished ; 2010 ; ; 9781624101397 ; 9781624101397 ; 10th AIAA/ASME Joint Thermophysics and Heat Transfer Conference (9781624101397) ; https://arc.aiaa.org/ ; reingest1.clockss.org:8082 >
    au < finished ; finished ; 2010 ; ; 9781600869549 ; 9781600869549 ; 13th AIAA/ISSMO Multidisciplinary Analysis Optimization Conference (9781600869549) ; https://arc.aiaa.org/ ; reingest1.clockss.org:8082 >
    au < finished ; finished ; 2010 ; ; 9781600869556 ; 9781600869556 ; 16th AIAA/CEAS Aeroacoustics Conference (9781600869556) ; https://arc.aiaa.org/ ; reingest1.clockss.org:8082 >
    au < finished ; finished ; 2010 ; ; 9781624101427 ; 9781624101427 ; 27th AIAA Aerodynamic Measurement Technology and Ground Testing Conference (9781624101427) ; https://arc.aiaa.org/ ; reingest1.clockss.org:8082 >
    au < finished ; finished ; 2010 ; ; 9781624101410 ; 9781624101410 ; 28th AIAA Applied Aerodynamics Conference (9781624101410) ; https://arc.aiaa.org/ ; reingest1.clockss.org:8082 >
    au < finished ; finished ; 2010 ; ; 9781624101663 ; 9781624101663 ; 28th AIAA International Communications Satellite Systems Conference (ICSSC-2010) (9781624101663) ; https://arc.aiaa.org/ ; reingest1.clockss.org:8082 >
    au < finished ; finished ; 2010 ; ; 9781600869563 ; 9781600869563 ; 40th Fluid Dynamics Conference and Exhibit (9781600869563) ; https://arc.aiaa.org/ ; reingest1.clockss.org:8082 >
    au < finished ; finished ; 2010 ; ; 9781600869570 ; 9781600869570 ; 40th International Conference on Environmental Systems (9781600869570) ; https://arc.aiaa.org/ ; reingest1.clockss.org:8082 >
    au < finished ; finished ; 2010 ; ; 9781624101380 ; 9781624101380 ; 41st Plasmadynamics and Lasers Conference (9781624101380) ; https://arc.aiaa.org/ ; reingest1.clockss.org:8082 >
    au < finished ; finished ; 2010 ; ; 9781600869587 ; 9781600869587 ; 46th AIAA/ASME/SAE/ASEE Joint Propulsion Conference & Exhibit (9781600869587) ; https://arc.aiaa.org/ ; reingest2.clockss.org:8085 >
    au < finished ; finished ; 2010 ; ; 9781600869594 ; 9781600869594 ; 48th AIAA Aerospace Sciences Meeting Including the New Horizons Forum and Aerospace Exposition (9781600869594) ; https://arc.aiaa.org/ ; reingest1.clockss.org:8082 >
    au < finished ; finished ; 2010 ; ; 9781600869600 ; 9781600869600 ; 51st AIAA/ASME/ASCE/AHS/ASC Structures, Structural Dynamics, and Materials Conference (9781600869600) ; https://arc.aiaa.org/ ; reingest1.clockss.org:8082 >
    au < doesNotExist ; doesNotExist ; 2010 ; ; 9781600867859 ; 9781600867859 ; Proceedings of the 53rd Colloquium on the Law of Outer Space ; https://arc.aiaa.org/ ; >
    au < finished ; finished ; 2011 ; ; 9781624101533 ; 9781624101533 ; AIAA Atmospheric Flight Mechanics Conference (9781624101533) ; https://arc.aiaa.org/ ; reingest1.clockss.org:8082 >
    au < finished ; finished ; 2011 ; ; 9781624101342 ; 9781624101342 ; AIAA Centennial of Naval Aviation Forum "100 Years of Achievement and Progress" (9781624101342) ; https://arc.aiaa.org/ ; reingest2.clockss.org:8085 >
    au < finished ; finished ; 2011 ; ; 9781600869525 ; 9781600869525 ; AIAA Guidance, Navigation, and Control Conference (9781600869525) ; https://arc.aiaa.org/ ; reingest1.clockss.org:8082 >
    au < finished ; finished ; 2011 ; ; 9781624101540 ; 9781624101540 ; AIAA Modeling and Simulation Technologies Conference (9781624101540) ; https://arc.aiaa.org/ ; reingest1.clockss.org:8082 >
    au < finished ; finished ; 2011 ; ; 9781600869532 ; 9781600869532 ; AIAA SPACE 2011 Conference & Exposition (9781600869532) ; https://arc.aiaa.org/ ; reingest1.clockss.org:8082 >
    au < finished ; finished ; 2011 ; ; 9781600869440 ; 9781600869440 ; Infotech@Aerospace 2011 (9781600869440) ; https://arc.aiaa.org/ ; reingest1.clockss.org:8082 >
    au < finished ; finished ; 2011 ; ; 9781624101434 ; 9781624101434 ; 3rd AIAA Atmospheric Space Environments Conference (9781624101434) ; https://arc.aiaa.org/ ; reingest5.clockss.org:8082 >
    au < finished ; finished ; 2011 ; ; 9781624101441 ; 9781624101441 ; 6th AIAA Theoretical Fluid Mechanics Conference (9781624101441) ; https://arc.aiaa.org/ ; reingest1.clockss.org:8082 >
    au < finished ; finished ; 2011 ; ; 9781624101571 ; 9781624101571 ; 9th Annual International Energy Conversion Engineering Conference (9781624101571) ; https://arc.aiaa.org/ ; reingest5.clockss.org:8082 >
    au < finished ; finished ; 2011 ; ; 9781600869419 ; 9781600869419 ; 11th AIAA Aviation Technology, Integration, and Operations (ATIO) Conference (9781600869419) ; https://arc.aiaa.org/ ; reingest3.clockss.org:8083 >
    au < finished ; finished ; 2011 ; ; 9781600869426 ; 9781600869426 ; 17th AIAA International Space Planes and Hypersonic Systems and Technologies Conference (9781600869426) ; https://arc.aiaa.org/ ; reingest1.clockss.org:8082 >
    au < finished ; finished ; 2011 ; ; 9781624101489 ; 9781624101489 ; 20th AIAA Computational Fluid Dynamics Conference (9781624101489) ; https://arc.aiaa.org/ ; reingest5.clockss.org:8082 >
    au < finished ; finished ; 2011 ; ; 9781600869457 ; 9781600869457 ; 21st AIAA Aerodynamic Decelerator Systems Technology Conference and Seminar (9781600869457) ; https://arc.aiaa.org/ ; reingest3.clockss.org:8083 >
    au < finished ; finished ; 2011 ; ; 9781624101458 ; 9781624101458 ; 29th AIAA Applied Aerodynamics Conference (9781624101458) ; https://arc.aiaa.org/ ; reingest1.clockss.org:8082 >
    au < finished ; finished ; 2011 ; ; 9781600869464 ; 9781600869464 ; 29th AIAA International Communications Satellite Systems Conference (ICSSC-2011) (9781600869464) ; https://arc.aiaa.org/ ; reingest1.clockss.org:8082 >
    au < finished ; finished ; 2011 ; ; 9781600869433 ; 9781600869433 ; 32nd AIAA Aeroacoustics Conference (9781600869433) ; https://arc.aiaa.org/ ; reingest1.clockss.org:8082 >
    au < finished ; finished ; 2011 ; ; 9781600869471 ; 9781600869471 ; 41st AIAA Fluid Dynamics Conference and Exhibit (9781600869471) ; https://arc.aiaa.org/ ; reingest1.clockss.org:8082 >
    au < finished ; finished ; 2011 ; ; 9781600869488 ; 9781600869488 ; 41st International Conference on Environmental Systems (9781600869488) ; https://arc.aiaa.org/ ; reingest1.clockss.org:8082 >
    au < finished ; finished ; 2011 ; ; 9781624101472 ; 9781624101472 ; 42nd AIAA Plasmadynamics and Lasers Conference (9781624101472) ; https://arc.aiaa.org/ ; reingest1.clockss.org:8082 >
    au < finished ; finished ; 2011 ; ; 9781624101465 ; 9781624101465 ; 42nd AIAA Thermophysics Conference (9781624101465) ; https://arc.aiaa.org/ ; reingest1.clockss.org:8082 >
    au < finished ; finished ; 2011 ; ; 9781600869495 ; 9781600869495 ; 47th AIAA/ASME/SAE/ASEE Joint Propulsion Conference & Exhibit (9781600869495) ; https://arc.aiaa.org/ ; reingest3.clockss.org:8083 >
    au < finished ; finished ; 2011 ; ; 9781600869501 ; 9781600869501 ; 49th AIAA Aerospace Sciences Meeting including the New Horizons Forum and Aerospace Exposition (9781600869501) ; https://arc.aiaa.org/ ; reingest3.clockss.org:8083 >
    au < finished ; finished ; 2011 ; ; 9781600869518 ; 9781600869518 ; 52nd AIAA/ASME/ASCE/AHS/ASC Structures, Structural Dynamics and Materials Conference (9781600869518) ; https://arc.aiaa.org/ ; reingest3.clockss.org:8083 >
    au < finished ; finished ; 2012 ; ; 9781624101847 ; 9781624101847 ; AIAA Atmospheric Flight Mechanics Conference (9781624101847) ; https://arc.aiaa.org/ ; reingest5.clockss.org:8082 >
    au < finished ; finished ; 2012 ; ; 9781600869389 ; 9781600869389 ; AIAA Guidance, Navigation, and Control Conference (9781600869389) ; https://arc.aiaa.org/ ; reingest3.clockss.org:8083 >
    au < finished ; finished ; 2012 ; ; 9781624101830 ; 9781624101830 ; AIAA Modeling and Simulation Technologies Conference (9781624101830) ; https://arc.aiaa.org/ ; reingest1.clockss.org:8082 >
    au < finished ; finished ; 2012 ; ; 9781600869402 ; 9781600869402 ; AIAA SPACE 2012 Conference & Exposition (9781600869402) ; https://arc.aiaa.org/ ; reingest3.clockss.org:8083 >
    au < finished ; finished ; 2012 ; ; 9781624101823 ; 9781624101823 ; AIAA/AAS Astrodynamics Specialist Conference (9781624101823) ; https://arc.aiaa.org/ ; reingest3.clockss.org:8083 >
    au < finished ; finished ; 2012 ; ; 9781600869396 ; 9781600869396 ; Infotech@Aerospace 2012 (9781600869396) ; https://arc.aiaa.org/ ; reingest5.clockss.org:8082 >
    au < finished ; finished ; 2012 ; ; 9781624101922 ; 9781624101922 ; 4th AIAA Atmospheric and Space Environments Conference (9781624101922) ; https://arc.aiaa.org/ ; reingest3.clockss.org:8083 >
    au < finished ; finished ; 2012 ; ; 9781624101885 ; 9781624101885 ; 6th AIAA Flow Control Conference (9781624101885) ; https://arc.aiaa.org/ ; reingest5.clockss.org:8082 >
    au < finished ; finished ; 2012 ; ; 9781624101908 ; 9781624101908 ; 10th International Energy Conversion Engineering Conference (9781624101908) ; https://arc.aiaa.org/ ; reingest1.clockss.org:8082 >
    au < finished ; finished ; 2012 ; ; 9781600869303 ; 9781600869303 ; 12th AIAA Aviation Technology, Integration, and Operations (ATIO) Conference and 14th AIAA/ISSMO Multidisciplinary Analysis and Optimization Conference (9781600869303) ; https://arc.aiaa.org/ ; reingest5.clockss.org:8082 >
    au < finished ; finished ; 2012 ; ; 9781600869310 ; 9781600869310 ; 18th AIAA/3AF International Space Planes and Hypersonic Systems and Technologies Conference (9781600869310) ; https://arc.aiaa.org/ ; reingest5.clockss.org:8082 >
    au < finished ; finished ; 2012 ; ; 9781600869327 ; 9781600869327 ; 18th AIAA/CEAS Aeroacoustics Conference (33rd AIAA Aeroacoustics Conference) (9781600869327) ; https://arc.aiaa.org/ ; reingest5.clockss.org:8082 >
    au < finished ; finished ; 2012 ; ; 9781624101892 ; 9781624101892 ; 28th Aerodynamic Measurement Technology, Ground Testing, and Flight Testing Conference (9781624101892) ; https://arc.aiaa.org/ ; reingest3.clockss.org:8083 >
    au < finished ; finished ; 2012 ; ; 9781624101854 ; 9781624101854 ; 30th AIAA Applied Aerodynamics Conference (9781624101854) ; https://arc.aiaa.org/ ; reingest1.clockss.org:8082 >
    au < finished ; finished ; 2012 ; ; 9781624102424 ; 9781624102424 ; 30th AIAA International Communications Satellite System Conference (ICSSC) (9781624102424) ; https://arc.aiaa.org/ ; reingest5.clockss.org:8082 >
    au < finished ; finished ; 2012 ; ; 9781600869334 ; 9781600869334 ; 42nd AIAA Fluid Dynamics Conference and Exhibit (9781600869334) ; https://arc.aiaa.org/ ; reingest5.clockss.org:8082 >
    au < finished ; finished ; 2012 ; ; 9781600869341 ; 9781600869341 ; 42nd International Conference on Environmental Systems (9781600869341) ; https://arc.aiaa.org/ ; reingest1.clockss.org:8082 >
    au < finished ; finished ; 2012 ; ; 9781624101878 ; 9781624101878 ; 43rd AIAA Plasmadynamics and Lasers Conference (9781624101878) ; https://arc.aiaa.org/ ; reingest1.clockss.org:8082 >
    au < finished ; finished ; 2012 ; ; 9781624101861 ; 9781624101861 ; 43rd AIAA Thermophysics Conference (9781624101861) ; https://arc.aiaa.org/ ; reingest5.clockss.org:8082 >
    au < finished ; finished ; 2012 ; ; 9781600869358 ; 9781600869358 ; 48th AIAA/ASME/SAE/ASEE Joint Propulsion Conference & Exhibit (9781600869358) ; https://arc.aiaa.org/ ; reingest1.clockss.org:8082 >
    au < finished ; finished ; 2012 ; ; 9781600869365 ; 9781600869365 ; 50th AIAA Aerospace Sciences Meeting including the New Horizons Forum and Aerospace Exposition (9781600869365) ; https://arc.aiaa.org/ ; reingest1.clockss.org:8082 >
    au < finished ; finished ; 2012 ; ; 9781600869372 ; 9781600869372 ; 53rd AIAA/ASME/ASCE/AHS/ASC Structures, Structural Dynamics and Materials Conference (9781600869372) ; https://arc.aiaa.org/ ; reingest3.clockss.org:8083 >
    au < doesNotExist ; doesNotExist ; 2012 ; ; 97816241201878 ; 97816241201878 ; 43rd AIAA Plasmadynamics and Lasers Conference ; https://arc.aiaa.org/ ; >
    au < doesNotExist ; doesNotExist ; 2012 ; ; 97816241201823 ; 97816241201823 ; AIAA/AAS Astrodynamics Specialist Conference ; https://arc.aiaa.org/ ; >
    au < doesNotExist ; doesNotExist ; 2012 ; ; 97816241201854 ; 97816241201854 ; 30th AIAA Applied Aerodynamics Conference ; https://arc.aiaa.org/ ; >
    au < doesNotExist ; doesNotExist ; 2012 ; ; 97816241201830 ; 97816241201830 ; AIAA Modeling and Simulation Technologies Conference ; https://arc.aiaa.org/ ; >
    au < doesNotExist ; doesNotExist ; 2012 ; ; 97816241201892 ; 97816241201892 ; 28th Aerodynamic Measurement Technology, Ground Testing, and Flight Testing Conference ; https://arc.aiaa.org/ ; >
    au < doesNotExist ; doesNotExist ; 2012 ; ; 97816241201847 ; 97816241201847 ; AIAA Atmospheric Flight Mechanics Conference ; https://arc.aiaa.org/ ; >
    au < doesNotExist ; doesNotExist ; 2012 ; ; 97816241201885 ; 97816241201885 ; 6th AIAA Flow Control Conference ; https://arc.aiaa.org/ ; >
    au < doesNotExist ; doesNotExist ; 2012 ; ; 97816241201861 ; 97816241201861 ; 43rd AIAA Thermophysics Conference ; https://arc.aiaa.org/ ; >
    au < finished ; finished ; 2013 ; ; 9781624102028 ; 9781624102028 ; AIAA Aerodynamic Decelerator Systems (ADS) Conference (9781624102028) ; https://arc.aiaa.org/ ; reingest1.clockss.org:8082 >
    au < finished ; finished ; 2013 ; ; 9781624102240 ; 9781624102240 ; AIAA Guidance, Navigation, and Control (GNC) Conference (9781624102240) ; https://arc.aiaa.org/ ; reingest1.clockss.org:8082 >
    au < finished ; finished ; 2013 ; ; 9781624102394 ; 9781624102394 ; AIAA SPACE 2013 Conference and Exposition (9781624102394) ; https://arc.aiaa.org/ ; reingest1.clockss.org:8082 >
    au < finished ; finished ; 2013 ; ; 9781624102134 ; 9781624102134 ; 19th AIAA/CEAS Aeroacoustics Conference (9781624102134) ; https://arc.aiaa.org/ ; reingest1.clockss.org:8082 >
    au < finished ; finished ; 2013 ; ; 9781624102448 ; 9781624102448 ; 31st AIAA International Communications Satellite Systems Conference (9781624102448) ; https://arc.aiaa.org/ ; reingest1.clockss.org:8082 >
    au < finished ; finished ; 2013 ; ; 9781624102141 ; 9781624102141 ; 43rd Fluid Dynamics Conference (9781624102141) ; https://arc.aiaa.org/ ; reingest1.clockss.org:8082 >
    au < finished ; finished ; 2013 ; ; 9781624102158 ; 9781624102158 ; 43rd International Conference on Environmental Systems (9781624102158) ; https://arc.aiaa.org/ ; reingest1.clockss.org:8082 >
    au < finished ; finished ; 2013 ; ; 9781624102226 ; 9781624102226 ; 49th AIAA/ASME/SAE/ASEE Joint Propulsion Conference (9781624102226) ; https://arc.aiaa.org/ ; reingest3.clockss.org:8083 >
    au < finished ; finished ; 2013 ; ; 9781624101816 ; 9781624101816 ; 51st AIAA Aerospace Sciences Meeting including the New Horizons Forum and Aerospace Exposition (9781624101816) ; https://arc.aiaa.org/ ; reingest1.clockss.org:8082 >
    au < finished ; finished ; 2013 ; ; 9781624102233 ; 9781624102233 ; 54th AIAA/ASME/ASCE/AHS/ASC Structures, Structural Dynamics, and Materials Conference (9781624102233) ; https://arc.aiaa.org/ ; reingest1.clockss.org:8082 >
    au < finished ; finished ; 2013 ; ; 9781624102257 ; 9781624102257 ; 2013 Aviation Technology, Integration, and Operations Conference  (9781624102257) ; https://arc.aiaa.org/ ; reingest1.clockss.org:8082 >
    au < doesNotExist ; doesNotExist ; 2013 ; ; 97816241201816 ; 97816241201816 ; 51st AIAA Aerospace Sciences Meeting including the New Horizons Forum and Aerospace Exposition ; https://arc.aiaa.org/ ; >
    au < finished ; finished ; 2014 ; ; 9781624102943 ; 9781624102943 ; AIAA Atmospheric Flight Mechanics Conference (9781624102943) ; https://arc.aiaa.org/ ; reingest5.clockss.org:8082 >
    au < finished ; finished ; 2014 ; ; 9781624103162 ; 9781624103162 ; AIAA Atmospheric Flight Mechanics Conference (9781624103162) ; https://arc.aiaa.org/ ; reingest1.clockss.org:8082 >
    au < finished ; finished ; 2014 ; ; 9781624102950 ; 9781624102950 ; AIAA Balloon Systems Conference (9781624102950) ; https://arc.aiaa.org/ ; reingest3.clockss.org:8083 >
    au < finished ; finished ; 2014 ; ; 9781624102967 ; 9781624102967 ; AIAA Flight Testing Conference (9781624102967) ; https://arc.aiaa.org/ ; reingest3.clockss.org:8083 >
    au < finished ; finished ; 2014 ; ; 9781624103179 ; 9781624103179 ; AIAA Guidance, Navigation, and Control Conference (9781624103179) ; https://arc.aiaa.org/ ; reingest1.clockss.org:8082 >
    au < finished ; finished ; 2014 ; ; 9781624102974 ; 9781624102974 ; AIAA Modeling and Simulation Technologies Conference (9781624102974) ; https://arc.aiaa.org/ ; reingest1.clockss.org:8082 >
    au < finished ; finished ; 2014 ; ; 9781624103186 ; 9781624103186 ; AIAA Modeling and Simulation Technologies Conference (9781624103186) ; https://arc.aiaa.org/ ; reingest5.clockss.org:8082 >
    au < finished ; finished ; 2014 ; ; 9781624102578 ; 9781624102578 ; AIAA SPACE 2014 Conference and Exposition (9781624102578) ; https://arc.aiaa.org/ ; reingest1.clockss.org:8082 >
    au < finished ; finished ; 2014 ; ; 9781624102981 ; 9781624102981 ; AIAA/3AF Aircraft Noise and Emissions Reduction Symposium (9781624102981) ; https://arc.aiaa.org/ ; reingest1.clockss.org:8082 >
    au < finished ; finished ; 2014 ; ; 9781624103087 ; 9781624103087 ; AIAA/AAS Astrodynamics Specialist Conference (9781624103087) ; https://arc.aiaa.org/ ; reingest1.clockss.org:8082 >
    au < finished ; finished ; 2014 ; ; 9781624102219 ; 9781624102219 ; SpaceOps 2014 Conference (9781624102219) ; https://arc.aiaa.org/ ; reingest1.clockss.org:8082 >
    au < finished ; finished ; 2014 ; ; 9781624103193 ; 9781624103193 ; Spacecraft Structures Conference (9781624103193) ; https://arc.aiaa.org/ ; reingest1.clockss.org:8082 >
    au < finished ; finished ; 2014 ; ; 9781624102912 ; 9781624102912 ; 6th AIAA Atmospheric and Space Environments Conference (9781624102912) ; https://arc.aiaa.org/ ; reingest3.clockss.org:8083 >
    au < finished ; finished ; 2014 ; ; 9781624102929 ; 9781624102929 ; 7th AIAA Flow Control Conference (9781624102929) ; https://arc.aiaa.org/ ; reingest3.clockss.org:8083 >
    au < finished ; finished ; 2014 ; ; 9781624102936 ; 9781624102936 ; 7th AIAA Theoretical Fluid Mechanics Conference (9781624102936) ; https://arc.aiaa.org/ ; reingest3.clockss.org:8083 >
    au < finished ; finished ; 2014 ; ; 9781624103155 ; 9781624103155 ; 7th Symposium on Space Resource Utilization (9781624103155) ; https://arc.aiaa.org/ ; reingest1.clockss.org:8082 >
    au < finished ; finished ; 2014 ; ; 9781624103100 ; 9781624103100 ; 10th AIAA Multidisciplinary Design Optimization Conference (9781624103100) ; https://arc.aiaa.org/ ; reingest5.clockss.org:8082 >
    au < finished ; finished ; 2014 ; ; 9781624102813 ; 9781624102813 ; 11th AIAA/ASME Joint Thermophysics and Heat Transfer Conference (9781624102813) ; https://arc.aiaa.org/ ; reingest5.clockss.org:8082 >
    au < finished ; finished ; 2014 ; ; 9781624103049 ; 9781624103049 ; 12th International Energy Conversion Engineering Conference (9781624103049) ; https://arc.aiaa.org/ ; reingest5.clockss.org:8082 >
    au < finished ; finished ; 2014 ; ; 9781624102820 ; 9781624102820 ; 14th AIAA Aviation Technology, Integration, and Operations Conference (9781624102820) ; https://arc.aiaa.org/ ; reingest5.clockss.org:8082 >
    au < finished ; finished ; 2014 ; ; 9781624102837 ; 9781624102837 ; 15th AIAA/ISSMO Multidisciplinary Analysis and Optimization Conference (9781624102837) ; https://arc.aiaa.org/ ; reingest3.clockss.org:8083 >
    au < finished ; finished ; 2014 ; ; 9781624103124 ; 9781624103124 ; 16th AIAA Non-Deterministic Approaches Conference (9781624103124) ; https://arc.aiaa.org/ ; reingest5.clockss.org:8082 >
    au < finished ; finished ; 2014 ; ; 9781624102844 ; 9781624102844 ; 19th AIAA International Space Planes and Hypersonic Systems and Technologies Conference (9781624102844) ; https://arc.aiaa.org/ ; reingest1.clockss.org:8082 >
    au < finished ; finished ; 2014 ; ; 9781624102851 ; 9781624102851 ; 20th AIAA/CEAS Aeroacoustics Conference (9781624102851) ; https://arc.aiaa.org/ ; reingest3.clockss.org:8083 >
    au < finished ; finished ; 2014 ; ; 9781624102868 ; 9781624102868 ; 21st AIAA Lighter-Than-Air Systems Technology Conference (9781624102868) ; https://arc.aiaa.org/ ; reingest1.clockss.org:8082 >
    au < finished ; finished ; 2014 ; ; 9781624103117 ; 9781624103117 ; 22nd AIAA/ASME/AHS Adaptive Structures Conference (9781624103117) ; https://arc.aiaa.org/ ; reingest1.clockss.org:8082 >
    au < finished ; finished ; 2014 ; ; 9781624102875 ; 9781624102875 ; 30th AIAA Aerodynamic Measurement Technology and Ground Testing Conference (9781624102875) ; https://arc.aiaa.org/ ; reingest3.clockss.org:8083 >
    au < finished ; finished ; 2014 ; ; 9781624102882 ; 9781624102882 ; 32nd AIAA Applied Aerodynamics Conference (9781624102882) ; https://arc.aiaa.org/ ; reingest1.clockss.org:8082 >
    au < finished ; finished ; 2014 ; ; 9781624103070 ; 9781624103070 ; 32nd AIAA International Communications Satellite Systems Conference (9781624103070) ; https://arc.aiaa.org/ ; reingest3.clockss.org:8083 >
    au < finished ; finished ; 2014 ; ; 9781624103131 ; 9781624103131 ; 32nd ASME Wind Energy Symposium (9781624103131) ; https://arc.aiaa.org/ ; reingest1.clockss.org:8082 >
    au < finished ; finished ; 2014 ; ; 9781624102899 ; 9781624102899 ; 44th AIAA Fluid Dynamics Conference (9781624102899) ; https://arc.aiaa.org/ ; reingest5.clockss.org:8082 >
    au < finished ; finished ; 2014 ; ; 9781624102905 ; 9781624102905 ; 45th AIAA Plasmadynamics and Lasers Conference (9781624102905) ; https://arc.aiaa.org/ ; reingest1.clockss.org:8082 >
    au < finished ; finished ; 2014 ; ; 9781624103032 ; 9781624103032 ; 50th AIAA/ASME/SAE/ASEE Joint Propulsion Conference (9781624103032) ; https://arc.aiaa.org/ ; reingest1.clockss.org:8082 > #configuration: not polling on ingest machines 12/6/18 ARO PDF issue
    au < finished ; finished ; 2014 ; ; 9781624102561 ; 9781624102561 ; 52nd Aerospace Sciences Meeting (9781624102561) ; https://arc.aiaa.org/ ; reingest4.clockss.org:8082 >
    au < finished ; finished ; 2014 ; ; 9781624103148 ; 9781624103148 ; 55th AIAA/ASME/ASCE/AHS/ASC Structures, Structural Dynamics, and Materials Conference (9781624103148) ; https://arc.aiaa.org/ ; reingest4.clockss.org:8082 >
    au < finished ; finished ; 2015 ; ; 9781624103407 ; 9781624103407 ; AIAA Atmospheric Flight Mechanics Conference (9781624103407) ; https://arc.aiaa.org/ ; reingest4.clockss.org:8082 >
    au < finished ; finished ; 2015 ; ; 9781624103582 ; 9781624103582 ; AIAA Atmospheric Flight Mechanics Conference (9781624103582) ; https://arc.aiaa.org/ ; reingest4.clockss.org:8082 >
    au < finished ; finished ; 2015 ; ; 9781624103575 ; 9781624103575 ; AIAA Balloon Systems Conference (9781624103575) ; https://arc.aiaa.org/ ; reingest2.clockss.org:8085 >
    au < finished ; finished ; 2015 ; ; 9781624103568 ; 9781624103568 ; AIAA Flight Testing Conference (9781624103568) ; https://arc.aiaa.org/ ; reingest4.clockss.org:8082 >
    au < finished ; finished ; 2015 ; ; 9781624103391 ; 9781624103391 ; AIAA Guidance, Navigation, and Control Conference (9781624103391) ; https://arc.aiaa.org/ ; reingest4.clockss.org:8082 >
    au < finished ; finished ; 2015 ; ; 9781624103384 ; 9781624103384 ; AIAA Infotech @ Aerospace (9781624103384) ; https://arc.aiaa.org/ ; reingest4.clockss.org:8082 >
    au < finished ; finished ; 2015 ; ; 9781624103377 ; 9781624103377 ; AIAA Modeling and Simulation Technologies Conference (9781624103377) ; https://arc.aiaa.org/ ; reingest4.clockss.org:8082 >
    au < finished ; finished ; 2015 ; ; 9781624103551 ; 9781624103551 ; AIAA Modeling and Simulation Technologies Conference (9781624103551) ; https://arc.aiaa.org/ ; reingest5.clockss.org:8082 >
    au < finished ; finished ; 2015 ; ; 9781624103346 ; 9781624103346 ; AIAA SPACE 2015 Conference and Exposition (9781624103346) ; https://arc.aiaa.org/ ; reingest4.clockss.org:8082 >
    au < finished ; finished ; 2015 ; ; 9781624103452 ; 9781624103452 ; 2nd AIAA Spacecraft Structures Conference (9781624103452) ; https://arc.aiaa.org/ ; reingest1.clockss.org:8082 >
    au < finished ; finished ; 2015 ; ; 9781624103599 ; 9781624103599 ; 7th AIAA Atmospheric and Space Environments Conference (9781624103599) ; https://arc.aiaa.org/ ; reingest1.clockss.org:8082 >
    au < finished ; finished ; 2015 ; ; 9781624103414 ; 9781624103414 ; 8th Symposium on Space Resource Utilization (9781624103414) ; https://arc.aiaa.org/ ; reingest4.clockss.org:8082 >
    au < finished ; finished ; 2015 ; ; 9781624103766 ; 9781624103766 ; 13th International Energy Conversion Engineering Conference (9781624103766) ; https://arc.aiaa.org/ ; reingest4.clockss.org:8082 >
    au < finished ; finished ; 2015 ; ; 9781624103698 ; 9781624103698 ; 15th AIAA Aviation Technology, Integration, and Operations Conference (9781624103698) ; https://arc.aiaa.org/ ; reingest4.clockss.org:8082 >
    au < finished ; finished ; 2015 ; ; 9781624103681 ; 9781624103681 ; 16th AIAA/ISSMO Multidisciplinary Analysis and Optimization Conference (9781624103681) ; https://arc.aiaa.org/ ; reingest4.clockss.org:8082 >
    au < finished ; finished ; 2015 ; ; 9781624103476 ; 9781624103476 ; 17th AIAA Non-Deterministic Approaches Conference (9781624103476) ; https://arc.aiaa.org/ ; reingest1.clockss.org:8082 >
    au < finished ; finished ; 2015 ; ; 9781624103209 ; 9781624103209 ; 20th AIAA International Space Planes and Hypersonic Systems and Technologies Conference (9781624103209) ; https://arc.aiaa.org/ ; reingest4.clockss.org:8082 >
    au < finished ; finished ; 2015 ; ; 9781624103674 ; 9781624103674 ; 21st AIAA/CEAS Aeroacoustics Conference (9781624103674) ; https://arc.aiaa.org/ ; reingest4.clockss.org:8082 >
    au < finished ; finished ; 2015 ; ; 9781624103667 ; 9781624103667 ; 22nd AIAA Computational Fluid Dynamics Conference (9781624103667) ; https://arc.aiaa.org/ ; reingest4.clockss.org:8082 >
    au < finished ; finished ; 2015 ; ; 9781624103650 ; 9781624103650 ; 22nd AIAA Lighter-Than-Air Systems Technology Conference (9781624103650) ; https://arc.aiaa.org/ ; reingest5.clockss.org:8082 >
    au < finished ; finished ; 2015 ; ; 9781624103360 ; 9781624103360 ; 23rd AIAA Aerodynamic Decelerator Systems Technology Conference (9781624103360) ; https://arc.aiaa.org/ ; reingest4.clockss.org:8082 >
    au < finished ; finished ; 2015 ; ; 9781624103469 ; 9781624103469 ; 23rd AIAA/AHS Adaptive Structures Conference (9781624103469) ; https://arc.aiaa.org/ ; reingest4.clockss.org:8082 >
    au < finished ; finished ; 2015 ; ; 9781624103643 ; 9781624103643 ; 31st AIAA Aerodynamic Measurement Technology and Ground Testing Conference (9781624103643) ; https://arc.aiaa.org/ ; reingest5.clockss.org:8082 >
    au < finished ; finished ; 2015 ; ; 9781624103636 ; 9781624103636 ; 33rd AIAA Applied Aerodynamics Conference (9781624103636) ; https://arc.aiaa.org/ ; reingest5.clockss.org:8082 >
    au < finished ; finished ; 2015 ; ; 9781624103759 ; 9781624103759 ; 33rd AIAA International Communications Satellite Systems Conference and Exhibition (9781624103759) ; https://arc.aiaa.org/ ; reingest4.clockss.org:8082 >
    au < finished ; finished ; 2015 ; ; 9781624103445 ; 9781624103445 ; 33rd Wind Energy Symposium (9781624103445) ; https://arc.aiaa.org/ ; reingest4.clockss.org:8082 >
    au < finished ; finished ; 2015 ; ; 9781624103629 ; 9781624103629 ; 45th AIAA Fluid Dynamics Conference (9781624103629) ; https://arc.aiaa.org/ ; reingest4.clockss.org:8082 >
    au < finished ; finished ; 2015 ; ; 9781624103612 ; 9781624103612 ; 45th AIAA Thermophysics Conference (9781624103612) ; https://arc.aiaa.org/ ; reingest4.clockss.org:8082 >
    au < finished ; finished ; 2015 ; ; 9781624103605 ; 9781624103605 ; 46th AIAA Plasmadynamics and Lasers Conference (9781624103605) ; https://arc.aiaa.org/ ; reingest1.clockss.org:8082 >
    au < finished ; finished ; 2015 ; ; 9781624103216 ; 9781624103216 ; 51st AIAA/SAE/ASEE Joint Propulsion Conference (9781624103216) ; https://arc.aiaa.org/ ; reingest2.clockss.org:8085 >
    au < finished ; finished ; 2015 ; ; 9781624103438 ; 9781624103438 ; 53rd AIAA Aerospace Sciences Meeting (9781624103438) ; https://arc.aiaa.org/ ; reingest4.clockss.org:8082 >
    au < finished ; finished ; 2015 ; ; 9781624103421 ; 9781624103421 ; 56th AIAA/ASCE/AHS/ASC Structures, Structural Dynamics, and Materials Conference (9781624103421) ; https://arc.aiaa.org/ ; reingest4.clockss.org:8082 >
    au < finished ; finished ; 2016 ; ; 9781624103902 ; 9781624103902 ; AIAA Atmospheric Flight Mechanics Conference (9781624103902) ; https://arc.aiaa.org/ ; reingest4.clockss.org:8082 >
    au < finished ; finished ; 2016 ; ; 9781624104305 ; 9781624104305 ; AIAA Atmospheric Flight Mechanics Conference (9781624104305) ; https://arc.aiaa.org/ ; reingest1.clockss.org:8082 >
    au < finished ; finished ; 2016 ; ; 9781624104312 ; 9781624104312 ; AIAA Flight Testing Conference (9781624104312) ; https://arc.aiaa.org/ ; reingest1.clockss.org:8082 >
    au < finished ; finished ; 2016 ; ; 9781624103896 ; 9781624103896 ; AIAA Guidance, Navigation, and Control Conference (9781624103896) ; https://arc.aiaa.org/ ; reingest4.clockss.org:8082 >
    au < finished ; finished ; 2016 ; ; 9781624103889 ; 9781624103889 ; AIAA Infotech @ Aerospace (9781624103889) ; https://arc.aiaa.org/ ; reingest4.clockss.org:8082 >
    au < finished ; finished ; 2016 ; ; 9781624103872 ; 9781624103872 ; AIAA Modeling and Simulation Technologies Conference (9781624103872) ; https://arc.aiaa.org/ ; reingest4.clockss.org:8082 >
    au < finished ; finished ; 2016 ; ; 9781624104299 ; 9781624104299 ; AIAA Modeling and Simulation Technologies Conference (9781624104299) ; https://arc.aiaa.org/ ; reingest5.clockss.org:8082 >
    au < finished ; finished ; 2016 ; ; 9781624104275 ; 9781624104275 ; AIAA SPACE 2016 (9781624104275) ; https://arc.aiaa.org/ ; reingest1.clockss.org:8082 >
    au < finished ; finished ; 2016 ; ; 9781624104459 ; 9781624104459 ; AIAA/AAS Astrodynamics Specialist Conference (9781624104459) ; https://arc.aiaa.org/ ; reingest3.clockss.org:8083 >
    au < finished ; finished ; 2016 ; ; 9781624104268 ; 9781624104268 ; SpaceOps 2016 Conference (9781624104268) ; https://arc.aiaa.org/ ; reingest4.clockss.org:8082 >
    au < finished ; finished ; 2016 ; ; 9781624103940 ; 9781624103940 ; 3rd AIAA Spacecraft Structures Conference (9781624103940) ; https://arc.aiaa.org/ ; reingest1.clockss.org:8082 >
    au < finished ; finished ; 2016 ; ; 9781624104336 ; 9781624104336 ; 8th AIAA Atmospheric and Space Environments Conference (9781624104336) ; https://arc.aiaa.org/ ; reingest4.clockss.org:8082 >
    au < finished ; finished ; 2016 ; ; 9781624104329 ; 9781624104329 ; 8th AIAA Flow Control Conference (9781624104329) ; https://arc.aiaa.org/ ; reingest1.clockss.org:8082 >
    au < finished ; finished ; 2016 ; ; 9781624103919 ; 9781624103919 ; 9th Symposium on Space Resource Utilization (9781624103919) ; https://arc.aiaa.org/ ; reingest5.clockss.org:8082 >
    au < finished ; finished ; 2016 ; ; 9781624104077 ; 9781624104077 ; 14th International Energy Conversion Engineering Conference (9781624104077) ; https://arc.aiaa.org/ ; reingest4.clockss.org:8082 >
    au < finished ; finished ; 2016 ; ; 9781624103988 ; 9781624103988 ; 15th Dynamics Specialists Conference (9781624103988) ; https://arc.aiaa.org/ ; reingest4.clockss.org:8082 >
    au < finished ; finished ; 2016 ; ; 9781624104404 ; 9781624104404 ; 16th AIAA Aviation Technology, Integration, and Operations Conference (9781624104404) ; https://arc.aiaa.org/ ; reingest4.clockss.org:8082 >
    au < finished ; finished ; 2016 ; ; 9781624104398 ; 9781624104398 ; 17th AIAA/ISSMO Multidisciplinary Analysis and Optimization Conference (9781624104398) ; https://arc.aiaa.org/ ; reingest4.clockss.org:8082 >
    au < finished ; finished ; 2016 ; ; 9781624103971 ; 9781624103971 ; 18th AIAA Non-Deterministic Approaches Conference (9781624103971) ; https://arc.aiaa.org/ ; reingest1.clockss.org:8082 >
    au < finished ; finished ; 2016 ; ; 9781624103865 ; 9781624103865 ; 22nd AIAA/CEAS Aeroacoustics Conference (9781624103865) ; https://arc.aiaa.org/ ; reingest5.clockss.org:8082 >
    au < finished ; finished ; 2016 ; ; 9781624103964 ; 9781624103964 ; 24th AIAA/AHS Adaptive Structures Conference (9781624103964) ; https://arc.aiaa.org/ ; reingest1.clockss.org:8082 >
    au < finished ; finished ; 2016 ; ; 9781624104381 ; 9781624104381 ; 32nd AIAA Aerodynamic Measurement Technology and Ground Testing Conference (9781624104381) ; https://arc.aiaa.org/ ; reingest3.clockss.org:8083 >
    au < finished ; finished ; 2016 ; ; 9781624104374 ; 9781624104374 ; 34th AIAA Applied Aerodynamics Conference (9781624104374) ; https://arc.aiaa.org/ ; reingest4.clockss.org:8082 >
    au < finished ; finished ; 2016 ; ; 9781624104572 ; 9781624104572 ; 34th AIAA International Communications Satellite Systems Conference (9781624104572) ; https://arc.aiaa.org/ ; reingest4.clockss.org:8082 >
    au < finished ; finished ; 2016 ; ; 9781624103957 ; 9781624103957 ; 34th Wind Energy Symposium (9781624103957) ; https://arc.aiaa.org/ ; reingest3.clockss.org:8083 >
    au < finished ; finished ; 2016 ; ; 9781624104367 ; 9781624104367 ; 46th AIAA Fluid Dynamics Conference (9781624104367) ; https://arc.aiaa.org/ ; reingest3.clockss.org:8083 >
    au < finished ; finished ; 2016 ; ; 9781624104350 ; 9781624104350 ; 46th AIAA Thermophysics Conference (9781624104350) ; https://arc.aiaa.org/ ; reingest3.clockss.org:8083 >
    au < finished ; finished ; 2016 ; ; 9781624104343 ; 9781624104343 ; 47th AIAA Plasmadynamics and Lasers Conference (9781624104343) ; https://arc.aiaa.org/ ; reingest5.clockss.org:8082 >
    au < finished ; finished ; 2016 ; ; 9781624104060 ; 9781624104060 ; 52nd AIAA/SAE/ASEE Joint Propulsion Conference (9781624104060) ; https://arc.aiaa.org/ ; reingest2.clockss.org:8085 >
    au < finished ; finished ; 2016 ; ; 9781624103933 ; 9781624103933 ; 54th AIAA Aerospace Sciences Meeting (9781624103933) ; https://arc.aiaa.org/ ; reingest4.clockss.org:8082 >
    au < finished ; finished ; 2016 ; ; 9781624103926 ; 9781624103926 ; 57th AIAA/ASCE/AHS/ASC Structures, Structural Dynamics, and Materials Conference (9781624103926) ; https://arc.aiaa.org/ ; reingest1.clockss.org:8082 >
    au < finished ; finished ; 2017 ; ; 9781624104480 ; 9781624104480 ; AIAA Atmospheric Flight Mechanics Conference (9781624104480) ; https://arc.aiaa.org/ ; reingest1.clockss.org:8082 >
    au < finished ; finished ; 2017 ; ; 9781624104930 ; 9781624104930 ; AIAA Atmospheric Flight Mechanics Conference (9781624104930) ; https://arc.aiaa.org/ ; reingest1.clockss.org:8082 >
    au < finished ; finished ; 2017 ; ; 9781624104954 ; 9781624104954 ; AIAA Balloon Systems Conference (9781624104954) ; https://arc.aiaa.org/ ; reingest4.clockss.org:8082 >
    au < finished ; finished ;2017 ; ; 9781624104923 ; 9781624104923 ; AIAA Flight Testing Conference (9781624104923) ; https://arc.aiaa.org/ ; reingest1.clockss.org:8082 >
    au < finished ; finished ; 2017 ; ; 9781624104503 ; 9781624104503 ; AIAA Guidance, Navigation, and Control Conference (9781624104503) ; https://arc.aiaa.org/ ; reingest2.clockss.org:8085 >
    au < finished ; finished ; 2017 ; ; 9781624104497 ; 9781624104497 ; AIAA Information Systems-AIAA Infotech @ Aerospace (9781624104497) ; https://arc.aiaa.org/ ; reingest5.clockss.org:8082 >
    au < finished ; frozen ; 2017 ; ; 9781624104510 ; 9781624104510 ; AIAA Modeling and Simulation Technologies Conference (9781624104510) ; https://arc.aiaa.org/ ; reingest3.clockss.org:8083 >
    au < finished ; finished ; 2017 ; ; 9781624104916 ; 9781624104916 ; AIAA Modeling and Simulation Technologies Conference (9781624104916) ; https://arc.aiaa.org/ ; reingest5.clockss.org:8082 >
    au < finished ; finished ;2017 ; ; 9781624104831 ; 9781624104831 ; AIAA SPACE and Astronautics Forum and Exposition (9781624104831) ; https://arc.aiaa.org/ ; reingest3.clockss.org:8083 >
    au < finished ; finished ; 2017 ; ; 9781624104558 ; 9781624104558 ; 4th AIAA Spacecraft Structures Conference (9781624104558) ; https://arc.aiaa.org/ ; reingest4.clockss.org:8082 >
    au < finished ; frozen ; 2017 ; ; 9781624104978 ; 9781624104978 ; 8th AIAA Theoretical Fluid Mechanics Conference (9781624104978) ; https://arc.aiaa.org/ ; reingest4.clockss.org:8082 >
    au < finished ; finished ; 2017 ; ; 9781624104961 ; 9781624104961 ; 9th AIAA Atmospheric and Space Environments Conference (9781624104961) ; https://arc.aiaa.org/ ; reingest1.clockss.org:8082 >
    au < finished ; finished ; 2017 ; ; 9781624104541 ; 9781624104541 ; 10th Symposium on Space Resource Utilization (9781624104541) ; https://arc.aiaa.org/ ; reingest5.clockss.org:8082 >
    au < finished ; finished ; 2017 ; ; 9781624105128 ; 9781624105128 ; 15th International Energy Conversion Engineering Conference (9781624105128) ; https://arc.aiaa.org/ ; reingest1.clockss.org:8082 >
    au < finished ; frozen ; 2017 ; ; 9781624105081 ; 9781624105081 ; 17th AIAA Aviation Technology, Integration, and Operations Conference (9781624105081) ; https://arc.aiaa.org/ ; reingest5.clockss.org:8082 >
    au < finished ; finished ; 2017 ; ; 9781624105074 ; 9781624105074 ; 18th AIAA/ISSMO Multidisciplinary Analysis and Optimization Conference (9781624105074) ; https://arc.aiaa.org/ ; reingest5.clockss.org:8082 >
    au < finished ; finished ; 2017 ; ; 9781624104527 ; 9781624104527 ; 19th AIAA Non-Deterministic Approaches Conference (9781624104527) ; https://arc.aiaa.org/ ; reingest4.clockss.org:8082 >
    au < finished ; finished ; 2017 ; ; 9781624104633 ; 9781624104633 ; 21st AIAA International Space Planes and Hypersonics Technologies Conference (9781624104633) ; https://arc.aiaa.org/ ; reingest1.clockss.org:8082 >
    au < finished ; finished ; 2017 ; ; 9781624105067 ; 9781624105067 ; 23rd AIAA Computational Fluid Dynamics Conference (9781624105067) ; https://arc.aiaa.org/ ; reingest2.clockss.org:8085 >
    au < finished ; finished ; 2017 ; ; 9781624105050 ; 9781624105050 ; 23rd AIAA Lighter-Than-Air Systems Technology Conference (9781624105050) ; https://arc.aiaa.org/ ; reingest1.clockss.org:8082 >
    au < finished ; finished ; 2017 ; ; 9781624105043 ; 9781624105043 ; 23rd AIAA/CEAS Aeroacoustics Conference (9781624105043) ; https://arc.aiaa.org/ ; reingest5.clockss.org:8082 >
    au < finished ; finished ; 2017 ; ; 9781624105036 ; 9781624105036 ; 24th AIAA Aerodynamic Decelerator Systems Technology Conference (9781624105036) ; https://arc.aiaa.org/ ; reingest4.clockss.org:8082 >
    au < finished ; finished ; 2017 ; ; 9781624104466 ; 9781624104466 ; 25th AIAA/AHS Adaptive Structures Conference (9781624104466) ; https://arc.aiaa.org/ ; reingest4.clockss.org:8082 >
    au < finished ; finished ; 2017 ; ; 9781624105029 ; 9781624105029 ; 33rd AIAA Aerodynamic Measurement Technology and Ground Testing Conference (9781624105029) ; https://arc.aiaa.org/ ; reingest5.clockss.org:8082 >
    au < finished ; finished ; 2017 ; ; 9781624105012 ; 9781624105012 ; 35th AIAA Applied Aerodynamics Conference (9781624105012) ; https://arc.aiaa.org/ ; reingest3.clockss.org:8083 >
    au < finished ; finished ; 2017 ; ; 9781624104565 ; 9781624104565 ; 35th Wind Energy Symposium (9781624104565) ; https://arc.aiaa.org/ ; reingest1.clockss.org:8082 >
    au < finished ; finished ; 2017 ; ; 9781624105005 ; 9781624105005 ; 47th AIAA Fluid Dynamics Conference (9781624105005) ; https://arc.aiaa.org/ ; reingest1.clockss.org:8082 >
    au < finished ; finished ; 2017 ; ; 9781624104992 ; 9781624104992 ; 47th AIAA Thermophysics Conference (9781624104992) ; https://arc.aiaa.org/ ; reingest1.clockss.org:8082 >
    au < finished ; finished ; 2017 ; ; 9781624104985 ; 9781624104985 ; 48th AIAA Plasmadynamics and Lasers Conference (9781624104985) ; https://arc.aiaa.org/ ; reingest5.clockss.org:8082 >
    au < finished ; finished ; 2017 ; ; 9781624105111 ; 9781624105111 ; 53rd AIAA/SAE/ASEE Joint Propulsion Conference (9781624105111) ; https://arc.aiaa.org/ ; reingest5.clockss.org:8082 >
    au < finished ; finished ; 2017 ; ; 9781624104473 ; 9781624104473 ; 55th AIAA Aerospace Sciences Meeting (9781624104473) ; https://arc.aiaa.org/ ; reingest5.clockss.org:8082 >
    au < finished ; finished ; 2017 ; ; 9781624104534 ; 9781624104534 ; 58th AIAA/ASCE/AHS/ASC Structures, Structural Dynamics, and Materials Conference (9781624104534) ; https://arc.aiaa.org/ ; reingest3.clockss.org:8083 >
    au < finished ; finished ; 2017 ; ; 9781624105180 ; 9781624105180 ; 35th AIAA International Communications Satellite Systems Conference (9781624105180) ; https://arc.aiaa.org/ ; reingest4.clockss.org:8082 >
    au < finished ; finished ; 2018 ; ; 9781624105623 ; 9781624105623 ; 2018 SpaceOps Conference ; https://arc.aiaa.org/ ; reingest4.clockss.org:8082 >
    au < finished ; finished ; 2018 ; ; 9781624105500 ; 9781624105500 ; 2018 Multidisciplinary Analysis and Optimization Conference ; https://arc.aiaa.org/ ; reingest1.clockss.org:8082 >
    au < finished ; finished ; 2018 ; ; 9781624105517 ; 9781624105517 ; 2018 Modeling and Simulation Technologies Conference ; https://arc.aiaa.org/ ; reingest5.clockss.org:8082 >
    au < finished ; finished ; 2018 ; ; 9781624105616 ; 9781624105616 ; 2018 Aerodynamic Measurement Technology and Ground Testing Conference ; https://arc.aiaa.org/ ; reingest1.clockss.org:8082 >
    au < finished ; finished ; 2018 ; ; 9781624105289 ; 9781624105289 ; 2018 AIAA Modeling and Simulation Technologies Conference ; https://arc.aiaa.org/ ; reingest5.clockss.org:8082 >
    au < finished ; finished ; 2018 ; ; 9781624105227 ; 9781624105227 ; 2018 Wind Energy Symposium ; https://arc.aiaa.org/ ; reingest5.clockss.org:8082 >
    au < finished ; finished ; 2018 ; ; 9781624105753 ; 9781624105753 ; 2018 AIAA SPACE and Astronautics Forum and Exposition ; https://arc.aiaa.org/ ; reingest1.clockss.org:8082 >
    au < finished ; finished ; 2018 ; ; 9781624105548 ; 9781624105548 ; 2018 Flow Control Conference ; https://arc.aiaa.org/ ; reingest3.clockss.org:8083 >
    au < finished ; finished ; 2018 ; ; 9781624105296 ; 9781624105296 ; 2018 AIAA Non-Deterministic Approaches Conference ; https://arc.aiaa.org/ ; reingest3.clockss.org:8083 >
    au < finished ; finished ; 2018 ; ; 9781624105562 ; 9781624105562 ; 2018 Aviation Technology, Integration, and Operations Conference ; https://arc.aiaa.org/ ; reingest5.clockss.org:8082 >
    au < finished ; finished ; 2018 ; ; 9781624105302 ; 9781624105302 ; 2018 AIAA Spacecraft Structures Conference ; https://arc.aiaa.org/ ; reingest1.clockss.org:8082 >
    au < finished ; finished ; 2018 ; ; 9781624105715 ; 9781624105715 ; 2018 International Energy Conversion Engineering Conference ; https://arc.aiaa.org/ ; reingest3.clockss.org:8083 >
    au < finished ; finished ; 2018 ; ; 9781624105333 ; 9781624105333 ; 2018 Space Flight Mechanics Meeting ; https://arc.aiaa.org/ ; reingest5.clockss.org:8082 >
    au < finished ; finished ; 2018 ; ; 9781624105593 ; 9781624105593 ; 2018 Applied Aerodynamics Conference ; https://arc.aiaa.org/ ; reingest1.clockss.org:8082 >
    au < finished ; finished ; 2018 ; ; 9781624105586 ; 9781624105586 ; 2018 Atmospheric and Space Environments Conference ; https://arc.aiaa.org/ ; reingest3.clockss.org:8083 >
    au < finished ; finished ; 2018 ; ; 9781624105722 ; 9781624105722 ; 2018 AIAA/IEEE Electric Aircraft Technologies Symposium ; https://arc.aiaa.org/ ; reingest5.clockss.org:8082 >
    au < finished ; finished ; 2018 ; ; 9781624105531 ; 9781624105531 ; 2018 Fluid Dynamics Conference ; https://arc.aiaa.org/ ; reingest3.clockss.org:8083 >
    au < finished ; finished ; 2018 ; ; 9781624105708 ; 9781624105708 ; 2018 Joint Propulsion Conference ; https://arc.aiaa.org/ ; reingest3.clockss.org:8083 >
    au < finished ; finished ; 2018 ; ; 9781624105265 ; 9781624105265 ; 2018 AIAA Guidance, Navigation, and Control Conference ; https://arc.aiaa.org/ ; reingest1.clockss.org:8082 >
    au < finished ; finished ; 2018 ; ; 9781624105555 ; 9781624105555 ; 2018 Flight Testing Conference ; https://arc.aiaa.org/ ; reingest1.clockss.org:8082 >
    au < finished ; finished ; 2018 ; ; 9781624105241 ; 9781624105241 ; 2018  AIAA Aerospace Sciences Meeting ; https://arc.aiaa.org/ ; reingest3.clockss.org:8083 >
    au < finished ; finished ; 2018 ; ; 9781624105494 ; 9781624105494 ; 2018 Plasmadynamics and Lasers Conference ; https://arc.aiaa.org/ ; reingest3.clockss.org:8083 >
    au < finished ; finished ; 2018 ; ; 9781624105609 ; 9781624105609 ; 2018 AIAA/CEAS Aeroacoustics Conference ; https://arc.aiaa.org/ ; reingest4.clockss.org:8082 >
    au < finished ; finished ; 2018 ; ; 9781624105258 ; 9781624105258 ; 2018 AIAA Atmospheric Flight Mechanics Conference ; https://arc.aiaa.org/ ; reingest5.clockss.org:8082 >
    au < finished ; finished ; 2018 ; ; 9781624105777 ; 9781624105777 ; 22nd AIAA International Space Planes and Hypersonics Systems and Technologies Conference ; https://arc.aiaa.org/ ; reingest1.clockss.org:8082 >
    au < finished ; finished ; 2018 ; ; 9781624105326 ; 9781624105326 ; 2018 AIAA/ASCE/AHS/ASC Structures, Structural Dynamics, and Materials Conference ; https://arc.aiaa.org/ ; reingest5.clockss.org:8082 >
    au < finished ; finished ; 2018 ; ; 9781624105272 ; 9781624105272 ; 2018 AIAA Information Systems-AIAA Infotech @ Aerospace ; https://arc.aiaa.org/ ; reingest1.clockss.org:8082 >
    au < finished ; finished ; 2018 ; ; 9781624105319 ; 9781624105319 ; 2018 AIAA/AHS Adaptive Structures Conference ; https://arc.aiaa.org/ ; reingest5.clockss.org:8082 >
    au < finished ; finished ; 2018 ; ; 9781624105579 ; 9781624105579 ; 2018 Atmospheric Flight Mechanics Conference ; https://arc.aiaa.org/ ; reingest1.clockss.org:8082 >
    au < finished ; finished ; 2018 ; ; 9781624105524 ; 9781624105524 ; 2018 Joint Thermophysics and Heat Transfer Conference ; https://arc.aiaa.org/ ; reingest3.clockss.org:8083 >
    au < deepCrawl ; exists ; 2019 ; ; 9781624105784 ; 9781624105784 ; AIAA Scitech 2019 Forum ; https://arc.aiaa.org/ ; >
    au < crawling ; exists ; 2019 ; ; 9781624105883 ; 9781624105883 ; 25th AIAA/CEAS Aeroacoustics Conference ; https://arc.aiaa.org/ ; >
    au < crawling ; exists ; 2019 ; ; 9781624105890 ; 9781624105890 ; AIAA Aviation 2019 Forum ; https://arc.aiaa.org/ ; >
    au < crawling ; exists ; 2019 ; ; 9781624105906 ; 9781624105906 ; AIAA Propulsion and Energy 2019 Forum ; https://arc.aiaa.org/ ; >
    au < crawling ; exists ; 2020 ; ; 9781624105951 ; 9781624105951 ; AIAA Scitech 2020 Forum ; https://arc.aiaa.org/ ; >
    au < crawling ; exists ; 2020 ; ; 9781624106002 ; 9781624106002 ; 23rd AIAA International Space Planes and Hypersonic Systems and Technologies Conference ; https://arc.aiaa.org/ ; >
    au < crawling ; exists ; 2020 ; ; 9781624105982 ; 9781624105982 ; AIAA Aviation 2020 Forum ; https://arc.aiaa.org/ ; >
    au < crawling ; exists ; 2020 ; ; 9781624106026 ; 9781624106026 ; AIAA Propulsion and Energy 2020 Forum ; https://arc.aiaa.org/ ; >
    au < crawling ; exists ; 2020 ; ; 9781624106088 ; 9781624106088 ; ASCEND 2020 ; https://arc.aiaa.org/ ; >
    au < crawling ; exists ; 2021 ; ; 9781624106095 ; 9781624106095 ; AIAA Scitech 2021 Forum ; https://arc.aiaa.org/ ; >

 }

 {
    title <
     name = Library of Flight ;
     type = bookSeries
    >
    
    au < finished ; finished ; 1974 ; 9781563473128 ; 9781600868672 ; 9781600868672 ; Lockheed C-5 Case Study in Aircraft Design (9781600868672) ; http://arc.aiaa.org/ ; reingest1.clockss.org:8082 >
    au < finished ; finished ; 1978 ; 9781563473067 ; 9781600868634 ; 9781600868634 ; The British Aerospace Harrier Case Study in Aircraft Design (9781600868634) ; http://arc.aiaa.org/ ; >
    au < finished ; finished ; 1978 ; 9781563473098 ; 9781600868696 ; 9781600868696 ; Northrop F-5 Case Study in Aircraft Design (9781600868696) ; http://arc.aiaa.org/ ; reingest4.clockss.org:8082 >
    au < manifest ; exists ; 1978 ; 9781563472770 ; ; 9781563472770 ; A Case Study in Aircraft Design: The Boeing 727 ; https://arc.aiaa.org/ ; >
    au < crawling ; exists ; 1978 ; 9780915928279 ; ; 9780915928279 ; Space Transportation Systems ; https://arc.aiaa.org/ ; >
    au < finished ; finished ; 1979 ; 9781563473142 ; 9781600868009 ; 9781600868009 ; The International Ultraviolet Explorer Case Study in Spacecraft Design (9781600868009) ; http://arc.aiaa.org/ ; reingest4.clockss.org:8082 >
    au < finished ; finished ; 1979 ; 9781563473135 ; 9781600868108 ; 9781600868108 ; Pioneer Venus Case Study in Spacecraft Design (9781600868108) ; http://arc.aiaa.org/ ; reingest5.clockss.org:8082 >
    au < finished ; finished ; 1979 ; ; 9781600868566 ; 9781600868566 ; Case Study in Spacecraft Design (9781600868566) ; http://arc.aiaa.org/ ; >
    au < manifest ; exists ; 1979 ; 9780915928316 ; ; 9780915928316 ; Utilization of Alternative Fuels for Transportation ; https://arc.aiaa.org/ ; >
    au < crawling ; exists ; 1979 ; 9780915928347 ; ; 9780915928347 ; Potential Applications of Aerospace Technology in the Marine Transport Industry ; https://arc.aiaa.org/ ; >
    au < finished ; finished ; 1980 ; 9781563473050 ; 9781600867897 ; 9781600867897 ; Gossamer Condor and Albatross: A Case Study in Aircraft Design (9781600867897) ; http://arc.aiaa.org/ ; reingest2.clockss.org:8085 >
    au < finished ; finished ; 1980 ; 9781563473111 ; 9781600868061 ; 9781600868061 ; The Grumman Aerospace and Gulf Stream: American Gulfstream III (9781600868061) ; http://arc.aiaa.org/ ; >
    au < finished ; finished ; 1980 ; 9781563473081 ; 9781600868122 ; 9781600868122 ; A Case Study by Aerospatiale and British Aerospace on the Concorde (9781600868122) ; http://arc.aiaa.org/ ; reingest1.clockss.org:8082 >
    au < finished ; finished ; 1981 ; 9781563473104 ; 9781600867989 ; 9781600867989 ; A Case Study on the De Havilland Family of STOL Commuter Aircraft (9781600867989) ; http://arc.aiaa.org/ ; reingest3.clockss.org:8083 >
    au < crawling ; exists ; 1981 ; 9780915928590 ; ; 9780915928590 ; Aeronautics in China ; https://arc.aiaa.org/ ; >
<<<<<<< HEAD
    au < manifest ; exists ; 1982 ; 9780915928682 ; ; 9780915928682 ; Global Implications of Space Activities ; https://arc.aiaa.org/ ; >
=======
    au < crawling ; exists ; 1982 ; 9780915928682 ; ; 9780915928682 ; Global Implications of Space Activities ; https://arc.aiaa.org/ ; >
>>>>>>> ecf3b879
    au < crawling ; exists ; 1982 ; 9780915928699 ; ; 9780915928699 ; Aerospace Technology and Commercial Nuclear Power ; https://arc.aiaa.org/ ; >
    au < crawling ; exists ; 1984 ; 9780915928880 ; ; 9780915928880 ; Radar Cross Section Lectures ; https://arc.aiaa.org/ ; >
    au < doesNotExist ; doesNotExist ; 1988 ; 9780962062902 ; ; 9780962062902 ; Missile Aerodynamics ; https://arc.aiaa.org/ ; >
    au < finished ; finished ; 1993 ; 9781563470615 ; ; 9781563470615 ; Space Biology and Medicine – Volume I, Space and Its Exploration ; https://arc.aiaa.org/ ; reingest5.clockss.org:8082 >
    au < doesNotExist ; doesNotExist ; 1993 ; 9781563470721 ; ; 9781563470721 ; Methods to Extend Mechanical Component Life: Lessons Learned with Space Vehicle and Rocket Engine Components ; https://arc.aiaa.org/ ; >
    au < finished ; finished ; 1994 ; 9781563470820 ; ; 9781563470820 ; Space Biology and Medicine – Volume II, Life Support and Habitability ; https://arc.aiaa.org/ ; reingest5.clockss.org:8082 >
    au < finished ; finished ; 1996 ; 9781563471858 ; 9781600868023 ; 9781600868023 ; Journey to the Moon: The History of the Apollo Guidance Computer - AER (9781600868023) ; http://arc.aiaa.org/ ; >
    au < finished ; finished ; 1996 ; 9781563471803 ; ; 9781563471803 ; Space Biology and Medicine - Volume III Books 1 & 2 - Humans in Spaceflight ; https://arc.aiaa.org/ ; reingest1.clockss.org:8082 >
    au < finished ; finished ; 1997 ; 9781563472459 ; 9781600867958 ; 9781600867958 ; Have Blue and the F-117A: Evolution of the Stealth Fighter"" (9781600867958) ; http://arc.aiaa.org/ ; reingest2.clockss.org:8085 >
    au < finished ; finished ; 1997 ; 9781563471933 ; 9781600868047 ; 9781600868047 ; The Lightweight Fighter Program: A Successful Approach to Fighter Technology Transition (9781600868047) ; http://arc.aiaa.org/ ; reingest1.clockss.org:8082 >
    au < finished ; finished ; 1997 ; 9781563471926 ; 9781600868085 ; 9781600868085 ; The Orbital Express Project of Bristol Aerospace and MicroSat Launch Systems, Inc. (9781600868085) ; http://arc.aiaa.org/ ; reingest5.clockss.org:8082 >
    au < finished ; finished ; 1997 ; 9781563472480 ; 9781600868146 ; 9781600868146 ; Soviet V/STOL Aircraft: The Struggle for a Shipborne Combat Capability (9781600868146) ; http://arc.aiaa.org/ ; >
    au < finished ; finished ; 1997 ; 9781563472473 ; 9781600868580 ; 9781600868580 ; German V/STOL Fighter Program: A Quest for Survivability in a Theater Nuclear Environment (9781600868580) ; http://arc.aiaa.org/ ; reingest5.clockss.org:8082 >
    au < finished ; finished ; 1997 ; 9781563472404 ; 9781600868832 ; 9781600868832 ; Augustine's Laws, Sixth Edition (9781600868832) ; http://arc.aiaa.org/ ; >
    au < finished ; finished ; 1997 ; 9781563472527 ; 9781600868931 ; 9781600868931 ; Voyager Tales: Personal Views of the Grand Tour (9781600868931) ; http://arc.aiaa.org/ ; reingest1.clockss.org:8082 >
    au < doesNotExist ; doesNotExist ; 1997 ; 9781575662466 ; ; 9781575662466 ; When the Airlines Went to War ; https://arc.aiaa.org/ ; >
    au < doesNotExist ; doesNotExist ; 1997 ; 9781567502268 ; ; 9781567502268 ; Knowledge Diffusion in the U.S. Aerospace Industry ; https://arc.aiaa.org/ ; >
    au < doesNotExist ; doesNotExist ; 1997 ; 9781563472251 ; ; 9781563472251 ; Teaming a Product and a Global Market: A Canadian Marconi Company Success Story ; https://arc.aiaa.org/ ; >
    au < finished ; finished ; 1998 ; 9781563472824 ; 9781600867910 ; 9781600867910 ; Advanced Tactical Fighter to F-22 Raptor: Origins of the 21st Century Air Dominance Fighter (9781600867910) ; http://arc.aiaa.org/ ; >
    au < finished ; finished ; 1998 ; 9781563472534 ; 9781600868337 ; 9781600868337 ; The YC-14 STOL Prototype: Its Design, Development, and Flight Test (9781600868337) ; http://arc.aiaa.org/ ; reingest3.clockss.org:8083 >
    au < doesNotExist ; doesNotExist ; 1998 ; 9781563471155 ; ; 9781563471155 ; Propulsion Techniques: Action and Reaction ; https://arc.aiaa.org/ ; >
    au < doesNotExist ; doesNotExist ; 1998 ; 9781563471162 ; ; 9781563471162 ; Structures Technology: Historical Perspective and Evolution ; https://arc.aiaa.org/ ; >
    au < finished ; finished ; 1999 ; 9781563472893 ; 9781600868917 ; 9781600868917 ; Starting Something Big: The Commercial Emergence of GE Aircraft Engines (9781600868917) ; http://arc.aiaa.org/ ; reingest3.clockss.org:8083 >
    au < doesNotExist ; doesNotExist ; 1999 ; 9781563473326 ; ; 9781563473326 ; The History of North American Small Gas Turbine Aircraft Engines ; https://arc.aiaa.org/ ; >
    au < finished ; finished ; 1999 ; ; 9781624103704 ; 9781624103704 ; Performance of Light Aircraft ; https://arc.aiaa.org/ ; reingest5.clockss.org:8082 >
    au < doesNotExist ; doesNotExist ; 1999 ; 9781563473197 ; ; 9781563473197 ; The Superpower Odyssey: A Russian Perspective on Space Cooperation ; https://arc.aiaa.org/ ; >
    au < doesNotExist ; doesNotExist ; 2001 ; 9781563475160 ; ; 9781563475160 ; Early Development of Modern Aerodynamics ; https://arc.aiaa.org/ ; >
    au < doesNotExist ; doesNotExist ; 2001 ; 9781563475146 ; ; 9781563475146 ; The Design of the Airplane, Second Edition ; https://arc.aiaa.org/ ; >
    au < finished ; finished ; 2002 ; 9781563475764 ; 9781600868160 ; 9781600868160 ; STOL Progenitors (9781600868160) ; http://arc.aiaa.org/ ; >
    au < doesNotExist ; doesNotExist ; 2002 ; 9781563475313 ; ; 9781563475313 ; Rockets ; https://arc.aiaa.org/ ; >
    au < doesNotExist ; doesNotExist ; 2002 ; 9781563475207 ; ; 9781563475207 ; Hans von Ohain ; https://arc.aiaa.org/ ; >
    au < finished ; finished ; 2003 ; 9781624102998 ; 9781624102998 ; 9781624102998 ; The Airplane (9781624102998) ; http://arc.aiaa.org/ ; >
    au < doesNotExist ; doesNotExist ; 2003 ; 9781563475627 ; ; 9781563475627 ; 100 Years of Flight ; https://arc.aiaa.org/ ; >
    au < doesNotExist ; doesNotExist ; 2003 ; 9781563476433 ; ; 9781563476433 ; Centennial of Powered Flight ; https://arc.aiaa.org/ ; >
    au < doesNotExist ; doesNotExist ; 2003 ; 9781563476556 ; ; 9781563476556 ; Advice to Rocket Scientists ; https://arc.aiaa.org/ ; >
    au < doesNotExist ; doesNotExist ; 2003 ; 9781563475818 ; ; 9781563475818 ; Effective Risk Management ; https://arc.aiaa.org/ ; >
    au < finished ; finished ; 2004 ; 9781563477058 ; 9781600868733 ; 9781600868733 ; Blazing the Trail (9781600868733) ; http://arc.aiaa.org/ ; >
    au < finished ; finished ; 2004 ; 9781563476440 ; 9781600868894 ; 9781600868894 ; Unmanned Aviation (9781600868894) ; http://arc.aiaa.org/ ; reingest1.clockss.org:8082 >
    au < finished ; finished ; 2004 ; 9781563476600 ; ; 9781563476600 ; Space Biology and Medicine – Volume IV, Health, Performance, and Safety of Space Crews ; https://arc.aiaa.org/ ; reingest5.clockss.org:8082 >
    au < doesNotExist ; doesNotExist ; 2004 ; 9781563477102 ; ; 9781563477102 ; Aerospace Engineering Education During the First Century of Flight ; https://arc.aiaa.org/ ; >
    au < doesNotExist ; doesNotExist ; 2004 ; 9781563476099 ; ; 9781563476099 ; The Missile Defense Equation ; https://arc.aiaa.org/ ; >
    au < doesNotExist ; doesNotExist ; 2004 ; 9781563477096 ; ; 9781563477096 ; The Power to Fly: An Engineer's Life ; https://arc.aiaa.org/ ; >
    au < doesNotExist ; doesNotExist ; 2004 ; 9781563475917 ; ; 9781563475917 ; International Reference Guide to Space Launch Systems, Fourth Edition ; https://arc.aiaa.org/ ; >
    au < doesNotExist ; doesNotExist ; 2004 ; 9781563477232 ; ; 9781563477232 ; Shades of Gray ; https://arc.aiaa.org/ ; >
    au < doesNotExist ; doesNotExist ; 2005 ; 9781563476969 ; ; 9781563476969 ; The Rocket Company ; https://arc.aiaa.org/ ; >
    au < doesNotExist ; doesNotExist ; 2005 ; 9781563477881 ; ; 9781563477881 ; Experiments in Aerodynamics ; https://arc.aiaa.org/ ; >
    au < doesNotExist ; doesNotExist ; 2005 ; 9781563477454 ; ; 9781563477454 ; Serious Accidents and Human Factors-Breaking the Chain of Events Leading to an Accident ; https://arc.aiaa.org/ ; >
    au < doesNotExist ; doesNotExist ; 2005 ; 9781563477546 ; ; 9781563477546 ; Rocketdyne: Powering Humans into Space ; https://arc.aiaa.org/ ; >
    au < finished ; finished ; 2006 ; 9781563476495 ; 9781600868870 ; 9781600868870 ; History of Liquid Propellant Rocket Engines (9781600868870) ; http://arc.aiaa.org/ ; >
    au < doesNotExist ; doesNotExist ; 2006 ; 9781563477768 ; ; 9781563477768 ; Space: The Fragile Frontier ; https://arc.aiaa.org/ ; >
    au < doesNotExist ; doesNotExist ; 2006 ; 9781563476686 ; ; 9781563476686 ; Rocketeers and Gentlemen Engineers ; https://arc.aiaa.org/ ; >
    au < doesNotExist ; doesNotExist ; 2006 ; 9781563478406 ; ; 9781563478406 ; Space Vehicle Design Criteria Archive, 1964-1979 ; https://arc.aiaa.org/ ; >
    au < finished ; finished ; 2007 ; 9781563478444 ; 9781600868351 ; 9781600868351 ; Space Exploration and Astronaut Safety (9781600868351) ; http://arc.aiaa.org/ ; >
    au < finished ; finished ; 2007 ; 9781563479182 ; 9781600868856 ; 9781600868856 ; Black Hawk (9781600868856) ; http://arc.aiaa.org/ ; reingest5.clockss.org:8082 >
    au < doesNotExist ; doesNotExist ; 2007 ; 9781563478765 ; ; 9781563478765 ; Hired Minds ; https://arc.aiaa.org/ ; >
    au < finished ; finished ; 2008 ; 9781563479496 ; 9781600868795 ; 9781600868795 ; Terminal Chaos (9781600868795) ; http://arc.aiaa.org/ ; >
    au < doesNotExist ; doesNotExist ; 2008 ; 9781563479649 ; ; 9781563479649 ; The Air Transport System ; https://arc.aiaa.org/ ; >
    au < doesNotExist ; doesNotExist ; 2008 ; 9781563479335 ; ; 9781563479335 ; From Archangel to Senior Crown ; https://arc.aiaa.org/ ; >
    au < doesNotExist ; doesNotExist ; 2008 ; 9781563479502 ; ; 9781563479502 ; Management of Defense Acquisition Projects ; https://arc.aiaa.org/ ; >
    au < doesNotExist ; doesNotExist ; 2008 ; 9781563479328 ; ; 9781563479328 ; Road to Mach 10: Lessons Learned from the X-43A Flight Research Program ; https://arc.aiaa.org/ ; >
    au < finished ; finished ; 2009 ; 9781563479663 ; 9781563479670 ; 9781563479670 ; Success Stories in Satellite Systems (9781563479670) ; http://arc.aiaa.org/ ; reingest1.clockss.org:8082 >
    au < zapped ; finished ; 2009 ; 9781563479823 ; 9781563479878 ; 9781563479878 ; Out of This World - The New Field of Space Architecture (9781563479878) ; http://arc.aiaa.org/ ; reingest1.clockss.org:8082 >
    au < finished ; finished ; 2009 ; 9781600867125 ; 9781600867316 ; 9781600867316 ; From Rainbow to Gusto (9781600867316) ; http://arc.aiaa.org/ ; >
    au < finished ; finished ; 2009 ; 9781563479960 ; ; 9781563479960 ; Space Biology and Medicine – Volume V, U.S. and Russian Cooperation in Space Biology and Medicine ; https://arc.aiaa.org/ ; reingest5.clockss.org:8082 >
    au < doesNotExist ; doesNotExist ; 2009 ; 9781600867026 ; ; 9781600867026 ; The Global Airline Industry ; https://arc.aiaa.org/ ; >
    au < doesNotExist ; doesNotExist ; 2009 ; 9781600867019 ; ; 9781600867019 ; Handbook of Space Technology ; https://arc.aiaa.org/ ; >
    au < finished ; finished ; 2010 ; 9781600867118 ; 9781600867293 ; 9781600867293 ; The Engines of Pratt & Whitney: A Technical History (9781600867293) ; http://arc.aiaa.org/ ; >
    au < finished ; finished ; 2010 ; 9781600867149 ; 9781600867552 ; 9781600867552 ; German Development of the Swept Wing: 1935-1945 (9781600867552) ; http://arc.aiaa.org/ ; >
    au < finished ; finished ; 2010 ; 9781600867569 ; 9781600867583 ; 9781600867583 ; Skycrane: Igor Sikorsky's Last Vision (9781600867583) ; http://arc.aiaa.org/ ; reingest1.clockss.org:8082 >
    au < finished ; finished ; 2010 ; 9781563473074 ; 9781600867873 ; 9781600867873 ; The General Dynamics Case Study on the F-16 Fly-By-Wire Flight Control System (9781600867873) ; http://arc.aiaa.org/ ; reingest4.clockss.org:8082 >
    au < doesNotExist ; doesNotExist ; 2010 ; 9780470754405 ; ; 9780470754405 ; Encyclopedia of Aerospace Engineering ; https://arc.aiaa.org/ ; >
    au < finished ; finished ; 2011 ; 9781600867767 ; 9781600867774 ; 9781600867774 ; Eleven Seconds Into the Unknown: A History of the Hyper-X Program (9781600867774) ; http://arc.aiaa.org/ ; >
    au < finished ; finished ; 2012 ; 9781600869167 ; 9781600869174 ; 9781600869174 ; Aerodynamic Principles of Flight Vehicles (9781600869174) ; http://arc.aiaa.org/ ; reingest2.clockss.org:8085 >
    au < doesNotExist ; doesNotExist ; 2012 ; 9781600869129 ; ; 9781600869129 ; AIAA Aerospace Design Engineers Guide, Sixth Edition ; https://arc.aiaa.org/ ; >
    au < finished ; finished ; 2013 ; 9781624101779 ; 9781624101786 ; 9781624101786 ; The Aircraft Designers: A Grumman Historical Perspective (9781624101786) ; http://arc.aiaa.org/ ; reingest2.clockss.org:8085 >
    au < finished ; finished ; 2013 ; 9781624102035 ; 9781624102042 ; 9781624102042 ; Meeting the Challenge: The Hexagon KH-9 Reconnaissance Satellite (9781624102042) ; http://arc.aiaa.org/ ; reingest2.clockss.org:8085 > #403 con content4 on permission page http://arc.aiaa.org/clockss/eisbn/978162410204
    au < finished ; finished ; 2013 ; 9781624102103 ; 9781624102110 ; 9781624102110 ; Safety Management Systems for Aviation Practitioners: Real-World Lessons (9781624102110) ; http://arc.aiaa.org/ ; >
    au < finished ; finished ; 2013 ; 9781624102165 ; 9781624102172 ; 9781624102172 ; Space Shuttle Legacy (9781624102172) ; http://arc.aiaa.org/ ; reingest1.clockss.org:8082 >
    au < doesNotExist ; doesNotExist ; 2013 ; 9781624102585 ; ; 9781624102585 ; Launching Into Commercial Space: Innovations in Space Travel ; https://arc.aiaa.org/ ; >
    au < finished ; finished ; 2014 ; 9781624102622 ; 9781624103223 ; 9781624103223 ; The Overview Effect: Space Exploration and Human Evolution, Third Edition (9781624103223) ; http://arc.aiaa.org/ ; reingest5.clockss.org:8082 >
    au < doesNotExist ; doesNotExist ; 2014 ; 9781624102523 ; ; 9781624102523 ; Advanced Six Degrees of Freedom Aerospace Simulation and Analysis in C++, Second Edition ; https://arc.aiaa.org/ ; >
    au < doesNotExist ; doesNotExist ; 2014 ; 9781624102530 ; ; 9781624102530 ; Building Aerospace Simulations in C++, Third Edition ; https://arc.aiaa.org/ ; >
    au < doesNotExist ; doesNotExist ; 2014 ; 9781624102592 ; ; 9781624102592 ; Unmanned Aircraft Systems Innovation at the Naval Research Laboratory ; https://arc.aiaa.org/ ; >
    au < doesNotExist ; doesNotExist ; 2014 ; 9781624102516 ; ; 9781624102516 ; Fundamentals of Six Degrees of Freedom Aerospace Simulation and Analysis in C++, Second Edition ; https://arc.aiaa.org/ ; >
    au < finished ; finished ; 2015 ; 9781624102721 ; 9781624102738 ; 9781624102738 ; Gottinger Monograph N: German Research and Development on Rotary-Wing Aircraft (1939-1945) (9781624102738) ; http://arc.aiaa.org/ ; reingest2.clockss.org:8085 >
    au < finished ; finished ; 2015 ; 9781624103490 ; 9781624103506 ; 9781624103506 ; Intercept 1961: The Birth of Soviet Missile Defense (9781624103506) ; http://arc.aiaa.org/ ; reingest2.clockss.org:8085 >
    au < finished ; finished ; 2015 ; 9781624103513 ; 9781624103520 ; 9781624103520 ; Advanced Airship Technologies and Design Approaches (9781624103520) ; http://arc.aiaa.org/ ; reingest2.clockss.org:8085 >
    au < finished ; finished ; 2016 ; 9781624103728 ; 9781624103735 ; 9781624103728 ; The Art of Flight ; https://arc.aiaa.org/ ; reingest1.clockss.org:8082 >
    au < finished ; finished ; 2016 ; 9781624103810 ; 9781624103827 ; 9781624103810 ; Lessons Learned: A Guide to Improved Aircraft Design ; https://arc.aiaa.org/ ; reingest1.clockss.org:8082 >
    au < finished ; finished ; 2017 ; 9781624104046 ; 9781624104053 ; 9781624104046 ; Recent Successful Satellite Systems: Visions of the Future ; https://arc.aiaa.org/ ; reingest5.clockss.org:8082 >
    au < finished ; finished ; 2017 ; 9781624103834 ; 9781624103841 ; 9781624103834 ; Powering the Eagle…Over 90 Years and Counting: Pratt & Whitney’s Inspirational Women ; https://arc.aiaa.org/ ; reingest1.clockss.org:8082 >
    au < finished ; finished ; 2017 ; 9781624104411 ; 9781624104428 ; 9781624104411 ; America’s First Rocket Company: Reaction Motors, Inc. ; https://arc.aiaa.org/ ; reingest5.clockss.org:8082 >
    au < finished ; finished ; 2018 ; 9781624104022 ; 9781624104039 ; 9781624104022 ; AeroDynamic: Inside the High-Stakes Global Jetliner Ecosystem ; https://arc.aiaa.org/ ; reingest1.clockss.org:8082 >
    au < doesNotExist ; doesNotExist ; 2019 ; 9781624105098 ; ; 9781624105098 ; Management of Defense Acquisition Projects, Second Edition ; https://arc.aiaa.org/ ; >
    au < manifest ; exists ; 2021 ; 9781624103995 ; 9781624104770 ; 9781624104770 ; Human Spaceflight Operations: Lessons Learned from 60 Years in Space ; https://arc.aiaa.org/ ; >

 }

 {
  title <
   name = Progress in Astronautics and Aeronautics ;
   type = bookSeries
  >
    au < finished ; frozen ; 1960 ; 9781563478512 ; 9781600864759 ; 9781600864759 ; Liquid Rockets and Propellants (9781600864759) ; http://arc.aiaa.org/ ; reingest1.clockss.org:8082 >
    au < finished ; finished ; 1960 ; 9781563478505 ; 9781600864766 ; 9781600864766 ; Solid Propellant Rocket Research (9781600864766) ; http://arc.aiaa.org/ ; reingest2.clockss.org:8085 >
    au < finished ; finished ; 1961 ; 9781563478529 ; 9781600864773 ; 9781600864773 ; Energy Conversion for Space Power (9781600864773) ; http://arc.aiaa.org/ ; reingest5.clockss.org:8082 >
    au < finished ; finished ; 1961 ; 9781563478536 ; 9781600864780 ; 9781600864780 ; Space Power Systems (9781600864780) ; http://arc.aiaa.org/ ; reingest1.clockss.org:8082 >
    au < finished ; finished ; 1961 ; 9781563478543 ; 9781600864797 ; 9781600864797 ; Electrostatic Propulsion (9781600864797) ; http://arc.aiaa.org/ ; >
    au < finished ; finished ; 1962 ; 9781563478550 ; 9781600864803 ; 9781600864803 ; Detonation and Two-Phase Flow (9781600864803) ; http://arc.aiaa.org/ ; >
    au < finished ; finished ; 1962 ; 9781563478567 ; 9781600864810 ; 9781600864810 ; Hypersonic Flow Research (9781600864810) ; http://arc.aiaa.org/ ; reingest3.clockss.org:8083 >
    au < finished ; finished ; 1962 ; 9781563478574 ; 9781600864827 ; 9781600864827 ; Guidance and Control (9781600864827) ; http://arc.aiaa.org/ ; reingest2.clockss.org:8085 >
    au < finished ; finished ; 1963 ; 9781563478598 ; 9781600864834 ; 9781600864834 ; Technology of Lunar Exploration (9781600864834) ; http://arc.aiaa.org/ ; reingest5.clockss.org:8082 >
    au < finished ; finished ; 1963 ; 9781563478604 ; 9781600864841 ; 9781600864841 ; Power Systems for Space Flight (9781600864841) ; http://arc.aiaa.org/ ; reingest4.clockss.org:8082 >
    au < finished ; finished ; 1963 ; 9781563478611 ; 9781600864858 ; 9781600864858 ; Ionization in High-Temperature Gases (9781600864858) ; http://arc.aiaa.org/ ; reingest2.clockss.org:8085 >
    au < finished ; finished ; 1963 ; 9781563478581 ; 9781600864865 ; 9781600864865 ; Electric Propulsion Development (9781600864865) ; http://arc.aiaa.org/ ; reingest4.clockss.org:8082 >
    au < finished ; finished ; 1964 ; 9781563478628 ; 9781600864872 ; 9781600864872 ; Guidance and Control--II (9781600864872) ; http://arc.aiaa.org/ ; reingest1.clockss.org:8082 >
    au < finished ; finished ; 1964 ; 9781563478635 ; 9781600864889 ; 9781600864889 ; Celestial Mechanics and Astrodynamics (9781600864889) ; http://arc.aiaa.org/ ; reingest5.clockss.org:8082 >
    au < finished ; finished ; 1964 ; 9781563478642 ; 9781600864896 ; 9781600864896 ; Heterogeneous Combustion (9781600864896) ; http://arc.aiaa.org/ ; reingest1.clockss.org:8082 >
    au < finished ; finished ; 1966 ; 9781563478659 ; 9781600864902 ; 9781600864902 ; Space Power Systems Engineering (9781600864902) ; http://arc.aiaa.org/ ; reingest2.clockss.org:8085 >
    au < finished ; finished ; 1966 ; 9781563478666 ; 9781600864919 ; 9781600864919 ; Methods in Astrodynamics and Celestial Mechanics (9781600864919) ; http://arc.aiaa.org/ ; reingest3.clockss.org:8083 >
    au < finished ; finished ; 1966 ; 9781563478673 ; 9781600864926 ; 9781600864926 ; Thermophysics and Temperature Control of Spacecraft and Entry Vehicles (9781600864926) ; http://arc.aiaa.org/ ; reingest2.clockss.org:8085 >
    au < finished ; finished ; 1966 ; 9781563478680 ; 9781600864933 ; 9781600864933 ; Communication Satellite Systems Technology (9781600864933) ; http://arc.aiaa.org/ ; reingest5.clockss.org:8082 >
    au < finished ; finished ; 1967 ; 9781563478697 ; 9781600864940 ; 9781600864940 ; Thermophysics of Spacecraft and Planetary Bodies: Radiation Properties of Solids and the Electromagnetic Radiation Environment in Space (9781600864940) ; http://arc.aiaa.org/ ; >
    au < finished ; finished ; 1969 ; 9781563478703 ; 9781600864957 ; 9781600864957 ; Thermal Design Principles of Spacecraft and Entry Bodies (9781600864957) ; http://arc.aiaa.org/ ; reingest4.clockss.org:8082 >
    au < finished ; finished ; 1969 ; 9781563478710 ; 9781600864964 ; 9781600864964 ; Stratospheric Circulation (9781600864964) ; http://arc.aiaa.org/ ; reingest1.clockss.org:8082 >
    au < finished ; finished ; 1970 ; 9781563478727 ; 9781600864971 ; 9781600864971 ; Thermophysics: Applications to Thermal Design of Spacecraft (9781600864971) ; http://arc.aiaa.org/ ; reingest3.clockss.org:8083 >
    au < finished ; finished ; 1971 ; 9780262120425 ; 9781600864988 ; 9781600864988 ; Heat Transfer and Spacecraft Thermal Control (9781600864988) ; http://arc.aiaa.org/ ; reingest1.clockss.org:8082 >
    au < finished ; finished ; 1971 ; 9780262060448 ; 9781600864995 ; 9781600864995 ; Communications Satellites for the 70's: Technology (9781600864995) ; http://arc.aiaa.org/ ; reingest5.clockss.org:8082 >
    au < finished ; finished ; 1971 ; 9780262060455 ; 9781600865008 ; 9781600865008 ; Communications Satellites for the 70’s: Systems (9781600865008) ; http://arc.aiaa.org/ ; reingest2.clockss.org:8085 >
    au < finished ; finished ; 1971 ; 9780262060561 ; 9781600865077 ; 9781600865077 ; Instrumentation for Airbreathing Propulsion (9781600865077) ; http://arc.aiaa.org/ ; reingest5.clockss.org:8082 >
    au < finished ; finished ; 1972 ; 9780262230537 ; 9781600865015 ; 9781600865015 ; Thermospheric Circulation (9781600865015) ; http://arc.aiaa.org/ ; reingest5.clockss.org:8082 >
    au < finished ; finished ; 1972 ; 9780262120586 ; 9781600865022 ; 9781600865022 ; Thermal Characteristics of the Moon (9781600865022) ; http://arc.aiaa.org/ ; reingest1.clockss.org:8082 >
    au < finished ; finished ; 1972 ; 9780262120593 ; 9781600865039 ; 9781600865039 ; Fundamentals of Spacecraft Thermal Design (9781600865039) ; http://arc.aiaa.org/ ; reingest5.clockss.org:8082 >
    au < finished ; finished ; 1972 ; 9780262130868 ; 9781600865046 ; 9781600865046 ; Solar Activity Observations and Predictions (9781600865046) ; http://arc.aiaa.org/ ; reingest4.clockss.org:8082 >
    au < finished ; finished ; 1973 ; 9780262200233 ; 9781600865053 ; 9781600865053 ; Thermal Control and Radiation (9781600865053) ; http://arc.aiaa.org/ ; reingest4.clockss.org:8082 >
    au < finished ; finished ; 1974 ; 9780262021012 ; 9781600865060 ; 9781600865060 ; Communications Satellite Technology (9781600865060) ; http://arc.aiaa.org/ ; reingest1.clockss.org:8082 >
    au < finished ; finished ; 1974 ; 9780262080750 ; 9781600865084 ; 9781600865084 ; Thermophysics and Spacecraft Thermal Control (9781600865084) ; http://arc.aiaa.org/ ; >
    au < finished ; finished ; 1974 ; 9780262021005 ; 9781600865091 ; 9781600865091 ; Communications Satellite Systems (9781600865091) ; http://arc.aiaa.org/ ; >
    au < finished ; finished ; 1975 ; 9780915928002 ; 9781600865107 ; 9781600865107 ; Thermal Pollution Analysis (9781600865107) ; http://arc.aiaa.org/ ; reingest1.clockss.org:8082 >
    au < finished ; finished ; 1975 ; 9780915928019 ; 9781600865114 ; 9781600865114 ; "Aeroacoustics: Jet and Combustion Noise ; Duct Acoustics (9781600865114)" ; http://arc.aiaa.org/ ; >
    au < finished ; finished ; 1975 ; 9780915928026 ; 9781600865121 ; 9781600865121 ; "Aeroacoustics: Fan, STOL, and Boundary Layer Noise ; Sonic Boom ; Aeroacoustics Instrumentation (9781600865121)" ; http://arc.aiaa.org/ ; reingest2.clockss.org:8085 >
    au < finished ; finished ; 1975 ; 9780915928033 ; 9781600865138 ; 9781600865138 ; Heat Transfer with Thermal Control Applications (9781600865138) ; http://arc.aiaa.org/ ; reingest5.clockss.org:8082 >
    au < finished ; finished ; 1976 ; 9780915928040 ; 9781600865145 ; 9781600865145 ; Aerodynamics of Base Combustion (9781600865145) ; http://arc.aiaa.org/ ; reingest1.clockss.org:8082 >
    au < finished ; finished ; 1976 ; 9780915928057 ; 9781600865152 ; 9781600865152 ; Communications Satellite Developments: Systems (9781600865152) ; http://arc.aiaa.org/ ; >
    au < finished ; finished ; 1976 ; 9780915928064 ; 9781600865169 ; 9781600865169 ; Communications Satellite Developments: Technology (9781600865169) ; http://arc.aiaa.org/ ; >
    au < finished ; finished ; 1976 ; 9780915928071 ; 9781600865176 ; 9781600865176 ; "Aeroacoustics: Jet Noise, Combustion and Core Engine Noise (9781600865176)" ; http://arc.aiaa.org/ ; reingest1.clockss.org:8082 >
    au < finished ; finished ; 1976 ; 9780915928088 ; 9781600865183 ; 9781600865183 ; "Aeroacoustics: Fan Noise and Control ; Duct Acoustics ; Rotor Noise (9781600865183)" ; http://arc.aiaa.org/ ; reingest1.clockss.org:8082 >
    au < finished ; finished ; 1976 ; 9780915928095 ; 9781600865190 ; 9781600865190 ; "Aeroacoustics: STOL Noise: Airframe and Airfoil Noise (9781600865190)" ; http://arc.aiaa.org/ ; reingest1.clockss.org:8082 >
    au < finished ; finished ; 1976 ; 9780915928101 ; 9781600865206 ; 9781600865206 ; "Aeroacoustics: Acoustic Wave Propagation ; Aircraft Noise Prediction ; Aeroacoustic Instrumentation (9781600865206)" ; http://arc.aiaa.org/ ; >
    au < finished ; finished ; 1976 ; 9780915928118 ; 9781600865213 ; 9781600865213 ; Spacecraft Charging by Magnetospheric Plasmas (9781600865213) ; http://arc.aiaa.org/ ; reingest2.clockss.org:8085 >
    au < finished ; finished ; 1976 ; 9780915928125 ; 9781600865220 ; 9781600865220 ; Scientific Investigations on the Skylab Satellite (9781600865220) ; http://arc.aiaa.org/ ; >
    au < finished ; finished ; 1976 ; 9780915928132 ; 9781600865237 ; 9781600865237 ; Radiative Transfer and Thermal Control (9781600865237) ; http://arc.aiaa.org/ ; reingest4.clockss.org:8082 >
    au < finished ; finished ; 1976 ; 9780915928149 ; 9781600865244 ; 9781600865244 ; Exploration of the Outer Solar System (9781600865244) ; http://arc.aiaa.org/ ; >
    au < finished ; finished ; 1977 ; 9780915928156 ; 9781600865251 ; 9781600865251 ; Rarefied Gas Dynamics, Parts I and II (9781600865251) ; http://arc.aiaa.org/ ; reingest4.clockss.org:8082 >
    au < finished ; finished ; 1977 ; 9780915928163 ; 9781600865268 ; 9781600865268 ; Materials Sciences in Space with Application to Space Processing (9781600865268) ; http://arc.aiaa.org/ ; >
    au < finished ; finished ; 1977 ; ; 9781600865275 ; 9781600865275 ; Experimental Diagnostics in Gas Phase Combustion Systems (9781600865275) ; http://arc.aiaa.org/ ; >
    au < finished ; finished ; 1977 ; 9780915928187 ; 9781600865282 ; 9781600865282 ; Satellite Communications: Future Systems (9781600865282) ; http://arc.aiaa.org/ ; >
    au < finished ; finished ; 1977 ; 9780915928194 ; 9781600865299 ; 9781600865299 ; Satellite Communications: Advanced Technologies (9781600865299) ; http://arc.aiaa.org/ ; >
    au < finished ; finished ; 1977 ; 9780915928200 ; 9781600865305 ; 9781600865305 ; Thermophysics of Spacecraft and Outer Planet Entry Probes (9781600865305) ; http://arc.aiaa.org/ ; reingest1.clockss.org:8082 >
    au < finished ; finished ; 1977 ; 9780915928217 ; 9781600865312 ; 9781600865312 ; Space-Based Manufacturing from Nonterrestrial Materials (9781600865312) ; http://arc.aiaa.org/ ; reingest1.clockss.org:8082 >
    au < finished ; finished ; 1978 ; 9780915928224 ; 9781600865329 ; 9781600865329 ; Turbulent Combustion (9781600865329) ; http://arc.aiaa.org/ ; >
    au < finished ; finished ; 1978 ; 9780915928231 ; 9781600865336 ; 9781600865336 ; Aerodynamic Heating and Thermal Protection Systems (9781600865336) ; http://arc.aiaa.org/ ; >
    au < finished ; finished ; 1978 ; 9780915928248 ; 9781600865343 ; 9781600865343 ; Heat Transfer and Thermal Control Systems (9781600865343) ; http://arc.aiaa.org/ ; >
    au < finished ; finished ; 1978 ; 9780915928262 ; 9781600865350 ; 9781600865350 ; Radiation Energy Conversion in Space (9781600865350) ; http://arc.aiaa.org/ ; reingest1.clockss.org:8082 >
    au < finished ; finished ; 1978 ; 9780915928255 ; 9781600865367 ; 9781600865367 ; Alternative Hydrocarbon Fuels: Combustion and Chemical Kinetics (9781600865367) ; http://arc.aiaa.org/ ; >
    au < finished ; finished ; 1978 ; 9780915928286 ; 9781600865374 ; 9781600865374 ; Experimental Diagnostics in Combustion of Solids (9781600865374) ; http://arc.aiaa.org/ ; reingest1.clockss.org:8082 >
    au < finished ; finished ; 1979 ; 9780915928293 ; 9781600865381 ; 9781600865381 ; Outer Planet Entry Heating and Thermal Protection (9781600865381) ; http://arc.aiaa.org/ ; reingest1.clockss.org:8082 >
    au < finished ; finished ; 1979 ; 9780915928309 ; 9781600865398 ; 9781600865398 ; Thermophysics and Thermal Control (9781600865398) ; http://arc.aiaa.org/ ; >
    au < finished ; finished ; 1979 ; 9780915928330 ; 9781600865411 ; 9781600865411 ; Remote Sensing of Earth from Space: Role of Smart Sensors"" (9781600865411) ; http://arc.aiaa.org/ ; reingest1.clockss.org:8082 >
    au < finished ; finished ; 1980 ; 9780915928354 ; 9781600865428 ; 9781600865428 ; Injection and Mixing in Turbulent Flow (9781600865428) ; http://arc.aiaa.org/ ; reingest1.clockss.org:8082 >
    au < finished ; finished ; 1980 ; 9780915928385 ; 9781600865435 ; 9781600865435 ; Entry Heating and Thermal Protection (9781600865435) ; http://arc.aiaa.org/ ; reingest1.clockss.org:8082 >
    au < finished ; finished ; 1980 ; 9780915928392 ; 9781600865442 ; 9781600865442 ; Heat Transfer, Thermal Control, and Heat Pipes (9781600865442) ; http://arc.aiaa.org/ ; reingest1.clockss.org:8082 >
    au < finished ; finished ; 1980 ; 9780915928415 ; 9781600865459 ; 9781600865459 ; Space Systems and Their Interactions with Earth’s Space Environment (9781600865459) ; http://arc.aiaa.org/ ; reingest2.clockss.org:8085 >
    au < finished ; finished ; 1980 ; 9780915928446 ; 9781600865466 ; 9781600865466 ; Viscous Flow Drag Reduction (9781600865466) ; http://arc.aiaa.org/ ; reingest1.clockss.org:8082 >
    au < finished ; finished ; 1981 ; 9780915928484 ; 9781600865473 ; 9781600865473 ; Combustion Experiments in a Zero-Gravity Laboratory (9781600865473) ; http://arc.aiaa.org/ ; >
    au < finished ; finished ; 1981 ; 9780915928514 ; 9781600865480 ; 9781600865480 ; Rarefied Gas Dynamics, Parts I and II (9781600865480) ; http://arc.aiaa.org/ ; reingest1.clockss.org:8082 >
    au < finished ; finished ; 1981 ; 9780915928460 ; 9781600865497 ; 9781600865497 ; Gasdynamics of Detonations and Explosions (9781600865497) ; http://arc.aiaa.org/ ; reingest1.clockss.org:8082 >
    au < finished ; finished ; 1981 ; 9780915928477 ; 9781600865503 ; 9781600865503 ; Combustion in Reactive Systems (9781600865503) ; http://arc.aiaa.org/ ; reingest1.clockss.org:8082 >
    au < finished ; finished ; 1981 ; 9780915928521 ; 9781600865510 ; 9781600865510 ; Aerothermodynamics and Planetary Entry (9781600865510) ; http://arc.aiaa.org/ ; >
    au < finished ; finished ; 1981 ; 9780915928538 ; 9781600865527 ; 9781600865527 ; Heat Transfer and Thermal Control (9781600865527) ; http://arc.aiaa.org/ ; >
    au < finished ; finished ; 1981 ; 9780915928552 ; 9781600865534 ; 9781600865534 ; Electric Propulsion and Its Applications to Space Missions (9781600865534) ; http://arc.aiaa.org/ ; reingest3.clockss.org:8083 >
    au < finished ; finished ; 1982 ; 9780915928606 ; 9781600865541 ; 9781600865541 ; Aero-Optical Phenomena (9781600865541) ; http://arc.aiaa.org/ ; reingest1.clockss.org:8082 >
    au < finished ; finished ; 1982 ; 9780915928651 ; 9781600865558 ; 9781600865558 ; Transonic Aerodynamics (9781600865558) ; http://arc.aiaa.org/ ; reingest1.clockss.org:8082 >
    au < finished ; finished ; 1982 ; 9780915928668 ; 9781600865565 ; 9781600865565 ; Thermophysics of Atmospheric Entry (9781600865565) ; http://arc.aiaa.org/ ; reingest2.clockss.org:8085 >
    au < finished ; finished ; 1982 ; 9780915928675 ; 9781600865572 ; 9781600865572 ; Spacecraft Radiative Transfer and Temperature Control (9781600865572) ; http://arc.aiaa.org/ ; reingest1.clockss.org:8082 >
    au < finished ; finished ; 1983 ; 9780915928705 ; 9781600865589 ; 9781600865589 ; Liquid-Metal Flows and Magnetohydrodynamics (9781600865589) ; http://arc.aiaa.org/ ; reingest2.clockss.org:8085 >
    au < finished ; finished ; 1983 ; 9780915928750 ; 9781600865596 ; 9781600865596 ; Spacecraft Thermal Control, Design, and Operation (9781600865596) ; http://arc.aiaa.org/ ; reingest5.clockss.org:8082 >
    au < finished ; finished ; 1983 ; 9780915928767 ; 9781600865602 ; 9781600865602 ; Shock Waves, Explosions, and Detonations (9781600865602) ; http://arc.aiaa.org/ ; reingest2.clockss.org:8085 >
    au < finished ; finished ; 1983 ; 9780915928774 ; 9781600865619 ; 9781600865619 ; Flames, Lasers and Reactive Systems (9781600865619) ; http://arc.aiaa.org/ ; reingest2.clockss.org:8085 >
    au < finished ; finished ; 1983 ; 9780915928743 ; 9781600865626 ; 9781600865626 ; Entry Vehicle Heating and Thermal Protection Systems: Space Shuttle, Solar Starprobe, Jupiter Galileo Probe (9781600865626) ; http://arc.aiaa.org/ ; reingest1.clockss.org:8082 >
    au < finished ; finished ; 1984 ; 9780915928828 ; 9781600865633 ; 9781600865633 ; Orbit-Raising and Maneuvering Propulsion: Research Status and Needs (9781600865633) ; http://arc.aiaa.org/ ; reingest2.clockss.org:8085 >
    au < finished ; finished ; 1984 ; 9780915928859 ; 9781600865640 ; 9781600865640 ; Spacecraft Contamination: Sources and Prevention (9781600865640) ; http://arc.aiaa.org/ ; >
    au < finished ; finished ; 1984 ; 9780915928866 ; 9781600865657 ; 9781600865657 ; Combustion Diagnostics by Nonintrusive Methods (9781600865657) ; http://arc.aiaa.org/ ; >
    au < finished ; finished ; 1984 ; 9780915928903 ; 9781600865664 ; 9781600865664 ; The INTELSAT Global Satellite System (9781600865664) ; http://arc.aiaa.org/ ; reingest3.clockss.org:8083 >
    au < finished ; finished ; 1984 ; 9780915928842 ; 9781600865671 ; 9781600865671 ; Fundamentals of Solid-Propellant Combustion (9781600865671) ; http://arc.aiaa.org/ ; reingest5.clockss.org:8082 >
    au < finished ; finished ; 1985 ; 9780930403041 ; 9781600865688 ; 9781600865688 ; Single- and Multi-Phase Flows in an Electromagnetic Field: Energy, Metallurgical, and Solar Applications (9781600865688) ; http://arc.aiaa.org/ ; reingest1.clockss.org:8082 >
    au < finished ; finished ; 1985 ; 9780915928910 ; 9781600865695 ; 9781600865695 ; Dynamics of Shock Waves, Explosions, and Detonations (9781600865695) ; http://arc.aiaa.org/ ; reingest5.clockss.org:8082 >
    au < finished ; finished ; 1985 ; 9780915928927 ; 9781600865701 ; 9781600865701 ; Dynamics of Flames and Reactive Systems (9781600865701) ; http://arc.aiaa.org/ ; reingest1.clockss.org:8082 >
    au < finished ; finished ; 1985 ; 9780915928941 ; 9781600865718 ; 9781600865718 ; Thermal Design of Aeroassisted Orbital Transfer Vehicles (9781600865718) ; http://arc.aiaa.org/ ; >
    au < finished ; finished ; 1985 ; 9780915928989 ; 9781600865725 ; 9781600865725 ; Monitoring Earth's Ocean, Land, and Atmosphere from Space-Sensors, Systems, and Applications (9781600865725) ; http://arc.aiaa.org/ ; reingest1.clockss.org:8082 >
    au < finished ; finished ; 1985 ; 9780930403003 ; 9781600865732 ; 9781600865732 ; Thrust and Drag: Its Prediction and Verification (9781600865732) ; http://arc.aiaa.org/ ; >
    au < finished ; finished ; 1985 ; 9780930403010 ; 9781600865749 ; 9781600865749 ; Space Stations and Space Platforms-Concepts, Design, Infrastructure, and Uses (9781600865749) ; http://arc.aiaa.org/ ; reingest4.clockss.org:8082 >
    au < finished ; finished ; 1986 ; 9780930403058 ; 9781600865756 ; 9781600865756 ; MHD Energy Conversion: Physicotechnical Problems (9781600865756) ; http://arc.aiaa.org/ ; >
    au < finished ; finished ; 1986 ; 9780930403096 ; 9781600865763 ; 9781600865763 ; Numerical Methods for Engine-Airframe Integration (9781600865763) ; http://arc.aiaa.org/ ; >
    au < finished ; finished ; 1986 ; 9780930403102 ; 9781600865770 ; 9781600865770 ; Thermophysical Aspects of Re-Entry Flows (9781600865770) ; http://arc.aiaa.org/ ; reingest1.clockss.org:8082 >
    au < finished ; finished ; 1986 ; 9780930403140 ; 9781600865794 ; 9781600865794 ; "Dynamics of Reactive Systems Part I: Flames and Configurations ; Part II: Modeling and Heterogeneous Combustion (9781600865794)" ; http://arc.aiaa.org/ ; >
    au < finished ; finished ; 1986 ; 9780930403157 ; 9781600865800 ; 9781600865800 ; Dynamics of Explosions (9781600865800) ; http://arc.aiaa.org/ ; >
    au < finished ; finished ; 1986 ; 9780930403171 ; 9781600865817 ; 9781600865817 ; Spacecraft Dielectric Material Properties and Spacecraft Charging (9781600865817) ; http://arc.aiaa.org/ ; reingest1.clockss.org:8082 >
    au < finished ; finished ; 1986 ; 9780930403188 ; 9781600865824 ; 9781600865824 ; Opportunities for Academic Research in a Low-Gravity Environment (9781600865824) ; http://arc.aiaa.org/ ; reingest5.clockss.org:8082 >
    au < finished ; finished ; 1988 ; 9780930403447 ; 9781600865831 ; 9781600865831 ; Current Trends in Turbulence Research (9781600865831) ; http://arc.aiaa.org/ ; >
    au < finished ; finished ; 1988 ; 9780930403393 ; 9781600865855 ; 9781600865855 ; Commercial Opportunities in Space (9781600865855) ; http://arc.aiaa.org/ ; reingest2.clockss.org:8085 >
    au < finished ; finished ; 1988 ; 9780930403430 ; 9781600865862 ; 9781600865862 ; Liquid Metal Flows: Magnetohydrodynamics and Application (9781600865862) ; http://arc.aiaa.org/ ; reingest1.clockss.org:8082 >
    au < finished ; finished ; 1988 ; 9780930403461 ; 9781600865879 ; 9781600865879 ; "Dynamics of Reactive Systems Part I: Flames ; Part II: Heterogeneous Combustion and Applications (9781600865879)" ; http://arc.aiaa.org/ ; reingest2.clockss.org:8085 >
    au < finished ; finished ; 1988 ; 9780930403478 ; 9781600865886 ; 9781600865886 ; Dynamics of Explosions (9781600865886) ; http://arc.aiaa.org/ ; >
    au < finished ; finished ; 1989 ; 9780930403485 ; 9781600865893 ; 9781600865893 ; Machine Intelligence and Autonomy for Aerospace Systems (9781600865893) ; http://arc.aiaa.org/ ; >
    au < finished ; finished ; 1989 ; 9780930403539 ; 9781600865909 ; 9781600865909 ; Rarefied Gas Dynamics: Space-Related Studies (9781600865909) ; http://arc.aiaa.org/ ; reingest2.clockss.org:8085 >
    au < finished ; finished ; 1989 ; 9780930403546 ; 9781600865916 ; 9781600865916 ; Rarefied Gas Dynamics: Physical Phenomena (9781600865916) ; http://arc.aiaa.org/ ; reingest2.clockss.org:8085 >
    au < finished ; finished ; 1989 ; 9780930403553 ; 9781600865923 ; 9781600865923 ; Rarefied Gas Dynamics: Theoretical and Computational Techniques (9781600865923) ; http://arc.aiaa.org/ ; reingest1.clockss.org:8082 >
    au < finished ; finished ; 1989 ; 9780930403522 ; 9781600865947 ; 9781600865947 ; Unsteady Transonic Aerodynamics (9781600865947) ; http://arc.aiaa.org/ ; >
    au < finished ; finished ; 1989 ; 9780930403584 ; 9781600865954 ; 9781600865954 ; Orbital Debris from Upper-Stage Breakup (9781600865954) ; http://arc.aiaa.org/ ; >
    au < finished ; finished ; 1990 ; 9780930403645 ; 9781600865961 ; 9781600865961 ; Thermal-Hydraulics for Space Power, Propulsion and Thermal Management System Design (9781600865961) ; http://arc.aiaa.org/ ; >
    au < finished ; finished ; 1990 ; 9780930403669 ; 9781600865978 ; 9781600865978 ; Viscous Drag Reduction in Boundary Layers (9781600865978) ; http://arc.aiaa.org/ ; >
    au < finished ; finished ; 1990 ; 9780930403690 ; 9781600865985 ; 9781600865985 ; Applied Computational Aerodynamics (9781600865985) ; http://arc.aiaa.org/ ; >
    au < finished ; finished ; 1990 ; 9780930403751 ; 9781600865992 ; 9781600865992 ; Space Commercialization: Launch Vehicles and Programs (9781600865992) ; http://arc.aiaa.org/ ; >
    au < finished ; finished ; 1990 ; 9780930403768 ; 9781600866005 ; 9781600866005 ; Space Commercialization: Platforms and Processing (9781600866005) ; http://arc.aiaa.org/ ; >
    au < finished ; finished ; 1990 ; 9780930403775 ; 9781600866012 ; 9781600866012 ; Space Commercialization: Satellite Technology (9781600866012) ; http://arc.aiaa.org/ ; reingest5.clockss.org:8082 >
    au < finished ; finished ; 1990 ; 9780930403737 ; 9781600866029 ; 9781600866029 ; Mechanics and Control of Large Flexible Structures (9781600866029) ; http://arc.aiaa.org/ ; reingest5.clockss.org:8082 >
    au < finished ; finished ; 1990 ; 9780930403744 ; 9781600866036 ; 9781600866036 ; Low-Gravity Fluid Dynamics and Transport Phenomena (9781600866036) ; http://arc.aiaa.org/ ; >
    au < finished ; finished ; 1991 ; 9780930403959 ; 9781600866043 ; 9781600866043 ; Dynamics of Deflagrations and Reactive Systems: Flames (9781600866043) ; http://arc.aiaa.org/ ; reingest1.clockss.org:8082 >
    au < finished ; finished ; 1991 ; 9780930403966 ; 9781600866050 ; 9781600866050 ; Dynamics of Deflagrations and Reactive Systems: Heterogeneous Combustion (9781600866050) ; http://arc.aiaa.org/ ; >
    au < finished ; finished ; 1991 ; 9780930403973 ; 9781600866067 ; 9781600866067 ; Dynamics of Detonations and Explosions: Detonations (9781600866067) ; http://arc.aiaa.org/ ; >
    au < finished ; finished ; 1991 ; 9780930403980 ; 9781600866074 ; 9781600866074 ; Dynamics of Detonations and Explosions: Explosion Phenomena (9781600866074) ; http://arc.aiaa.org/ ; reingest1.clockss.org:8082 >
    au < finished ; finished ; 1991 ; ; 9781600866081 ; 9781600866081 ; Numerical Approaches to Combustion Modeling (9781600866081) ; http://arc.aiaa.org/ ; reingest1.clockss.org:8082 >
    au < finished ; finished ; 1991 ; 9781563470059 ; 9781600866098 ; 9781600866098 ; Aerospace Software Engineering: A Collection of Concepts (9781600866098) ; http://arc.aiaa.org/ ; >
    au < finished ; finished ; 1991 ; 9781563470110 ; 9781600866104 ; 9781600866104 ; High-Speed Flight Propulsion Systems (9781600866104) ; http://arc.aiaa.org/ ; reingest1.clockss.org:8082 >
    au < finished ; finished ; 1992 ; 9781563470202 ; 9781600866111 ; 9781600866111 ; Propagation of Intensive Laser Radiation in Clouds (9781600866111) ; http://arc.aiaa.org/ ; >
    au < finished ; finished ; 1992 ; 9781563470172 ; 9781600866128 ; 9781600866128 ; Thermal Structures and Materials for High-Speed Flight (9781600866128) ; http://arc.aiaa.org/ ; reingest1.clockss.org:8082 >
    au < finished ; finished ; 1992 ; 9781563470141 ; 9781600866159 ; 9781600866159 ; Nonsteady Burning and Combustion Stability of Solid Propellants (9781600866159) ; http://arc.aiaa.org/ ; reingest3.clockss.org:8083 >
    au < finished ; finished ; 1992 ; 9781563470424 ; 9781600866166 ; 9781600866166 ; Space Economics (9781600866166) ; http://arc.aiaa.org/ ; >
    au < finished ; finished ; 1992 ; 9781563470431 ; 9781600866173 ; 9781600866173 ; Mars: Past, Present, and Future (9781600866173) ; http://arc.aiaa.org/ ; reingest1.clockss.org:8082 >
    au < finished ; finished ; 1992 ; 9781563470448 ; 9781600866180 ; 9781600866180 ; Computational Nonlinear Mechanics in Aerospace Engineering (9781600866180) ; http://arc.aiaa.org/ ; reingest2.clockss.org:8085 >
    au < finished ; finished ; 1992 ; 9781563470134 ; 9781600866197 ; 9781600866197 ; Modern Engineering for Design of Liquid-Propellant Rocket Engines (9781600866197) ; http://arc.aiaa.org/ ; >
    au < doesNotExist ; doesNotExist ; 1992 ; 9781563470165 ; ; 9781563470165 ; Tactical Missile Aerodynamics: Prediction Methodology ; https://arc.aiaa.org/ ; >
    au < finished ; finished ; 1993 ; 9781563470196 ; 9781600866210 ; 9781600866210 ; Metallurgical Technologies, Energy Conversion, and Magnetohydrodynamic Flows (9781600866210) ; http://arc.aiaa.org/ ; reingest1.clockss.org:8082 >
    au < finished ; finished ; 1993 ; 9781563470189 ; 9781600866227 ; 9781600866227 ; Advances in Turbulence Studies (9781600866227) ; http://arc.aiaa.org/ ; >
    au < finished ; finished ; 1993 ; 9781563470561 ; 9781600866234 ; 9781600866234 ; Structural Optimization: Status and Promise (9781600866234) ; http://arc.aiaa.org/ ; reingest1.clockss.org:8082 >
    au < finished ; finished ; 1993 ; 9781563470608 ; 9781600866241 ; 9781600866241 ; Dynamics of Gaseous Combustion (9781600866241) ; http://arc.aiaa.org/ ; reingest1.clockss.org:8082 >
    au < finished ; finished ; 1993 ; 9781563470585 ; 9781600866258 ; 9781600866258 ; Dynamics of Heterogeneous Combustion and Reacting Systems (9781600866258) ; http://arc.aiaa.org/ ; >
    au < finished ; finished ; 1993 ; 9781563470578 ; 9781600866265 ; 9781600866265 ; Dynamic Aspects of Detonations (9781600866265) ; http://arc.aiaa.org/ ; reingest1.clockss.org:8082 >
    au < finished ; finished ; 1993 ; 9781563470592 ; 9781600866272 ; 9781600866272 ; Dynamic Aspects of Explosion Phenomena (9781600866272) ; http://arc.aiaa.org/ ; reingest2.clockss.org:8085 >
    au < finished ; finished ; 1993 ; 9781563470684 ; 9781600866296 ; 9781600866296 ; Toward a Science of Command, Control, and Communications (9781600866296) ; http://arc.aiaa.org/ ; reingest2.clockss.org:8085 >
    au < doesNotExist ; doesNotExist ; 1993 ; 9781563470677 ; ; 9781563470677 ; Tactical Missile Warheads ; https://arc.aiaa.org/ ; >
    au < finished ; finished ; 1994 ; 9781563470790 ; 9781600866302 ; 9781600866302 ; Rarefied Gas Dynamics: Experimental Techniques and Physical Systems (9781600866302) ; http://arc.aiaa.org/ ; reingest1.clockss.org:8082 >
    au < finished ; finished ; 1994 ; 9781563470806 ; 9781600866319 ; 9781600866319 ; Rarefied Gas Dynamics: Theory and Simulations (9781600866319) ; http://arc.aiaa.org/ ; reingest1.clockss.org:8082 >
    au < finished ; finished ; 1994 ; 9781563470813 ; 9781600866326 ; 9781600866326 ; Rarefied Gas Dynamics: Space Science and Engineering (9781600866326) ; http://arc.aiaa.org/ ; >
    au < finished ; finished ; 1994 ; 9781563470950 ; 9781600866333 ; 9781600866333 ; Teleoperation and Robotics in Space (9781600866333) ; http://arc.aiaa.org/ ; reingest2.clockss.org:8085 >
    au < finished ; finished ; 1994 ; 9781563470998 ; 9781600866340 ; 9781600866340 ; Progress in Turbulence Research (9781600866340) ; http://arc.aiaa.org/ ; reingest1.clockss.org:8082 >
    au < finished ; finished ; 1995 ; 9781563471841 ; 9781600866357 ; 9781600866357 ; Fusion Energy in Space Propulsion (9781600866357) ; http://arc.aiaa.org/ ; >
    au < finished ; finished ; 1995 ; 9781563471827 ; 9781600866364 ; 9781600866364 ; Aerospace Thermal Structures and Materials for a New Era (9781600866364) ; http://arc.aiaa.org/ ; reingest2.clockss.org:8085 >
    au < finished ; finished ; 1995 ; 9781563471834 ; 9781600866371 ; 9781600866371 ; Liquid Rocket Engine Combustion Instability (9781600866371) ; http://arc.aiaa.org/ ; >
    au < finished ; finished ; 1996 ; 9781563471063 ; 9781600866388 ; 9781600866388 ; Global Positioning System: Theory and Applications, Volume I (9781600866388) ; http://arc.aiaa.org/ ; reingest1.clockss.org:8082 >
    au < finished ; finished ; 1996 ; 9781563471070 ; 9781600866395 ; 9781600866395 ; Global Positioning System: Theory and Applications, Volume II (9781600866395) ; http://arc.aiaa.org/ ; >
    au < finished ; finished ; 1996 ; 9781563471766 ; 9781600866401 ; 9781600866401 ; Developments in High-Speed Vehicle Propulsion Systems (9781600866401) ; http://arc.aiaa.org/ ; >
    au < finished ; finished ; 1996 ; 9781563471759 ; 9781600866418 ; 9781600866418 ; Recent Advances in Spray Combustion: Spray Atomization and Drop Burning Phenomena (9781600866418) ; http://arc.aiaa.org/ ; >
    au < finished ; finished ; 1996 ; 9781563471810 ; 9781600866432 ; 9781600866432 ; Recent Advances in Spray Combustion: Spray Combustion Measurements and Model Simulation (9781600866432) ; http://arc.aiaa.org/ ; reingest1.clockss.org:8082 >
    au < doesNotExist ; doesNotExist ; 1996 ; 9781563472497 ; ; 9781563472497 ; Global Positioning System: Theory and Applications, 2-Volume Set ; https://arc.aiaa.org/ ; >
    au < doesNotExist ; doesNotExist ; 1996 ; 9781563471186 ; ; 9781563471186 ; Tactical Missile Propulsion ; https://arc.aiaa.org/ ; >
    au < finished ; finished ; 1997 ; 9781563471889 ; 9781600866449 ; 9781600866449 ; Future Aeronautical and Space Systems (9781600866449) ; http://arc.aiaa.org/ ; >
    au < finished ; finished ; 1997 ; 9781563471780 ; 9781600866456 ; 9781600866456 ; Advances in Combustion Science: In Honor of Ya. B. Zel'dovich (9781600866456) ; http://arc.aiaa.org/ ; reingest2.clockss.org:8085 >
    au < finished ; finished ; 1997 ; 9781563472435 ; 9781600866463 ; 9781600866463 ; Fundamentals of High Accuracy Inertial Navigation (9781600866463) ; http://arc.aiaa.org/ ; reingest1.clockss.org:8082 >
    au < finished ; finished ; 1998 ; 9781563472565 ; 9781600866487 ; 9781600866487 ; Orbital and Celestial Mechanics (9781600866487) ; http://arc.aiaa.org/ ; reingest1.clockss.org:8082 >
    au < finished ; finished ; 1998 ; 9781563472589 ; 9781600866494 ; 9781600866494 ; Some Engineering Applications in Random Vibrations and Random Structures (9781600866494) ; http://arc.aiaa.org/ ; reingest2.clockss.org:8085 >
    au < finished ; finished ; 1998 ; 9781563472763 ; 9781600866524 ; 9781600866524 ; Satellite Thermal Control for Systems Engineers (9781600866524) ; http://arc.aiaa.org/ ; >
    au < finished ; finished ; 1998 ; 9781563472848 ; 9781600866531 ; 9781600866531 ; Progress in Fluid Flow Research: Turbulence and Applied MHD (9781600866531) ; http://arc.aiaa.org/ ; reingest1.clockss.org:8082 >
    au < doesNotExist ; doesNotExist ; 1998 ; 9781563471964 ; ; 9781563471964 ; Liquid Propellant Gun Technology ; https://arc.aiaa.org/ ; >
    au < doesNotExist ; doesNotExist ; 1998 ; 9781563472558 ; ; 9781563472558 ; Conventional Warhead Systems Physics and Engineering Design ; https://arc.aiaa.org/ ; >
    au < doesNotExist ; doesNotExist ; 1999 ; 9781563473401 ; ; 9781563473401 ; Aviation Weather Surveillance Systems: Advanced Radar and Surface Sensors for Flight Safety and Air Traffic Management ; https://arc.aiaa.org/ ; >
    au < finished ; finished ; 2000 ; 9781563474040 ; 9781600866555 ; 9781600866555 ; Flight Control Systems (9781600866555) ; http://arc.aiaa.org/ ; reingest1.clockss.org:8082 >
    au < finished ; finished ; 2000 ; 9781563474422 ; 9781600866562 ; 9781600866562 ; Solid Propellant Chemistry, Combustion, and Motor Interior Ballistics (9781600866562) ; http://arc.aiaa.org/ ; >
    au < finished ; finished ; 2000 ; 9781563474484 ; 9781600866586 ; 9781600866586 ; Micropropulsion for Small Spacecraft (9781600866586) ; http://arc.aiaa.org/ ; reingest2.clockss.org:8085 >
    au < finished ; finished ; 2000 ; 9781563473845 ; 9781600866593 ; 9781600866593 ; Structures Technology for Future Aerospace Systems (9781600866593) ; http://arc.aiaa.org/ ; reingest3.clockss.org:8083 >
    au < doesNotExist ; doesNotExist ; 2000 ; 9781563473999 ; ; 9781563473999 ; Approximate Methods for Weapon Aerodynamics ; https://arc.aiaa.org/ ; >
    au < finished ; finished ; 2001 ; 9781563473227 ; 9781600866609 ; 9781600866609 ; Scramjet Propulsion (9781600866609) ; http://arc.aiaa.org/ ; reingest3.clockss.org:8083 >
    au < finished ; finished ; 2001 ; 9781563474033 ; 9781600866616 ; 9781600866616 ; Gossamer Spacecraft: Membrane and Inflatable Structures Technology for Space Applications (9781600866616) ; http://arc.aiaa.org/ ; reingest2.clockss.org:8085 >
    au < finished ; finished ; 2001 ; 9781563474743 ; 9781600866630 ; 9781600866630 ; Air Transportation Systems Engineering (9781600866630) ; http://arc.aiaa.org/ ; reingest1.clockss.org:8082 >
    au < finished ; finished ; 2001 ; 9781563475177 ; 9781600866654 ; 9781600866654 ; Fixed and Flapping Wing Aerodynamics for Micro Air Vehicle Applications (9781600866654) ; http://arc.aiaa.org/ ; reingest1.clockss.org:8082 >
    au < doesNotExist ; doesNotExist ; 2001 ; 9781563473852 ; ; 9781563473852 ; Theater Ballistic Missile Defense ; https://arc.aiaa.org/ ; >
    au < doesNotExist ; doesNotExist ; 2001 ; 9781563474736 ; ; 9781563474736 ; Physics of Direct Hit and Near Miss Warhead Technology ; https://arc.aiaa.org/ ; >
    au < finished ; finished ; 2002 ; 9781563475184 ; 9781600866661 ; 9781600866661 ; Physical and Chemical Processes in Gas Dynamics Vol. 1 (9781600866661) ; http://arc.aiaa.org/ ; reingest2.clockss.org:8085 >
    au < finished ; finished ; 2002 ; 9781563475412 ; 9781600866678 ; 9781600866678 ; Advanced Hypersonic Test Facilities (9781600866678) ; http://arc.aiaa.org/ ; reingest2.clockss.org:8085 >
    au < finished ; finished ; 2003 ; 9781563476075 ; 9781600866685 ; 9781600866685 ; Economic Principles Applied to Space Industry Decisions (9781600866685) ; http://arc.aiaa.org/ ; >
    au < finished ; finished ; 2003 ; 9781563475795 ; 9781600866692 ; 9781600866692 ; Satellite Communications in the 21st Century: Trends and Technologies (9781600866692) ; http://arc.aiaa.org/ ; reingest1.clockss.org:8082 >
    au < finished ; finished ; 2004 ; 9781563476549 ; 9781600866708 ; 9781600866708 ; Spatial Disorientation in Aviation (9781600866708) ; http://arc.aiaa.org/ ; reingest1.clockss.org:8082 >
    au < finished ; finished ; 2004 ; 9781563476662 ; 9781600866722 ; 9781600866722 ; Applications of Robust Control to Nonlinear Systems (9781600866722) ; http://arc.aiaa.org/ ; reingest2.clockss.org:8085 >
    au < finished ; finished ; 2004 ; 9781563475191 ; 9781600866753 ; 9781600866753 ; Physical and Chemical Processes in Gas Dynamics Vol. 2 (9781600866753) ; http://arc.aiaa.org/ ; reingest5.clockss.org:8082 >
    au < finished ; finished ; 2004 ; 9781563472237 ; 9781600866760 ; 9781600866760 ; Liquid Rocket Thrust Chambers (9781600866760) ; http://arc.aiaa.org/ ; reingest1.clockss.org:8082 >
    au < doesNotExist ; doesNotExist ; 2004 ; 9781563476914 ; ; 9781563476914 ; Basics of Aerothermodynamics ; https://arc.aiaa.org/ ; >
    au < doesNotExist ; doesNotExist ; 2004 ; 9781563476570 ; ; 9781563476570 ; Aircraft Display Systems ; https://arc.aiaa.org/ ; >
    au < finished ; finished ; 2005 ; 9781563476945 ; 9781600866777 ; 9781600866777 ; Fundamentals of Kalman Filtering: A Practical Approach, Second Edition (9781600866777) ; http://arc.aiaa.org/ ; reingest1.clockss.org:8082 >
    au < doesNotExist ; doesNotExist ; 2005 ; 9781563476952 ; ; 9781563476952 ; Applied Min-Max Approach to Missile Guidance and Control ; https://arc.aiaa.org/ ; >
    au < doesNotExist ; doesNotExist ; 2005 ; 9781563477911 ; ; 9781563477911 ; Utilization of Space ; https://arc.aiaa.org/ ; >
    au < finished ; finished ; 2006 ; 9781563476693 ; 9781600866807 ; 9781600866807 ; Combustion Instabilities in Gas Turbine Engines (9781600866807) ; http://arc.aiaa.org/ ; >
    au < finished ; finished ; 2006 ; 9781563477775 ; 9781600866814 ; 9781600866814 ; Recent Advances in Gossamer Spacecraft (9781600866814) ; http://arc.aiaa.org/ ; >
    au < finished ; finished ; 2006 ; 9781563476976 ; 9781600866821 ; 9781600866821 ; Nonlinear Composite Beam Theory (9781600866821) ; http://arc.aiaa.org/ ; >
    au < finished ; finished ; 2006 ; 9781563477898 ; 9781600866838 ; 9781600866838 ; Applications of Circulation Control Technology (9781600866838) ; http://arc.aiaa.org/ ; >
    au < finished ; finished ; 2006 ; 9781563478284 ; 9781600866845 ; 9781600866845 ; Airborne Doppler Radar (9781600866845) ; http://arc.aiaa.org/ ; reingest5.clockss.org:8082 >
    au < finished ; finished ; 2006 ; 9781563478369 ; 9781600866852 ; 9781600866852 ; Flight Vehicle System Identification (9781600866852) ; http://arc.aiaa.org/ ; >
    au < finished ; finished ; 2007 ; 9781563478413 ; 9781600866869 ; 9781600866869 ; Jet Induced Effects (9781600866869) ; http://arc.aiaa.org/ ; >
    au < finished ; finished ; 2007 ; 9781563477034 ; 9781600866876 ; 9781600866876 ; Fundamentals of Hybrid Rocket Combustion and Propulsion (9781600866876) ; http://arc.aiaa.org/ ; reingest2.clockss.org:8085 >
    au < finished ; finished ; 2007 ; 9781563479199 ; 9781600866890 ; 9781600866890 ; Space Operations: Mission Management, Technologies, and Current Applications (9781600866890) ; http://arc.aiaa.org/ ; reingest2.clockss.org:8085 >
    au < finished ; finished ; 2007 ; 9781563479212 ; 9781600866906 ; 9781600866906 ; Combustion Instabilities in Liquid Rocket Engines (9781600866906) ; http://arc.aiaa.org/ ; reingest1.clockss.org:8082 >
    au < finished ; finished ; 2008 ; 9781563479519 ; 9781600860096 ; 9781600860096 ; Nuclear Space Power and Propulsion Systems (9781600860096) ; http://arc.aiaa.org/ ; reingest1.clockss.org:8082 >
    au < finished ; finished ; 2008 ; 9781563479281 ; 9781600866913 ; 9781600866913 ; Combustion Instability (9781600866913) ; http://arc.aiaa.org/ ; reingest4.clockss.org:8082 >
    au < finished ; finished ; 2008 ; 9781563479342 ; 9781600866920 ; 9781600866920 ; NASA Space Science Vision Missions (9781600866920) ; http://arc.aiaa.org/ ; reingest3.clockss.org:8083 >
    au < finished ; finished ; 2008 ; 9781563479298 ; 9781600866937 ; 9781600866937 ; Advanced Propulsion Systems and Technologies, Today to 2020 (9781600866937) ; http://arc.aiaa.org/ ; >
    au < doesNotExist ; doesNotExist ; 2008 ; 9781563479557 ; ; 9781563479557 ; Engineering Design via Surrogate Modelling: A Practical Guide ; https://arc.aiaa.org/ ; >
    au < finished ; finished ; 2009 ; 9781563479656 ; 9781563479854 ; 9781563479854 ; Hypervelocity Gouging Impacts (9781563479854) ; http://arc.aiaa.org/ ; reingest1.clockss.org:8082 >
    au < finished ; finished ; 2009 ; 9781563479830 ; 9781563479892 ; 9781563479892 ; Fundamentals and Applications of Modern Flow Control (9781563479892) ; http://arc.aiaa.org/ ; >
    au < finished ; finished ; 2009 ; 9781563479564 ; 9781563479953 ; 9781563479953 ; Frontiers of Propulsion Science (9781563479953) ; http://arc.aiaa.org/ ; reingest2.clockss.org:8085 >
    au < finished ; finished ; 2009 ; 9781600867187 ; 9781600867200 ; 9781600867200 ; Fundamentals of Kalman Filtering: A Practical Approach, Third Edition (9781600867200) ; http://arc.aiaa.org/ ; >
    au < doesNotExist ; doesNotExist ; 2009 ; 9781600860157 ; ; 9781600860157 ; Fundamentals of Ground Combat System Ballistic Vulnerability/Lethality ; https://arc.aiaa.org/ ; >
    au < doesNotExist ; doesNotExist ; 2009 ; 9781563479908 ; ; 9781563479908 ; Selected Aerothermodynamic Design Problems of Hypersonic Flight Vehicles ; https://arc.aiaa.org/ ; >
    au < finished ; finished ; 2010 ; 9781600867255 ; 9781600867279 ; 9781600867279 ; Advances in Collaborative Civil Aeronautical Multidisciplinary Design Optimization (9781600867279) ; http://arc.aiaa.org/ ; >
    au < finished ; finished ; 2010 ; 9781600867682 ; 9781600867699 ; 9781600867699 ; Emergence of Pico- and Nanosatellites for Atmospheric Research and Technology Testing (9781600867699) ; http://arc.aiaa.org/ ; reingest1.clockss.org:8082 >
    au < doesNotExist ; doesNotExist ; 2010 ; 9781600867798 ; ; 9781600867798 ; Cooperative Path Planning of Unmanned Aerial Vehicles ; https://arc.aiaa.org/ ; >
    au < finished ; finished ; 2011 ; 9781600868177 ; 9781600868184 ; 9781600868184 ; Space Operations: Exploration, Scientific Utilization, and Technology Development (9781600868184) ; http://arc.aiaa.org/ ; reingest5.clockss.org:8082 >
    au < finished ; finished ; 2011 ; 9781600868368 ; 9781600868375 ; 9781600868375 ; Spacecraft Charging (9781600868375) ; http://arc.aiaa.org/ ; reingest1.clockss.org:8082 >
    au < finished ; finished ; 2011 ; 9781600868399 ; 9781600868405 ; 9781600868405 ; Exergy Analysis and Design Optimization (9781600868405) ; http://arc.aiaa.org/ ; >
    au < finished ; finished ; 2012 ; 9781600868979 ; 9781600868962 ; 9781600868962 ; Advances in Intelligent and Autonomous Aerospace Systems, Volume 241 (9781600868962) ; http://arc.aiaa.org/ ; reingest1.clockss.org:8082 >
    au < doesNotExist ; doesNotExist ; 2012 ; 9781600869037 ; ; 9781600869037 ; Morphing Aerospace Vehicles and Structures ; https://arc.aiaa.org/ ; >
    au < doesNotExist ; doesNotExist ; 2012 ; 9781600868948 ; ; 9781600868948 ; Tactical and Strategic Missile Guidance, Sixth Edition ; https://arc.aiaa.org/ ; >
    au < finished ; finished ; 2013 ; 9781624102073 ; 9781624102080 ; 9781624102080 ; Space Operations: Experience, Mission Systems, and Advanced Concepts, Volume 242 (9781624102080) ; http://arc.aiaa.org/ ; reingest2.clockss.org:8085 >
    au < finished ; finished ; 2013 ; ; 9781624102776 ; 9781624102776 ; Fundamentals of Kalman Filtering: A Practical Approach, Fourth Edition ; https://arc.aiaa.org/ ; reingest5.clockss.org:8082 >
    au < finished ; finished ; 2014 ; 9781624102639 ; 9781624102660 ; 9781624102660 ; Turbine Aerodynamics, Heat Transfer, Materials, and Mechanics (9781624102660) ; http://arc.aiaa.org/ ; reingest2.clockss.org:8085 >
    au < finished ; finished ; 2014 ; 9781624102608 ; 9781624102714 ; 9781624102714 ; Computational Intelligence in Aerospace Sciences (9781624102714) ; http://arc.aiaa.org/ ; reingest1.clockss.org:8082 >
    au < finished ; finished ; 2015 ; 9781624101953 ; 9781624101960 ; 9781624101960 ; Precision Aerial Delivery Systems: Modeling, Dynamics, and Control (9781624101960) ; http://arc.aiaa.org/ ; reingest3.clockss.org:8083 >
    au < finished ; finished ; 2015 ; 9781624101984 ; 9781624101991 ; 9781624101991 ; Space Operations: Innovations, Inventions, and Discoveries (9781624101991) ; http://arc.aiaa.org/ ; reingest1.clockss.org:8082 >
    au < finished ; finished ; 2015 ; 9781624102783 ; 9781624102790 ; 9781624102790 ; Flight Vehicle System Identification: A Time-Domain Methodology, Second Edition (9781624102790) ; http://arc.aiaa.org/ ; reingest1.clockss.org:8082 >
    au < finished ; finished ; 2015 ; 9781624103285 ; 9781624103292 ; 9781624103292 ; Hypersonic Nonequilibrium Flows: Fundamentals and Recent Advances (9781624103292) ; http://arc.aiaa.org/ ; reingest1.clockss.org:8082 >
    au < finished ; finished ; 2016 ; 9781624104084 ; 9781624104091 ; 9781624104084 ; Advances in Systems Engineering ; https://arc.aiaa.org/ ; reingest1.clockss.org:8082 >
    au < finished ; finished ; 2016 ; 9781624103230 ; 9781624103247 ; 9781624103230 ; Asteroid and Space Debris Manipulation: Advances from the Stardust Research Network ; https://arc.aiaa.org/ ; reingest1.clockss.org:8082 >
    au < finished ; finished ; 2017 ; 9781624104008 ; 9781624104015 ; 9781624104008 ; Space Traffic Control ; https://arc.aiaa.org/ ; reingest4.clockss.org:8082 >
    au < finished ; finished ; 2017 ; 9781624104640 ; 9781624104657 ; 9781624104640 ; Testing Large Ultra-Lightweight Spacecraft ; https://arc.aiaa.org/ ; reingest5.clockss.org:8082 >
    au < finished ; finished ; 2018 ; 9781624104787 ; 9781624104794 ; 9781624104787 ; Advances in Computational Intelligence and Autonomy for Aerospace Systems ; https://arc.aiaa.org/ ; reingest4.clockss.org:8082 >
    au < finished ; finished ; 2018 ; 9781624104886 ; 9781624104893 ; 9781624104886 ; Aerospace Materials and Applications ; https://arc.aiaa.org/ ; reingest4.clockss.org:8082 >
    au < crawling ; exists ; 2019 ; 9781624105821 ; 9781624105838 ; 9781624105838 ; Methods of Orbital Maneuvering ; https://arc.aiaa.org/ ; >
    au < crawling ; exists ; 2019 ; 9781624105647 ; 9781624105654 ; 9781624105654 ; PAA256 Complex Systems Engineering: Theory and Practice ; https://arc.aiaa.org/ ; >
    au < crawling ; exists ; 2019 ; 9781624105661 ; 9781624105678 ; 9781624105678 ; PAA257 The F-35 Lightning II: From Concept to Cockpit ; https://arc.aiaa.org/ ; >
    au < doesNotExist ; doesNotExist ; 2019 ; 9781624105371 ; ; 9781624105371 ; Tactical and Strategic Missile Guidance: An Introduction, Seventh Edition, Volume 1 ; https://arc.aiaa.org/ ; >
    au < doesNotExist ; doesNotExist ; 2019 ; 9781624105388 ; ; 9781624105388 ; Advanced Tactical and Strategic Missile Guidance, Seventh Edition, Volume 2 ; https://arc.aiaa.org/ ; >
    au < crawling ; exists ; 2020 ; 9781624105807 ; 9781624105814 ; 9781624105814 ; High-Pressure Flows for Propulsion Applications ; https://arc.aiaa.org/ ; >

 }

  {
    title <
     name = The Aerospace Press ;
     type = bookSeries
    >

    au < doesNotExist ; doesNotExist ; 1997 ; 9781884989056 ; ; 9781884989056 ; Microengineering Technology for Space Systems ; https://arc.aiaa.org/ ; >
    au < doesNotExist ; doesNotExist ; 1997 ; 9781884989049 ; ; 9781884989049 ; Micro- and Nanotechnology for Space Systems ; https://arc.aiaa.org/ ; >
    au < doesNotExist ; doesNotExist ; 1999 ; 9781884989032 ; ; 9781884989032 ; Microengineering Aerospace Systems ; https://arc.aiaa.org/ ; >
    au < doesNotExist ; doesNotExist ; 2000 ; 9781884989087 ; ; 9781884989087 ; Rocket Exhaust Plume Phenomenology ; https://arc.aiaa.org/ ; >
    au < doesNotExist ; doesNotExist ; 2002 ; 9781884989117 ; ; 9781884989117 ; Spacecraft Thermal Control Handbook, Volume I: Fundamental Technologies ; https://arc.aiaa.org/ ; >
    au < doesNotExist ; doesNotExist ; 2003 ; 9781884989131 ; ; 9781884989131 ; Nickel-Hydrogen Life Cycle ready ; https://arc.aiaa.org/ ; >
    au < doesNotExist ; doesNotExist ; 2004 ; 9781884989148 ; ; 9781884989148 ; Spacecraft Thermal Control Handbook, Volume II: Cryogenics ; https://arc.aiaa.org/ ; >
    au < doesNotExist ; doesNotExist ; 2004 ; 9781884989155 ; ; 9781884989155 ; Space Modeling and Simulation ; https://arc.aiaa.org/ ; >
    au < doesNotExist ; doesNotExist ; 2005 ; 9781884989179 ; ; 9781884989179 ; Applied Orbit Perturbation and Maintenance ; https://arc.aiaa.org/ ; >
    au < doesNotExist ; doesNotExist ; 2006 ; 9781884989162 ; ; 9781884989162 ; International Launch Site Guide, Second Edition ; https://arc.aiaa.org/ ; >
    au < doesNotExist ; doesNotExist ; 2007 ; 9781884989193 ; ; 9781884989193 ; Communication Satellites, Fifth Edition ; https://arc.aiaa.org/ ; >
    au < doesNotExist ; doesNotExist ; 2008 ; 9781884989186 ; ; 9781884989186 ; Spacecraft Collision Probability ; https://arc.aiaa.org/ ; >
    au < doesNotExist ; doesNotExist ; 2009 ; 9781884989209 ; ; 9781884989209 ; Nickel-Hydrogen Batteries: Principles and Practice ; https://arc.aiaa.org/ ; >
    au < doesNotExist ; doesNotExist ; 2009 ; 9781884989223 ; ; 9781884989223 ; Small Satellites: Past, Present, and Future ; https://arc.aiaa.org/ ; >
    au < doesNotExist ; doesNotExist ; 2013 ; 9781884989254 ; ; 9781884989254 ; Band Model Theory of Radiation Transport ; https://arc.aiaa.org/ ; >
    au < doesNotExist ; doesNotExist ; 2015 ; 9781884989230 ; ; 9781884989230 ; Spacecraft and Payload Pointing ; https://arc.aiaa.org/ ; >
    au < doesNotExist ; doesNotExist ; 2018 ; 9781884989278 ; ; 9781884989278 ; Applied Orbit Perturbation and Maintenance, Second Edition ; https://arc.aiaa.org/ ; >

 }

}<|MERGE_RESOLUTION|>--- conflicted
+++ resolved
@@ -652,11 +652,7 @@
     au < finished ; finished ; 1980 ; 9781563473081 ; 9781600868122 ; 9781600868122 ; A Case Study by Aerospatiale and British Aerospace on the Concorde (9781600868122) ; http://arc.aiaa.org/ ; reingest1.clockss.org:8082 >
     au < finished ; finished ; 1981 ; 9781563473104 ; 9781600867989 ; 9781600867989 ; A Case Study on the De Havilland Family of STOL Commuter Aircraft (9781600867989) ; http://arc.aiaa.org/ ; reingest3.clockss.org:8083 >
     au < crawling ; exists ; 1981 ; 9780915928590 ; ; 9780915928590 ; Aeronautics in China ; https://arc.aiaa.org/ ; >
-<<<<<<< HEAD
-    au < manifest ; exists ; 1982 ; 9780915928682 ; ; 9780915928682 ; Global Implications of Space Activities ; https://arc.aiaa.org/ ; >
-=======
     au < crawling ; exists ; 1982 ; 9780915928682 ; ; 9780915928682 ; Global Implications of Space Activities ; https://arc.aiaa.org/ ; >
->>>>>>> ecf3b879
     au < crawling ; exists ; 1982 ; 9780915928699 ; ; 9780915928699 ; Aerospace Technology and Commercial Nuclear Power ; https://arc.aiaa.org/ ; >
     au < crawling ; exists ; 1984 ; 9780915928880 ; ; 9780915928880 ; Radar Cross Section Lectures ; https://arc.aiaa.org/ ; >
     au < doesNotExist ; doesNotExist ; 1988 ; 9780962062902 ; ; 9780962062902 ; Missile Aerodynamics ; https://arc.aiaa.org/ ; >
