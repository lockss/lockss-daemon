--- conflicted
+++ resolved
@@ -175,11 +175,7 @@
     au < finished ; finished ; 1976 ; 9780915928132 ; 9781600865237 ; 9781600865237 ; Radiative Transfer and Thermal Control (9781600865237) ; reingest4.clockss.org:8082 >
     au < finished ; finished ; 1976 ; 9780915928149 ; 9781600865244 ; 9781600865244 ; Exploration of the Outer Solar System (9781600865244) ; >
     au < finished ; finished ; 1977 ; 9780915928156 ; 9781600865251 ; 9781600865251 ; Rarefied Gas Dynamics, Parts I and II (9781600865251) ; reingest4.clockss.org:8082 >
-<<<<<<< HEAD
-    au < finished ; finished ; 1977 ; 9780915928163 ; 9781600865268 ; 9781600865268 ; Materials Sciences in Space with Application to Space Processing (9781600865268) ; >
-=======
     au < finished ; crawling ; 1977 ; 9780915928163 ; 9781600865268 ; 9781600865268 ; Materials Sciences in Space with Application to Space Processing (9781600865268) ; >
->>>>>>> ff57a4d5
     au < finished ; finished ; 1977 ;  ; 9781600865275 ; 9781600865275 ; Experimental Diagnostics in Gas Phase Combustion Systems (9781600865275) ; >
     au < finished ; finished ; 1977 ; 9780915928187 ; 9781600865282 ; 9781600865282 ; Satellite Communications: Future Systems (9781600865282) ; >
     au < finished ; finished ; 1977 ; 9780915928194 ; 9781600865299 ; 9781600865299 ; Satellite Communications: Advanced Technologies (9781600865299) ; >
