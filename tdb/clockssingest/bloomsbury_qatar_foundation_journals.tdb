{

  publisher <
    name = Bloomsbury Qatar Foundation Journals ;
    info[contract] = 2011 ;
    info[tester] = 5 ;
    comment[platform] = Atypon
    
  >
  
  rights = openaccess
  param[base_url] = http://www.qscience.com/
  implicit < status ; status2 ; year ; name ; param[volume_name] >

  {
  
    title <
      name = Advances in Applied Biomedicine ;
      eissn = 2305-1604
    >

    plugin = org.lockss.plugin.atypon.bloomsburyqatar.ClockssBloomsburyQatarPlugin
    param[journal_id] = aabio
    comment[moved] = no longer accepting submissions. See http://www.qscience.com/page/archived_titles

      au < down ; exists ; 2013 ; Advances in Applied Biomedicine Volume 2013 ; 2013 > 
      au < down ; exists ; 2014 ; Advances in Applied Biomedicine Volume 2014 ; 2014 > 
      au < expected ; exists ; 2015 ; Advances in Applied Biomedicine Volume 2015 ; 2015 > 
  }

  {
  
    title <
      name = Aswan Heart Centre: Science and Practice Series ;
      eissn = 2220-2730
    >
    
    {
      plugin = org.lockss.plugin.bloomsburyqatar.ClockssBloomsburyQatarPlugin
      param[journal_dir] = ahcsps
 
      au < finished ; crawling ; 2011 ; Aswan Heart Centre: Science and Practice Series Volume 2011 ; 2011 >
      au < superseded ; down ; 2012 ; Aswan Heart Centre: Science and Practice Series Volume 2012 [to delete] ; 2012 >
      au < zapped ; down ; 2013 ; Aswan Heart Centre: Science and Practice Series Volume 2013 [to delete] ; 2013 >
    }
    
    {
      plugin = org.lockss.plugin.atypon.bloomsburyqatar.ClockssBloomsburyQatarPlugin
      param[journal_id] = gcsp
 
      au < doNotProcess ; doNotProcess ; 2011 ; Aswan Heart Centre: Science and Practice Series Volume 2011 ; 2011 >
      au < crawling ; exists ; 2012 ; Aswan Heart Centre: Science and Practice Series Volume 2012 ; 2012 >
      au < crawling ; crawling ; 2013 ; Aswan Heart Centre: Science and Practice Series Volume 2013 ; 2013 > 
      au < finished ; crawling ; 2014 ; Aswan Heart Centre: Science and Practice Series Volume 2014 ; 2014 > 
      au < crawling ; exists ; 2015 ; Aswan Heart Centre: Science and Practice Series Volume 2015 ; 2015 > 
      
    }
  }

  {
  
    title <
      name = Avicenna ;
      eissn = 2220-2749
    >
    {
      plugin = org.lockss.plugin.bloomsburyqatar.ClockssBloomsburyQatarPlugin
      param[journal_dir] = avi

      au < finished ; frozen ; 2010 ; Avicenna Volume 2010 ; 2010 >
      au < finished ; frozen ; 2011 ; Avicenna Volume 2011 ; 2011 >
      au < finished ; frozen ; 2012 ; Avicenna Volume 2012 ; 2012 >
    }
    {
      plugin = org.lockss.plugin.atypon.bloomsburyqatar.ClockssBloomsburyQatarPlugin
      param[journal_id] = avi

      au < doNotProcess ; doNotProcess ; 2010 ; Avicenna Volume 2010 ; 2010 >
      au < doNotProcess ; doNotProcess ; 2011 ; Avicenna Volume 2011 ; 2011 >
      au < doNotProcess ; doNotProcess ; 2012 ; Avicenna Volume 2012 ; 2012 >
      au < finished ; finished ; 2013 ; Avicenna Volume 2013 ; 2013 >
      au < finished ; finished ; 2014 ; Avicenna Volume 2014 ; 2014 >
      au < crawling ; exists ; 2015 ; Avicenna Volume 2015 ; 2015 >

    }
  }

  {

    title <
      name = Contemporary Islamic Studies ;
      eissn = 2220-2757
    >
    {
      plugin = org.lockss.plugin.bloomsburyqatar.ClockssBloomsburyQatarPlugin
      param[journal_dir] = cis

      au < finished ; crawling ; 2010 ; Contemporary Islamic Studies Volume 2010 ; 2010 >
      au < finished ; frozen ; 2011 ; Contemporary Islamic Studies Volume 2011 ; 2011 >
      au < finished ; frozen ; 2012 ; Contemporary Islamic Studies Volume 2012 ; 2012 >
    }
    {
      plugin = org.lockss.plugin.atypon.bloomsburyqatar.ClockssBloomsburyQatarPlugin
      param[journal_id] = cis

      au < doNotProcess ; doNotProcess ; 2010 ; Contemporary Islamic Studies Volume 2010 ; 2010 >
      au < doNotProcess ; doNotProcess ; 2011 ; Contemporary Islamic Studies Volume 2011 ; 2011 >
      au < doNotProcess ; doNotProcess ; 2012 ; Contemporary Islamic Studies Volume 2012 ; 2012 >
      au < expected ; exists ; 2015 ; Contemporary Islamic Studies Volume 2015 ; 2015 >

    }
  }

  {
  
    title <
      name = DIFI Family Research and Proceedings ;
      eissn = 2309-3927
    >

    plugin = org.lockss.plugin.atypon.bloomsburyqatar.ClockssBloomsburyQatarPlugin
    param[journal_id] = difi

    au < crawling ; exists ; 2013 ; DIFI Family Research and Proceedings Volume 2013 ; 2013 >
    au < finished ; finished ; 2014 ; DIFI Family Research and Proceedings Volume 2014 ; 2014 >
    au < crawling ; exists ; 2015 ; DIFI Family Research and Proceedings Volume 2015 ; 2015 >

  }

  {
  
    title <
      name = Innovations in Global Medical and Health Education ;
      eissn = 2308-2526
    >

    plugin = org.lockss.plugin.atypon.bloomsburyqatar.ClockssBloomsburyQatarPlugin
    param[journal_id] = igmhe

    au < exists ; exists ; 2011 ; Innovations in Global Medical and Health Education Volume 2011 ; 2011 >
    au < exists ; exists ; 2012 ; Innovations in Global Medical and Health Education Volume 2012 ; 2012 >
    au < finished ; finished ; 2013 ; Innovations in Global Medical and Health Education Volume 2013 ; 2013 >
    au < finished ; finished ; 2014 ; Innovations in Global Medical and Health Education Volume 2014 ; 2014 >
    au < expected ; exists ; 2015 ; Innovations in Global Medical and Health Education Volume 2015 ; 2015 >

  }

  {
  
    title <
      name = International Review of Law ;
      eissn = 2223-859X
    >

    plugin = org.lockss.plugin.atypon.bloomsburyqatar.ClockssBloomsburyQatarPlugin
    param[journal_id] = irl
    
    comment[0] = Volume 2012 has no manifest page.

    au < down ; exists ; 2012 ; International Review of Law Volume 2012 ; 2012 >
    au < finished ; finished ; 2013 ; International Review of Law Volume 2013 ; 2013 >
    au < exists ; exists ; 2013 ; International Review of Law Volume DomesticViolence ; DomesticViolence >
    au < finished ; finished ; 2014 ; International Review of Law Volume 2014 ; 2014 >
    au < crawling ; exists ; 2015 ; International Review of Law Volume 2015 ; 2015 >

  }

  {
  
    title <
      name = Journal of Emergency Medicine, Trauma and Acute Care ;
      eissn = 1999-7086
    >

    plugin = org.lockss.plugin.atypon.bloomsburyqatar.ClockssBloomsburyQatarPlugin
    param[journal_id] = jemtac

    au < finished ; crawling ; 2012 ; Journal of Emergency Medicine, Trauma and Acute Care Volume 2012 ; 2012 >
    au < finished ; finished ; 2013 ; Journal of Emergency Medicine, Trauma and Acute Care Volume 2013 ; 2013 >
    au < finished ; finished ; 2014 ; Journal of Emergency Medicine, Trauma and Acute Care Volume 2014 ; 2014 >
    au < crawling ; exists ; 2015 ; Journal of Emergency Medicine, Trauma and Acute Care Volume 2015 ; 2015 >

  }

  {
  
    title <
      name = Journal of Local and Global Health Perspectives ;
      eissn = 2225-9228
    >

    plugin = org.lockss.plugin.atypon.bloomsburyqatar.ClockssBloomsburyQatarPlugin
    param[journal_id] = jlghp

    au < finished ; finished ; 2013 ; Journal of Local and Global Health Perspectives Volume 2013 ; 2013 >
    au < crawling ; exists ; 2015 ; Journal of Local and Global Health Perspectives Volume 2015 ; 2015 >

  }

  {
  
    title <
      name = Journal of Local and Global Health Science ;
      eissn = 2306-0441
    >

    plugin = org.lockss.plugin.atypon.bloomsburyqatar.ClockssBloomsburyQatarPlugin
    param[journal_id] = jlghs

    au < finished ; finished ; 2012 ; Journal of Local and Global Health Science Volume 2012 ; 2012 >
    au < finished ; finished ; 2013 ; Journal of Local and Global Health Science Volume 2013 ; 2013 >
    au < finished ; finished ; 2014 ; Journal of Local and Global Health Science Volume 2014 ; 2014 >
    au < crawling ; exists ; 2015 ; Journal of Local and Global Health Science Volume 2015 ; 2015 >

  }

  {

    title <
      name = Near and Middle Eastern Journal of Research in Education ;
      eissn = 1703-1958
    >
    {
      plugin = org.lockss.plugin.bloomsburyqatar.ClockssBloomsburyQatarPlugin
      param[journal_dir] = nmejre

      au < finished ; frozen ; 2006 ; Near and Middle Eastern Journal of Research in Education Volume 1 (2006) ; 1 >
      au < finished ; frozen ; 2007 ; Near and Middle Eastern Journal of Research in Education Volume 2 (2007) ; 2 > 
      au < finished ; frozen ; 2010 ; Near and Middle Eastern Journal of Research in Education Volume 2010 ; 2010 >
      au < finished ; frozen ; 2011 ; Near and Middle Eastern Journal of Research in Education Volume 2011 ; 2011 > 
      au < finished ; frozen ; 2012 ; Near and Middle Eastern Journal of Research in Education Volume 2012 ; 2012 > 
      au < zapped ; down ; 2013 ; Near and Middle Eastern Journal of Research in Education Volume 2013 [to delete] ; 2013 > 
    }
    {
      plugin = org.lockss.plugin.atypon.bloomsburyqatar.ClockssBloomsburyQatarPlugin
      param[journal_id] = nmejre

      au < doNotProcess ; doNotProcess ; 2006 ; Near and Middle Eastern Journal of Research in Education Volume 1 (2006) ; 1 >
      au < doNotProcess ; doNotProcess ; 2007 ; Near and Middle Eastern Journal of Research in Education Volume 2 (2007) ; 2 > 
      au < doNotProcess ; doNotProcess ; 2010 ; Near and Middle Eastern Journal of Research in Education Volume 2010 ; 2010 >
      au < doNotProcess ; doNotProcess ; 2011 ; Near and Middle Eastern Journal of Research in Education Volume 2011 ; 2011 > 
      au < doNotProcess ; doNotProcess ; 2012 ; Near and Middle Eastern Journal of Research in Education Volume 2012 ; 2012 > 
      au < finished ; crawling ; 2013 ; Near and Middle Eastern Journal of Research in Education Volume 2013 ; 2013 > 
<<<<<<< HEAD
      au < finished ; finished ; 2014 ; Near and Middle Eastern Journal of Research in Education Volume 2014 ; 2014 > 
=======
      au < finished ; finished ; 2014 ; Near and Middle Eastern Journal of Research in Education Volume 2014 ; 2014 >
>>>>>>> bcb7be96
      au < crawling ; exists ; 2015 ; Near and Middle Eastern Journal of Research in Education Volume 2015 ; 2015 > 

    }
  }

  {

    title <
      name = Perspectives in International Librarianship ;
      eissn = 2219-8962
    >
    {
    plugin = org.lockss.plugin.bloomsburyqatar.ClockssBloomsburyQatarPlugin
    param[journal_dir] = pil

    au < finished ; frozen ; 2010 ; Perspectives in International Librarianship Volume 2010 ; 2010 >
    au < finished ; frozen ; 2011 ; Perspectives in International Librarianship Volume 2011 ; 2011 >
    au < finished ; frozen ; 2012 ; Perspectives in International Librarianship Volume 2012 ; 2012 >
    }
    {
    plugin = org.lockss.plugin.atypon.bloomsburyqatar.ClockssBloomsburyQatarPlugin
    param[journal_id] = pil

    au < doNotProcess ; doNotProcess ; 2010 ; Perspectives in International Librarianship Volume 2010 ; 2010 >
    au < doNotProcess ; doNotProcess ; 2011 ; Perspectives in International Librarianship Volume 2011 ; 2011 >
    au < doNotProcess ; doNotProcess ; 2012 ; Perspectives in International Librarianship Volume 2012 ; 2012 >
    au < expected ; exists ; 2015 ; Perspectives in International Librarianship Volume 2015 ; 2015 >

    }
  }

  {

    title <
      name = Qatar Foundation Annual Research Forum Proceedings ;
      eissn = 2220-251X
    >
    {
      plugin = org.lockss.plugin.bloomsburyqatar.ClockssBloomsburyQatarPlugin
      param[journal_dir] = qfarf

      au < finished ; crawling ; 2010 ; Qatar Foundation Annual Research Forum Proceedings Volume 2010 ; 2010 >
      au < finished ; crawling ; 2011 ; Qatar Foundation Annual Research Forum Proceedings Volume 2011 ; 2011 >
      au < finished ; frozen ; 2012 ; Qatar Foundation Annual Research Forum Proceedings Volume 2012 ; 2012 >
    }
    {
      plugin = org.lockss.plugin.atypon.bloomsburyqatar.ClockssBloomsburyQatarPlugin
      param[journal_id] = qfarf
      comment[continued_by] = 2313-6030

      au < doNotProcess ; doNotProcess ; 2010 ; Qatar Foundation Annual Research Forum Proceedings Volume 2010 ; 2010 >
      au < doNotProcess ; doNotProcess ; 2011 ; Qatar Foundation Annual Research Forum Proceedings Volume 2011 ; 2011 >
      au < doNotProcess ; doNotProcess ; 2012 ; Qatar Foundation Annual Research Forum Proceedings Volume 2012 ; 2012 >
      au < crawling ; exists ; 2013 ; Qatar Foundation Annual Research Forum Proceedings Volume 2013 ; 2013 >
      
    }
  }

  {

    title <
      name = Qatar Foundation Annual Research Conference Proceedings ;
      eissn = 2313-6030
    >

      plugin = org.lockss.plugin.atypon.bloomsburyqatar.ClockssBloomsburyQatarPlugin
      param[journal_id] = qfarc
      comment[continues] = 2220-251X

      au < finished ; crawling ; 2014 ; Qatar Foundation Annual Research Conference Proceedings Volume 1 ; 1 >
      au < expected ; exists ; 2015 ; Qatar Foundation Annual Research Conference Proceedings Volume 2 ; 2 >

  }

  {
    title <
      name = Qatar Medical Journal ;
      eissn = 2227-0426
    >

    plugin = org.lockss.plugin.atypon.bloomsburyqatar.ClockssBloomsburyQatarPlugin
    param[journal_id] = qmj

    au < manifest ; exists ; 1997 ; Qatar Medical Journal Volume 1997 ; 1997 >
    au < manifest ; exists ; 1998 ; Qatar Medical Journal Volume 1998 ; 1998 >
    au < finished ; crawling ; 2012 ; Qatar Medical Journal Volume 2012 ; 2012 >
    au < finished ; finished ; 2013 ; Qatar Medical Journal Volume 2013 ; 2013 >
    au < crawling ; exists ; 2014 ; Qatar Medical Journal Volume 2014 ; 2014 >
    au < crawling ; exists ; 2015 ; Qatar Medical Journal Volume 2015 ; 2015 >

  }

  {
    title <
      name = QScience Connect ;
      eissn = 2223-506X
    >
    {
      plugin = org.lockss.plugin.bloomsburyqatar.ClockssBloomsburyQatarPlugin
      param[journal_dir] = connect

      au < finished ; frozen ; 2011 ; QScience Connect Volume 2011 ; 2011 >
      au < finished ; frozen ; 2012 ; QScience Connect Volume 2012 ; 2012 >
      au < zapped ; down ; 2013 ; QScience Connect Volume 2013 [to delete] ; 2013 >
    }
    {
      plugin = org.lockss.plugin.atypon.bloomsburyqatar.ClockssBloomsburyQatarPlugin
      param[journal_id] = connect

      au < doNotProcess ; doNotProcess ; 2011 ; QScience Connect Volume 2011 ; 2011 >
      au < doNotProcess ; doNotProcess ; 2012 ; QScience Connect Volume 2012 ; 2012 >
      au < crawling ; crawling ; 2013 ; QScience Connect Volume 2013 ; 2013 >
      au < crawling ; exists ; 2014 ; QScience Connect Volume 2014 ; 2014 >
      au < crawling ; exists ; 2015 ; QScience Connect Volume 2015 ; 2015 >
      
    }
  }

  {
  
    title <
      name = QScience Proceedings ;
      eissn = 2226-9649
    >

    plugin = org.lockss.plugin.atypon.bloomsburyqatar.ClockssBloomsburyQatarPlugin
    param[journal_id] = qproc
    comment[V2013] = 3 pdfs unavailable w 500 error. Example http://www.qscience.com/doi/pdfplus/10.5339/qproc.2013.fmd.3 also 5 & 8.

    au < exists ; exists ; 2011 ; QScience Proceedings Volume 2011 ; 2011 >
    au < finished ; crawling ; 2012 ; QScience Proceedings Volume 2012 ; 2012 >
    au < ingNotReady ; exists ; 2013 ; QScience Proceedings Volume 2013 ; 2013 >
    au < finished ; finished ; 2014 ; QScience Proceedings Volume 2014 ; 2014 >
    au < crawling ; exists ; 2015 ; QScience Proceedings Volume 2015 ; 2015 >

  }

  {
  
    title <
      name = Religions: A Scholarly Journal ;
      eissn = 2218-7480
    >

    plugin = org.lockss.plugin.atypon.bloomsburyqatar.ClockssBloomsburyQatarPlugin
    param[journal_id] = rels

    au < finished ; crawling ; 2012 ; Religions: A Scholarly Journal Volume 2012 ; 2012 >
    au < finished ; finished ; 2014 ; Religions: A Scholarly Journal Volume 2014 ; 2014 >
    au < crawling ; exists ; 2015 ; Religions: A Scholarly Journal Volume 2015 ; 2015 >

  }

  {

    title <
      name = Sustainable Technologies, Systems and Policies ;
      eissn = 2220-2765
    >
    {
      plugin = org.lockss.plugin.bloomsburyqatar.ClockssBloomsburyQatarPlugin
      param[journal_dir] = stsp

      au < finished ; crawling ; 2010 ; Sustainable Technologies, Systems and Policies Volume 2010 ; 2010 >
      au < finished ; crawling ; 2012 ; Sustainable Technologies, Systems and Policies Volume 2012 ; 2012 >
    }
    {
      plugin = org.lockss.plugin.atypon.bloomsburyqatar.ClockssBloomsburyQatarPlugin
      param[journal_id] = stsp
      comment[journal] = stopped publishing.

      au < doNotProcess ; doNotProcess ; 2010 ; Sustainable Technologies, Systems and Policies Volume 2010 ; 2010 >
      au < doNotProcess ; doNotProcess ; 2012 ; Sustainable Technologies, Systems and Policies Volume 2012 ; 2012 >
      au < exists ; exists ; 2012 ; Sustainable Technologies, Systems and Policies Volume CCS+Workshop ; CCS+Workshop >
      
    }
  }

  {
  
    title <
      name = Tasmeem ;
      eissn = 2221-9048
    >

    plugin = org.lockss.plugin.atypon.bloomsburyqatar.ClockssBloomsburyQatarPlugin
    param[journal_id] = tasmeem

    au < finished ; finished ; 2014 ; Tasmeem Volume 2014 ; 2014 >
    au < crawling ; exists ; 2015 ; Tasmeem Volume 2015 ; 2015 >

  }

}<|MERGE_RESOLUTION|>--- conflicted
+++ resolved
@@ -241,11 +241,7 @@
       au < doNotProcess ; doNotProcess ; 2011 ; Near and Middle Eastern Journal of Research in Education Volume 2011 ; 2011 > 
       au < doNotProcess ; doNotProcess ; 2012 ; Near and Middle Eastern Journal of Research in Education Volume 2012 ; 2012 > 
       au < finished ; crawling ; 2013 ; Near and Middle Eastern Journal of Research in Education Volume 2013 ; 2013 > 
-<<<<<<< HEAD
-      au < finished ; finished ; 2014 ; Near and Middle Eastern Journal of Research in Education Volume 2014 ; 2014 > 
-=======
       au < finished ; finished ; 2014 ; Near and Middle Eastern Journal of Research in Education Volume 2014 ; 2014 >
->>>>>>> bcb7be96
       au < crawling ; exists ; 2015 ; Near and Middle Eastern Journal of Research in Education Volume 2015 ; 2015 > 
 
     }
