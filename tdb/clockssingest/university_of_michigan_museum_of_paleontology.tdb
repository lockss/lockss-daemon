--- conflicted
+++ resolved
@@ -23,93 +23,6 @@
       #start https://deepblue.lib.umich.edu/dspace-oai/request?verb=ListRecords&set=col_2027.42_41251&metadataPrefix=xoai
       #See range of dates: https://deepblue.lib.umich.edu/browse?type=dateissued
 
-<<<<<<< HEAD
-      au < ready ; manifest ; 1922 ; 1922 ; University of Michigan Press Deep Blue Volume 1922 ; 1922 ; >
-      au < ready ; manifest ; 1924 ; 1924 ; University of Michigan Press Deep Blue Volume 1924 ; 1924 ; >
-      au < ready ; manifest ; 1925 ; 1925 ; University of Michigan Press Deep Blue Volume 1925 ; 1925 ; >
-      au < ready ; manifest ; 1926 ; 1926 ; University of Michigan Press Deep Blue Volume 1926 ; 1926 ; >
-      au < ready ; manifest ; 1927 ; 1927 ; University of Michigan Press Deep Blue Volume 1927 ; 1927 ; >
-      au < ready ; manifest ; 1928 ; 1928 ; University of Michigan Press Deep Blue Volume 1928 ; 1928 ; >
-      au < ready ; manifest ; 1929 ; 1929 ; University of Michigan Press Deep Blue Volume 1929 ; 1929 ; >
-      au < ready ; manifest ; 1930 ; 1930 ; University of Michigan Press Deep Blue Volume 1930 ; 1930 ; >
-      au < ready ; manifest ; 1931 ; 1931 ; University of Michigan Press Deep Blue Volume 1931 ; 1931 ; >
-      au < ready ; manifest ; 1932 ; 1932 ; University of Michigan Press Deep Blue Volume 1932 ; 1932 ; >
-      au < ready ; manifest ; 1934 ; 1934 ; University of Michigan Press Deep Blue Volume 1934 ; 1934 ; >
-      au < ready ; manifest ; 1935 ; 1935 ; University of Michigan Press Deep Blue Volume 1935 ; 1935 ; >
-      au < ready ; manifest ; 1936 ; 1936 ; University of Michigan Press Deep Blue Volume 1936 ; 1936 ; >
-      au < ready ; manifest ; 1937 ; 1937 ; University of Michigan Press Deep Blue Volume 1937 ; 1937 ; >
-      au < ready ; manifest ; 1939 ; 1939 ; University of Michigan Press Deep Blue Volume 1939 ; 1939 ; >
-      au < ready ; manifest ; 1940 ; 1940 ; University of Michigan Press Deep Blue Volume 1940 ; 1940 ; >
-      au < ready ; manifest ; 1941 ; 1941 ; University of Michigan Press Deep Blue Volume 1941 ; 1941 ; >
-      au < ready ; manifest ; 1944 ; 1944 ; University of Michigan Press Deep Blue Volume 1944 ; 1944 ; >
-      au < ready ; manifest ; 1945 ; 1945 ; University of Michigan Press Deep Blue Volume 1945 ; 1945 ; >
-      au < ready ; manifest ; 1947 ; 1947 ; University of Michigan Press Deep Blue Volume 1947 ; 1947 ; >
-      au < ready ; manifest ; 1948 ; 1948 ; University of Michigan Press Deep Blue Volume 1948 ; 1948 ; >
-      au < ready ; manifest ; 1949 ; 1949 ; University of Michigan Press Deep Blue Volume 1949 ; 1949 ; >
-      au < ready ; manifest ; 1950 ; 1950 ; University of Michigan Press Deep Blue Volume 1950 ; 1950 ; >
-      au < ready ; manifest ; 1951 ; 1951 ; University of Michigan Press Deep Blue Volume 1951 ; 1951 ; >
-      au < ready ; manifest ; 1952 ; 1952 ; University of Michigan Press Deep Blue Volume 1952 ; 1952 ; >
-      au < ready ; manifest ; 1953 ; 1953 ; University of Michigan Press Deep Blue Volume 1953 ; 1953 ; >
-      au < ready ; manifest ; 1954 ; 1954 ; University of Michigan Press Deep Blue Volume 1954 ; 1954 ; >
-      au < ready ; manifest ; 1955 ; 1955 ; University of Michigan Press Deep Blue Volume 1955 ; 1955 ; >
-      au < ready ; manifest ; 1956 ; 1956 ; University of Michigan Press Deep Blue Volume 1956 ; 1956 ; >
-      au < ready ; manifest ; 1957 ; 1957 ; University of Michigan Press Deep Blue Volume 1957 ; 1957 ; >
-      au < ready ; manifest ; 1958 ; 1958 ; University of Michigan Press Deep Blue Volume 1958 ; 1958 ; >
-      au < ready ; manifest ; 1959 ; 1959 ; University of Michigan Press Deep Blue Volume 1959 ; 1959 ; >
-      au < ready ; manifest ; 1960 ; 1960 ; University of Michigan Press Deep Blue Volume 1960 ; 1960 ; >
-      au < ready ; manifest ; 1961 ; 1961 ; University of Michigan Press Deep Blue Volume 1961 ; 1961 ; >
-      au < ready ; manifest ; 1962 ; 1962 ; University of Michigan Press Deep Blue Volume 1962 ; 1962 ; >
-      au < ready ; manifest ; 1963 ; 1963 ; University of Michigan Press Deep Blue Volume 1963 ; 1963 ; >
-      au < ready ; manifest ; 1964 ; 1964 ; University of Michigan Press Deep Blue Volume 1964 ; 1964 ; >
-      au < ready ; manifest ; 1965 ; 1965 ; University of Michigan Press Deep Blue Volume 1965 ; 1965 ; >
-      au < ready ; manifest ; 1966 ; 1966 ; University of Michigan Press Deep Blue Volume 1966 ; 1966 ; >
-      au < ready ; manifest ; 1967 ; 1967 ; University of Michigan Press Deep Blue Volume 1967 ; 1967 ; >
-      au < ready ; manifest ; 1968 ; 1968 ; University of Michigan Press Deep Blue Volume 1968 ; 1968 ; >
-      au < ready ; manifest ; 1969 ; 1969 ; University of Michigan Press Deep Blue Volume 1969 ; 1969 ; >
-      au < ready ; manifest ; 1970 ; 1970 ; University of Michigan Press Deep Blue Volume 1970 ; 1970 ; >
-      au < ready ; manifest ; 1971 ; 1971 ; University of Michigan Press Deep Blue Volume 1971 ; 1971 ; >
-      au < ready ; manifest ; 1972 ; 1972 ; University of Michigan Press Deep Blue Volume 1972 ; 1972 ; >
-      au < ready ; manifest ; 1973 ; 1973 ; University of Michigan Press Deep Blue Volume 1973 ; 1973 ; >
-      au < ready ; manifest ; 1974 ; 1974 ; University of Michigan Press Deep Blue Volume 1974 ; 1974 ; >
-      au < ready ; manifest ; 1975 ; 1975 ; University of Michigan Press Deep Blue Volume 1975 ; 1975 ; >
-      au < ready ; manifest ; 1976 ; 1976 ; University of Michigan Press Deep Blue Volume 1976 ; 1976 ; >
-      au < ready ; manifest ; 1977 ; 1977 ; University of Michigan Press Deep Blue Volume 1977 ; 1977 ; >
-      au < ready ; manifest ; 1978 ; 1978 ; University of Michigan Press Deep Blue Volume 1978 ; 1978 ; >
-      au < ready ; manifest ; 1979 ; 1979 ; University of Michigan Press Deep Blue Volume 1979 ; 1979 ; >
-      au < ready ; manifest ; 1980 ; 1980 ; University of Michigan Press Deep Blue Volume 1980 ; 1980 ; >
-      au < ready ; manifest ; 1981 ; 1981 ; University of Michigan Press Deep Blue Volume 1981 ; 1981 ; >
-      au < ready ; manifest ; 1982 ; 1982 ; University of Michigan Press Deep Blue Volume 1982 ; 1982 ; >
-      au < ready ; manifest ; 1983 ; 1983 ; University of Michigan Press Deep Blue Volume 1983 ; 1983 ; >
-      au < ready ; manifest ; 1985 ; 1985 ; University of Michigan Press Deep Blue Volume 1985 ; 1985 ; >
-      au < ready ; manifest ; 1987 ; 1987 ; University of Michigan Press Deep Blue Volume 1987 ; 1987 ; >
-      au < ready ; manifest ; 1989 ; 1989 ; University of Michigan Press Deep Blue Volume 1989 ; 1989 ; >
-      au < ready ; manifest ; 1990 ; 1990 ; University of Michigan Press Deep Blue Volume 1990 ; 1990 ; >
-      au < ready ; manifest ; 1991 ; 1991 ; University of Michigan Press Deep Blue Volume 1991 ; 1991 ; >
-      au < ready ; manifest ; 1992 ; 1992 ; University of Michigan Press Deep Blue Volume 1992 ; 1992 ; >
-      au < ready ; manifest ; 1993 ; 1993 ; University of Michigan Press Deep Blue Volume 1993 ; 1993 ; >
-      au < ready ; manifest ; 1994 ; 1994 ; University of Michigan Press Deep Blue Volume 1994 ; 1994 ; >
-      au < ready ; manifest ; 1995 ; 1995 ; University of Michigan Press Deep Blue Volume 1995 ; 1995 ; >
-      au < ready ; manifest ; 1996 ; 1996 ; University of Michigan Press Deep Blue Volume 1996 ; 1996 ; >
-      au < ready ; manifest ; 1997 ; 1997 ; University of Michigan Press Deep Blue Volume 1997 ; 1997 ; >
-      au < ready ; manifest ; 1998 ; 1998 ; University of Michigan Press Deep Blue Volume 1998 ; 1998 ; >
-      au < ready ; manifest ; 1999 ; 1999 ; University of Michigan Press Deep Blue Volume 1999 ; 1999 ; >
-      au < ready ; manifest ; 2000 ; 2000 ; University of Michigan Press Deep Blue Volume 2000 ; 2000 ; >
-      au < ready ; manifest ; 2001 ; 2001 ; University of Michigan Press Deep Blue Volume 2001 ; 2001 ; >
-      au < ready ; manifest ; 2002 ; 2002 ; University of Michigan Press Deep Blue Volume 2002 ; 2002 ; > 
-      au < ready ; manifest ; 2003 ; 2003 ; University of Michigan Press Deep Blue Volume 2003 ; 2003 ; > 
-      au < ready ; manifest ; 2004 ; 2004 ; University of Michigan Press Deep Blue Volume 2004 ; 2004 ; >
-      au < ready ;  manifest ; 2005 ; 2005 ; University of Michigan Press Deep Blue Volume 2005 ; 2005 ; >
-      au < ready ;  manifest ; 2006 ; 2006 ; University of Michigan Press Deep Blue Volume 2006 ; 2006 ; >
-      au < ready ;  manifest ; 2007 ; 2007 ; University of Michigan Press Deep Blue Volume 2007 ; 2007 ; >
-      au < ready ;  manifest ; 2008 ; 2008 ; University of Michigan Press Deep Blue Volume 2008 ; 2008 ; >
-      au < ready ;  manifest ; 2009 ; 2009 ; University of Michigan Press Deep Blue Volume 2009 ; 2009 ; >
-      au < ready ;  manifest ; 2010 ; 2010 ; University of Michigan Press Deep Blue Volume 2010 ; 2010 ; >
-      au < ready ;  manifest ; 2011 ; 2011 ; University of Michigan Press Deep Blue Volume 2011 ; 2011 ; >
-      au < ready ;  manifest ; 2012 ; 2012 ; University of Michigan Press Deep Blue Volume 2012 ; 2012 ; >
-      au < ready ;  manifest ; 2013 ; 2013 ; University of Michigan Press Deep Blue Volume 2013 ; 2013 ; >
-      au < ready ;  manifest ; 2014 ; 2014 ; University of Michigan Press Deep Blue Volume 2014 ; 2014 ; >
-      au < ready ;  manifest ; 2015 ; 2015 ; University of Michigan Press Deep Blue Volume 2015 ; 2015 ; >
-=======
       au < crawling ; manifest ; 1922 ; 1922 ; University of Michigan Press Deep Blue Volume 1922 ; 1922 ; >
       au < crawling ; manifest ; 1924 ; 1924 ; University of Michigan Press Deep Blue Volume 1924 ; 1924 ; >
       au < crawling ; manifest ; 1925 ; 1925 ; University of Michigan Press Deep Blue Volume 1925 ; 1925 ; >
@@ -131,7 +44,7 @@
       au < crawling ; manifest ; 1945 ; 1945 ; University of Michigan Press Deep Blue Volume 1945 ; 1945 ; >
       au < crawling ; manifest ; 1947 ; 1947 ; University of Michigan Press Deep Blue Volume 1947 ; 1947 ; >
       au < crawling ; manifest ; 1948 ; 1948 ; University of Michigan Press Deep Blue Volume 1948 ; 1948 ; >
-      au < testing ; manifest ; 1949 ; 1949 ; University of Michigan Press Deep Blue Volume 1949 ; 1949 ; >
+      au < ready ; manifest ; 1949 ; 1949 ; University of Michigan Press Deep Blue Volume 1949 ; 1949 ; >
       au < crawling ; manifest ; 1950 ; 1950 ; University of Michigan Press Deep Blue Volume 1950 ; 1950 ; >
       au < crawling ; manifest ; 1951 ; 1951 ; University of Michigan Press Deep Blue Volume 1951 ; 1951 ; >
       au < crawling ; manifest ; 1952 ; 1952 ; University of Michigan Press Deep Blue Volume 1952 ; 1952 ; >
@@ -144,7 +57,7 @@
       au < crawling ; manifest ; 1959 ; 1959 ; University of Michigan Press Deep Blue Volume 1959 ; 1959 ; >
       au < crawling ; manifest ; 1960 ; 1960 ; University of Michigan Press Deep Blue Volume 1960 ; 1960 ; >
       au < crawling ; manifest ; 1961 ; 1961 ; University of Michigan Press Deep Blue Volume 1961 ; 1961 ; >
-      au < testing ; manifest ; 1962 ; 1962 ; University of Michigan Press Deep Blue Volume 1962 ; 1962 ; >
+      au < ready ; manifest ; 1962 ; 1962 ; University of Michigan Press Deep Blue Volume 1962 ; 1962 ; >
       au < crawling ; manifest ; 1963 ; 1963 ; University of Michigan Press Deep Blue Volume 1963 ; 1963 ; >
       au < crawling ; manifest ; 1964 ; 1964 ; University of Michigan Press Deep Blue Volume 1964 ; 1964 ; >
       au < crawling ; manifest ; 1965 ; 1965 ; University of Michigan Press Deep Blue Volume 1965 ; 1965 ; >
@@ -155,7 +68,7 @@
       au < crawling ; manifest ; 1970 ; 1970 ; University of Michigan Press Deep Blue Volume 1970 ; 1970 ; >
       au < crawling ; manifest ; 1971 ; 1971 ; University of Michigan Press Deep Blue Volume 1971 ; 1971 ; >
       au < crawling ; manifest ; 1972 ; 1972 ; University of Michigan Press Deep Blue Volume 1972 ; 1972 ; >
-      au < testing ; exists ; 1973 ; 1973 ; University of Michigan Press Deep Blue Volume 1973 ; 1973 ; >
+      au < ready ; exists ; 1973 ; 1973 ; University of Michigan Press Deep Blue Volume 1973 ; 1973 ; >
       au < crawling ; manifest ; 1974 ; 1974 ; University of Michigan Press Deep Blue Volume 1974 ; 1974 ; >
       au < crawling ; manifest ; 1975 ; 1975 ; University of Michigan Press Deep Blue Volume 1975 ; 1975 ; >
       au < crawling ; manifest ; 1976 ; 1976 ; University of Michigan Press Deep Blue Volume 1976 ; 1976 ; >
@@ -164,7 +77,7 @@
       au < crawling ; manifest ; 1979 ; 1979 ; University of Michigan Press Deep Blue Volume 1979 ; 1979 ; >
       au < crawling ; manifest ; 1980 ; 1980 ; University of Michigan Press Deep Blue Volume 1980 ; 1980 ; >
       au < crawling ; manifest ; 1981 ; 1981 ; University of Michigan Press Deep Blue Volume 1981 ; 1981 ; >
-      au < testing ; exists ; 1982 ; 1982 ; University of Michigan Press Deep Blue Volume 1982 ; 1982 ; >
+      au < ready ; exists ; 1982 ; 1982 ; University of Michigan Press Deep Blue Volume 1982 ; 1982 ; >
       au < crawling ; manifest ; 1983 ; 1983 ; University of Michigan Press Deep Blue Volume 1983 ; 1983 ; >
       au < crawling ; manifest ; 1985 ; 1985 ; University of Michigan Press Deep Blue Volume 1985 ; 1985 ; >
       au < crawling ; manifest ; 1987 ; 1987 ; University of Michigan Press Deep Blue Volume 1987 ; 1987 ; >
@@ -174,7 +87,7 @@
       au < crawling ; manifest ; 1992 ; 1992 ; University of Michigan Press Deep Blue Volume 1992 ; 1992 ; >
       au < crawling ; manifest ; 1993 ; 1993 ; University of Michigan Press Deep Blue Volume 1993 ; 1993 ; >
       au < crawling ; manifest ; 1994 ; 1994 ; University of Michigan Press Deep Blue Volume 1994 ; 1994 ; >
-      au < testing ; manifest ; 1995 ; 1995 ; University of Michigan Press Deep Blue Volume 1995 ; 1995 ; >
+      au < ready ; manifest ; 1995 ; 1995 ; University of Michigan Press Deep Blue Volume 1995 ; 1995 ; >
       au < crawling ; manifest ; 1996 ; 1996 ; University of Michigan Press Deep Blue Volume 1996 ; 1996 ; >
       au < crawling ; manifest ; 1997 ; 1997 ; University of Michigan Press Deep Blue Volume 1997 ; 1997 ; >
       au < crawling ; manifest ; 1998 ; 1998 ; University of Michigan Press Deep Blue Volume 1998 ; 1998 ; >
@@ -191,11 +104,10 @@
       au < crawling ;  manifest ; 2009 ; 2009 ; University of Michigan Press Deep Blue Volume 2009 ; 2009 ; >
       au < crawling ;  manifest ; 2010 ; 2010 ; University of Michigan Press Deep Blue Volume 2010 ; 2010 ; >
       au < crawling ;  manifest ; 2011 ; 2011 ; University of Michigan Press Deep Blue Volume 2011 ; 2011 ; >
-      au < testing ;  manifest ; 2012 ; 2012 ; University of Michigan Press Deep Blue Volume 2012 ; 2012 ; >
+      au < ready ;  manifest ; 2012 ; 2012 ; University of Michigan Press Deep Blue Volume 2012 ; 2012 ; >
       au < crawling ;  manifest ; 2013 ; 2013 ; University of Michigan Press Deep Blue Volume 2013 ; 2013 ; >
       au < crawling ;  manifest ; 2014 ; 2014 ; University of Michigan Press Deep Blue Volume 2014 ; 2014 ; >
-      au < testing ;  manifest ; 2015 ; 2015 ; University of Michigan Press Deep Blue Volume 2015 ; 2015 ; >
->>>>>>> 8c0bcd9f
+      au < ready ;  manifest ; 2015 ; 2015 ; University of Michigan Press Deep Blue Volume 2015 ; 2015 ; >
       au < doesNotExist ;  doesNotExist ; 2016 ; 2016 ; University of Michigan Press Deep Blue Volume 2016 ; 2016 ; >
       au < ready ;  manifest ; 2017 ; 2017 ; University of Michigan Press Deep Blue Volume 2017 ; 2017 ; >
       au < doesNotExist ;  doesNotExist ; 2018 ; 2018 ; University of Michigan Press Deep Blue Volume 2018 ; 2018 ; >
