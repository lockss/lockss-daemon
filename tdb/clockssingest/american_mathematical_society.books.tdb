--- conflicted
+++ resolved
@@ -128,12 +128,8 @@
     au < finished ; finished ; 2017 ; Mathematical Surveys and Monographs 2017 ; 2017 ; reingest2.clockss.org:8085 >
     au < finished ; manifest ; 2018 ; Mathematical Surveys and Monographs 2018 ; 2018 ; reingest3.clockss.org:8083 >
     au < finished ; manifest ; 2019 ; Mathematical Surveys and Monographs 2019 ; 2019 ; reingest1.clockss.org:8082 >
-<<<<<<< HEAD
-    au < manifest ; exists ; 2020 ; Mathematical Surveys and Monographs 2020 ; 2020 ; >
-=======
     au < crawling ; exists ; 2020 ; Mathematical Surveys and Monographs 2020 ; 2020 ; >
     au < manifest ; exists ; 2021 ; Mathematical Surveys and Monographs 2021 ; 2021 ; >
->>>>>>> ecf3b879
 #assign a reingest - the plugin is currently set up to collect one copy and has no hash filter
     }
 
