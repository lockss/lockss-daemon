{

  publisher <
    name = Society of Exploration Geophysicists ;
    info[contract] = 2013 ;
    info[back] = 1980 ;
    info[tester] = 5 ;
    info[poller] = 3 ;
    comment[platform] = Atypon 
  >

 
  plugin = org.lockss.plugin.atypon.seg.ClockssSEGPlugin
#  param[base_url] = http://library.seg.org/
  implicit < status ; status2 ; year ; name ; param[volume_name] ; param[base_url] ; hidden[proxy] >

  {
  
    title < 
      name = Geophysics ;
      issn = 0016-8033 ;
      eissn = 1942-2156
    >
    
    param[journal_id] = gpysa7

    au < manifest ; exists ; 1936 ; Geophysics Volume 1 ; 1 ; https://library.seg.org/ ; >
    au < manifest ; exists ; 1937 ; Geophysics Volume 2 ; 2 ; https://library.seg.org/ ; >
    au < manifest ; exists ; 1938 ; Geophysics Volume 3 ; 3 ; https://library.seg.org/ ; >
    au < manifest ; exists ; 1939 ; Geophysics Volume 4 ; 4 ; https://library.seg.org/ ; >
    au < manifest ; exists ; 1940 ; Geophysics Volume 5 ; 5 ; https://library.seg.org/ ; >
    au < manifest ; exists ; 1941 ; Geophysics Volume 6 ; 6 ; https://library.seg.org/ ; >
    au < manifest ; exists ; 1942 ; Geophysics Volume 7 ; 7 ; https://library.seg.org/ ; >
    au < manifest ; exists ; 1943 ; Geophysics Volume 8 ; 8 ; https://library.seg.org/ ; >
    au < manifest ; exists ; 1944 ; Geophysics Volume 9 ; 9 ; https://library.seg.org/ ; >
    au < crawling ; exists ; 1945 ; Geophysics Volume 10 ; 10 ; https://library.seg.org/ ; >
    au < manifest ; exists ; 1946 ; Geophysics Volume 11 ; 11 ; https://library.seg.org/ ; >
    au < manifest ; exists ; 1947 ; Geophysics Volume 12 ; 12 ; https://library.seg.org/ ; >
    au < manifest ; exists ; 1948 ; Geophysics Volume 13 ; 13 ; https://library.seg.org/ ; >
    au < manifest ; exists ; 1949 ; Geophysics Volume 14 ; 14 ; https://library.seg.org/ ; >
    au < manifest ; exists ; 1950 ; Geophysics Volume 15 ; 15 ; https://library.seg.org/ ; >
    au < manifest ; exists ; 1951 ; Geophysics Volume 16 ; 16 ; https://library.seg.org/ ; >
    au < manifest ; exists ; 1952 ; Geophysics Volume 17 ; 17 ; https://library.seg.org/ ; >
    au < manifest ; exists ; 1953 ; Geophysics Volume 18 ; 18 ; https://library.seg.org/ ; >
    au < manifest ; exists ; 1954 ; Geophysics Volume 19 ; 19 ; https://library.seg.org/ ; >
    au < crawling ; exists ; 1955 ; Geophysics Volume 20 ; 20 ; https://library.seg.org/ ; >
    au < manifest ; exists ; 1956 ; Geophysics Volume 21 ; 21 ; https://library.seg.org/ ; >
    au < manifest ; exists ; 1957 ; Geophysics Volume 22 ; 22 ; https://library.seg.org/ ; >
    au < manifest ; exists ; 1958 ; Geophysics Volume 23 ; 23 ; https://library.seg.org/ ; >
    au < manifest ; exists ; 1959 ; Geophysics Volume 24 ; 24 ; https://library.seg.org/ ; >
    au < manifest ; exists ; 1960 ; Geophysics Volume 25 ; 25 ; https://library.seg.org/ ; >
    au < manifest ; exists ; 1961 ; Geophysics Volume 26 ; 26 ; https://library.seg.org/ ; >
    au < manifest ; exists ; 1962 ; Geophysics Volume 27 ; 27 ; https://library.seg.org/ ; >
    au < manifest ; exists ; 1963 ; Geophysics Volume 28 ; 28 ; https://library.seg.org/ ; >
    au < manifest ; exists ; 1964 ; Geophysics Volume 29 ; 29 ; https://library.seg.org/ ; >
    au < crawling ; exists ; 1965 ; Geophysics Volume 30 ; 30 ; https://library.seg.org/ ; >
    au < manifest ; exists ; 1966 ; Geophysics Volume 31 ; 31 ; https://library.seg.org/ ; >
    au < manifest ; exists ; 1967 ; Geophysics Volume 32 ; 32 ; https://library.seg.org/ ; >
    au < manifest ; exists ; 1968 ; Geophysics Volume 33 ; 33 ; https://library.seg.org/ ; >
    au < manifest ; exists ; 1969 ; Geophysics Volume 34 ; 34 ; https://library.seg.org/ ; >
    au < manifest ; exists ; 1970 ; Geophysics Volume 35 ; 35 ; https://library.seg.org/ ; >
    au < manifest ; exists ; 1971 ; Geophysics Volume 36 ; 36 ; https://library.seg.org/ ; >
    au < manifest ; exists ; 1972 ; Geophysics Volume 37 ; 37 ; https://library.seg.org/ ; >
    au < manifest ; exists ; 1973 ; Geophysics Volume 38 ; 38 ; https://library.seg.org/ ; >
    au < manifest ; exists ; 1974 ; Geophysics Volume 39 ; 39 ; https://library.seg.org/ ; >
    au < crawling ; exists ; 1975 ; Geophysics Volume 40 ; 40 ; https://library.seg.org/ ; >
    au < manifest ; exists ; 1976 ; Geophysics Volume 41 ; 41 ; https://library.seg.org/ ; >
    au < manifest ; exists ; 1977 ; Geophysics Volume 42 ; 42 ; https://library.seg.org/ ; >
    au < manifest ; exists ; 1978 ; Geophysics Volume 43 ; 43 ; https://library.seg.org/ ; >
    au < manifest ; exists ; 1979 ; Geophysics Volume 44 ; 44 ; https://library.seg.org/ ; >
    au < notReady ; exists ; 1980 ; Geophysics Volume 45 ; 45 ; https://library.seg.org/ ; >
    au < notReady ; exists ; 1981 ; Geophysics Volume 46 ; 46 ; https://library.seg.org/ ; >
    au < notReady ; exists ; 1982 ; Geophysics Volume 47 ; 47 ; https://library.seg.org/ ; >
    au < notReady ; exists ; 1983 ; Geophysics Volume 48 ; 48 ; https://library.seg.org/ ; >
    au < notReady ; exists ; 1984 ; Geophysics Volume 49 ; 49 ; https://library.seg.org/ ; >
    au < notReady ; exists ; 1985 ; Geophysics Volume 50 ; 50 ; https://library.seg.org/ ; >
    au < notReady ; exists ; 1986 ; Geophysics Volume 51 ; 51 ; https://library.seg.org/ ; >
    au < notReady ; exists ; 1987 ; Geophysics Volume 52 ; 52 ; https://library.seg.org/ ; >
    au < notReady ; exists ; 1988 ; Geophysics Volume 53 ; 53 ; https://library.seg.org/ ; >
    au < notReady ; exists ; 1989 ; Geophysics Volume 54 ; 54 ; https://library.seg.org/ ; >
    au < notReady ; exists ; 1990 ; Geophysics Volume 55 ; 55 ; https://library.seg.org/ ; >
    au < notReady ; exists ; 1991 ; Geophysics Volume 56 ; 56 ; https://library.seg.org/ ; >
    au < notReady ; exists ; 1992 ; Geophysics Volume 57 ; 57 ; https://library.seg.org/ ; >
    au < notReady ; exists ; 1993 ; Geophysics Volume 58 ; 58 ; https://library.seg.org/ ; >
    au < notReady ; exists ; 1994 ; Geophysics Volume 59 ; 59 ; https://library.seg.org/ ; >
    au < notReady ; exists ; 1995 ; Geophysics Volume 60 ; 60 ; https://library.seg.org/ ; >
    au < notReady ; exists ; 1996 ; Geophysics Volume 61 ; 61 ; https://library.seg.org/ ; >
    au < notReady ; exists ; 1997 ; Geophysics Volume 62 ; 62 ; https://library.seg.org/ ; >
    au < notReady ; exists ; 1998 ; Geophysics Volume 63 ; 63 ; https://library.seg.org/ ; >
<<<<<<< HEAD
    au < ready ; exists ; 1999 ; Geophysics Volume 64 ; 64 ; https://library.seg.org/ ; >
    au < frozen ; exists ; 2000 ; Geophysics Volume 65 ; 65 ; https://library.seg.org/ ; >
    au < ready ; exists ; 2001 ; Geophysics Volume 66 ; 66 ; https://library.seg.org/ ; >
    au < ready ; exists ; 2002 ; Geophysics Volume 67 ; 67 ; https://library.seg.org/ ; >
=======
    au < crawling ; exists ; 1999 ; Geophysics Volume 64 ; 64 ; https://library.seg.org/ ; >
    au < frozen ; exists ; 2000 ; Geophysics Volume 65 ; 65 ; https://library.seg.org/ ; >
    au < crawling ; exists ; 2001 ; Geophysics Volume 66 ; 66 ; https://library.seg.org/ ; >
    au < crawling ; exists ; 2002 ; Geophysics Volume 67 ; 67 ; https://library.seg.org/ ; >
>>>>>>> ecf3b879
    au < crawling ; exists ; 2003 ; Geophysics Volume 68 ; 68 ; https://library.seg.org/ ; >
    au < notReady ; exists ; 2004 ; Geophysics Volume 69 ; 69 ; https://library.seg.org/ ; >
    au < frozen ; exists ; 2005 ; Geophysics Volume 70 ; 70 ; https://library.seg.org/ ; >
    au < frozen ; exists ; 2006 ; Geophysics Volume 71 ; 71 ; https://library.seg.org/ ; >
    au < notReady ; exists ; 2007 ; Geophysics Volume 72 ; 72 ; https://library.seg.org/ ; >
    au < frozen ; exists ; 2008 ; Geophysics Volume 73 ; 73 ; https://library.seg.org/ ; >
    au < frozen ; exists ; 2009 ; Geophysics Volume 74 ; 74 ; https://library.seg.org/ ; >
    au < frozen ; exists ; 2010 ; Geophysics Volume 75 ; 75 ; https://library.seg.org/ ; >
    au < frozen ; exists ; 2011 ; Geophysics Volume 76 ; 76 ; https://library.seg.org/ ; >
    au < notReady ; exists ; 2012 ; Geophysics Volume 77 ; 77 ; https://library.seg.org/ ; >
    au < frozen ; exists ; 2013 ; Geophysics Volume 78 ; 78 ; http://library.seg.org/ ; >
    au < zapped ; finished ; 2014 ; Geophysics Volume 79 ; 79 ; http://library.seg.org/ ; reingest5.clockss.org:8082 >
    au < finished ; manifest ; 2015 ; Geophysics Volume 80 ; 80 ; http://library.seg.org/ ; reingest1.clockss.org:8082 >
    au < finished ; manifest ; 2016 ; Geophysics Volume 81 ; 81 ; http://library.seg.org/ ; reingest2.clockss.org:8085 >
    au < deepCrawl ; exists ; 2017 ; Geophysics Volume 82 ; 82 ; http://library.seg.org/ ; >
    au < deepCrawl ; exists ; 2018 ; Geophysics Volume 83 ; 83 ; https://library.seg.org/ ; >
    au < frozen ; exists ; 2019 ; Geophysics Volume 84 ; 84 ; https://library.seg.org/ ; >
    au < crawling ; exists ; 2020 ; Geophysics Volume 85 ; 85 ; https://library.seg.org/ ; >
    au < manifest ; exists ; 2021 ; Geophysics Volume 86 ; 86 ; https://library.seg.org/ ; >

  }

  {
  
    title < 
      name = The Leading Edge ;
      issn = 1070-485X ; 
      eissn = 1938-3789
    >
    
    param[journal_id] = leedff

<<<<<<< HEAD
    au < ready ; exists ; 1982 ; The Leading Edge Volume 1 ; 1 ; https://library.seg.org/ ; >
    au < ready ; exists ; 1983 ; The Leading Edge Volume 2 ; 2 ; https://library.seg.org/ ; >
    au < ready ; exists ; 1984 ; The Leading Edge Volume 3 ; 3 ; https://library.seg.org/ ; >
    au < ready ; exists ; 1985 ; The Leading Edge Volume 4 ; 4 ; https://library.seg.org/ ; >
    au < ready ; exists ; 1986 ; The Leading Edge Volume 5 ; 5 ; https://library.seg.org/ ; >
    au < ready ; exists ; 1987 ; The Leading Edge Volume 6 ; 6 ; https://library.seg.org/ ; >
    au < notReady ; exists ; 1988 ; The Leading Edge Volume 7 ; 7 ; https://library.seg.org/ ; >
    au < ready ; exists ; 1989 ; The Leading Edge Volume 8 ; 8 ; https://library.seg.org/ ; >
    au < ready ; exists ; 1990 ; The Leading Edge Volume 9 ; 9 ; https://library.seg.org/ ; >
    au < ready ; exists ; 1991 ; The Leading Edge Volume 10 ; 10 ; https://library.seg.org/ ; >
    au < ready ; exists ; 1992 ; The Leading Edge Volume 11 ; 11 ; https://library.seg.org/ ; >
    au < notReady ; exists ; 1993 ; The Leading Edge Volume 12 ; 12 ; https://library.seg.org/ ; >
    au < ready ; exists ; 1994 ; The Leading Edge Volume 13 ; 13 ; https://library.seg.org/ ; >
    au < notReady ; exists ; 1995 ; The Leading Edge Volume 14 ; 14 ; https://library.seg.org/ ; >
    au < ready ; exists ; 1996 ; The Leading Edge Volume 15 ; 15 ; https://library.seg.org/ ; >
    au < notReady ; exists ; 1997 ; The Leading Edge Volume 16 ; 16 ; https://library.seg.org/ ; >
    au < ready ; exists ; 1998 ; The Leading Edge Volume 17 ; 17 ; https://library.seg.org/ ; >
    au < notReady ; exists ; 1999 ; The Leading Edge Volume 18 ; 18 ; https://library.seg.org/ ; >
    au < frozen ; exists ; 2000 ; The Leading Edge Volume 19 ; 19 ; https://library.seg.org/ ; >
    au < crawling ; exists ; 2001 ; The Leading Edge Volume 20 ; 20 ; https://library.seg.org/ ; >
=======
    au < frozen ; exists ; 1982 ; The Leading Edge Volume 1 ; 1 ; https://library.seg.org/ ; >
    au < crawling ; exists ; 1983 ; The Leading Edge Volume 2 ; 2 ; https://library.seg.org/ ; >
    au < crawling ; exists ; 1984 ; The Leading Edge Volume 3 ; 3 ; https://library.seg.org/ ; >
    au < crawling ; exists ; 1985 ; The Leading Edge Volume 4 ; 4 ; https://library.seg.org/ ; >
    au < crawling ; exists ; 1986 ; The Leading Edge Volume 5 ; 5 ; https://library.seg.org/ ; >
    au < frozen ; exists ; 1987 ; The Leading Edge Volume 6 ; 6 ; https://library.seg.org/ ; >
    au < notReady ; exists ; 1988 ; The Leading Edge Volume 7 ; 7 ; https://library.seg.org/ ; >
    au < crawling ; exists ; 1989 ; The Leading Edge Volume 8 ; 8 ; https://library.seg.org/ ; >
    au < crawling ; exists ; 1990 ; The Leading Edge Volume 9 ; 9 ; https://library.seg.org/ ; >
    au < crawling ; exists ; 1991 ; The Leading Edge Volume 10 ; 10 ; https://library.seg.org/ ; >
    au < frozen ; exists ; 1992 ; The Leading Edge Volume 11 ; 11 ; https://library.seg.org/ ; >
    au < notReady ; exists ; 1993 ; The Leading Edge Volume 12 ; 12 ; https://library.seg.org/ ; >
    au < frozen ; exists ; 1994 ; The Leading Edge Volume 13 ; 13 ; https://library.seg.org/ ; >
    au < notReady ; exists ; 1995 ; The Leading Edge Volume 14 ; 14 ; https://library.seg.org/ ; >
    au < frozen ; exists ; 1996 ; The Leading Edge Volume 15 ; 15 ; https://library.seg.org/ ; >
    au < notReady ; exists ; 1997 ; The Leading Edge Volume 16 ; 16 ; https://library.seg.org/ ; >
    au < crawling ; exists ; 1998 ; The Leading Edge Volume 17 ; 17 ; https://library.seg.org/ ; >
    au < notReady ; exists ; 1999 ; The Leading Edge Volume 18 ; 18 ; https://library.seg.org/ ; >
    au < frozen ; exists ; 2000 ; The Leading Edge Volume 19 ; 19 ; https://library.seg.org/ ; >
    au < frozen ; exists ; 2001 ; The Leading Edge Volume 20 ; 20 ; https://library.seg.org/ ; >
>>>>>>> ecf3b879
    au < crawling ; exists ; 2002 ; The Leading Edge Volume 21 ; 21 ; https://library.seg.org/ ; >
    au < frozen ; exists ; 2003 ; The Leading Edge Volume 22 ; 22 ; https://library.seg.org/ ; >
    au < frozen ; exists ; 2004 ; The Leading Edge Volume 23 ; 23 ; https://library.seg.org/ ; >
    au < frozen ; exists ; 2005 ; The Leading Edge Volume 24 ; 24 ; https://library.seg.org/ ; >
    au < frozen ; exists ; 2006 ; The Leading Edge Volume 25 ; 25 ; https://library.seg.org/ ; >
    au < frozen ; exists ; 2007 ; The Leading Edge Volume 26 ; 26 ; https://library.seg.org/ ; >
    au < frozen ; exists ; 2008 ; The Leading Edge Volume 27 ; 27 ; https://library.seg.org/ ; >
    au < frozen ; exists ; 2009 ; The Leading Edge Volume 28 ; 28 ; https://library.seg.org/ ; >
    au < frozen ; exists ; 2010 ; The Leading Edge Volume 29 ; 29 ; https://library.seg.org/ ; >
    au < frozen ; exists ; 2011 ; The Leading Edge Volume 30 ; 30 ; https://library.seg.org/ ; >
<<<<<<< HEAD
    au < crawling ; exists ; 2012 ; The Leading Edge Volume 31 ; 31 ; https://library.seg.org/ ; >
=======
    au < frozen ; exists ; 2012 ; The Leading Edge Volume 31 ; 31 ; https://library.seg.org/ ; >
>>>>>>> ecf3b879
    au < finished ; manifest ; 2013 ; The Leading Edge Volume 32 ; 32 ; http://library.seg.org/ ; reingest2.clockss.org:8085 >
    au < zapped ; finished ; 2014 ; The Leading Edge Volume 33 ; 33 ; http://library.seg.org/ ; reingest3.clockss.org:8083 >
    au < finished ; manifest ; 2015 ; The Leading Edge Volume 34 ; 34 ; http://library.seg.org/ ; reingest5.clockss.org:8082 >
    au < finished ; manifest ; 2016 ; The Leading Edge Volume 35 ; 35 ; http://library.seg.org/ ; reingest5.clockss.org:8082 >
    au < deepCrawl ; exists ; 2017 ; The Leading Edge Volume 36 ; 36 ; http://library.seg.org/ ; >
    au < deepCrawl ; exists ; 2018 ; The Leading Edge Volume 37 ; 37 ; https://library.seg.org/ ; >
    au < frozen ; exists ; 2019 ; The Leading Edge Volume 38 ; 38 ; https://library.seg.org/ ; >
    au < crawling ; exists ; 2020 ; The Leading Edge Volume 39 ; 39 ; https://library.seg.org/ ; >
    au < manifest ; exists ; 2021 ; The Leading Edge Volume 40 ; 40 ; https://library.seg.org/ ; >

  }

  {
  
    title < 
      name = Interpretation ;
      issn = 2324-8858 ; 
      eissn = 2324-8866
    >
    
    param[journal_id] = inteio

    au < finished ; manifest ; 2013 ; Interpretation Volume 1 ; 1 ; http://library.seg.org/ ; reingest2.clockss.org:8085 >
    au < zapped ; finished ; 2014 ; Interpretation Volume 2 ; 2 ; http://library.seg.org/ ; reingest1.clockss.org:8082 >
    au < zapped ; finished ; 2015 ; Interpretation Volume 3 ; 3 ; http://library.seg.org/ ; reingest5.clockss.org:8082 >
    au < frozen ; exists ; 2016 ; Interpretation Volume 4 ; 4 ; http://library.seg.org/ ; reingest3.clockss.org:8083 >
    au < deepCrawl ; exists ; 2017 ; Interpretation Volume 5 ; 5 ; http://library.seg.org/ ; >
    au < deepCrawl ; exists ; 2018 ; Interpretation Volume 6 ; 6 ; https://library.seg.org/ ; >
    au < finished ; crawling ; 2019 ; Interpretation Volume 7 ; 7 ; https://library.seg.org/ ; reingest4.clockss.org:8082 >
    au < crawling ; exists ; 2020 ; Interpretation Volume 8 ; 8 ; https://library.seg.org/ ; >
    au < manifest ; exists ; 2021 ; Interpretation Volume 9 ; 9 ; https://library.seg.org/ ; >

  }
  
  {
  
    title < 
      name = Journal of Environmental and Engineering Geophysics ;
      issn = 1083-1363 ; 
      eissn = 1943-2658
    >
    
    param[journal_id] = jeegxx

    au < notReady ; exists ; 1995-1996 ; Journal of Environmental and Engineering Geophysics Volume 1 ; 1 ; https://library.seg.org/ ; >
    au < notReady ; exists ; 1997 ; Journal of Environmental and Engineering Geophysics Volume 2 ; 2  ; https://library.seg.org/ ; >
<<<<<<< HEAD
    au < ready ; exists ; 1998 ; Journal of Environmental and Engineering Geophysics Volume 3 ; 3  ; https://library.seg.org/ ; >
    au < notReady ; exists ; 1999 ; Journal of Environmental and Engineering Geophysics Volume 4 ; 4  ; https://library.seg.org/ ; >
    au < ready ; exists ; 2000 ; Journal of Environmental and Engineering Geophysics Volume 5 ; 5  ; https://library.seg.org/ ; >
    au < ready ; exists ; 2001 ; Journal of Environmental and Engineering Geophysics Volume 6 ; 6  ; https://library.seg.org/ ; >
=======
    au < frozen ; exists ; 1998 ; Journal of Environmental and Engineering Geophysics Volume 3 ; 3  ; https://library.seg.org/ ; >
    au < notReady ; exists ; 1999 ; Journal of Environmental and Engineering Geophysics Volume 4 ; 4  ; https://library.seg.org/ ; >
    au < crawling ; exists ; 2000 ; Journal of Environmental and Engineering Geophysics Volume 5 ; 5  ; https://library.seg.org/ ; >
    au < crawling ; exists ; 2001 ; Journal of Environmental and Engineering Geophysics Volume 6 ; 6  ; https://library.seg.org/ ; >
>>>>>>> ecf3b879
    au < frozen ; exists ; 2002 ; Journal of Environmental and Engineering Geophysics Volume 7 ; 7  ; https://library.seg.org/ ; >
    au < notReady ; exists ; 2003 ; Journal of Environmental and Engineering Geophysics Volume 8 ; 8  ; https://library.seg.org/ ; >
    au < notReady ; exists ; 2004 ; Journal of Environmental and Engineering Geophysics Volume 9 ; 9  ; https://library.seg.org/ ; >
    au < notReady ; exists ; 2005 ; Journal of Environmental and Engineering Geophysics Volume 10 ; 10 ; https://library.seg.org/ ; >
    au < frozen ; exists ; 2006 ; Journal of Environmental and Engineering Geophysics Volume 11 ; 11 ; https://library.seg.org/ ; >
    au < frozen ; exists ; 2007 ; Journal of Environmental and Engineering Geophysics Volume 12 ; 12 ; https://library.seg.org/ ; >
    au < frozen ; exists ; 2008 ; Journal of Environmental and Engineering Geophysics Volume 13 ; 13 ; https://library.seg.org/ ; >
    au < notReady ; exists ; 2009 ; Journal of Environmental and Engineering Geophysics Volume 14 ; 14 ; https://library.seg.org/ ; >
    au < notReady ; exists ; 2010 ; Journal of Environmental and Engineering Geophysics Volume 15 ; 15 ; https://library.seg.org/ ; >
    au < notReady ; exists ; 2011 ; Journal of Environmental and Engineering Geophysics Volume 16 ; 16 ; https://library.seg.org/ ; >
    au < frozen ; exists ; 2012 ; Journal of Environmental and Engineering Geophysics Volume 17 ; 17 ; https://library.seg.org/ ; >
    au < finished ; finished ; 2013 ; Journal of Environmental and Engineering Geophysics Volume 18 ; 18 ; http://library.seg.org/ ; reingest5.clockss.org:8082 >
    au < finished ; finished ; 2014 ; Journal of Environmental and Engineering Geophysics Volume 19 ; 19 ; http://library.seg.org/ ; reingest1.clockss.org:8082 >
    au < finished ; finished ; 2015 ; Journal of Environmental and Engineering Geophysics Volume 20 ; 20 ; http://library.seg.org/ ; reingest2.clockss.org:8085 >
    au < finished ; manifest ; 2016 ; Journal of Environmental and Engineering Geophysics Volume 21 ; 21 ; http://library.seg.org/ ; reingest3.clockss.org:8083 >
    au < deepCrawl ; exists ; 2017 ; Journal of Environmental and Engineering Geophysics Volume 22 ; 22 ; http://library.seg.org/ ; >
    au < deepCrawl ; exists ; 2018 ; Journal of Environmental and Engineering Geophysics Volume 23 ; 23 ; https://library.seg.org/ ; >
    au < finished ; crawling ; 2019 ; Journal of Environmental and Engineering Geophysics Volume 24 ; 24 ; https://library.seg.org/ ; reingest4.clockss.org:8082 >
    au < crawling ; exists ; 2020 ; Journal of Environmental and Engineering Geophysics Volume 25 ; 25 ; https://library.seg.org/ ; >
    au < manifest ; exists ; 2021 ; Journal of Environmental and Engineering Geophysics Volume 26 ; 26 ; https://library.seg.org/ ; >

  }

}<|MERGE_RESOLUTION|>--- conflicted
+++ resolved
@@ -87,17 +87,10 @@
     au < notReady ; exists ; 1996 ; Geophysics Volume 61 ; 61 ; https://library.seg.org/ ; >
     au < notReady ; exists ; 1997 ; Geophysics Volume 62 ; 62 ; https://library.seg.org/ ; >
     au < notReady ; exists ; 1998 ; Geophysics Volume 63 ; 63 ; https://library.seg.org/ ; >
-<<<<<<< HEAD
-    au < ready ; exists ; 1999 ; Geophysics Volume 64 ; 64 ; https://library.seg.org/ ; >
-    au < frozen ; exists ; 2000 ; Geophysics Volume 65 ; 65 ; https://library.seg.org/ ; >
-    au < ready ; exists ; 2001 ; Geophysics Volume 66 ; 66 ; https://library.seg.org/ ; >
-    au < ready ; exists ; 2002 ; Geophysics Volume 67 ; 67 ; https://library.seg.org/ ; >
-=======
     au < crawling ; exists ; 1999 ; Geophysics Volume 64 ; 64 ; https://library.seg.org/ ; >
     au < frozen ; exists ; 2000 ; Geophysics Volume 65 ; 65 ; https://library.seg.org/ ; >
     au < crawling ; exists ; 2001 ; Geophysics Volume 66 ; 66 ; https://library.seg.org/ ; >
     au < crawling ; exists ; 2002 ; Geophysics Volume 67 ; 67 ; https://library.seg.org/ ; >
->>>>>>> ecf3b879
     au < crawling ; exists ; 2003 ; Geophysics Volume 68 ; 68 ; https://library.seg.org/ ; >
     au < notReady ; exists ; 2004 ; Geophysics Volume 69 ; 69 ; https://library.seg.org/ ; >
     au < frozen ; exists ; 2005 ; Geophysics Volume 70 ; 70 ; https://library.seg.org/ ; >
@@ -130,28 +123,6 @@
     
     param[journal_id] = leedff
 
-<<<<<<< HEAD
-    au < ready ; exists ; 1982 ; The Leading Edge Volume 1 ; 1 ; https://library.seg.org/ ; >
-    au < ready ; exists ; 1983 ; The Leading Edge Volume 2 ; 2 ; https://library.seg.org/ ; >
-    au < ready ; exists ; 1984 ; The Leading Edge Volume 3 ; 3 ; https://library.seg.org/ ; >
-    au < ready ; exists ; 1985 ; The Leading Edge Volume 4 ; 4 ; https://library.seg.org/ ; >
-    au < ready ; exists ; 1986 ; The Leading Edge Volume 5 ; 5 ; https://library.seg.org/ ; >
-    au < ready ; exists ; 1987 ; The Leading Edge Volume 6 ; 6 ; https://library.seg.org/ ; >
-    au < notReady ; exists ; 1988 ; The Leading Edge Volume 7 ; 7 ; https://library.seg.org/ ; >
-    au < ready ; exists ; 1989 ; The Leading Edge Volume 8 ; 8 ; https://library.seg.org/ ; >
-    au < ready ; exists ; 1990 ; The Leading Edge Volume 9 ; 9 ; https://library.seg.org/ ; >
-    au < ready ; exists ; 1991 ; The Leading Edge Volume 10 ; 10 ; https://library.seg.org/ ; >
-    au < ready ; exists ; 1992 ; The Leading Edge Volume 11 ; 11 ; https://library.seg.org/ ; >
-    au < notReady ; exists ; 1993 ; The Leading Edge Volume 12 ; 12 ; https://library.seg.org/ ; >
-    au < ready ; exists ; 1994 ; The Leading Edge Volume 13 ; 13 ; https://library.seg.org/ ; >
-    au < notReady ; exists ; 1995 ; The Leading Edge Volume 14 ; 14 ; https://library.seg.org/ ; >
-    au < ready ; exists ; 1996 ; The Leading Edge Volume 15 ; 15 ; https://library.seg.org/ ; >
-    au < notReady ; exists ; 1997 ; The Leading Edge Volume 16 ; 16 ; https://library.seg.org/ ; >
-    au < ready ; exists ; 1998 ; The Leading Edge Volume 17 ; 17 ; https://library.seg.org/ ; >
-    au < notReady ; exists ; 1999 ; The Leading Edge Volume 18 ; 18 ; https://library.seg.org/ ; >
-    au < frozen ; exists ; 2000 ; The Leading Edge Volume 19 ; 19 ; https://library.seg.org/ ; >
-    au < crawling ; exists ; 2001 ; The Leading Edge Volume 20 ; 20 ; https://library.seg.org/ ; >
-=======
     au < frozen ; exists ; 1982 ; The Leading Edge Volume 1 ; 1 ; https://library.seg.org/ ; >
     au < crawling ; exists ; 1983 ; The Leading Edge Volume 2 ; 2 ; https://library.seg.org/ ; >
     au < crawling ; exists ; 1984 ; The Leading Edge Volume 3 ; 3 ; https://library.seg.org/ ; >
@@ -172,7 +143,6 @@
     au < notReady ; exists ; 1999 ; The Leading Edge Volume 18 ; 18 ; https://library.seg.org/ ; >
     au < frozen ; exists ; 2000 ; The Leading Edge Volume 19 ; 19 ; https://library.seg.org/ ; >
     au < frozen ; exists ; 2001 ; The Leading Edge Volume 20 ; 20 ; https://library.seg.org/ ; >
->>>>>>> ecf3b879
     au < crawling ; exists ; 2002 ; The Leading Edge Volume 21 ; 21 ; https://library.seg.org/ ; >
     au < frozen ; exists ; 2003 ; The Leading Edge Volume 22 ; 22 ; https://library.seg.org/ ; >
     au < frozen ; exists ; 2004 ; The Leading Edge Volume 23 ; 23 ; https://library.seg.org/ ; >
@@ -183,11 +153,7 @@
     au < frozen ; exists ; 2009 ; The Leading Edge Volume 28 ; 28 ; https://library.seg.org/ ; >
     au < frozen ; exists ; 2010 ; The Leading Edge Volume 29 ; 29 ; https://library.seg.org/ ; >
     au < frozen ; exists ; 2011 ; The Leading Edge Volume 30 ; 30 ; https://library.seg.org/ ; >
-<<<<<<< HEAD
-    au < crawling ; exists ; 2012 ; The Leading Edge Volume 31 ; 31 ; https://library.seg.org/ ; >
-=======
     au < frozen ; exists ; 2012 ; The Leading Edge Volume 31 ; 31 ; https://library.seg.org/ ; >
->>>>>>> ecf3b879
     au < finished ; manifest ; 2013 ; The Leading Edge Volume 32 ; 32 ; http://library.seg.org/ ; reingest2.clockss.org:8085 >
     au < zapped ; finished ; 2014 ; The Leading Edge Volume 33 ; 33 ; http://library.seg.org/ ; reingest3.clockss.org:8083 >
     au < finished ; manifest ; 2015 ; The Leading Edge Volume 34 ; 34 ; http://library.seg.org/ ; reingest5.clockss.org:8082 >
@@ -234,17 +200,10 @@
 
     au < notReady ; exists ; 1995-1996 ; Journal of Environmental and Engineering Geophysics Volume 1 ; 1 ; https://library.seg.org/ ; >
     au < notReady ; exists ; 1997 ; Journal of Environmental and Engineering Geophysics Volume 2 ; 2  ; https://library.seg.org/ ; >
-<<<<<<< HEAD
-    au < ready ; exists ; 1998 ; Journal of Environmental and Engineering Geophysics Volume 3 ; 3  ; https://library.seg.org/ ; >
-    au < notReady ; exists ; 1999 ; Journal of Environmental and Engineering Geophysics Volume 4 ; 4  ; https://library.seg.org/ ; >
-    au < ready ; exists ; 2000 ; Journal of Environmental and Engineering Geophysics Volume 5 ; 5  ; https://library.seg.org/ ; >
-    au < ready ; exists ; 2001 ; Journal of Environmental and Engineering Geophysics Volume 6 ; 6  ; https://library.seg.org/ ; >
-=======
     au < frozen ; exists ; 1998 ; Journal of Environmental and Engineering Geophysics Volume 3 ; 3  ; https://library.seg.org/ ; >
     au < notReady ; exists ; 1999 ; Journal of Environmental and Engineering Geophysics Volume 4 ; 4  ; https://library.seg.org/ ; >
     au < crawling ; exists ; 2000 ; Journal of Environmental and Engineering Geophysics Volume 5 ; 5  ; https://library.seg.org/ ; >
     au < crawling ; exists ; 2001 ; Journal of Environmental and Engineering Geophysics Volume 6 ; 6  ; https://library.seg.org/ ; >
->>>>>>> ecf3b879
     au < frozen ; exists ; 2002 ; Journal of Environmental and Engineering Geophysics Volume 7 ; 7  ; https://library.seg.org/ ; >
     au < notReady ; exists ; 2003 ; Journal of Environmental and Engineering Geophysics Volume 8 ; 8  ; https://library.seg.org/ ; >
     au < notReady ; exists ; 2004 ; Journal of Environmental and Engineering Geophysics Volume 9 ; 9  ; https://library.seg.org/ ; >
