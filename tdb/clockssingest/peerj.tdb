--- conflicted
+++ resolved
@@ -20,11 +20,7 @@
     implicit < status ; status2 ; year ; name ; param[volume_name] >
     
     au < finished ; crawling ; 2013 ; PeerJ 2013 ; 2013 > 
-<<<<<<< HEAD
-    au < testing ; exists ; 2014 ; PeerJ 2014 ; 2014 > 
-=======
     au < testing ; exists ; 2014 ; PeerJ 2014 ; 2014 >
->>>>>>> bcb7be96
     au < expected ; exists ; 2015 ; PeerJ 2015 ; 2015 >
     
   }
