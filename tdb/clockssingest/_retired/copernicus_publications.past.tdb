--- conflicted
+++ resolved
@@ -1643,11 +1643,7 @@
       au < finished ; crawling ; 2016 ; 2016 ; Proceedings of the International Association of Hydrological Sciences Volume 373 ; 373 ; https://www.proc-iahs.net/ ; https://www.proceedings-iahs.net/ ; reingest5.clockss.org:8082 >
       au < finished ; crawling ; 2016 ; 2016 ; Proceedings of the International Association of Hydrological Sciences Volume 374 ; 374 ; https://www.proc-iahs.net/ ; https://www.proceedings-iahs.net/ ; reingest1.clockss.org:8082 >
       au < finished ; finished ; 2017 ; 2017 ; Proceedings of the International Association of Hydrological Sciences Volume 375 ; 375 ; https://www.proc-iahs.net/ ; https://www.proceedings-iahs.net/ ; reingest1.clockss.org:8082 >
-<<<<<<< HEAD
-      au < finished ; manifest ; 2018 ; 2018 ; Proceedings of the International Association of Hydrological Sciences Volume 376 ; 376 ; https://www.proc-iahs.net/ ; https://www.proceedings-iahs.net/ ; reingest2.clockss.org:8085 >
-=======
       au < finished ; crawling ; 2018 ; 2018 ; Proceedings of the International Association of Hydrological Sciences Volume 376 ; 376 ; https://www.proc-iahs.net/ ; https://www.proceedings-iahs.net/ ; reingest2.clockss.org:8085 >
->>>>>>> ecf3b879
       au < finished ; crawling ; 2018 ; 2019 ; Proceedings of the International Association of Hydrological Sciences Volume 377 ; 377 ; https://www.proc-iahs.net/ ; https://www.proceedings-iahs.net/ ; reingest1.clockss.org:8082 >
       #volume 377 year is 2018, but released under 2019 to production machine
       au < doNotProcess ; exists ; 2018 ; 2018 ; Proceedings of the International Association of Hydrological Sciences Volume 378 ; 378 ; https://www.proc-iahs.net/ ; https://www.proceedings-iahs.net/ ; >
