--- conflicted
+++ resolved
@@ -151,13 +151,10 @@
     au < gsl.ClockssGSLDrupalPlugin ; crawling ; exists ; 2020 ; Geological Society of London Memoirs Volume 51 ; 51 ; https://mem.lyellcollection.org/ ;  >
     au < gsl.ClockssGSLDrupalPlugin ; crawling ; exists ; 2020 ; Geological Society of London Memoirs Volume 52 ; 52 ; https://mem.lyellcollection.org/ ;  >
     au < gsl.ClockssGSLDrupalPlugin ; crawling ; exists ; 2020 ; Geological Society of London Memoirs Volume 53 ; 53 ; https://mem.lyellcollection.org/ ;  >
-<<<<<<< HEAD
-=======
     au < gsl.ClockssGSLDrupalPlugin ; crawling ; exists ; 2021 ; Geological Society of London Memoirs Volume 54 ; 54 ; https://mem.lyellcollection.org/ ;  >
     au < gsl.ClockssGSLDrupalPlugin ; crawling ; exists ; 2021 ; Geological Society of London Memoirs Volume 55 ; 55 ; https://mem.lyellcollection.org/ ;  >
     au < gsl.ClockssGSLDrupalPlugin ; expected ; exists ; 2021 ; Geological Society of London Memoirs Volume 56 ; 56 ; https://mem.lyellcollection.org/ ;  >
     au < gsl.ClockssGSLDrupalPlugin ; expected ; exists ; 2021 ; Geological Society of London Memoirs Volume 57 ; 57 ; https://mem.lyellcollection.org/ ;  >
->>>>>>> ecf3b879
 
   }
 
@@ -647,11 +644,7 @@
     au < gsl.ClockssGSLDrupalPlugin ; deepCrawl ; exists ; 2019 ; Geological Society of London Special Publications Volume 473 ; 473 ; https://sp.lyellcollection.org/ ;  >
     au < gsl.ClockssGSLDrupalPlugin ; deepCrawl ; exists ; 2019 ; Geological Society of London Special Publications Volume 474 ; 474 ; https://sp.lyellcollection.org/ ; >
     au < gsl.ClockssGSLDrupalPlugin ; deepCrawl ; exists ; 2019 ; Geological Society of London Special Publications Volume 475 ; 475 ; https://sp.lyellcollection.org/ ; >
-<<<<<<< HEAD
-    au < gsl.ClockssGSLDrupalPlugin ; crawling ; exists ; 2020 ; Geological Society of London Special Publications Volume 476 ; 476 ; https://sp.lyellcollection.org/ ; >
-=======
     au < gsl.ClockssGSLDrupalPlugin ; frozen ; exists ; 2020 ; Geological Society of London Special Publications Volume 476 ; 476 ; https://sp.lyellcollection.org/ ; >
->>>>>>> ecf3b879
     au < gsl.ClockssGSLDrupalPlugin ; deepCrawl ; exists ; 2019 ; Geological Society of London Special Publications Volume 477 ; 477 ; https://sp.lyellcollection.org/ ; >
     au < gsl.ClockssGSLDrupalPlugin ; deepCrawl ; exists ; 2019 ; Geological Society of London Special Publications Volume 478 ; 478 ; https://sp.lyellcollection.org/ ; >
     au < gsl.ClockssGSLDrupalPlugin ; deepCrawl ; exists ; 2019 ; Geological Society of London Special Publications Volume 479 ; 479 ; https://sp.lyellcollection.org/ ; >
@@ -664,11 +657,7 @@
     au < gsl.ClockssGSLDrupalPlugin ; crawling ; exists ; 2020 ; Geological Society of London Special Publications Volume 486 ; 486 ; https://sp.lyellcollection.org/ ; >
     au < gsl.ClockssGSLDrupalPlugin ; crawling ; exists ; 2020 ; Geological Society of London Special Publications Volume 487 ; 487 ; https://sp.lyellcollection.org/ ; >
     au < gsl.ClockssGSLDrupalPlugin ; deepCrawl ; exists ; 2019 ; Geological Society of London Special Publications Volume 488 ; 488 ; https://sp.lyellcollection.org/ ; >
-<<<<<<< HEAD
-    au < gsl.ClockssGSLDrupalPlugin ; manifest ; exists ; 2021 ; Geological Society of London Special Publications Volume 489 ; 489 ; https://sp.lyellcollection.org/ ; >
-=======
     au < gsl.ClockssGSLDrupalPlugin ; crawling ; exists ; 2021 ; Geological Society of London Special Publications Volume 489 ; 489 ; https://sp.lyellcollection.org/ ; >
->>>>>>> ecf3b879
     au < gsl.ClockssGSLDrupalPlugin ; crawling ; exists ; 2020 ; Geological Society of London Special Publications Volume 490 ; 490 ; https://sp.lyellcollection.org/ ; >
     au < gsl.ClockssGSLDrupalPlugin ; crawling ; exists ; 2020 ; Geological Society of London Special Publications Volume 491 ; 491 ; https://sp.lyellcollection.org/ ; >
     au < gsl.ClockssGSLDrupalPlugin ; expected ; exists ; 2021 ; Geological Society of London Special Publications Volume 492 ; 492 ; https://sp.lyellcollection.org/ ; >
@@ -679,13 +668,8 @@
     au < gsl.ClockssGSLDrupalPlugin ; crawling ; exists ; 2020 ; Geological Society of London Special Publications Volume 497 ; 497 ; https://sp.lyellcollection.org/ ; >
     au < gsl.ClockssGSLDrupalPlugin ; crawling ; exists ; 2020 ; Geological Society of London Special Publications Volume 498 ; 498 ; https://sp.lyellcollection.org/ ; >
     au < gsl.ClockssGSLDrupalPlugin ; crawling ; exists ; 2020 ; Geological Society of London Special Publications Volume 499 ; 499 ; https://sp.lyellcollection.org/ ; >
-<<<<<<< HEAD
-    au < gsl.ClockssGSLDrupalPlugin ; crawling ; exists ; 2020 ; Geological Society of London Special Publications Volume 500 ; 500 ; https://sp.lyellcollection.org/ ; >
-    au < gsl.ClockssGSLDrupalPlugin ; expected ; exists ; 2021 ; Geological Society of London Special Publications Volume 501 ; 501 ; https://sp.lyellcollection.org/ ; >
-=======
     au < gsl.ClockssGSLDrupalPlugin ; frozen ; exists ; 2020 ; Geological Society of London Special Publications Volume 500 ; 500 ; https://sp.lyellcollection.org/ ; >
     au < gsl.ClockssGSLDrupalPlugin ; crawling ; exists ; 2021 ; Geological Society of London Special Publications Volume 501 ; 501 ; https://sp.lyellcollection.org/ ; >
->>>>>>> ecf3b879
     au < gsl.ClockssGSLDrupalPlugin ; expected ; exists ; 2021 ; Geological Society of London Special Publications Volume 502 ; 502 ; https://sp.lyellcollection.org/ ; >
     au < gsl.ClockssGSLDrupalPlugin ; crawling ; exists ; 2021 ; Geological Society of London Special Publications Volume 503 ; 503 ; https://sp.lyellcollection.org/ ; >
     au < gsl.ClockssGSLDrupalPlugin ; crawling ; exists ; 2021 ; Geological Society of London Special Publications Volume 504 ; 504 ; https://sp.lyellcollection.org/ ; >
@@ -1098,12 +1082,8 @@
     au < gsl.ClockssGSLDrupalPlugin ; finished ; manifest ; 2017 ; Scottish Journal of Geology Volume 53 ; 53 ; http://sjg.lyellcollection.org/ ; reingest4.clockss.org:8082 >
     au < gsl.ClockssGSLDrupalPlugin ; finished ; manifest ; 2018 ; Scottish Journal of Geology Volume 54 ; 54 ; https://sjg.lyellcollection.org/ ; reingest5.clockss.org:8082 >
     au < gsl.ClockssGSLDrupalPlugin ; deepCrawl ; exists ; 2019 ; Scottish Journal of Geology Volume 55 ; 55 ; https://sjg.lyellcollection.org/ ; >
-<<<<<<< HEAD
-    au < gsl.ClockssGSLDrupalPlugin ; manifest ; exists ; 2020 ; Scottish Journal of Geology Volume 56 ; 56 ; https://sjg.lyellcollection.org/ ; >
-=======
     au < gsl.ClockssGSLDrupalPlugin ; crawling ; exists ; 2020 ; Scottish Journal of Geology Volume 56 ; 56 ; https://sjg.lyellcollection.org/ ; >
     au < gsl.ClockssGSLDrupalPlugin ; crawling ; exists ; 2021 ; Scottish Journal of Geology Volume 57 ; 57 ; https://sjg.lyellcollection.org/ ; >
->>>>>>> ecf3b879
 
   }
 
@@ -1280,11 +1260,7 @@
     au < gsl.ClockssGSLDrupalPlugin ; finished ; manifest ; 2014-2015 ; Proceedings of the Yorkshire Geological Society Volume 60 ; 60 ; http://pygs.lyellcollection.org/ ; reingest3.clockss.org:8083 >
     au < gsl.ClockssGSLDrupalPlugin ; finished ; manifest ; 2016-2017 ; Proceedings of the Yorkshire Geological Society Volume 61 ; 61 ; http://pygs.lyellcollection.org/ ; reingest4.clockss.org:8082 >
     au < gsl.ClockssGSLDrupalPlugin ; frozen ; exists ; 2018-2019 ; Proceedings of the Yorkshire Geological Society Volume 62 ; 62 ; https://pygs.lyellcollection.org/ ; >
-<<<<<<< HEAD
-    au < gsl.ClockssGSLDrupalPlugin ; manifest ; exists ; 2019-2020 ; Proceedings of the Yorkshire Geological Society Volume 63 ; 63 ; https://pygs.lyellcollection.org/ ; >
-=======
     au < gsl.ClockssGSLDrupalPlugin ; crawling ; exists ; 2019-2020 ; Proceedings of the Yorkshire Geological Society Volume 63 ; 63 ; https://pygs.lyellcollection.org/ ; >
->>>>>>> ecf3b879
     au < gsl.ClockssGSLDrupalPlugin ; expected ; exists ; 2020-2021 ; Proceedings of the Yorkshire Geological Society Volume 64 ; 64 ; https://pygs.lyellcollection.org/ ; >
     au < gsl.ClockssGSLDrupalPlugin ; expected ; exists ; 2021-2022 ; Proceedings of the Yorkshire Geological Society Volume 65 ; 65 ; https://pygs.lyellcollection.org/ ; >
 
