{

  publisher <
    name = Grand Valley State University ;
    info[contract] = 2012 ;
    info[tester] = 5 ;
    info[poller] = 8
  >
<<<<<<< HEAD
  provider = bepress
  #provider = Scholarworks@Grand Valley State University
=======
  #provider = bepress
  provider = Scholarworks@GVSU
>>>>>>> ecf3b879
  
  # Do not add any titles with the DigitalCommons/BePress Plugin without approval. Document approval in PD-36.

  {
  
    title < 
      name = Language Arts Journal of Michigan ;
      issn = 2168-149X 
    >
    
    plugin = org.lockss.plugin.bepress.ClockssBerkeleyElectronicPressPlugin 
    #param[base_url] = http://scholarworks.gvsu.edu/
    param[journal_abbr] = lajm
    implicit < status ; status2 ; year ; name ; param[volume] ; param[base_url] ; hidden[proxy] >

    au < manifest ; exists ; 1985 ; Language Arts Journal of Michigan Volume 1 ; 1 ; https://scholarworks.gvsu.edu/ ; >
    au < manifest ; exists ; 1986 ; Language Arts Journal of Michigan Volume 2 ; 2 ; https://scholarworks.gvsu.edu/ ; >
    au < manifest ; exists ; 1987 ; Language Arts Journal of Michigan Volume 3 ; 3 ; https://scholarworks.gvsu.edu/ ; >
    au < manifest ; exists ; 1988 ; Language Arts Journal of Michigan Volume 4 ; 4 ; https://scholarworks.gvsu.edu/ ; >
    au < manifest ; exists ; 1989-1990 ; Language Arts Journal of Michigan Volume 5 ; 5 ; https://scholarworks.gvsu.edu/ ; >
    au < manifest ; exists ; 1990 ; Language Arts Journal of Michigan Volume 6 ; 6 ; https://scholarworks.gvsu.edu/ ; >
    au < manifest ; exists ; 1991 ; Language Arts Journal of Michigan Volume 7 ; 7 ; https://scholarworks.gvsu.edu/ ; >
    au < manifest ; exists ; 1992 ; Language Arts Journal of Michigan Volume 8 ; 8 ; https://scholarworks.gvsu.edu/ ; >
    au < manifest ; exists ; 1993 ; Language Arts Journal of Michigan Volume 9 ; 9 ; https://scholarworks.gvsu.edu/ ; >
    au < manifest ; exists ; 1994 ; Language Arts Journal of Michigan Volume 10 ; 10 ; https://scholarworks.gvsu.edu/ ; >
    au < manifest ; exists ; 1995 ; Language Arts Journal of Michigan Volume 11 ; 11 ; https://scholarworks.gvsu.edu/ ; >
    au < manifest ; exists ; 1996 ; Language Arts Journal of Michigan Volume 12 ; 12 ; https://scholarworks.gvsu.edu/ ; >
    au < manifest ; exists ; 1997 ; Language Arts Journal of Michigan Volume 13 ; 13 ; https://scholarworks.gvsu.edu/ ; >
    au < manifest ; exists ; 1998 ; Language Arts Journal of Michigan Volume 14 ; 14 ; https://scholarworks.gvsu.edu/ ; >
    au < manifest ; exists ; 1999 ; Language Arts Journal of Michigan Volume 15 ; 15 ; https://scholarworks.gvsu.edu/ ; >
    au < manifest ; exists ; 2000 ; Language Arts Journal of Michigan Volume 16 ; 16 ; https://scholarworks.gvsu.edu/ ; >
    au < manifest ; exists ; 2001 ; Language Arts Journal of Michigan Volume 17 ; 17 ; https://scholarworks.gvsu.edu/ ; >
    au < manifest ; exists ; 2002 ; Language Arts Journal of Michigan Volume 18 ; 18 ; https://scholarworks.gvsu.edu/ ; >
    au < manifest ; exists ; 2003 ; Language Arts Journal of Michigan Volume 19 ; 19 ; https://scholarworks.gvsu.edu/ ; >
    au < manifest ; exists ; 2004 ; Language Arts Journal of Michigan Volume 20 ; 20 ; https://scholarworks.gvsu.edu/ ; >
    au < manifest ; exists ; 2005 ; Language Arts Journal of Michigan Volume 21 ; 21 ; https://scholarworks.gvsu.edu/ ; >
    au < manifest ; exists ; 2006 ; Language Arts Journal of Michigan Volume 22 ; 22 ; https://scholarworks.gvsu.edu/ ; >
    au < manifest ; exists ; 2007-2008 ; Language Arts Journal of Michigan Volume 23 ; 23 ; https://scholarworks.gvsu.edu/ ; >
    au < manifest ; exists ; 2008-2009 ; Language Arts Journal of Michigan Volume 24 ; 24 ; https://scholarworks.gvsu.edu/ ; >
    au < manifest ; exists ; 2009-2010 ; Language Arts Journal of Michigan Volume 25 ; 25 ; https://scholarworks.gvsu.edu/ ; >
    au < finished ; finished ; 2010-2011 ; Language Arts Journal of Michigan Volume 26 ; 26 ; http://scholarworks.gvsu.edu/ ; reingest1.clockss.org:8082 >
    au < finished ; finished ; 2011-2012 ; Language Arts Journal of Michigan Volume 27 ; 27 ; http://scholarworks.gvsu.edu/ ; >
    au < finished ; finished ; 2012-2013 ; Language Arts Journal of Michigan Volume 28 ; 28 ; http://scholarworks.gvsu.edu/ ; >
    au < finished ; finished ; 2013-2014 ; Language Arts Journal of Michigan Volume 29 ; 29 ; http://scholarworks.gvsu.edu/ ; >
    au < finished ; finished ; 2014-2015 ; Language Arts Journal of Michigan Volume 30 ; 30 ; http://scholarworks.gvsu.edu/ ; >
    au < finished ; finished ; 2015-2016 ; Language Arts Journal of Michigan Volume 31 ; 31 ; http://scholarworks.gvsu.edu/ ; reingest2.clockss.org:8085 >
    au < finished ; finished ; 2016-2017 ; Language Arts Journal of Michigan Volume 32 ; 32 ; http://scholarworks.gvsu.edu/ ; reingest1.clockss.org:8082 >
    au < finished ; finished ; 2018 ; Language Arts Journal of Michigan Volume 33 ; 33 ; https://scholarworks.gvsu.edu/ ; reingest2.clockss.org:8085 >
    au < deepCrawl ; exists ; 2018-2019 ; Language Arts Journal of Michigan Volume 34 ; 34 ; https://scholarworks.gvsu.edu/ ; >
    au < crawling ; exists ; 2020 ; Language Arts Journal of Michigan Volume 35 ; 35 ; https://scholarworks.gvsu.edu/ ; >
    au < manifest ; exists ; 2021 ; Language Arts Journal of Michigan Volume 36 ; 36 ; https://scholarworks.gvsu.edu/ ; >

  }
  
  {
  
    title < 
      name = The Journal of Tourism Insights ;
      issn = 2328-0824 
    >
    
    plugin = org.lockss.plugin.bepress.ClockssBerkeleyElectronicPressPlugin 
    #param[base_url] = http://scholarworks.gvsu.edu/
    param[journal_abbr] = jti
    implicit < status ; status2 ; year ; name ; param[volume] ; param[base_url] ; hidden[proxy] >

    au < finished ; finished ; 2011 ; The Journal of Tourism Insights Volume 1 ; 1 ; http://scholarworks.gvsu.edu/ ; reingest3.clockss.org:8083 >
    au < finished ; finished ; 2011 ; The Journal of Tourism Insights Volume 2 ; 2 ; http://scholarworks.gvsu.edu/ ; reingest4.clockss.org:8082 >
    au < finished ; finished ; 2012 ; The Journal of Tourism Insights Volume 3 ; 3 ; http://scholarworks.gvsu.edu/ ; >
    au < finished ; finished ; 2013 ; The Journal of Tourism Insights Volume 4 ; 4 ; http://scholarworks.gvsu.edu/ ; reingest1.clockss.org:8082 >
    au < finished ; finished ; 2014 ; The Journal of Tourism Insights Volume 5 ; 5 ; http://scholarworks.gvsu.edu/ ; >
    au < finished ; finished ; 2015 ; The Journal of Tourism Insights Volume 6 ; 6 ; http://scholarworks.gvsu.edu/ ; reingest2.clockss.org:8085 >
    au < finished ; finished ; 2016 ; The Journal of Tourism Insights Volume 7 ; 7 ; http://scholarworks.gvsu.edu/ ; reingest5.clockss.org:8082 >
    au < finished ; finished ; 2017 ; The Journal of Tourism Insights Volume 8 ; 8 ; http://scholarworks.gvsu.edu/ ; reingest5.clockss.org:8082 >
    au < crawling ; exists ; 2019 ; The Journal of Tourism Insights Volume 9 ; 9 ; https://scholarworks.gvsu.edu/ ; reingest5.clockss.org:8082 >
    au < notReady ; exists ; 2020 ; The Journal of Tourism Insights Volume 10 ; 10 ; https://scholarworks.gvsu.edu/ ; > #Bad breadcrumb https://scholarworks.gvsu.edu/jti/vol10 403 forbidden
    au < expected ; exists ; 2021 ; The Journal of Tourism Insights Volume 11 ; 11 ; https://scholarworks.gvsu.edu/ ; >

  }
  
     {

    title <
      name = Online Readings in Psychology and Culture ;
      issn = 2307-0919 
    >

    plugin = org.lockss.plugin.bepress.ClockssBerkeleyElectronicPressPlugin
    param[base_url] = http://scholarworks.gvsu.edu/
    param[journal_abbr] = orpc
    implicit < status ; status2 ; year ; name ; param[volume] ; hidden[proxy] >

    au < finished ; finished ; 2011 ; Online Readings in Psychology and Culture Volume 1 ; 1 ; reingest1.clockss.org:8082 >
    au < finished ; finished ; 2011 ; Online Readings in Psychology and Culture Volume 2 ; 2 ; reingest2.clockss.org:8085 >
    au < finished ; finished ; 2011 ; Online Readings in Psychology and Culture Volume 3 ; 3 ; reingest3.clockss.org:8083 >
    au < finished ; finished ; 2011 ; Online Readings in Psychology and Culture Volume 4 ; 4 ; reingest4.clockss.org:8082 >
    au < finished ; finished ; 2011 ; Online Readings in Psychology and Culture Volume 5 ; 5 ; reingest5.clockss.org:8082 >
    au < finished ; finished ; 2011 ; Online Readings in Psychology and Culture Volume 6 ; 6 ; reingest1.clockss.org:8082 >
    au < finished ; finished ; 2011 ; Online Readings in Psychology and Culture Volume 7 ; 7 ; reingest2.clockss.org:8085 >
    au < finished ; finished ; 2011 ; Online Readings in Psychology and Culture Volume 8 ; 8 ; reingest3.clockss.org:8083 >
    au < finished ; finished ; 2011 ; Online Readings in Psychology and Culture Volume 9 ; 9 ; reingest4.clockss.org:8082 >
    au < finished ; finished ; 2011 ; Online Readings in Psychology and Culture Volume 10 ; 10 ; reingest5.clockss.org:8082 >
    au < finished ; finished ; 2011 ; Online Readings in Psychology and Culture Volume 11 ; 11 ; reingest1.clockss.org:8082 >

  }
}<|MERGE_RESOLUTION|>--- conflicted
+++ resolved
@@ -6,13 +6,8 @@
     info[tester] = 5 ;
     info[poller] = 8
   >
-<<<<<<< HEAD
-  provider = bepress
-  #provider = Scholarworks@Grand Valley State University
-=======
   #provider = bepress
   provider = Scholarworks@GVSU
->>>>>>> ecf3b879
   
   # Do not add any titles with the DigitalCommons/BePress Plugin without approval. Document approval in PD-36.
 
