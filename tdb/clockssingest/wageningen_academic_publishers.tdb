--- conflicted
+++ resolved
@@ -75,12 +75,8 @@
       au < exists ; exists ; 2017 ; Journal of Applied Animal Nutrition Volume 5 ; 5 ; https://www.wageningenacademic.com/ ; >
       au < exists ; exists ; 2018 ; Journal of Applied Animal Nutrition Volume 6 ; 6 ; https://www.wageningenacademic.com/ ; >
       au < exists ; exists ; 2019 ; Journal of Applied Animal Nutrition Volume 7 ; 7 ; https://www.wageningenacademic.com/ ; >
-<<<<<<< HEAD
-      au < manifest ; exists ; 2020 ; Journal of Applied Animal Nutrition Volume 8 ; 8 ; https://www.wageningenacademic.com/ ; >
-=======
       au < crawling ; exists ; 2020 ; Journal of Applied Animal Nutrition Volume 8 ; 8 ; https://www.wageningenacademic.com/ ; >
       au < manifest ; exists ; 2021 ; Journal of Applied Animal Nutrition Volume 9 ; 9 ; https://www.wageningenacademic.com/ ; >
->>>>>>> ecf3b879
 
     }
 
